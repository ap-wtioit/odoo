# -*- coding: utf-8 -*-
##############################################################################
#
#    OpenERP, Open Source Management Solution
#    Copyright (C) 2004-2009 Tiny SPRL (<http://tiny.be>).
#
#    This program is free software: you can redistribute it and/or modify
#    it under the terms of the GNU Affero General Public License as
#    published by the Free Software Foundation, either version 3 of the
#    License, or (at your option) any later version.
#
#    This program is distributed in the hope that it will be useful,
#    but WITHOUT ANY WARRANTY; without even the implied warranty of
#    MERCHANTABILITY or FITNESS FOR A PARTICULAR PURPOSE.  See the
#    GNU Affero General Public License for more details.
#
#    You should have received a copy of the GNU Affero General Public License
#    along with this program.  If not, see <http://www.gnu.org/licenses/>.
#
##############################################################################

""" Fields:
      - simple
      - relations (one2many, many2one, many2many)
      - function

    Fields Attributes:
        * _classic_read: is a classic sql fields
        * _type   : field type
        * _auto_join: for one2many and many2one fields, tells whether select
            queries will join the relational table instead of replacing the
            field condition by an equivalent-one based on a search.
        * readonly
        * required
        * size
"""

import base64
import datetime as DT
import logging
import pytz
import re
import xmlrpclib
from psycopg2 import Binary

import openerp
import openerp.tools as tools
from openerp.tools.translate import _
from openerp.tools import float_round, float_repr
from openerp.tools import html_sanitize
import simplejson
from openerp import SUPERUSER_ID

_logger = logging.getLogger(__name__)

def _symbol_set(symb):
    if symb is None or symb == False:
        return None
    elif isinstance(symb, unicode):
        return symb.encode('utf-8')
    return str(symb)


class _column(object):
    """ Base of all fields, a database column

        An instance of this object is a *description* of a database column. It will
        not hold any data, but only provide the methods to manipulate data of an
        ORM record or even prepare/update the database to hold such a field of data.
    """
    _classic_read = True
    _classic_write = True
    _auto_join = False
    _prefetch = True
    _properties = False
    _type = 'unknown'
    _obj = None
    _multi = False
    _symbol_c = '%s'
    _symbol_f = _symbol_set
    _symbol_set = (_symbol_c, _symbol_f)
    _symbol_get = None

    # used to hide a certain field type in the list of field types
    _deprecated = False

    def __init__(self, string='unknown', required=False, readonly=False, domain=None, context=None, states=None, priority=0, change_default=False, size=None, ondelete=None, translate=False, select=False, manual=False, **args):
        """

        The 'manual' keyword argument specifies if the field is a custom one.
        It corresponds to the 'state' column in ir_model_fields.

        """
        if domain is None:
            domain = []
        if context is None:
            context = {}
        self.states = states or {}
        self.string = string
        self.readonly = readonly
        self.required = required
        self.size = size
        self.help = args.get('help', '')
        self.priority = priority
        self.change_default = change_default
        self.ondelete = ondelete.lower() if ondelete else None # defaults to 'set null' in ORM
        self.translate = translate
        self._domain = domain
        self._context = context
        self.write = False
        self.read = False
        self.select = select
        self.manual = manual
        self.selectable = True
        self.group_operator = args.get('group_operator', False)
        self.groups = False  # CSV list of ext IDs of groups that can access this field
        self.deprecated = False # Optional deprecation warning
        for a in args:
            setattr(self, a, args[a])
 
    def restart(self):
        pass

    def set(self, cr, obj, id, name, value, user=None, context=None):
        cr.execute('update '+obj._table+' set '+name+'='+self._symbol_set[0]+' where id=%s', (self._symbol_set[1](value), id))

    def get(self, cr, obj, ids, name, user=None, offset=0, context=None, values=None):
        raise Exception(_('undefined get method !'))

    def search(self, cr, obj, args, name, value, offset=0, limit=None, uid=None, context=None):
        ids = obj.search(cr, uid, args+self._domain+[(name, 'ilike', value)], offset, limit, context=context)
        res = obj.read(cr, uid, ids, [name], context=context)
        return [x[name] for x in res]

    def as_display_name(self, cr, uid, obj, value, context=None):
        """Converts a field value to a suitable string representation for a record,
           e.g. when this field is used as ``rec_name``.

           :param obj: the ``BaseModel`` instance this column belongs to 
           :param value: a proper value as returned by :py:meth:`~openerp.orm.osv.BaseModel.read`
                         for this column
        """
        # delegated to class method, so a column type A can delegate
        # to a column type B. 
        return self._as_display_name(self, cr, uid, obj, value, context=None)

    @classmethod
    def _as_display_name(cls, field, cr, uid, obj, value, context=None):
        # This needs to be a class method, in case a column type A as to delegate
        # to a column type B.
        return tools.ustr(value)

# ---------------------------------------------------------
# Simple fields
# ---------------------------------------------------------
class boolean(_column):
    _type = 'boolean'
    _symbol_c = '%s'
    _symbol_f = lambda x: x and 'True' or 'False'
    _symbol_set = (_symbol_c, _symbol_f)

    def __init__(self, string='unknown', required=False, **args):
        super(boolean, self).__init__(string=string, required=required, **args)
        if required:
            _logger.debug(
                "required=True is deprecated: making a boolean field"
                " `required` has no effect, as NULL values are "
                "automatically turned into False. args: %r",args)

class integer(_column):
    _type = 'integer'
    _symbol_c = '%s'
    _symbol_f = lambda x: int(x or 0)
    _symbol_set = (_symbol_c, _symbol_f)
    _symbol_get = lambda self,x: x or 0

    def __init__(self, string='unknown', required=False, **args):
        super(integer, self).__init__(string=string, required=required, **args)

class reference(_column):
    _type = 'reference'
    _classic_read = False # post-process to handle missing target

    def __init__(self, string, selection, size, **args):
        _column.__init__(self, string=string, size=size, selection=selection, **args)

    def get(self, cr, obj, ids, name, uid=None, context=None, values=None):
        result = {}
        # copy initial values fetched previously.
        for value in values:
            result[value['id']] = value[name]
            if value[name]:
                model, res_id = value[name].split(',')
                if not obj.pool[model].exists(cr, uid, [int(res_id)], context=context):
                    result[value['id']] = False
        return result

    @classmethod
    def _as_display_name(cls, field, cr, uid, obj, value, context=None):
        if value:
            # reference fields have a 'model,id'-like value, that we need to convert
            # to a real name
            model_name, res_id = value.split(',')
            if model_name in obj.pool and res_id:
                model = obj.pool[model_name]
                return model.name_get(cr, uid, [int(res_id)], context=context)[0][1]
        return tools.ustr(value)

# takes a string (encoded in utf8) and returns a string (encoded in utf8)
def _symbol_set_char(self, symb):

    #TODO:
    # * we need to remove the "symb==False" from the next line BUT
    #   for now too many things rely on this broken behavior
    # * the symb==None test should be common to all data types
    if symb is None or symb == False:
        return None

    # we need to convert the string to a unicode object to be able
    # to evaluate its length (and possibly truncate it) reliably
    u_symb = tools.ustr(symb)
    return u_symb[:self.size].encode('utf8')

class char(_column):
    _type = 'char'

    def __init__(self, string="unknown", size=None, **args):
        _column.__init__(self, string=string, size=size or None, **args)
        # self._symbol_set_char defined to keep the backward compatibility
        self._symbol_f = self._symbol_set_char = lambda x: _symbol_set_char(self, x)
        self._symbol_set = (self._symbol_c, self._symbol_f)


class text(_column):
    _type = 'text'

class html(text):
    _type = 'html'
    _symbol_c = '%s'
    def _symbol_f(x):
        if x is None or x == False:
            return None
        return html_sanitize(x)
        
    _symbol_set = (_symbol_c, _symbol_f)

import __builtin__

class float(_column):
    _type = 'float'
    _symbol_c = '%s'
    _symbol_f = lambda x: __builtin__.float(x or 0.0)
    _symbol_set = (_symbol_c, _symbol_f)
    _symbol_get = lambda self,x: x or 0.0

    def __init__(self, string='unknown', digits=None, digits_compute=None, required=False, **args):
        _column.__init__(self, string=string, required=required, **args)
        self.digits = digits
        # synopsis: digits_compute(cr) ->  (precision, scale)
        self.digits_compute = digits_compute

    def digits_change(self, cr):
        if self.digits_compute:
            self.digits = self.digits_compute(cr)
        if self.digits:
            precision, scale = self.digits
            self._symbol_set = ('%s', lambda x: float_repr(float_round(__builtin__.float(x or 0.0),
                                                                       precision_digits=scale),
                                                           precision_digits=scale))

class date(_column):
    _type = 'date'

    MONTHS = [
        ('01', 'January'),
        ('02', 'February'),
        ('03', 'March'),
        ('04', 'April'),
        ('05', 'May'),
        ('06', 'June'),
        ('07', 'July'),
        ('08', 'August'),
        ('09', 'September'),
        ('10', 'October'),
        ('11', 'November'),
        ('12', 'December')
    ]

    @staticmethod
    def today(*args):
        """ Returns the current date in a format fit for being a
        default value to a ``date`` field.

        This method should be provided as is to the _defaults dict, it
        should not be called.
        """
        return DT.date.today().strftime(
            tools.DEFAULT_SERVER_DATE_FORMAT)

    @staticmethod
    def context_today(model, cr, uid, context=None, timestamp=None):
        """Returns the current date as seen in the client's timezone
           in a format fit for date fields.
           This method may be passed as value to initialize _defaults.

           :param Model model: model (osv) for which the date value is being
                               computed - automatically passed when used in
                                _defaults.
           :param datetime timestamp: optional datetime value to use instead of
                                      the current date and time (must be a
                                      datetime, regular dates can't be converted
                                      between timezones.)
           :param dict context: the 'tz' key in the context should give the
                                name of the User/Client timezone (otherwise
                                UTC is used)
           :rtype: str 
        """
        today = timestamp or DT.datetime.now()
        context_today = None
        if context and context.get('tz'):
            tz_name = context['tz']  
        else:
            tz_name = model.pool.get('res.users').read(cr, SUPERUSER_ID, uid, ['tz'])['tz']
        if tz_name:
            try:
                utc = pytz.timezone('UTC')
                context_tz = pytz.timezone(tz_name)
                utc_today = utc.localize(today, is_dst=False) # UTC = no DST
                context_today = utc_today.astimezone(context_tz)
            except Exception:
                _logger.debug("failed to compute context/client-specific today date, "
                              "using the UTC value for `today`",
                              exc_info=True)
        return (context_today or today).strftime(tools.DEFAULT_SERVER_DATE_FORMAT)

class datetime(_column):
    _type = 'datetime'

    MONTHS = [
        ('01', 'January'),
        ('02', 'February'),
        ('03', 'March'),
        ('04', 'April'),
        ('05', 'May'),
        ('06', 'June'),
        ('07', 'July'),
        ('08', 'August'),
        ('09', 'September'),
        ('10', 'October'),
        ('11', 'November'),
        ('12', 'December')
    ]

    @staticmethod
    def now(*args):
        """ Returns the current datetime in a format fit for being a
        default value to a ``datetime`` field.

        This method should be provided as is to the _defaults dict, it
        should not be called.
        """
        return DT.datetime.now().strftime(
            tools.DEFAULT_SERVER_DATETIME_FORMAT)

    @staticmethod
    def context_timestamp(cr, uid, timestamp, context=None):
        """Returns the given timestamp converted to the client's timezone.
           This method is *not* meant for use as a _defaults initializer,
           because datetime fields are automatically converted upon
           display on client side. For _defaults you :meth:`fields.datetime.now`
           should be used instead.

           :param datetime timestamp: naive datetime value (expressed in UTC)
                                      to be converted to the client timezone
           :param dict context: the 'tz' key in the context should give the
                                name of the User/Client timezone (otherwise
                                UTC is used)
           :rtype: datetime
           :return: timestamp converted to timezone-aware datetime in context
                    timezone
        """
        assert isinstance(timestamp, DT.datetime), 'Datetime instance expected'
        if context and context.get('tz'):
            tz_name = context['tz']  
        else:
            registry = openerp.modules.registry.RegistryManager.get(cr.dbname)
            tz_name = registry.get('res.users').read(cr, SUPERUSER_ID, uid, ['tz'])['tz']
        if tz_name:
            try:
                utc = pytz.timezone('UTC')
                context_tz = pytz.timezone(tz_name)
                utc_timestamp = utc.localize(timestamp, is_dst=False) # UTC = no DST
                return utc_timestamp.astimezone(context_tz)
            except Exception:
                _logger.debug("failed to compute context/client-specific timestamp, "
                              "using the UTC value",
                              exc_info=True)
        return timestamp

class binary(_column):
    _type = 'binary'
    _symbol_c = '%s'

    # Binary values may be byte strings (python 2.6 byte array), but
    # the legacy OpenERP convention is to transfer and store binaries
    # as base64-encoded strings. The base64 string may be provided as a
    # unicode in some circumstances, hence the str() cast in symbol_f.
    # This str coercion will only work for pure ASCII unicode strings,
    # on purpose - non base64 data must be passed as a 8bit byte strings.
    _symbol_f = lambda symb: symb and Binary(str(symb)) or None

    _symbol_set = (_symbol_c, _symbol_f)
    _symbol_get = lambda self, x: x and str(x)

    _classic_read = False
    _prefetch = False

    def __init__(self, string='unknown', filters=None, **args):
        _column.__init__(self, string=string, **args)
        self.filters = filters

    def get(self, cr, obj, ids, name, user=None, context=None, values=None):
        if not context:
            context = {}
        if not values:
            values = []
        res = {}
        for i in ids:
            val = None
            for v in values:
                if v['id'] == i:
                    val = v[name]
                    break

            # If client is requesting only the size of the field, we return it instead
            # of the content. Presumably a separate request will be done to read the actual
            # content if it's needed at some point.
            # TODO: after 6.0 we should consider returning a dict with size and content instead of
            #       having an implicit convention for the value
            if val and context.get('bin_size_%s' % name, context.get('bin_size')):
                res[i] = tools.human_size(long(val))
            else:
                res[i] = val
        return res

class selection(_column):
    _type = 'selection'

    def __init__(self, selection, string='unknown', **args):
        _column.__init__(self, string=string, **args)
        self.selection = selection

# ---------------------------------------------------------
# Relationals fields
# ---------------------------------------------------------

#
# Values: (0, 0,  { fields })    create
#         (1, ID, { fields })    update
#         (2, ID)                remove (delete)
#         (3, ID)                unlink one (target id or target of relation)
#         (4, ID)                link
#         (5)                    unlink all (only valid for one2many)
#

class many2one(_column):
    _classic_read = False
    _classic_write = True
    _type = 'many2one'
    _symbol_c = '%s'
    _symbol_f = lambda x: x or None
    _symbol_set = (_symbol_c, _symbol_f)

    def __init__(self, obj, string='unknown', auto_join=False, **args):
        _column.__init__(self, string=string, **args)
        self._obj = obj
        self._auto_join = auto_join

    def get(self, cr, obj, ids, name, user=None, context=None, values=None):
        if context is None:
            context = {}
        if values is None:
            values = {}

        res = {}
        for r in values:
            res[r['id']] = r[name]
        for id in ids:
            res.setdefault(id, '')
        obj = obj.pool[self._obj]

        # build a dictionary of the form {'id_of_distant_resource': name_of_distant_resource}
        # we use uid=1 because the visibility of a many2one field value (just id and name)
        # must be the access right of the parent form and not the linked object itself.
        records = dict(obj.name_get(cr, SUPERUSER_ID,
                                    list(set([x for x in res.values() if isinstance(x, (int,long))])),
                                    context=context))
        for id in res:
            if res[id] in records:
                res[id] = (res[id], records[res[id]])
            else:
                res[id] = False
        return res

    def set(self, cr, obj_src, id, field, values, user=None, context=None):
        if not context:
            context = {}
        obj = obj_src.pool[self._obj]
        self._table = obj._table
        if type(values) == type([]):
            for act in values:
                if act[0] == 0:
                    id_new = obj.create(cr, act[2])
                    cr.execute('update '+obj_src._table+' set '+field+'=%s where id=%s', (id_new, id))
                elif act[0] == 1:
                    obj.write(cr, [act[1]], act[2], context=context)
                elif act[0] == 2:
                    cr.execute('delete from '+self._table+' where id=%s', (act[1],))
                elif act[0] == 3 or act[0] == 5:
                    cr.execute('update '+obj_src._table+' set '+field+'=null where id=%s', (id,))
                elif act[0] == 4:
                    cr.execute('update '+obj_src._table+' set '+field+'=%s where id=%s', (act[1], id))
        else:
            if values:
                cr.execute('update '+obj_src._table+' set '+field+'=%s where id=%s', (values, id))
            else:
                cr.execute('update '+obj_src._table+' set '+field+'=null where id=%s', (id,))

    def search(self, cr, obj, args, name, value, offset=0, limit=None, uid=None, context=None):
        return obj.pool[self._obj].search(cr, uid, args+self._domain+[('name', 'like', value)], offset, limit, context=context)

    
    @classmethod
    def _as_display_name(cls, field, cr, uid, obj, value, context=None):
        return value[1] if isinstance(value, tuple) else tools.ustr(value) 


class one2many(_column):
    _classic_read = False
    _classic_write = False
    _prefetch = False
    _type = 'one2many'

    def __init__(self, obj, fields_id, string='unknown', limit=None, auto_join=False, **args):
        _column.__init__(self, string=string, **args)
        self._obj = obj
        self._fields_id = fields_id
        self._limit = limit
        self._auto_join = auto_join
        #one2many can't be used as condition for defaults
        assert(self.change_default != True)

    def get(self, cr, obj, ids, name, user=None, offset=0, context=None, values=None):
        if context is None:
            context = {}
        if self._context:
            context = context.copy()
        context.update(self._context)
        if values is None:
            values = {}

        res = {}
        for id in ids:
            res[id] = []

        domain = self._domain(obj) if callable(self._domain) else self._domain
        model = obj.pool[self._obj]
        ids2 = model.search(cr, user, domain + [(self._fields_id, 'in', ids)], limit=self._limit, context=context)
        for r in model._read_flat(cr, user, ids2, [self._fields_id], context=context, load='_classic_write'):
            if r[self._fields_id] in res:
                res[r[self._fields_id]].append(r['id'])
        return res

    def set(self, cr, obj, id, field, values, user=None, context=None):
        result = []
        if not context:
            context = {}
        if self._context:
            context = context.copy()
        context.update(self._context)
        context['no_store_function'] = True
        if not values:
            return
        obj = obj.pool[self._obj]
        _table = obj._table
        for act in values:
            if act[0] == 0:
                act[2][self._fields_id] = id
                id_new = obj.create(cr, user, act[2], context=context)
                result += obj._store_get_values(cr, user, [id_new], act[2].keys(), context)
            elif act[0] == 1:
                obj.write(cr, user, [act[1]], act[2], context=context)
            elif act[0] == 2:
                obj.unlink(cr, user, [act[1]], context=context)
            elif act[0] == 3:
                reverse_rel = obj._all_columns.get(self._fields_id)
                assert reverse_rel, 'Trying to unlink the content of a o2m but the pointed model does not have a m2o'
                # if the model has on delete cascade, just delete the row
                if reverse_rel.column.ondelete == "cascade":
                    obj.unlink(cr, user, [act[1]], context=context)
                else:
                    cr.execute('update '+_table+' set '+self._fields_id+'=null where id=%s', (act[1],))
            elif act[0] == 4:
                # Must use write() to recompute parent_store structure if needed
                obj.write(cr, user, [act[1]], {self._fields_id:id}, context=context or {})
            elif act[0] == 5:
                reverse_rel = obj._all_columns.get(self._fields_id)
                assert reverse_rel, 'Trying to unlink the content of a o2m but the pointed model does not have a m2o'
                # if the o2m has a static domain we must respect it when unlinking
                domain = self._domain(obj) if callable(self._domain) else self._domain
                extra_domain = domain or []
                ids_to_unlink = obj.search(cr, user, [(self._fields_id,'=',id)] + extra_domain, context=context)
                # If the model has cascade deletion, we delete the rows because it is the intended behavior,
                # otherwise we only nullify the reverse foreign key column.
                if reverse_rel.column.ondelete == "cascade":
                    obj.unlink(cr, user, ids_to_unlink, context=context)
                else:
                    obj.write(cr, user, ids_to_unlink, {self._fields_id: False}, context=context)
            elif act[0] == 6:
                # Must use write() to recompute parent_store structure if needed
                obj.write(cr, user, act[2], {self._fields_id:id}, context=context or {})
                ids2 = act[2] or [0]
                cr.execute('select id from '+_table+' where '+self._fields_id+'=%s and id <> ALL (%s)', (id,ids2))
                ids3 = map(lambda x:x[0], cr.fetchall())
                obj.write(cr, user, ids3, {self._fields_id:False}, context=context or {})
        return result

    def search(self, cr, obj, args, name, value, offset=0, limit=None, uid=None, operator='like', context=None):
        domain = self._domain(obj) if callable(self._domain) else self._domain
        return obj.pool[self._obj].name_search(cr, uid, value, domain, operator, context=context,limit=limit)

    
    @classmethod
    def _as_display_name(cls, field, cr, uid, obj, value, context=None):
        raise NotImplementedError('One2Many columns should not be used as record name (_rec_name)') 

#
# Values: (0, 0,  { fields })    create
#         (1, ID, { fields })    update (write fields to ID)
#         (2, ID)                remove (calls unlink on ID, that will also delete the relationship because of the ondelete)
#         (3, ID)                unlink (delete the relationship between the two objects but does not delete ID)
#         (4, ID)                link (add a relationship)
#         (5, ID)                unlink all
#         (6, ?, ids)            set a list of links
#
class many2many(_column):
    """Encapsulates the logic of a many-to-many bidirectional relationship, handling the
       low-level details of the intermediary relationship table transparently.
       A many-to-many relationship is always symmetrical, and can be declared and accessed
       from either endpoint model.
       If ``rel`` (relationship table name), ``id1`` (source foreign key column name)
       or id2 (destination foreign key column name) are not specified, the system will
       provide default values. This will by default only allow one single symmetrical
       many-to-many relationship between the source and destination model.
       For multiple many-to-many relationship between the same models and for
       relationships where source and destination models are the same, ``rel``, ``id1``
       and ``id2`` should be specified explicitly.

       :param str obj: destination model
       :param str rel: optional name of the intermediary relationship table. If not specified,
                       a canonical name will be derived based on the alphabetically-ordered
                       model names of the source and destination (in the form: ``amodel_bmodel_rel``).
                       Automatic naming is not possible when the source and destination are
                       the same, for obvious ambiguity reasons.
       :param str id1: optional name for the column holding the foreign key to the current
                       model in the relationship table. If not specified, a canonical name
                       will be derived based on the model name (in the form: `src_model_id`).
       :param str id2: optional name for the column holding the foreign key to the destination
                       model in the relationship table. If not specified, a canonical name
                       will be derived based on the model name (in the form: `dest_model_id`)
       :param str string: field label
    """
    _classic_read = False
    _classic_write = False
    _prefetch = False
    _type = 'many2many'

    def __init__(self, obj, rel=None, id1=None, id2=None, string='unknown', limit=None, **args):
        """
        """
        _column.__init__(self, string=string, **args)
        self._obj = obj
        if rel and '.' in rel:
            raise Exception(_('The second argument of the many2many field %s must be a SQL table !'\
                'You used %s, which is not a valid SQL table name.')% (string,rel))
        self._rel = rel
        self._id1 = id1
        self._id2 = id2
        self._limit = limit

    def _sql_names(self, source_model):
        """Return the SQL names defining the structure of the m2m relationship table

            :return: (m2m_table, local_col, dest_col) where m2m_table is the table name,
                     local_col is the name of the column holding the current model's FK, and
                     dest_col is the name of the column holding the destination model's FK, and
        """
        tbl, col1, col2 = self._rel, self._id1, self._id2
        if not all((tbl, col1, col2)):
            # the default table name is based on the stable alphabetical order of tables
            dest_model = source_model.pool[self._obj]
            tables = tuple(sorted([source_model._table, dest_model._table]))
            if not tbl:
                assert tables[0] != tables[1], 'Implicit/Canonical naming of m2m relationship table '\
                                               'is not possible when source and destination models are '\
                                               'the same'
                tbl = '%s_%s_rel' % tables
            if not col1:
                col1 = '%s_id' % source_model._table
            if not col2:
                col2 = '%s_id' % dest_model._table
        return tbl, col1, col2

    def _get_query_and_where_params(self, cr, model, ids, values, where_params):
        """ Extracted from ``get`` to facilitate fine-tuning of the generated
            query. """
        query = 'SELECT %(rel)s.%(id2)s, %(rel)s.%(id1)s \
                   FROM %(rel)s, %(from_c)s \
                  WHERE %(rel)s.%(id1)s IN %%s \
                    AND %(rel)s.%(id2)s = %(tbl)s.id \
                 %(where_c)s  \
                 %(order_by)s \
                 %(limit)s \
                 OFFSET %(offset)d' \
                 % values
        return query, where_params

    def get(self, cr, model, ids, name, user=None, offset=0, context=None, values=None):
        if not context:
            context = {}
        if not values:
            values = {}
        res = {}
        if not ids:
            return res
        for id in ids:
            res[id] = []
        if offset:
            _logger.warning(
                "Specifying offset at a many2many.get() is deprecated and may"
                " produce unpredictable results.")
        obj = model.pool[self._obj]
        rel, id1, id2 = self._sql_names(model)

        # static domains are lists, and are evaluated both here and on client-side, while string
        # domains supposed by dynamic and evaluated on client-side only (thus ignored here)
        # FIXME: make this distinction explicit in API!
        domain = isinstance(self._domain, list) and self._domain or []

        wquery = obj._where_calc(cr, user, domain, context=context)
        obj._apply_ir_rules(cr, user, wquery, 'read', context=context)
        from_c, where_c, where_params = wquery.get_sql()
        if where_c:
            where_c = ' AND ' + where_c

        order_by = ' ORDER BY "%s".%s' %(obj._table, obj._order.split(',')[0])

        limit_str = ''
        if self._limit is not None:
            limit_str = ' LIMIT %d' % self._limit

        query, where_params = self._get_query_and_where_params(cr, model, ids, {'rel': rel,
               'from_c': from_c,
               'tbl': obj._table,
               'id1': id1,
               'id2': id2,
               'where_c': where_c,
               'limit': limit_str,
               'order_by': order_by,
               'offset': offset,
                }, where_params)

        cr.execute(query, [tuple(ids),] + where_params)
        for r in cr.fetchall():
            res[r[1]].append(r[0])
        return res

    def set(self, cr, model, id, name, values, user=None, context=None):
        if not context:
            context = {}
        if not values:
            return
        rel, id1, id2 = self._sql_names(model)
        obj = model.pool[self._obj]
        for act in values:
            if not (isinstance(act, list) or isinstance(act, tuple)) or not act:
                continue
            if act[0] == 0:
                idnew = obj.create(cr, user, act[2], context=context)
                cr.execute('insert into '+rel+' ('+id1+','+id2+') values (%s,%s)', (id, idnew))
            elif act[0] == 1:
                obj.write(cr, user, [act[1]], act[2], context=context)
            elif act[0] == 2:
                obj.unlink(cr, user, [act[1]], context=context)
            elif act[0] == 3:
                cr.execute('delete from '+rel+' where ' + id1 + '=%s and '+ id2 + '=%s', (id, act[1]))
            elif act[0] == 4:
                # following queries are in the same transaction - so should be relatively safe
                cr.execute('SELECT 1 FROM '+rel+' WHERE '+id1+' = %s and '+id2+' = %s', (id, act[1]))
                if not cr.fetchone():
                    cr.execute('insert into '+rel+' ('+id1+','+id2+') values (%s,%s)', (id, act[1]))
            elif act[0] == 5:
                cr.execute('delete from '+rel+' where ' + id1 + ' = %s', (id,))
            elif act[0] == 6:

                d1, d2,tables = obj.pool.get('ir.rule').domain_get(cr, user, obj._name, context=context)
                if d1:
                    d1 = ' and ' + ' and '.join(d1)
                else:
                    d1 = ''
                cr.execute('delete from '+rel+' where '+id1+'=%s AND '+id2+' IN (SELECT '+rel+'.'+id2+' FROM '+rel+', '+','.join(tables)+' WHERE '+rel+'.'+id1+'=%s AND '+rel+'.'+id2+' = '+obj._table+'.id '+ d1 +')', [id, id]+d2)

                for act_nbr in act[2]:
                    cr.execute('insert into '+rel+' ('+id1+','+id2+') values (%s, %s)', (id, act_nbr))

    #
    # TODO: use a name_search
    #
    def search(self, cr, obj, args, name, value, offset=0, limit=None, uid=None, operator='like', context=None):
        return obj.pool[self._obj].search(cr, uid, args+self._domain+[('name', operator, value)], offset, limit, context=context)

    @classmethod
    def _as_display_name(cls, field, cr, uid, obj, value, context=None):
        raise NotImplementedError('Many2Many columns should not be used as record name (_rec_name)') 


def get_nice_size(value):
    size = 0
    if isinstance(value, (int,long)):
        size = value
    elif value: # this is supposed to be a string
        size = len(value)
    return tools.human_size(size)

# See http://www.w3.org/TR/2000/REC-xml-20001006#NT-Char
# and http://bugs.python.org/issue10066
invalid_xml_low_bytes = re.compile(r'[\x00-\x08\x0b-\x0c\x0e-\x1f]')

def sanitize_binary_value(value):
    # binary fields should be 7-bit ASCII base64-encoded data,
    # but we do additional sanity checks to make sure the values
    # are not something else that won't pass via XML-RPC
    if isinstance(value, (xmlrpclib.Binary, tuple, list, dict)):
        # these builtin types are meant to pass untouched
        return value

    # Handle invalid bytes values that will cause problems
    # for XML-RPC. See for more info:
    #  - http://bugs.python.org/issue10066
    #  - http://www.w3.org/TR/2000/REC-xml-20001006#NT-Char

    # Coercing to unicode would normally allow it to properly pass via
    # XML-RPC, transparently encoded as UTF-8 by xmlrpclib.
    # (this works for _any_ byte values, thanks to the fallback
    #  to latin-1 passthrough encoding when decoding to unicode)
    value = tools.ustr(value)

    # Due to Python bug #10066 this could still yield invalid XML
    # bytes, specifically in the low byte range, that will crash
    # the decoding side: [\x00-\x08\x0b-\x0c\x0e-\x1f]
    # So check for low bytes values, and if any, perform
    # base64 encoding - not very smart or useful, but this is
    # our last resort to avoid crashing the request.
    if invalid_xml_low_bytes.search(value):
        # b64-encode after restoring the pure bytes with latin-1
        # passthrough encoding
        value = base64.b64encode(value.encode('latin-1'))

    return value


# ---------------------------------------------------------
# Function fields
# ---------------------------------------------------------
class function(_column):
    """
    A field whose value is computed by a function (rather
    than being read from the database).

    :param fnct: the callable that will compute the field value.
    :param arg: arbitrary value to be passed to ``fnct`` when computing the value.
    :param fnct_inv: the callable that will allow writing values in that field
                     (if not provided, the field is read-only).
    :param fnct_inv_arg: arbitrary value to be passed to ``fnct_inv`` when
                         writing a value.
    :param str type: type of the field simulated by the function field
    :param fnct_search: the callable that allows searching on the field
                        (if not provided, search will not return any result).
    :param store: store computed value in database
                  (see :ref:`The *store* parameter <field-function-store>`).
    :type store: True or dict specifying triggers for field computation
    :param multi: name of batch for batch computation of function fields.
                  All fields with the same batch name will be computed by
                  a single function call. This changes the signature of the
                  ``fnct`` callable.

    .. _field-function-fnct: The ``fnct`` parameter

    .. rubric:: The ``fnct`` parameter

    The callable implementing the function field must have the following signature:

    .. function:: fnct(model, cr, uid, ids, field_name(s), arg, context)

        Implements the function field.

        :param orm model: model to which the field belongs (should be ``self`` for
                          a model method)
        :param field_name(s): name of the field to compute, or if ``multi`` is provided,
                              list of field names to compute.
        :type field_name(s): str | [str]
        :param arg: arbitrary value passed when declaring the function field
        :rtype: dict
        :return: mapping of ``ids`` to computed values, or if multi is provided,
                 to a map of field_names to computed values

    The values in the returned dictionary must be of the type specified by the type
    argument in the field declaration.

    Here is an example with a simple function ``char`` function field::

        # declarations
        def compute(self, cr, uid, ids, field_name, arg, context):
            result = {}
            # ...
            return result
        _columns['my_char'] = fields.function(compute, type='char', size=50)

        # when called with ``ids=[1,2,3]``, ``compute`` could return:
        {
            1: 'foo',
            2: 'bar',
            3: False # null values should be returned explicitly too
        }

    If ``multi`` is set, then ``field_name`` is replaced by ``field_names``: a list
    of the field names that should be computed. Each value in the returned
    dictionary must then be a dictionary mapping field names to values.

    Here is an example where two function fields (``name`` and ``age``)
    are both computed by a single function field::

        # declarations
        def compute(self, cr, uid, ids, field_names, arg, context):
            result = {}
            # ...
            return result
        _columns['name'] = fields.function(compute_person_data, type='char',\
                                           size=50, multi='person_data')
        _columns[''age'] = fields.function(compute_person_data, type='integer',\
                                           multi='person_data')

        # when called with ``ids=[1,2,3]``, ``compute_person_data`` could return:
        {
            1: {'name': 'Bob', 'age': 23},
            2: {'name': 'Sally', 'age': 19},
            3: {'name': 'unknown', 'age': False}
        }

    .. _field-function-fnct-inv:

    .. rubric:: The ``fnct_inv`` parameter

    This callable implements the write operation for the function field
    and must have the following signature:

    .. function:: fnct_inv(model, cr, uid, id, field_name, field_value, fnct_inv_arg, context)

        Callable that implements the ``write`` operation for the function field.

        :param orm model: model to which the field belongs (should be ``self`` for
                          a model method)
        :param int id: the identifier of the object to write on
        :param str field_name: name of the field to set
        :param fnct_inv_arg: arbitrary value passed when declaring the function field
        :return: True

    When writing values for a function field, the ``multi`` parameter is ignored.

    .. _field-function-fnct-search:

    .. rubric:: The ``fnct_search`` parameter

    This callable implements the search operation for the function field
    and must have the following signature:

    .. function:: fnct_search(model, cr, uid, model_again, field_name, criterion, context)

        Callable that implements the ``search`` operation for the function field by expanding
        a search criterion based on the function field into a new domain based only on
        columns that are stored in the database.

        :param orm model: model to which the field belongs (should be ``self`` for
                          a model method)
        :param orm model_again: same value as ``model`` (seriously! this is for backwards
                                compatibility)
        :param str field_name: name of the field to search on
        :param list criterion: domain component specifying the search criterion on the field.
        :rtype: list
        :return: domain to use instead of ``criterion`` when performing the search.
                 This new domain must be based only on columns stored in the database, as it
                 will be used directly without any translation.

        The returned value must be a domain, that is, a list of the form [(field_name, operator, operand)].
        The most generic way to implement ``fnct_search`` is to directly search for the records that
        match the given ``criterion``, and return their ``ids`` wrapped in a domain, such as
        ``[('id','in',[1,3,5])]``.

    .. _field-function-store:

    .. rubric:: The ``store`` parameter

    The ``store`` parameter allows caching the result of the field computation in the
    database, and defining the triggers that will invalidate that cache and force a
    recomputation of the function field.
    When not provided, the field is computed every time its value is read.
    The value of ``store`` may be either ``True`` (to recompute the field value whenever
    any field in the same record is modified), or a dictionary specifying a more
    flexible set of recomputation triggers.

    A trigger specification is a dictionary that maps the names of the models that
    will trigger the computation, to a tuple describing the trigger rule, in the
    following form::

        store = {
            'trigger_model': (mapping_function,
                              ['trigger_field1', 'trigger_field2'],
                              priority),
        }

    A trigger rule is defined by a 3-item tuple where:

        * The ``mapping_function`` is defined as follows:

            .. function:: mapping_function(trigger_model, cr, uid, trigger_ids, context)

                Callable that maps record ids of a trigger model to ids of the
                corresponding records in the source model (whose field values
                need to be recomputed).

                :param orm model: trigger_model
                :param list trigger_ids: ids of the records of trigger_model that were
                                         modified
                :rtype: list
                :return: list of ids of the source model whose function field values
                         need to be recomputed

        * The second item is a list of the fields who should act as triggers for
          the computation. If an empty list is given, all fields will act as triggers.
        * The last item is the priority, used to order the triggers when processing them
          after any write operation on a model that has function field triggers. The
          default priority is 10.

    In fact, setting store = True is the same as using the following trigger dict::

        store = {
              'model_itself': (lambda self, cr, uid, ids, context: ids,
                               [],
                               10)
        }

    """
    _classic_read = False
    _classic_write = False
    _prefetch = False
    _type = 'function'
    _properties = True

#
# multi: compute several fields in one call
#
    def __init__(self, fnct, arg=None, fnct_inv=None, fnct_inv_arg=None, type='float', fnct_search=None, obj=None, store=False, multi=False, **args):
        _column.__init__(self, **args)
        self._obj = obj
        self._fnct = fnct
        self._fnct_inv = fnct_inv
        self._arg = arg
        self._multi = multi
        if 'relation' in args:
            self._obj = args['relation']

        self.digits = args.get('digits', (16,2))
        self.digits_compute = args.get('digits_compute', None)

        self._fnct_inv_arg = fnct_inv_arg
        if not fnct_inv:
            self.readonly = 1
        self._type = type
        self._fnct_search = fnct_search
        self.store = store

        if not fnct_search and not store:
            self.selectable = False

        if store:
            if self._type != 'many2one':
                # m2o fields need to return tuples with name_get, not just foreign keys
                self._classic_read = True
            self._classic_write = True
            if type=='binary':
                self._symbol_get=lambda x:x and str(x)
            else:
                self._prefetch = True

        if type == 'float':
            self._symbol_c = float._symbol_c
            self._symbol_f = float._symbol_f
            self._symbol_set = float._symbol_set

        if type == 'boolean':
            self._symbol_c = boolean._symbol_c
            self._symbol_f = boolean._symbol_f
            self._symbol_set = boolean._symbol_set

        if type == 'integer':
            self._symbol_c = integer._symbol_c
            self._symbol_f = integer._symbol_f
            self._symbol_set = integer._symbol_set

        if type == 'char':
            self._symbol_c = char._symbol_c
            self._symbol_f = lambda x: _symbol_set_char(self, x)
            self._symbol_set = (self._symbol_c, self._symbol_f)

    def digits_change(self, cr):
        if self._type == 'float':
            if self.digits_compute:
                self.digits = self.digits_compute(cr)
            if self.digits:
                precision, scale = self.digits
                self._symbol_set = ('%s', lambda x: float_repr(float_round(__builtin__.float(x or 0.0),
                                                                           precision_digits=scale),
                                                               precision_digits=scale))

    def search(self, cr, uid, obj, name, args, context=None):
        if not self._fnct_search:
            #CHECKME: should raise an exception
            return []
        return self._fnct_search(obj, cr, uid, obj, name, args, context=context)

    def postprocess(self, cr, uid, obj, field, value=None, context=None):
        if context is None:
            context = {}
        result = value
        field_type = obj._columns[field]._type
        if field_type == "many2one":
            # make the result a tuple if it is not already one
            if isinstance(value, (int,long)) and hasattr(obj._columns[field], 'relation'):
<<<<<<< HEAD
                obj_model = obj.pool[obj._columns[field].relation]
                dict_names = dict(obj_model.name_get(cr, uid, [value], context))
=======
                obj_model = obj.pool.get(obj._columns[field].relation)
                dict_names = dict(obj_model.name_get(cr, SUPERUSER_ID, [value], context))
>>>>>>> 9635119f
                result = (value, dict_names[value])

        if field_type == 'binary':
            if context.get('bin_size'):
                # client requests only the size of binary fields
                result = get_nice_size(value)
            elif not context.get('bin_raw'):
                result = sanitize_binary_value(value)

        if field_type == "integer" and value > xmlrpclib.MAXINT:
            # integer/long values greater than 2^31-1 are not supported
            # in pure XMLRPC, so we have to pass them as floats :-(
            # This is not needed for stored fields and non-functional integer
            # fields, as their values are constrained by the database backend
            # to the same 32bits signed int limit.
            result = __builtin__.float(value)
        return result

    def get(self, cr, obj, ids, name, uid=False, context=None, values=None):
        result = self._fnct(obj, cr, uid, ids, name, self._arg, context)
        for id in ids:
            if self._multi and id in result:
                for field, value in result[id].iteritems():
                    if value:
                        result[id][field] = self.postprocess(cr, uid, obj, field, value, context)
            elif result.get(id):
                result[id] = self.postprocess(cr, uid, obj, name, result[id], context)
        return result

    def set(self, cr, obj, id, name, value, user=None, context=None):
        if not context:
            context = {}
        if self._fnct_inv:
            self._fnct_inv(obj, cr, user, id, name, value, self._fnct_inv_arg, context)

    @classmethod
    def _as_display_name(cls, field, cr, uid, obj, value, context=None):
        # Function fields are supposed to emulate a basic field type,
        # so they can delegate to the basic type for record name rendering
        return globals()[field._type]._as_display_name(field, cr, uid, obj, value, context=context)

# ---------------------------------------------------------
# Related fields
# ---------------------------------------------------------

class related(function):
    """Field that points to some data inside another field of the current record.

    Example::

       _columns = {
           'foo_id': fields.many2one('my.foo', 'Foo'),
           'bar': fields.related('foo_id', 'frol', type='char', string='Frol of Foo'),
        }
    """

    def _fnct_search(self, tobj, cr, uid, obj=None, name=None, domain=None, context=None):
        # assume self._arg = ('foo', 'bar', 'baz')
        # domain = [(name, op, val)]   =>   search [('foo.bar.baz', op, val)]
        field = '.'.join(self._arg)
        return map(lambda x: (field, x[1], x[2]), domain)

    def _fnct_write(self,obj,cr, uid, ids, field_name, values, args, context=None):
        if isinstance(ids, (int, long)):
            ids = [ids]
        for record in obj.browse(cr, uid, ids, context=context):
            # traverse all fields except the last one
            for field in self.arg[:-1]:
                record = record[field] or False
                if not record:
                    break
                elif isinstance(record, list):
                    # record is the result of a one2many or many2many field
                    record = record[0]
            if record:
                # write on the last field
                record.write({self.arg[-1]: values})

    def _fnct_read(self, obj, cr, uid, ids, field_name, args, context=None):
        res = {}
        for record in obj.browse(cr, SUPERUSER_ID, ids, context=context):
            value = record
            for field in self.arg:
                if isinstance(value, list):
                    value = value[0]
                value = value[field] or False
                if not value:
                    break
            res[record.id] = value

        if self._type == 'many2one':
            # res[id] is a browse_record or False; convert it to (id, name) or False.
            # Perform name_get as root, as seeing the name of a related object depends on
            # access right of source document, not target, so user may not have access.
            value_ids = list(set(value.id for value in res.itervalues() if value))
            value_name = dict(obj.pool[self._obj].name_get(cr, SUPERUSER_ID, value_ids, context=context))
            res = dict((id, value and (value.id, value_name[value.id])) for id, value in res.iteritems())

        elif self._type in ('one2many', 'many2many'):
            # res[id] is a list of browse_record or False; convert it to a list of ids
            res = dict((id, value and map(int, value) or []) for id, value in res.iteritems())

        return res

    def __init__(self, *arg, **args):
        self.arg = arg
        self._relations = []
        super(related, self).__init__(self._fnct_read, arg, self._fnct_write, fnct_inv_arg=arg, fnct_search=self._fnct_search, **args)
        if self.store is True:
            # TODO: improve here to change self.store = {...} according to related objects
            pass


class sparse(function):   

    def convert_value(self, obj, cr, uid, record, value, read_value, context=None):        
        """
            + For a many2many field, a list of tuples is expected.
              Here is the list of tuple that are accepted, with the corresponding semantics ::

                 (0, 0,  { values })    link to a new record that needs to be created with the given values dictionary
                 (1, ID, { values })    update the linked record with id = ID (write *values* on it)
                 (2, ID)                remove and delete the linked record with id = ID (calls unlink on ID, that will delete the object completely, and the link to it as well)
                 (3, ID)                cut the link to the linked record with id = ID (delete the relationship between the two objects but does not delete the target object itself)
                 (4, ID)                link to existing record with id = ID (adds a relationship)
                 (5)                    unlink all (like using (3,ID) for all linked records)
                 (6, 0, [IDs])          replace the list of linked IDs (like using (5) then (4,ID) for each ID in the list of IDs)

                 Example:
                    [(6, 0, [8, 5, 6, 4])] sets the many2many to ids [8, 5, 6, 4]

            + For a one2many field, a lits of tuples is expected.
              Here is the list of tuple that are accepted, with the corresponding semantics ::

                 (0, 0,  { values })    link to a new record that needs to be created with the given values dictionary
                 (1, ID, { values })    update the linked record with id = ID (write *values* on it)
                 (2, ID)                remove and delete the linked record with id = ID (calls unlink on ID, that will delete the object completely, and the link to it as well)

                 Example:
                    [(0, 0, {'field_name':field_value_record1, ...}), (0, 0, {'field_name':field_value_record2, ...})]
        """

        if self._type == 'many2many':
            assert value[0][0] == 6, 'Unsupported m2m value for sparse field: %s' % value
            return value[0][2]

        elif self._type == 'one2many':
            if not read_value:
                read_value = []
            relation_obj = obj.pool[self.relation]
            for vals in value:
                assert vals[0] in (0,1,2), 'Unsupported o2m value for sparse field: %s' % vals
                if vals[0] == 0:
                    read_value.append(relation_obj.create(cr, uid, vals[2], context=context))
                elif vals[0] == 1:
                    relation_obj.write(cr, uid, vals[1], vals[2], context=context)
                elif vals[0] == 2:
                    relation_obj.unlink(cr, uid, vals[1], context=context)
                    read_value.remove(vals[1])
            return read_value
        return value


    def _fnct_write(self,obj,cr, uid, ids, field_name, value, args, context=None):
        if not type(ids) == list:
            ids = [ids]
        records = obj.browse(cr, uid, ids, context=context)
        for record in records:
            # grab serialized value as object - already deserialized
            serialized = getattr(record, self.serialization_field)
            if value is None:
                # simply delete the key to unset it.
                serialized.pop(field_name, None)
            else: 
                serialized[field_name] = self.convert_value(obj, cr, uid, record, value, serialized.get(field_name), context=context)
            obj.write(cr, uid, ids, {self.serialization_field: serialized}, context=context)
        return True

    def _fnct_read(self, obj, cr, uid, ids, field_names, args, context=None):
        results = {}
        records = obj.browse(cr, uid, ids, context=context)
        for record in records:
            # grab serialized value as object - already deserialized
            serialized = getattr(record, self.serialization_field)
            results[record.id] = {}
            for field_name in field_names:
                field_type = obj._columns[field_name]._type
                value = serialized.get(field_name, False)
                if field_type in ('one2many','many2many'):
                    value = value or []
                    if value:
                        # filter out deleted records as superuser
                        relation_obj = obj.pool[obj._columns[field_name].relation]
                        value = relation_obj.exists(cr, openerp.SUPERUSER_ID, value)
                if type(value) in (int,long) and field_type == 'many2one':
                    relation_obj = obj.pool[obj._columns[field_name].relation]
                    # check for deleted record as superuser
                    if not relation_obj.exists(cr, openerp.SUPERUSER_ID, [value]):
                        value = False
                results[record.id][field_name] = value
        return results

    def __init__(self, serialization_field, **kwargs):
        self.serialization_field = serialization_field
        super(sparse, self).__init__(self._fnct_read, fnct_inv=self._fnct_write, multi='__sparse_multi', **kwargs)
     


# ---------------------------------------------------------
# Dummy fields
# ---------------------------------------------------------

class dummy(function):
    def _fnct_search(self, tobj, cr, uid, obj=None, name=None, domain=None, context=None):
        return []

    def _fnct_write(self, obj, cr, uid, ids, field_name, values, args, context=None):
        return False

    def _fnct_read(self, obj, cr, uid, ids, field_name, args, context=None):
        return {}

    def __init__(self, *arg, **args):
        self.arg = arg
        self._relations = []
        super(dummy, self).__init__(self._fnct_read, arg, self._fnct_write, fnct_inv_arg=arg, fnct_search=None, **args)

# ---------------------------------------------------------
# Serialized fields
# ---------------------------------------------------------

class serialized(_column):
    """ A field able to store an arbitrary python data structure.
    
        Note: only plain components allowed.
    """
    
    def _symbol_set_struct(val):
        return simplejson.dumps(val)

    def _symbol_get_struct(self, val):
        return simplejson.loads(val or '{}')
    
    _prefetch = False
    _type = 'serialized'

    _symbol_c = '%s'
    _symbol_f = _symbol_set_struct
    _symbol_set = (_symbol_c, _symbol_f)
    _symbol_get = _symbol_get_struct

# TODO: review completly this class for speed improvement
class property(function):

    def _get_default(self, obj, cr, uid, prop_name, context=None):
        return self._get_defaults(obj, cr, uid, [prop_name], context=None)[prop_name]

    def _get_defaults(self, obj, cr, uid, prop_names, context=None):
        """Get the default values for ``prop_names´´ property fields (result of ir.property.get() function for res_id = False).

           :param list of string prop_names: list of name of property fields for those we want the default value
           :return: map of property field names to their default value
           :rtype: dict
        """
        prop = obj.pool.get('ir.property')
        res = {}
        for prop_name in prop_names:
            res[prop_name] = prop.get(cr, uid, prop_name, obj._name, context=context)
        return res

    def _get_by_id(self, obj, cr, uid, prop_name, ids, context=None):
        prop = obj.pool.get('ir.property')
        vids = [obj._name + ',' + str(oid) for oid in  ids]
        def_id = self._field_get(cr, uid, obj._name, prop_name[0])
        company = obj.pool.get('res.company')
        cid = company._company_default_get(cr, uid, obj._name, def_id, context=context)
        domain = [('fields_id.model', '=', obj._name), ('fields_id.name', 'in', prop_name), ('company_id', '=', cid)]
        #domain = prop._get_domain(cr, uid, prop_name, obj._name, context)
        if vids:
            domain = [('res_id', 'in', vids)] + domain
        return prop.search(cr, uid, domain, context=context)

    # TODO: to rewrite more clean
    def _fnct_write(self, obj, cr, uid, id, prop_name, id_val, obj_dest, context=None):
        if context is None:
            context = {}

        nids = self._get_by_id(obj, cr, uid, [prop_name], [id], context)
        if nids:
            cr.execute('DELETE FROM ir_property WHERE id IN %s', (tuple(nids),))

        default_val = self._get_default(obj, cr, uid, prop_name, context)

        property_create = False
        if isinstance(default_val, openerp.osv.orm.browse_record):
            if default_val.id != id_val:
                property_create = True
        elif default_val != id_val:
            property_create = True

        if property_create:
            def_id = self._field_get(cr, uid, obj._name, prop_name)
            company = obj.pool.get('res.company')
            cid = company._company_default_get(cr, uid, obj._name, def_id,
                                               context=context)
            propdef = obj.pool.get('ir.model.fields').browse(cr, uid, def_id,
                                                             context=context)
            prop = obj.pool.get('ir.property')
            return prop.create(cr, uid, {
                'name': propdef.name,
                'value': id_val,
                'res_id': obj._name+','+str(id),
                'company_id': cid,
                'fields_id': def_id,
                'type': self._type,
            }, context=context)
        return False

    def _fnct_read(self, obj, cr, uid, ids, prop_names, obj_dest, context=None):
        prop = obj.pool.get('ir.property')
        # get the default values (for res_id = False) for the property fields
        default_val = self._get_defaults(obj, cr, uid, prop_names, context)

        # build the dictionary that will be returned
        res = {}
        for id in ids:
            res[id] = default_val.copy()

        for prop_name in prop_names:
            property_field = obj._all_columns.get(prop_name).column
            property_destination_obj = property_field._obj if property_field._type == 'many2one' else False
            # If the property field is a m2o field, we will append the id of the value to name_get_ids
            # in order to make a name_get in batch for all the ids needed.
            name_get_ids = {}
            for id in ids:
                # get the result of ir.property.get() for this res_id and save it in res if it's existing
                obj_reference = obj._name + ',' + str(id)
                value = prop.get(cr, uid, prop_name, obj._name, res_id=obj_reference, context=context)
                if value:
                    res[id][prop_name] = value
                # Check existence as root (as seeing the name of a related
                # object depends on access right of source document,
                # not target, so user may not have access) in order to avoid
                # pointing on an unexisting record.
                if property_destination_obj:
                    if res[id][prop_name] and obj.pool[property_destination_obj].exists(cr, SUPERUSER_ID, res[id][prop_name].id):
                        name_get_ids[id] = res[id][prop_name].id
                    else:
                        res[id][prop_name] = False
            if property_destination_obj:
                # name_get as root (as seeing the name of a related
                # object depends on access right of source document,
                # not target, so user may not have access.)
                name_get_values = dict(obj.pool[property_destination_obj].name_get(cr, SUPERUSER_ID, name_get_ids.values(), context=context))
                # the property field is a m2o, we need to return a tuple with (id, name)
                for k, v in name_get_ids.iteritems():
                    if res[k][prop_name]:
                        res[k][prop_name] = (v , name_get_values.get(v))
        return res

    def _field_get(self, cr, uid, model_name, prop):
        if not self.field_id.get(cr.dbname):
            cr.execute('SELECT id \
                    FROM ir_model_fields \
                    WHERE name=%s AND model=%s', (prop, model_name))
            res = cr.fetchone()
            self.field_id[cr.dbname] = res and res[0]
        return self.field_id[cr.dbname]


    def __init__(self, **args):
        self.field_id = {}
        if 'view_load' in args:
            _logger.warning("view_load attribute is deprecated on ir.fields. Args: %r", args)
        obj = 'relation' in args and args['relation'] or ''
        function.__init__(self, self._fnct_read, False, self._fnct_write, obj=obj, multi='properties', **args)

    def restart(self):
        self.field_id = {}


def field_to_dict(model, cr, user, field, context=None):
    """ Return a dictionary representation of a field.

    The string, help, and selection attributes (if any) are untranslated.  This
    representation is the one returned by fields_get() (fields_get() will do
    the translation).

    """

    res = {'type': field._type}
    # some attributes for m2m/function field are added as debug info only
    if isinstance(field, function):
        res['function'] = field._fnct and field._fnct.func_name or False
        res['store'] = field.store
        if isinstance(field.store, dict):
            res['store'] = str(field.store)
        res['fnct_search'] = field._fnct_search and field._fnct_search.func_name or False
        res['fnct_inv'] = field._fnct_inv and field._fnct_inv.func_name or False
        res['fnct_inv_arg'] = field._fnct_inv_arg or False
    if isinstance(field, many2many):
        (table, col1, col2) = field._sql_names(model)
        res['m2m_join_columns'] = [col1, col2]
        res['m2m_join_table'] = table
    for arg in ('string', 'readonly', 'states', 'size', 'group_operator', 'required',
            'change_default', 'translate', 'help', 'select', 'selectable', 'groups',
            'deprecated', 'digits', 'invisible', 'filters'):
        if getattr(field, arg, None):
            res[arg] = getattr(field, arg)

    if hasattr(field, 'selection'):
        if isinstance(field.selection, (tuple, list)):
            res['selection'] = field.selection
        else:
            # call the 'dynamic selection' function
            res['selection'] = field.selection(model, cr, user, context)
    if res['type'] in ('one2many', 'many2many', 'many2one'):
        res['relation'] = field._obj
        res['domain'] = field._domain(model) if callable(field._domain) else field._domain
        res['context'] = field._context

    if isinstance(field, one2many):
        res['relation_field'] = field._fields_id

    return res


class column_info(object):
    """ Struct containing details about an osv column, either one local to
        its model, or one inherited via _inherits.

        .. attribute:: name

            name of the column

        .. attribute:: column

            column instance, subclass of :class:`_column`

        .. attribute:: parent_model

            if the column is inherited, name of the model that contains it,
            ``None`` for local columns.

        .. attribute:: parent_column

            the name of the column containing the m2o relationship to the
            parent model that contains this column, ``None`` for local columns.

        .. attribute:: original_parent

            if the column is inherited, name of the original parent model that
            contains it i.e in case of multilevel inheritance, ``None`` for
            local columns.
    """
    def __init__(self, name, column, parent_model=None, parent_column=None, original_parent=None):
        self.name = name
        self.column = column
        self.parent_model = parent_model
        self.parent_column = parent_column
        self.original_parent = original_parent

    def __str__(self):
        return '%s(%s, %s, %s, %s, %s)' % (
            self.__class__.__name__, self.name, self.column,
            self.parent_model, self.parent_column, self.original_parent)

# vim:expandtab:smartindent:tabstop=4:softtabstop=4:shiftwidth=4:
<|MERGE_RESOLUTION|>--- conflicted
+++ resolved
@@ -1146,13 +1146,8 @@
         if field_type == "many2one":
             # make the result a tuple if it is not already one
             if isinstance(value, (int,long)) and hasattr(obj._columns[field], 'relation'):
-<<<<<<< HEAD
                 obj_model = obj.pool[obj._columns[field].relation]
-                dict_names = dict(obj_model.name_get(cr, uid, [value], context))
-=======
-                obj_model = obj.pool.get(obj._columns[field].relation)
                 dict_names = dict(obj_model.name_get(cr, SUPERUSER_ID, [value], context))
->>>>>>> 9635119f
                 result = (value, dict_names[value])
 
         if field_type == 'binary':
