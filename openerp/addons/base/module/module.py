--- conflicted
+++ resolved
@@ -157,7 +157,6 @@
     def _get_desc(self, cr, uid, ids, field_name=None, arg=None, context=None):
         res = dict.fromkeys(ids, '')
         for module in self.browse(cr, uid, ids, context=context):
-<<<<<<< HEAD
             path = addons.get_module_resource(module.name, 'static/description/index.html')
             if path:
                 with tools.file_open(path, 'rb') as desc_file:
@@ -166,17 +165,12 @@
                     for element, attribute, link, pos in html.iterlinks():
                         if element.get('src') and not '//' in element.get('src') and not 'static/' in element.get('src'):
                             element.set('src', "/%s/static/description/%s" % (module.name, element.get('src')))
-                    res[module.id] = lxml.html.tostring(html)
+                    res[module.id] = html_sanitize(lxml.html.tostring(html))
             else:
-                overrides = dict(embed_stylesheet=False, doctitle_xform=False, output_encoding='unicode')
+                overrides = dict(embed_stylesheet=False, doctitle_xform=False,
+                                 output_encoding='unicode', xml_declaration=False)
                 output = publish_string(source=module.description, settings_overrides=overrides, writer=MyWriter())
-                res[module.id] = output
-=======
-            overrides = dict(embed_stylesheet=False, doctitle_xform=False,
-                             output_encoding='unicode', xml_declaration=False)
-            output = publish_string(source=module.description, settings_overrides=overrides, writer=MyWriter())
-            res[module.id] = html_sanitize(output)
->>>>>>> a7ff1104
+                res[module.id] = html_sanitize(output)
         return res
 
     def _get_latest_version(self, cr, uid, ids, field_name=None, arg=None, context=None):
