--- conflicted
+++ resolved
@@ -361,15 +361,11 @@
             if vals['model'] in self.pool:
                 if vals['model'].startswith('x_') and vals['name'] == 'x_name':
                     self.pool[vals['model']]._rec_name = 'x_name'
-<<<<<<< HEAD
-                self.pool[vals['model']].__init__(self.pool, cr)
-=======
 
                 if self.pool.fields_by_model is not None:
                     cr.execute('SELECT * FROM ir_model_fields WHERE id=%s', (res,))
                     self.pool.fields_by_model.setdefault(vals['model'], []).append(cr.dictfetchone())
-                self.pool.get(vals['model']).__init__(self.pool, cr)
->>>>>>> 0ab88f54
+                self.pool[vals['model']].__init__(self.pool, cr)
                 #Added context to _auto_init for special treatment to custom field for select_level
                 ctx = dict(context,
                     field_name=vals['name'],
