# -*- coding: utf-8 -*-
# Part of Odoo. See LICENSE file for full copyright and licensing details.

import datetime
import dateutil
import logging
import os
import time
from pytz import timezone

import odoo
from odoo import api, fields, models, tools, workflow, _
from odoo.exceptions import MissingError, UserError, ValidationError
from odoo.report.report_sxw import report_sxw, report_rml
from odoo.tools.safe_eval import safe_eval as eval

_logger = logging.getLogger(__name__)


class IrActions(models.Model):
    _name = 'ir.actions.actions'
    _table = 'ir_actions'
    _order = 'name'

    name = fields.Char(required=True)
    type = fields.Char(string='Action Type', required=True)
    usage = fields.Char(string='Action Usage')
    xml_id = fields.Char(compute='_compute_xml_id', string="External ID")
    help = fields.Html(string='Action Description',
                       help='Optional help text for the users with a description of the target view, such as its usage and purpose.',
                       translate=True)

    def _compute_xml_id(self):
        res = self.get_external_id()
        for record in self:
            record.xml_id = res.get(record.id)

    @api.model
    def create(self, vals):
        res = super(IrActions, self).create(vals)
        # ir_values.get_actions() depends on action records
        self.env['ir.values'].clear_caches()
        return res

    @api.multi
    def write(self, vals):
        res = super(IrActions, self).write(vals)
        # ir_values.get_actions() depends on action records
        self.env['ir.values'].clear_caches()
        return res

    @api.multi
    def unlink(self):
        """unlink ir.action.todo which are related to actions which will be deleted.
           NOTE: ondelete cascade will not work on ir.actions.actions so we will need to do it manually."""
        todos = self.env['ir.actions.todo'].search([('action_id', 'in', self.ids)])
        todos.unlink()
        res = super(IrActions, self).unlink()
        # ir_values.get_actions() depends on action records
        self.env['ir.values'].clear_caches()
        return res

    @api.model
    def _get_eval_context(self, action=None):
        """ evaluation context to pass to safe_eval """
        return {
            'uid': self._uid,
            'user': self.env.user,
            'time': time,
            'datetime': datetime,
            'dateutil': dateutil,
            'timezone': timezone,
        }


class IrActionsReportXml(models.Model):
    _name = 'ir.actions.report.xml'
    _inherit = 'ir.actions.actions'
    _table = 'ir_act_report_xml'
    _sequence = 'ir_actions_id_seq'
    _order = 'name'

    name = fields.Char(translate=True)
    type = fields.Char(default='ir.actions.report.xml')

    model = fields.Char(required=True)
    report_type = fields.Selection([('qweb-pdf', 'PDF'),
                                    ('qweb-html', 'HTML'),
                                    ('controller', 'Controller'),
                                    ('pdf', 'RML pdf (deprecated)'),
                                    ('sxw', 'RML sxw (deprecated)'),
                                    ('webkit', 'Webkit (deprecated)')],
                                   required=True, default="pdf",
                                   help="HTML will open the report directly in your browser, PDF will use wkhtmltopdf to render the HTML into a PDF file and let you download it, Controller allows you to define the url of a custom controller outputting any kind of report.")
    report_name = fields.Char(string='Template Name', required=True,
                              help="For QWeb reports, name of the template used in the rendering. The method 'render_html' of the model 'report.template_name' will be called (if any) to give the html. For RML reports, this is the LocalService name.")
    groups_id = fields.Many2many('res.groups', 'res_groups_report_rel', 'uid', 'gid', string='Groups')
    ir_values_id = fields.Many2one('ir.values', string='More Menu entry', readonly=True,
                                   help='More menu entry.', copy=False)

    # options
    multi = fields.Boolean(string='On Multiple Doc.', help="If set to true, the action will not be displayed on the right toolbar of a form view.")
    attachment_use = fields.Boolean(string='Reload from Attachment', help='If you check this, then the second time the user prints with same attachment name, it returns the previous report.')
    attachment = fields.Char(string='Save as Attachment Prefix',
                             help='This is the filename of the attachment used to store the printing result. Keep empty to not save the printed reports. You can use a python expression with the object and time variables.')

    # Deprecated rml stuff
    header = fields.Boolean(string='Add RML Header', default=True, help="Add or not the corporate RML header")
    parser = fields.Char(string='Parser Class')
    auto = fields.Boolean(string='Custom Python Parser', default=True)

    report_xsl = fields.Char(string='XSL Path')
    report_xml = fields.Char(string='XML Path')

    report_rml = fields.Char(string='Main Report File Path/controller', help="The path to the main report file/controller (depending on Report Type) or empty if the content is in another data field")
    report_file = fields.Char(related='report_rml', string='Report File', required=False, readonly=False, store=True,
                              help="The path to the main report file (depending on Report Type) or empty if the content is in another field")

    report_sxw = fields.Char(compute='_compute_report_sxw', string='SXW Path')
    report_sxw_content_data = fields.Binary(string='SXW Content')
    report_rml_content_data = fields.Binary(string='RML Content')
    report_sxw_content = fields.Binary(compute='_compute_report_sxw_content', inverse='_inverse_report_sxw_content', string='SXW Content')
    report_rml_content = fields.Binary(compute='_compute_report_rml_content', inverse='_inverse_report_rml_content', string='RML Content')

    @api.depends('report_rml')
    def _compute_report_sxw(self):
        for report in self:
            if report.report_rml:
                self.report_sxw = report.report_rml.replace('.rml', '.sxw')

    def _report_content(self, name):
        data = self[name + '_content_data']
        if not data and self[name]:
            try:
                with tools.file_open(self[name], mode='rb') as fp:
                    data = fp.read()
            except Exception:
                data = False
        return data

    @api.depends('report_sxw', 'report_sxw_content_data')
    def _compute_report_sxw_content(self):
        for report in self:
            report.report_sxw_content = report._report_content('report_sxw')

    @api.depends('report_rml', 'report_rml_content_data')
    def _compute_report_rml_content(self):
        for report in self:
            report.report_rml_content = report._report_content('report_rml')

    def _inverse_report_sxw_content(self):
        for report in self:
            report.report_sxw_content_data = report.report_sxw_content

    def _inverse_report_rml_content(self):
        for report in self:
            report.report_rml_content_data = report.report_rml_content

    @api.model_cr
    def _lookup_report(self, name):
        """
        Look up a report definition.
        """
        join = os.path.join

        # First lookup in the deprecated place, because if the report definition
        # has not been updated, it is more likely the correct definition is there.
        # Only reports with custom parser sepcified in Python are still there.
        if 'report.' + name in odoo.report.interface.report_int._reports:
            return odoo.report.interface.report_int._reports['report.' + name]

        self._cr.execute("SELECT * FROM ir_act_report_xml WHERE report_name=%s", (name,))
        row = self._cr.dictfetchone()
        if not row:
            raise Exception("Required report does not exist: %s" % name)

        if row['report_type'] in ('qweb-pdf', 'qweb-html'):
            return row['report_name']
        elif row['report_rml'] or row['report_rml_content_data']:
            kwargs = {}
            if row['parser']:
                kwargs['parser'] = getattr(odoo.addons, row['parser'])
            return report_sxw('report.'+row['report_name'], row['model'],
                              join('addons', row['report_rml'] or '/'),
                              header=row['header'], register=False, **kwargs)
        elif row['report_xsl'] and row['report_xml']:
            return report_rml('report.'+row['report_name'], row['model'],
                              join('addons', row['report_xml']),
                              row['report_xsl'] and join('addons', row['report_xsl']),
                              register=False)
        else:
            raise Exception("Unhandled report type: %s" % row)

    @api.multi
    def create_action(self):
        """ Create a contextual action for each report. """
        for report in self:
            ir_values = self.env['ir.values'].sudo().create({
                'name': report.name,
                'model': report.model,
                'key2': 'client_print_multi',
                'value': "ir.actions.report.xml,%s" % report.id,
            })
            report.write({'ir_values_id': ir_values.id})
        return True

    @api.multi
    def unlink_action(self):
        """ Remove the contextual actions created for the reports. """
        self.check_access_rights('write', raise_exception=True)
        for report in self:
            if report.ir_values_id:
                try:
                    self.report.ir_values_id.sudo().unlink()
                except Exception:
                    raise UserError(_('Deletion of the action record failed.'))
        return True

    @api.model
    def render_report(self, res_ids, name, data):
        """
        Look up a report definition and render the report for the provided IDs.
        """
        report = self._lookup_report(name)
        if isinstance(report, basestring):  # Qweb report
            # The only case where a QWeb report is rendered with this method occurs when running
            # yml tests originally written for RML reports.
            if tools.config['test_enable'] and not tools.config['test_report_directory']:
                # Only generate the pdf when a destination folder has been provided.
                return self.pool['report'].get_html(self._cr, self._uid, res_ids, report, data=data, context=self._context), 'html'
            else:
                return self.pool['report'].get_pdf(self._cr, self._uid, res_ids, report, data=data, context=self._context), 'pdf'
        else:
            return report.create(self._cr, self._uid, res_ids, data, context=self._context)


class IrActionsActWindow(models.Model):
    _name = 'ir.actions.act_window'
    _table = 'ir_act_window'
    _inherit = 'ir.actions.actions'
    _sequence = 'ir_actions_id_seq'
    _order = 'name'

    @api.constrains('res_model', 'src_model')
    def _check_model(self):
        for action in self:
            if action.res_model not in self.env:
                raise ValidationError(_('Invalid model name %r in action definition.') % action.res_model)
            if action.src_model and action.src_model not in self.env:
                raise ValidationError(_('Invalid model name %r in action definition.') % action.src_model)

    @api.depends('view_ids.view_mode', 'view_mode', 'view_id.type')
    def _compute_views(self):
        """ Compute an ordered list of the specific view modes that should be
            enabled when displaying the result of this action, along with the
            ID of the specific view to use for each mode, if any were required.

            This function hides the logic of determining the precedence between
            the view_modes string, the view_ids o2m, and the view_id m2o that
            can be set on the action.
        """
        for act in self:
            act.views = [(view.view_id.id, view.view_mode) for view in act.view_ids]
            got_modes = [view.view_mode for view in act.view_ids]
            all_modes = act.view_mode.split(',')
            missing_modes = [mode for mode in all_modes if mode not in got_modes]
            if missing_modes:
                if act.view_id.type in missing_modes:
                    # reorder missing modes to put view_id first if present
                    missing_modes.remove(act.view_id.type)
                    act.views.append((act.view_id.id, act.view_id.type))
                act.views.extend([(False, mode) for mode in missing_modes])

    @api.depends('res_model', 'search_view_id')
    def _compute_search_view(self):
        for act in self:
            fvg = self.env[act.res_model].fields_view_get(act.search_view_id.id, 'search')
            act.search_view = str(fvg)

    name = fields.Char(string='Action Name', translate=True)
    type = fields.Char(default="ir.actions.act_window")
    view_id = fields.Many2one('ir.ui.view', string='View Ref.', ondelete='set null')
    domain = fields.Char(string='Domain Value',
                         help="Optional domain filtering of the destination data, as a Python expression")
    context = fields.Char(string='Context Value', default={}, required=True,
                          help="Context dictionary as Python expression, empty by default (Default: {})")
    res_id = fields.Integer(string='Record ID', help="Database ID of record to open in form view, when ``view_mode`` is set to 'form' only")
    res_model = fields.Char(string='Destination Model', required=True,
                            help="Model name of the object to open in the view window")
    src_model = fields.Char(string='Source Model',
                            help="Optional model name of the objects on which this action should be visible")
    target = fields.Selection([('current', 'Current Window'), ('new', 'New Window'), ('inline', 'Inline Edit'), ('inlineview', 'Inline View')], default="current", string='Target Window')
    view_mode = fields.Char(required=True, default='tree,form',
                            help="Comma-separated list of allowed view modes, such as 'form', 'tree', 'calendar', etc. (Default: tree,form)")
    view_type = fields.Selection([('tree', 'Tree'), ('form', 'Form')], default="form", string='View Type', required=True,
                                 help="View type: Tree type to use for the tree view, set to 'tree' for a hierarchical tree view, or 'form' for a regular list view")
    usage = fields.Char(string='Action Usage',
                        help="Used to filter menu and home actions from the user form.")
    view_ids = fields.One2many('ir.actions.act_window.view', 'act_window_id', string='Views')
    views = fields.Binary(compute='_compute_views',
                          help="This function field computes the ordered list of views that should be enabled " \
                               "when displaying the result of an action, federating view mode, views and " \
                               "reference view. The result is returned as an ordered list of pairs (view_id,view_mode).")
    limit = fields.Integer(default=80, help='Default limit for the list view')
    auto_refresh = fields.Integer(default=0, help='Add an auto-refresh on the view')
    groups_id = fields.Many2many('res.groups', 'ir_act_window_group_rel',
                                 'act_id', 'gid', string='Groups')
    search_view_id = fields.Many2one('ir.ui.view', string='Search View Ref.')
    filter = fields.Boolean()
    auto_search = fields.Boolean(default=True)
    search_view = fields.Text(compute='_compute_search_view')
    multi = fields.Boolean(string='Restrict to lists', help="If checked and the action is bound to a model, it will only appear in the More menu on list views")

    @api.v7
    def read(self, cr, uid, ids, fields=None, context=None, load='_classic_read'):
        result = IrActionsActWindow.read(self.browse(cr, uid, ids, context), fields, load=load)
        return result if isinstance(ids, list) else (bool(result) and result[0])

    @api.v8
    def read(self, fields=None, load='_classic_read'):
        """ call the method get_empty_list_help of the model and set the window action help message
        """
        result = super(IrActionsActWindow, self).read(fields, load=load)
        if not fields or 'help' in fields:
            for values in result:
                model = values.get('res_model')
                if model in self.env:
                    values['help'] = self.env[model].get_empty_list_help(values.get('help', ""))
        return result

    @api.model
    def for_xml_id(self, module, xml_id):
        """ Returns the act_window object created for the provided xml_id

        :param module: the module the act_window originates in
        :param xml_id: the namespace-less id of the action (the @id
                       attribute from the XML file)
        :return: A read() view of the ir.actions.act_window
        """
        record = self.env.ref("%s.%s" % (module, xml_id))
        return record.read()[0]

    @api.model
    def create(self, vals):
        self.clear_caches()
        return super(IrActionsActWindow, self).create(vals)

    @api.multi
    def unlink(self):
        self.clear_caches()
        return super(IrActionsActWindow, self).unlink()

    @api.multi
    def exists(self):
        ids = self._existing()
        existing = self.filtered(lambda rec: rec.id in ids)
        if len(existing) < len(self):
            # mark missing records in cache with a failed value
            exc = MissingError(_("Record does not exist or has been deleted."))
            (self - existing)._cache.update(fields.FailedValue(exc))
        return existing

    @api.model
    @tools.ormcache()
    def _existing(self):
        self._cr.execute("SELECT id FROM %s" % self._table)
        return set(row[0] for row in self._cr.fetchall())


VIEW_TYPES = [
    ('tree', 'Tree'),
    ('form', 'Form'),
    ('graph', 'Graph'),
    ('pivot', 'Pivot'),
    ('calendar', 'Calendar'),
    ('gantt', 'Gantt'),
    ('kanban', 'Kanban'),
]

class IrActionsActWindowView(models.Model):
    _name = 'ir.actions.act_window.view'
    _table = 'ir_act_window_view'
    _rec_name = 'view_id'
    _order = 'sequence'

    sequence = fields.Integer()
    view_id = fields.Many2one('ir.ui.view', string='View')
    view_mode = fields.Selection(VIEW_TYPES, string='View Type', required=True)
    act_window_id = fields.Many2one('ir.actions.act_window', string='Action', ondelete='cascade')
    multi = fields.Boolean(string='On Multiple Doc.', help="If set to true, the action will not be displayed on the right toolbar of a form view.")

    @api.model_cr_context
    def _auto_init(self):
        super(IrActionsActWindowView, self)._auto_init()
        self._cr.execute('SELECT indexname FROM pg_indexes WHERE indexname = \'act_window_view_unique_mode_per_action\'')
        if not self._cr.fetchone():
            self._cr.execute('CREATE UNIQUE INDEX act_window_view_unique_mode_per_action ON ir_act_window_view (act_window_id, view_mode)')


class IrActionsActWindowclose(models.Model):
    _name = 'ir.actions.act_window_close'
    _inherit = 'ir.actions.actions'
    _table = 'ir_actions'

    type = fields.Char(default='ir.actions.act_window_close')


class IrActionsActUrl(models.Model):
    _name = 'ir.actions.act_url'
    _table = 'ir_act_url'
    _inherit = 'ir.actions.actions'
    _sequence = 'ir_actions_id_seq'
    _order = 'name'

    name = fields.Char(string='Action Name', translate=True)
    type = fields.Char(default='ir.actions.act_url')
    url = fields.Text(string='Action URL', required=True)
    target = fields.Selection([('new', 'New Window'), ('self', 'This Window')],
                              string='Action Target', default='new', required=True)


class IrActionsServer(models.Model):
    """ Server actions model. Server action work on a base model and offer various
    type of actions that can be executed automatically, for example using base
    action rules, of manually, by adding the action in the 'More' contextual
    menu.

    Since Odoo 8.0 a button 'Create Menu Action' button is available on the
    action form view. It creates an entry in the More menu of the base model.
    This allows to create server actions and run them in mass mode easily through
    the interface.

    The available actions are :

    - 'Execute Python Code': a block of python code that will be executed
    - 'Trigger a Workflow Signal': send a signal to a workflow
    - 'Run a Client Action': choose a client action to launch
    - 'Create or Copy a new Record': create a new record with new values, or
      copy an existing record in your database
    - 'Write on a Record': update the values of a record
    - 'Execute several actions': define an action that triggers several other
      server actions
    """
    _name = 'ir.actions.server'
    _table = 'ir_act_server'
    _inherit = 'ir.actions.actions'
    _sequence = 'ir_actions_id_seq'
    _order = 'sequence,name'

    @api.model
    def _select_objects(self):
        records = self.env['ir.model'].search([])
        return [(record.model, record.name) for record in records] + [('', '')]

    @api.model
    def _get_states(self):
        """ Override me in order to add new states in the server action. Please
        note that the added key length should not be higher than already-existing
        ones. """
        return [('code', 'Execute Python Code'),
                ('trigger', 'Trigger a Workflow Signal'),
                ('client_action', 'Run a Client Action'),
                ('object_create', 'Create or Copy a new Record'),
                ('object_write', 'Write on a Record'),
                ('multi', 'Execute several actions')]

    name = fields.Char(string='Action Name', translate=True)
    type = fields.Char(default='ir.actions.server')

    condition = fields.Char(default="True",
                            help="Condition verified before executing the server action. If it "
                                 "is not verified, the action will not be executed. The condition is "
                                 "a Python expression, like 'object.list_price > 5000'. A void "
                                 "condition is considered as always True. Help about python expression "
                                 "is given in the help tab.")
    state = fields.Selection(selection=lambda self: self._get_states(),
                             string='Action To Do', default='code', required=True,
                             help="Type of server action. The following values are available:\n"
                                  "- 'Execute Python Code': a block of python code that will be executed\n"
                                  "- 'Trigger a Workflow Signal': send a signal to a workflow\n"
                                  "- 'Run a Client Action': choose a client action to launch\n"
                                  "- 'Create or Copy a new Record': create a new record with new values, or copy an existing record in your database\n"
                                  "- 'Write on a Record': update the values of a record\n"
                                  "- 'Execute several actions': define an action that triggers several other server actions\n"
                                  "- 'Send Email': automatically send an email (available in email_template)")
    # Generic
    sequence = fields.Integer(default=5,
                              help="When dealing with multiple actions, the execution order is "
                                   "based on the sequence. Low number means high priority.")
    model_id = fields.Many2one('ir.model', string='Base Model', required=True, ondelete='cascade',
                               help="Base model on which the server action runs.")
    model_name = fields.Char(related='model_id.model', readonly=True)
    menu_ir_values_id = fields.Many2one('ir.values', string='More Menu entry', readonly=True,
                                        help='More menu entry.', copy=False)
    # Client Action
    action_id = fields.Many2one('ir.actions.actions', string='Client Action',
                                help="Select the client action that has to be executed.")
    # Python code
    code = fields.Text(string='Python Code',
                       default="""# Available locals:
                                  #  - time, datetime, dateutil: Python libraries
                                  #  - env: Odoo Environement
                                  #  - model: Model of the record on which the action is triggered
                                  #  - object: Record on which the action is triggered if there is one, otherwise None
                                  #  - workflow: Workflow engine
                                  #  - log : log(message), function to log debug information in logging table
                                  #  - Warning: Warning Exception to use with raise
                                  # To return an action, assign: action = {...}""",
                       help="Write Python code that the action will execute. Some variables are "
                            "available for use; help about pyhon expression is given in the help tab.")
    # Workflow signal
    use_relational_model = fields.Selection([('base', 'Use the base model of the action'),
                                             ('relational', 'Use a relation field on the base model')],
                                            string='Target Model', default='base', required=True)
    wkf_transition_id = fields.Many2one('workflow.transition', string='Signal to Trigger',
                                        help="Select the workflow signal to trigger.")
    wkf_model_id = fields.Many2one('ir.model', string='Target Model',
                                   help="The model that will receive the workflow signal. Note that it should have a workflow associated with it.")
    wkf_model_name = fields.Char(string='Target Model Name', related='wkf_model_id.model', store=True, readonly=True)
    wkf_field_id = fields.Many2one('ir.model.fields', string='Relation Field',
                                   oldname='trigger_obj_id', help="The field on the current object that links to the target object record (must be a many2one, or an integer field with the record ID)")
    # Multi
    child_ids = fields.Many2many('ir.actions.server', 'rel_server_actions', 'server_id', 'action_id',
                                 string='Child Actions', help='Child server actions that will be executed. Note that the last return returned action value will be used as global return value.')
    # Create/Copy/Write
    use_create = fields.Selection([('new', 'Create a new record in the Base Model'),
                                   ('new_other', 'Create a new record in another model'),
                                   ('copy_current', 'Copy the current record'),
                                   ('copy_other', 'Choose and copy a record in the database')],
                                  string="Creation Policy", default='new', required=True)
    crud_model_id = fields.Many2one('ir.model', string='Target Model',
                                    oldname='srcmodel_id', help="Model for record creation / update. Set this field only to specify a different model than the base model.")
    crud_model_name = fields.Char(string='Create/Write Target Model Name', related='crud_model_id.model', store=True, readonly=True)
    ref_object = fields.Reference(string='Reference record', selection='_select_objects', oldname='copy_object')
    link_new_record = fields.Boolean(string='Attach the new record',
                                     help="Check this if you want to link the newly-created record "
                                          "to the current record on which the server action runs.")
    link_field_id = fields.Many2one('ir.model.fields', string='Link using field',
                                    oldname='record_id', help="Provide the field where the record id is stored after the operations.")
    use_write = fields.Selection([('current', 'Update the current record'),
                                  ('expression', 'Update a record linked to the current record using python'),
                                  ('other', 'Choose and Update a record in the database')],
                                 string='Update Policy', default='current', required=True)
    write_expression = fields.Char(string='Expression', oldname='write_id',
                                   help="Provide an expression that, applied on the current record, gives the field to update.")
    fields_lines = fields.One2many('ir.server.object.lines', 'server_id', string='Value Mapping', copy=True)

    # Fake fields used to implement the placeholder assistant
    model_object_field = fields.Many2one('ir.model.fields', string="Field",
                                         help="Select target field from the related document model.\n"
                                              "If it is a relationship field you will be able to select "
                                              "a target field at the destination of the relationship.")
    sub_object = fields.Many2one('ir.model', string='Sub-model', readonly=True,
                                 help="When a relationship field is selected as first field, "
                                      "this field shows the document model the relationship goes to.")
    sub_model_object_field = fields.Many2one('ir.model.fields', string='Sub-field',
                                             help="When a relationship field is selected as first field, "
                                                  "this field lets you select the target field within the "
                                                  "destination document model (sub-model).")
    copyvalue = fields.Char(string='Placeholder Expression', help="Final placeholder expression, to be copy-pasted in the desired template field.")
    # Fake fields used to implement the ID finding assistant
    id_object = fields.Reference(string='Record', selection='_select_objects')
    id_value = fields.Char(string='Record ID')

    def _check_expression(self, expression, model):
        """ Check python expression (condition, write_expression). Each step of
        the path must be a valid many2one field, or an integer field for the last
        step.

        :param str expression: a python expression, beginning by 'obj' or 'object'
        :param model: a record of the model 'ir.model'
        :returns tuple: (is_valid, target_model_name, error_msg)
        """
        if not model:
            return (False, None, 'Your expression cannot be validated because the Base Model is not set.')
        # fetch current model
        model_name = model.model
        # transform expression into a path that should look like 'object.many2onefield.many2onefield'
        path = expression.split('.')
        initial = path.pop(0)
        if initial not in ['obj', 'object']:
            return (False, None, 'Your expression should begin with obj or object.\nAn expression builder is available in the help tab.')
        # analyze path
        while path:
            step = path.pop(0)
            field = self.env[model_name]._fields.get(step)
            if not field:
                return (False, None, 'Part of the expression (%s) is not recognized as a column in the model %s.' % (step, model_name))
            ftype = field.type
            if ftype not in ['many2one', 'int']:
                return (False, None, 'Part of the expression (%s) is not a valid column type (is %s, should be a many2one or an int)' % (step, ftype))
            if ftype == 'int' and path:
                return (False, None, 'Part of the expression (%s) is an integer field that is only allowed at the end of an expression' % (step))
            if ftype == 'many2one':
                model_name = field.comodel_name
        return (True, model_name, None)

    @api.constrains('write_expression', 'model_id')
    def _check_write_expression(self):
        for record in self:
            if record.write_expression and record.model_id:
                correct, model_name, message = self._check_expression(record.write_expression, record.model_id)
                if not correct:
                    _logger.warning('Invalid expression: %s' % message)
                    raise ValidationError(_('Incorrect Write Record Expression'))

    @api.constrains('child_ids')
    def _check_recursion(self):
        if not self._check_m2m_recursion('child_ids'):
            raise ValidationError(_('Recursion found in child server actions'))

    @api.onchange('model_id')
    def _onchange_model_id(self):
        """ When changing the action base model, reset workflow and crud config
        to ease value coherence. """
        self.use_create = 'new'
        self.use_write = 'current'
        self.use_relational_model = 'base'
        self.wkf_model_id = self.model_id
        self.wkf_field_id = False
        self.crud_model_id = self.model_id

    @api.onchange('use_relational_model', 'wkf_field_id')
    def _onchange_wkf_config(self):
        """ Update workflow type configuration

         - update the workflow model (for base (model_id) /relational (field.relation))
         - update wkf_transition_id to False if workflow model changes, to force
           the user to choose a new one
        """
        if self.use_relational_model == 'relational' and self.wkf_field_id:
            field = self.wkf_field_id
            self.wkf_model_id = self.env['ir.model'].search([('model', '=', field.relation)])
        else:
            self.wkf_model_id = self.model_id

    @api.onchange('wkf_model_id')
    def _onchange_wkf_model_id(self):
        """ When changing the workflow model, update its stored name also """
        self.wkf_transition_id = False

    @api.onchange('use_create', 'use_write', 'ref_object')
    def _onchange_crud_config(self):
        """ Wrapper on CRUD-type (create or write) on_change """
        if self.state == 'object_create':
            self._onchange_create_config()
        elif self.state == 'object_write':
            self._onchange_write_config()

    def _onchange_create_config(self):
        """ When changing the object_create type configuration:

         - `new` and `copy_current`: crud_model_id is the same as base model
         - `new_other`: user choose crud_model_id
         - `copy_other`: disassemble the reference object to have its model
         - if the target model has changed, then reset the link field that is
           probably not correct anymore
        """
        crud_model_id = self.crud_model_id

        if self.use_create == 'new':
            self.crud_model_id = self.model_id
        elif self.use_create == 'new_other':
            pass
        elif self.use_create == 'copy_current':
            self.crud_model_id = self.model_id
        elif self.use_create == 'copy_other' and self.ref_object:
            ref_model = self.ref_object._name
            self.crud_model_id = self.env['ir.model'].search([('model', '=', ref_model)])

        if self.crud_model_id != crud_model_id:
            self.link_field_id = False

    def _onchange_write_config(self):
        """ When changing the object_write type configuration:

         - `current`: crud_model_id is the same as base model
         - `other`: disassemble the reference object to have its model
         - `expression`: has its own on_change, nothing special here
        """
        crud_model_id = self.crud_model_id

        if self.use_write == 'current':
            self.crud_model_id = self.model_id
        elif self.use_write == 'other' and self.ref_object:
            ref_model = self.ref_object._name
            self.crud_model_id = self.env['ir.model'].search([('model', '=', ref_model)])
        elif self.use_write == 'expression':
            pass

        if self.crud_model_id != crud_model_id:
            self.link_field_id = False

    @api.onchange('crud_model_id')
    def _onchange_crud_model_id(self):
        """ When changing the CRUD model, update its stored name also """
        self.link_field_id = False

    @api.onchange('write_expression')
    def _onchange_write_expression(self):
        """ Check the write_expression and update crud_model_id accordingly """
        values = {}
        if self.write_expression:
            valid, model_name, message = self._check_expression(self.write_expression, self.model_id)
        else:
            valid, model_name, message = True, None, False
            if self.model_id:
                model_name = self.model_id.model
        if not valid:
            return {
                'warning': {
                    'title': _('Incorrect expression'),
                    'message': message or _('Invalid expression'),
                }
            }
        if model_name:
            self.crud_model_id = self.env['ir.model'].search([('model', '=', model_name)])

    def _build_expression(self, field_name, sub_field_name):
        """ Returns a placeholder expression for use in a template field,
        based on the values provided in the placeholder assistant.

        :param field_name: main field name
        :param sub_field_name: sub field name (M2O)
        :return: final placeholder expression
        """
        expression = ''
        if field_name:
            expression = "object." + field_name
            if sub_field_name:
                expression += "." + sub_field_name
        return expression

    @api.onchange('model_object_field', 'sub_model_object_field')
    def _onchange_model_object_field(self):
        field = self.model_object_field
        sub_field = self.sub_model_object_field

        self.sub_object = False
        self.sub_model_object_field = False
        self.copyvalue = False

        if field:
            if field.ttype in ['many2one', 'one2many', 'many2many']:
                comodel = self.env['ir.model'].search([('model', '=', field.relation)])
                if comodel:
                    self.sub_object = comodel
                    self.copyvalue = self._build_expression(field.name, sub_field.name)
                    self.sub_model_object_field = sub_field
            else:
                self.copyvalue = self._build_expression(field.name, False)

    @api.onchange('id_object')
    def _onchange_id_object(self):
        self.id_value = self.id_object.id if self.id_object else False

    @api.multi
    def create_action(self):
        """ Create a contextual action for each server action. """
        for action in self:
            ir_values = self.env['ir.values'].sudo().create({
                'name': _('Run %s') % action.name,
                'model': action.model_id.model,
                'key2': 'client_action_multi',
                'value': "ir.actions.server,%s" % action.id,
            })
            action.write({'menu_ir_values_id': ir_values.id})
        return True

    @api.multi
    def unlink_action(self):
        """ Remove the contextual actions created for the server actions. """
        self.check_access_rights('write', raise_exception=True)
        for action in self:
            if action.menu_ir_values_id:
                try:
                    action.menu_ir_values_id.sudo().unlink()
                except Exception:
                    raise UserError(_('Deletion of the action record failed.'))
        return True

    @api.model
    def run_action_client_action(self, action, eval_context=None):
        if not action.action_id:
            raise UserError(_("Please specify an action to launch!"))
        record = self.env[action.action_id.type].browse(action.action_id.id)
        return record.read()[0]

    @api.model
    def run_action_code_multi(self, action, eval_context=None):
        eval(action.code.strip(), eval_context, mode="exec", nocopy=True)  # nocopy allows to return 'action'
        if 'action' in eval_context:
            return eval_context['action']

    @api.model
    def run_action_trigger(self, action, eval_context=None):
        """ Trigger a workflow signal, depending on the use_relational_model:

         - `base`: base_model_pool.signal_workflow(cr, uid, context.get('active_id'), <TRIGGER_NAME>)
         - `relational`: find the related model and object, using the relational
           field, then target_model_pool.signal_workflow(cr, uid, target_id, <TRIGGER_NAME>)
        """
        # weird signature and calling -> no self.env, use action param's
        record = action.env[action.model_id.model].browse(self._context['active_id'])
        if action.use_relational_model == 'relational':
            record = getattr(record, action.wkf_field_id.name)
            if not isinstance(record, models.BaseModel):
                record = action.env[action.wkf_model_id.model].browse(record)

        record.signal_workflow(action.wkf_transition_id.signal)

    @api.model
    def run_action_multi(self, action, eval_context=None):
        res = False
        for act in action.child_ids:
            result = act.run()
            if result:
                res = result
        return res

    @api.model
    def run_action_object_write(self, action, eval_context=None):
        """ Write server action.

         - 1. evaluate the value mapping
         - 2. depending on the write configuration:

          - `current`: id = active_id
          - `other`: id = from reference object
          - `expression`: id = from expression evaluation
        """
        res = {}
        for exp in action.fields_lines:
            res[exp.col1.name] = exp.eval_value(eval_context=eval_context)[exp.id]

        if action.use_write == 'current':
            model = action.model_id.model
            ref_id = self._context.get('active_id')
        elif action.use_write == 'other':
            model = action.crud_model_id.model
            ref_id = action.ref_object.id
        elif action.use_write == 'expression':
            model = action.crud_model_id.model
            ref = eval(action.write_expression, eval_context)
            if isinstance(ref, models.BaseModel):
                ref_id = ref.id
            else:
                ref_id = int(ref)

        self.env[model].browse(ref_id).write(res)

    @api.model
    def run_action_object_create(self, action, eval_context=None):
        """ Create and Copy server action.

         - 1. evaluate the value mapping
         - 2. depending on the write configuration:

          - `new`: new record in the base model
          - `copy_current`: copy the current record (id = active_id) + gives custom values
          - `new_other`: new record in target model
          - `copy_other`: copy the current record (id from reference object)
            + gives custom values
        """
        res = {}
        for exp in action.fields_lines:
            res[exp.col1.name] = exp.eval_value(eval_context=eval_context)[exp.id]

        if action.use_create in ['new', 'copy_current']:
            model = action.model_id.model
        elif action.use_create in ['new_other', 'copy_other']:
            model = action.crud_model_id.model

        if action.use_create == 'copy_current':
            ref_id = self._context.get('active_id')
            res = self.env[model].browse(ref_id).copy(res)
        elif action.use_create == 'copy_other':
            res = action.ref_object.copy(res)
        else:
            res = self.env[model].create(res)

        if action.link_new_record and action.link_field_id:
            record = self.env[action.model_id.model].browse(self._context.get('active_id'))
            record.write({action.link_field_id.name: res.id})

    @api.model
    def _get_eval_context(self, action=None):
        """ Prepare the context used when evaluating python code, like the
        condition or code server actions.

        :param action: the current server action
        :type action: browse record
        :returns: dict -- evaluation context given to (safe_)eval """
        def log(message, level="info"):
            self._cr.execute("""
                INSERT INTO ir_logging(create_date, create_uid, type, dbname, name, level, message, path, line, func)
                VALUES (NOW() at time zone 'UTC', %s, %s, %s, %s, %s, %s, %s, %s, %s)
            """, ('server', self._cr.dbname, __name__, level, message, "action", action.id, action.name))

        eval_context = super(IrActionsServer, self)._get_eval_context(action=action)
        model = self.env[action.model_id.model]
        obj = None
        if self._context.get('active_model') == action.model_id.model and self._context.get('active_id'):
            obj = model.browse(self._context['active_id'])
        if self._context.get('onchange_self'):
            obj = self._context['onchange_self']
        eval_context.update({
            # orm
            'env': self.env,
            'model': model,
            'workflow': workflow,
            # Exceptions
            'Warning': odoo.exceptions.Warning,
            # record
            # TODO: When porting to master move badly named obj and object to
            # deprecated and define record (active_id) and records (active_ids)
            'object': obj,
            'obj': obj,
            # Deprecated use env or model instead
            'self': model._model,
            'pool': self.pool,
            'cr': self._cr,
            'context': self._context,
            'user': self.env.user,
            # helpers
            'log': log,
        })
        return eval_context

    @api.multi
    def run(self):
        """ Runs the server action. For each server action, the condition is
        checked. Note that a void (``False``) condition is considered as always
        valid. If it is verified, the run_action_<STATE> method is called. This
        allows easy overriding of the server actions.

        :param dict context: context should contain following keys

                             - active_id: id of the current object (single mode)
                             - active_model: current model that should equal the action's model

                             The following keys are optional:

                             - active_ids: ids of the current records (mass mode). If active_ids
                               and active_id are present, active_ids is given precedence.

        :return: an action_id to be executed, or False is finished correctly without
                 return action
        """
        for action in self:
            eval_context = self._get_eval_context(action)
            condition = action.condition
            if condition is False:
                # Void (aka False) conditions are considered as True
                condition = True
            if hasattr(self, 'run_action_%s_multi' % action.state):
                expr = eval(str(condition), eval_context)
                if not expr:
                    continue
                # call the multi method
                run_self = self.with_context(eval_context['context'])
                func = getattr(run_self, 'run_action_%s_multi' % action.state)
                res = func(action, eval_context=eval_context)

            elif hasattr(self, 'run_action_%s' % action.state):
                active_id = self._context.get('active_id')
                active_ids = self._context.get('active_ids', [active_id] if active_id else [])
                for active_id in active_ids:
                    # run context dedicated to a particular active_id
                    run_self = self.with_context(active_ids=[active_id], active_id=active_id)
                    eval_context["context"] = run_self._context
                    expr = eval(str(condition), eval_context)
                    if not expr:
                        continue
                    # call the single method related to the action: run_action_<STATE>
                    func = getattr(run_self, 'run_action_%s' % action.state)
                    res = func(action, eval_context=eval_context)
        return res


class IrServerObjectLines(models.Model):
    _name = 'ir.server.object.lines'
    _description = 'Server Action value mapping'
    _sequence = 'ir_actions_id_seq'

    server_id = fields.Many2one('ir.actions.server', string='Related Server Action', ondelete='cascade')
    col1 = fields.Many2one('ir.model.fields', string='Field', required=True)
    value = fields.Text(required=True, help="Expression containing a value specification. \n"
                                            "When Formula type is selected, this field may be a Python expression "
                                            " that can use the same values as for the condition field on the server action.\n"
                                            "If Value type is selected, the value will be used directly without evaluation.")
    type = fields.Selection([('value', 'Value'), ('equation', 'Python expression')], 'Evaluation Type', default='value', required=True, change_default=True)

    @api.multi
    def eval_value(self, eval_context=None):
        result = dict.fromkeys(self.ids, False)
        for line in self:
            expr = line.value
            if line.type == 'equation':
                expr = eval(line.value, eval_context)
            elif line.col1.ttype in ['many2one', 'integer']:
                try:
                    expr = int(line.value)
                except Exception:
                    pass
            result[line.id] = expr
        return result


class IrActionsTodo(models.Model):
    """
    Configuration Wizards
    """
    _name = 'ir.actions.todo'
    _description = "Configuration Wizards"
<<<<<<< HEAD
    _order = "sequence, id"

    action_id = fields.Many2one('ir.actions.actions', string='Action', required=True, index=True)
    sequence = fields.Integer(default=10)
    state = fields.Selection([('open', 'To Do'), ('done', 'Done')], string='Status', default='open', required=True)
    name = fields.Char()
    type = fields.Selection([('manual', 'Launch Manually'),
                             ('once', 'Launch Manually Once'),
                             ('automatic', 'Launch Automatically')], default='manual', required=True,
                            help="""Manual: Launched manually.
                                    Automatic: Runs whenever the system is reconfigured.
                                    Launch Manually Once: after having been launched manually, it sets automatically to Done.""")
    groups_id = fields.Many2many('res.groups', 'res_groups_action_rel', 'uid', 'gid', string='Groups')
    note = fields.Text(string='Text', translate=True)

    @api.multi
    def name_get(self):
        return [(record.id, record.action_id.name) for record in self]

    @api.model
    def name_search(self, name, args=None, operator='ilike', limit=100):
=======
    _columns={
        'action_id': fields.many2one(
            'ir.actions.actions', 'Action', select=True, required=True),
        'sequence': fields.integer('Sequence'),
        'state': fields.selection(TODO_STATES, string='Status', required=True),
        'name': fields.char('Name'),
        'type': fields.selection(TODO_TYPES, 'Type', required=True,
            help="""Manual: Launched manually.
Automatic: Runs whenever the system is reconfigured.
Launch Manually Once: after having been launched manually, it sets automatically to Done."""),
        'groups_id': fields.many2many('res.groups', 'res_groups_action_rel', 'uid', 'gid', 'Groups'),
        'note': fields.text('Text', translate=True),
    }
    _defaults={
        'state': 'open',
        'sequence': 10,
        'type': 'manual',
    }
    _order="sequence,id"

    @openerp.api.multi
    def unlink(self):
        if self:
            try:
                todo_open_menu = self.env.ref('base.open_menu')
                # don't remove base.open_menu todo but set its original action
                if todo_open_menu in self:
                    todo_open_menu.action_id = self.env.ref('base.action_client_base_menu').id
                    self -= todo_open_menu
            except ValueError:
                pass
        return super(ir_actions_todo, self).unlink()

    def name_get(self, cr, uid, ids, context=None):
        return [(rec.id, rec.action_id.name) for rec in self.browse(cr, uid, ids, context=context)]

    def name_search(self, cr, user, name, args=None, operator='ilike', context=None, limit=100):
>>>>>>> 24833272
        if args is None:
            args = []
        if name:
            actions = self.search([('action_id', operator, name)] + args, limit=limit)
            return actions.name_get()
        return super(IrActionsTodo, self).name_search(name, args=args, operator=operator, limit=limit)

    @api.multi
    def action_launch(self, context=None):
        """ Launch Action of Wizard"""
        self.ensure_one()
        if self.type in ('automatic', 'once'):
            self.write({'state': 'done'})

        # Load action
        action = self.env[self.action_id.type].browse(self.action_id.id)

        result = action.read()[0]
        if action._name != 'ir.actions.act_window':
            return result
        result.setdefault('context', '{}')

        # Open a specific record when res_id is provided in the context
        ctx = eval(result['context'], {'user': self.env.user})
        if ctx.get('res_id'):
            result['res_id'] = ctx.pop('res_id')

        # disable log for automatic wizards
        if self.type == 'automatic':
            ctx['disable_log'] = True
        result['context'] = ctx

        return result

    @api.multi
    def action_open(self):
        """ Sets configuration wizard in TODO state"""
        return self.write({'state': 'open'})

    @api.multi
    def progress(self):
        """ Returns a dict with 3 keys {todo, done, total}.

        These keys all map to integers and provide the number of todos
        marked as open, the total number of todos and the number of
        todos not open (which is basically a shortcut to total-todo)

        :rtype: dict
        """
        user_groups = self.env.user.groups_id

        def groups_match(todo):
            """ Checks if the todo's groups match those of the current user """
            return not todo.groups_id or bool(todo.groups_id & user_groups)

        done = filter(groups_match, self.browse(self.search([('state', '!=', 'open')])))
        total = filter(groups_match, self.browse(self.search([])))

        return {
            'done': len(done),
            'total': len(total),
            'todo': len(total) - len(done),
        }


class IrActionsActClient(models.Model):
    _name = 'ir.actions.client'
    _inherit = 'ir.actions.actions'
    _table = 'ir_act_client'
    _sequence = 'ir_actions_id_seq'
    _order = 'name'

    name = fields.Char(string='Action Name', translate=True)
    type = fields.Char(default='ir.actions.client')

    tag = fields.Char(string='Client action tag', required=True,
                      help="An arbitrary string, interpreted by the client"
                           " according to its own needs and wishes. There "
                           "is no central tag repository across clients.")
    res_model = fields.Char(string='Destination Model', help="Optional model, mostly used for needactions.")
    context = fields.Char(string='Context Value', default="{}", required=True, help="Context dictionary as Python expression, empty by default (Default: {})")
    params = fields.Binary(compute='_compute_params', inverse='_inverse_params', string='Supplementary arguments',
                           help="Arguments sent to the client along with"
                                "the view tag")
    params_store = fields.Binary(string='Params storage', readonly=True)

    @api.depends('params')
    def _compute_params(self):
        self_bin = self.with_context(bin_size=False, bin_size_params_store=False)
        for record, record_bin in zip(self, self_bin):
            record.params = record_bin.params_store and eval(record_bin.params_store, {'uid': self._uid})

    def _inverse_params(self):
        for record in self:
            params = record.params
            record.params_store = repr(params) if isinstance(params, dict) else params<|MERGE_RESOLUTION|>--- conflicted
+++ resolved
@@ -1013,7 +1013,6 @@
     """
     _name = 'ir.actions.todo'
     _description = "Configuration Wizards"
-<<<<<<< HEAD
     _order = "sequence, id"
 
     action_id = fields.Many2one('ir.actions.actions', string='Action', required=True, index=True)
@@ -1033,30 +1032,7 @@
     def name_get(self):
         return [(record.id, record.action_id.name) for record in self]
 
-    @api.model
-    def name_search(self, name, args=None, operator='ilike', limit=100):
-=======
-    _columns={
-        'action_id': fields.many2one(
-            'ir.actions.actions', 'Action', select=True, required=True),
-        'sequence': fields.integer('Sequence'),
-        'state': fields.selection(TODO_STATES, string='Status', required=True),
-        'name': fields.char('Name'),
-        'type': fields.selection(TODO_TYPES, 'Type', required=True,
-            help="""Manual: Launched manually.
-Automatic: Runs whenever the system is reconfigured.
-Launch Manually Once: after having been launched manually, it sets automatically to Done."""),
-        'groups_id': fields.many2many('res.groups', 'res_groups_action_rel', 'uid', 'gid', 'Groups'),
-        'note': fields.text('Text', translate=True),
-    }
-    _defaults={
-        'state': 'open',
-        'sequence': 10,
-        'type': 'manual',
-    }
-    _order="sequence,id"
-
-    @openerp.api.multi
+    @api.multi
     def unlink(self):
         if self:
             try:
@@ -1067,13 +1043,10 @@
                     self -= todo_open_menu
             except ValueError:
                 pass
-        return super(ir_actions_todo, self).unlink()
-
-    def name_get(self, cr, uid, ids, context=None):
-        return [(rec.id, rec.action_id.name) for rec in self.browse(cr, uid, ids, context=context)]
-
-    def name_search(self, cr, user, name, args=None, operator='ilike', context=None, limit=100):
->>>>>>> 24833272
+        return super(IrActionsTodo, self).unlink()
+
+    @api.model
+    def name_search(self, name, args=None, operator='ilike', limit=100):
         if args is None:
             args = []
         if name:
