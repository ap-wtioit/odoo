--- conflicted
+++ resolved
@@ -7,17 +7,10 @@
       <field name="arch" type="xml">
           <form version="7.0">
              <header>
-<<<<<<< HEAD
-               <button name="action_skip" icon="gtk-jump-to" special="cancel"
-                       type="object" string="Cancel" colspan="1"/>
-               <button name="action_next" icon="gtk-go-forward"
-                       type="object" string="Apply" colspan="1" class="oe_highlight"/>
-=======
                <button name="action_next" type="object"
                        string="Apply" icon="gtk-go-forward" class="oe_highlight"/>
                <button name="action_skip" type="object" special="cancel"
                        string="Cancel" icon="gtk-jump-to"/>
->>>>>>> f0abc9f6
              </header>
              <group string="res_config_contents"/>
           </form>
@@ -31,12 +24,8 @@
       <field name="arch" type="xml">
         <form string="Next Configuration Step" version="7.0">
             <header>
-<<<<<<< HEAD
-                <button name="action_next" icon="gtk-go-forward" type="object" string="Continue" class="oe_highlight"/>
-=======
                 <button name="action_next" type="object"
                         string="Continue" icon="gtk-go-forward" class="oe_highlight"/>
->>>>>>> f0abc9f6
             </header>
             <group>
                 <field name="note"/>
@@ -52,14 +41,7 @@
       <field name="arch" type="xml">
         <form version="7.0">
             <header>
-<<<<<<< HEAD
                 <button name="action_next" icon="gtk-go-forward" type="object" string="Install Modules"  class="oe_highlight"/>
-=======
-                <button name="action_next" type="object"
-                    string="Install Modules" icon="gtk-go-forward" class="oe_highlight"/>
-                <button name="action_skip" type="object" special="cancel"
-                    string="Cancel" icon="gtk-jump-to"/>
->>>>>>> f0abc9f6
             </header>
             <group>
                 <separator string="title" colspan="4"/>
