<?xml version="1.0" encoding="utf-8"?>
<openerp>
    <data>

        <!-- Top menu item -->
        <menuitem name="Sales"
            id="menu_base_partner"
            groups="base.group_sale_salesman"
            sequence="20"/>

            <menuitem id="base.menu_sales" parent="base.menu_base_partner" name="Sales" sequence="1" />
            <menuitem id="menu_base_config" parent="menu_base_partner" name="Configuration" sequence="30" groups="group_system"/>
            <menuitem id="menu_config_address_book" parent="menu_base_config" name="Address Book" sequence="40" groups="group_system"/>

        <!-- Partner Titles -->
        <record id="view_partner_title_tree" model="ir.ui.view">
            <field name="name">res.partner.title.tree</field>
            <field name="model">res.partner.title</field>
            <field name="arch" type="xml">
                <tree string="Partner Titles">
                    <field name="name"/>
                    <field name="shortcut"/>
                </tree>
            </field>
        </record>
        <record id="view_partner_title_form" model="ir.ui.view">
            <field name="name">res.partner.title.form</field>
            <field name="model">res.partner.title</field>
            <field name="arch" type="xml">
                <form string="Partner Titles" version="7.0">
                    <group col="4">
                        <field name="name"/>
                        <field name="shortcut"/>
                    </group>
                </form>
            </field>
        </record>

        <!--
        <record id="action_partner_title" model="ir.actions.act_window">
            <field name="name">Titles</field>
            <field name="type">ir.actions.act_window</field>
            <field name="res_model">res.partner.title</field>
            <field name="view_type">form</field>
        </record>
        <menuitem action="action_partner_title" id="menu_partner_title" parent="base.menu_base_config"/>
        -->

        <record id="action_partner_title_partner" model="ir.actions.act_window">
            <field name="name">Titles</field>
            <field name="type">ir.actions.act_window</field>
            <field name="res_model">res.partner.title</field>
            <field name="view_type">form</field>
            <field name="domain">[('domain','=','partner')]</field>
            <field name="context">{'default_domain': 'partner'}</field>
            <field name="help">Manage the partner titles you want to have available in your system. The partner titles is the legal status of the company: Private Limited, SA, etc.</field>
        </record>

        <menuitem action="action_partner_title_partner" id="menu_partner_title_partner" parent="menu_config_address_book" sequence="2" groups="base.group_no_one"/>

        <record id="action_partner_title_contact" model="ir.actions.act_window">
            <field name="name">Contact Titles</field>
            <field name="type">ir.actions.act_window</field>
            <field name="res_model">res.partner.title</field>
            <field name="view_type">form</field>
            <field name="domain">[('domain','=','contact')]</field>
            <field name="context">{'default_domain': 'contact'}</field>
            <field name="help">Manage the contact titles you want to have available in your system and the way you want to print them in letters and other documents. Some example: Mr., Mrs. </field>
        </record>

        <menuitem action="action_partner_title_contact" id="menu_partner_title_contact" name="Contact Titles" parent="menu_config_address_book" sequence="3" groups="base.group_no_one"/>

        <!-- Partner -->
        <record id="view_partner_tree" model="ir.ui.view">
            <field name="name">res.partner.tree</field>
            <field name="model">res.partner</field>
            <field eval="8" name="priority"/>
            <field name="arch" type="xml">
                <tree string="Contacts">
                    <field name="display_name"/>
                    <field name="function" invisible="1"/>
                    <field name="phone"/>
                    <field name="email"/>
                    <field name="user_id" invisible="1"/>
                    <field name="is_company" invisible="1"/>
                    <field name="country" invisible="1"/>
                    <field name="country_id" invisible="1"/>
                    <field name="parent_id" invisible="1"/>
                </tree>
            </field>
        </record>

        <record id="view_partner_simple_form" model="ir.ui.view">
            <field name="name">res.partner.simplified.form</field>
            <field name="model">res.partner</field>
            <field name="arch" type="xml">
                <form string="Contact" version="7.0">
                    <field name="image" widget='image' class="oe_avatar oe_left" options='{"preview_image": "image_medium"}'/>
                    <div class="oe_title">
                        <div class="oe_edit_only">
                            <label for="name"/> (
                            <field name="is_company" on_change="onchange_type(is_company)" class="oe_inline"/> <label for="is_company" string="Is a Company?"/>)
                        </div>
                        <h1>
                            <field name="name" default_focus="1" placeholder="Name" />
                        </h1>
                        <field name="parent_id"
                            placeholder="Company"
                            domain="[('is_company', '=', True)]" context="{'default_is_company': True}"
                            attrs="{'invisible': [('is_company','=', True)]}"/>
                        <group>
                            <field name="category_id" widget="many2many_tags" placeholder="Tags..."/>
                            <field name="function" placeholder="e.g. Sales Director"/>
                            <field name="email" required="context.get('force_email', False)"/>
                            <field name="phone"/>
                            <field name="mobile"/>
                        </group>
                    </div>
                </form>
            </field>
        </record>

        <record id="view_partner_form" model="ir.ui.view">
            <field name="name">res.partner.form</field>
            <field name="model">res.partner</field>
            <field eval="1" name="priority"/>
            <field name="arch" type="xml">
                <form string="Partners" version="7.0">
                <sheet>
                    <field name="image" widget='image' class="oe_left oe_avatar" options='{"preview_image": "image_medium", "size": [90, 90]}'/>
                    <div class="oe_title">
                        <div class="oe_edit_only">
                            <label for="name"/> (
                            <field name="is_company" on_change="onchange_type(is_company)" class="oe_inline"/> <label for="is_company" string="Is a Company?"/>)
                        </div>
                        <h1>
                            <field name="name" default_focus="1" placeholder="Name" />
                        </h1>
                        <field name="parent_id"
                            placeholder="Company"
<<<<<<< HEAD
                            domain="[('is_company', '=', True)]" context="{'default_is_company': True,'default_supplier': supplier,'default_customer': customer}"
                            attrs="{'invisible': [('is_company','=', True)]}"
=======
                            domain="[('is_company', '=', True)]" context="{'default_is_company': True, 'default_supplier': supplier}"
                            attrs="{'invisible': [('is_company','=', True),('parent_id', '=', False)]}"
>>>>>>> 6a3ace33
                            on_change="onchange_address(use_parent_address, parent_id)"/>
                        <field name="category_id" widget="many2many_tags" placeholder="Tags..."/>
                    </div>
                    <div class="oe_right oe_button_box" name="buttons"> </div>

                    <group>
                        <group>
                            <label for="type" attrs="{'invisible': [('parent_id','=', False)]}"/>
                            <div attrs="{'invisible': [('parent_id','=', False)]}" name="div_type">
                                <field class="oe_inline"
                                    name="type"/>
                            </div>

                            <label for="street" string="Address"/>
                            <div>
                                <field name="use_parent_address" class="oe_edit_only oe_inline"
                                       on_change="onchange_address(use_parent_address, parent_id)"
                                       attrs="{'invisible': [('parent_id','=', False),('use_parent_address','=',False)]}"/>
                                <label for="use_parent_address" class="oe_edit_only" attrs="{'invisible': [('parent_id','=', False),('use_parent_address','=',False)]}"/>
                                <button name="open_parent" type="object" string="(edit company address)" class="oe_link oe_edit_only"
                                        attrs="{'invisible': ['|',('parent_id','=', False),('use_parent_address','=',False)]}"/>
                                <field name="street" placeholder="Street..."  attrs="{'readonly': [('use_parent_address','=',True)]}"/>
                                <field name="street2"  attrs="{'readonly': [('use_parent_address','=',True)]}"/>
                                <div class="address_format">
                                    <field name="city" placeholder="City" style="width: 40%%" attrs="{'readonly': [('use_parent_address','=',True)]}"/>
                                    <field name="state_id" class="oe_no_button" placeholder="State" style="width: 37%%" options='{"no_open": True}' on_change="onchange_state(state_id)" attrs="{'readonly': [('use_parent_address','=',True)]}"/>
                                    <field name="zip" placeholder="ZIP" style="width: 20%%" attrs="{'readonly': [('use_parent_address','=',True)]}"/>
                                </div>
                                <field name="country_id" placeholder="Country" class="oe_no_button" options='{"no_open": True}' attrs="{'readonly': [('use_parent_address','=',True)]}"/>
                            </div>
                            <field name="website" widget="url" placeholder="e.g. www.openerp.com"/>
                        </group>
                        <group>
                            <field name="function" placeholder="e.g. Sales Director"
                                attrs="{'invisible': [('is_company','=', True)]}"/>
                            <field name="phone" placeholder="e.g. +32.81.81.37.00"/>
                            <field name="mobile"/>
                            <field name="fax"/>
                            <field name="email" widget="email"/>
                            <field name="title" domain="[('domain', '=', 'contact')]"
                                options='{"no_open": True}' attrs="{'invisible': [('is_company','=', True)]}" />
                        </group>
                    </group>

                    <notebook colspan="4">
                        <page string="Contacts" attrs="{'invisible': [('is_company','=',False), ('child_ids', '=', [])]}" autofocus="autofocus">
                            <field name="child_ids" mode="kanban" context="{'default_parent_id': active_id, 'default_street': street, 'default_street2': street2, 'default_city': city, 'default_state_id': state_id, 'default_zip': zip, 'default_country_id': country_id, 'default_supplier': supplier}">
                                <kanban>
                                    <field name="color"/>
                                    <field name="name"/>
                                    <field name="title"/>
                                    <field name="email"/>
                                    <field name="parent_id"/>
                                    <field name="is_company"/>
                                    <field name="function"/>
                                    <field name="phone"/>
                                    <field name="street"/>
                                    <field name="street2"/>
                                    <field name="zip"/>
                                    <field name="city"/>
                                    <field name="country_id"/>
                                    <field name="mobile"/>
                                    <field name="fax"/>
                                    <field name="state_id"/>
                                    <field name="has_image"/>
                                    <templates>
                                        <t t-name="kanban-box">
                                            <t t-set="color" t-value="kanban_color(record.color.raw_value)"/>
                                            <div t-att-class="color + (record.title.raw_value == 1 ? ' oe_kanban_color_alert' : '')" style="position: relative">
                                                <a t-if="! read_only_mode" type="delete" style="position: absolute; right: 0; padding: 4px; diplay: inline-block">X</a>
                                                <div class="oe_module_vignette">
                                                <a type="open">
                                                    <t t-if="record.has_image.raw_value === true">
                                                        <img t-att-src="kanban_image('res.partner', 'image', record.id.value, {'preview_image': 'image_small'})" class="oe_avatar oe_kanban_avatar_smallbox"/>
                                                    </t>
                                                    <t t-if="record.image and record.image.raw_value !== false">
                                                        <img t-att-src="'data:image/png;base64,'+record.image.raw_value" class="oe_avatar oe_kanban_avatar_smallbox"/>
                                                    </t>
                                                    <t t-if="record.has_image.raw_value === false and (!record.image or record.image.raw_value === false)">
                                                        <t t-if="record.is_company.raw_value === true">
                                                            <img t-att-src='_s + "/base/static/src/img/company_image.png"' class="oe_kanban_image oe_kanban_avatar_smallbox"/>
                                                        </t>
                                                        <t t-if="record.is_company.raw_value === false">
                                                            <img t-att-src='_s + "/base/static/src/img/avatar.png"' class="oe_kanban_image oe_kanban_avatar_smallbox"/>
                                                        </t>
                                                    </t>
                                                </a>
                                                    <div class="oe_module_desc">
                                                        <div class="oe_kanban_box_content oe_kanban_color_bglight oe_kanban_color_border">
                                                            <table class="oe_kanban_table">
                                                                <tr>
                                                                    <td class="oe_kanban_title1" align="left" valign="middle">
                                                                        <h4><a type="open"><field name="name"/></a></h4>
                                                                        <i><div t-if="record.function.raw_value">
                                                                            <field name="function"/></div></i>
                                                                        <div><a t-if="record.email.raw_value" title="Mail" t-att-href="'mailto:'+record.email.value">
                                                                            <field name="email"/>
                                                                        </a></div>
                                                                        <div t-if="record.phone.raw_value">Phone: <field name="phone"/></div>
                                                                        <div t-if="record.mobile.raw_value">Mobile: <field name="mobile"/></div>
                                                                        <div t-if="record.fax.raw_value">Fax: <field name="fax"/></div>
                                                                    </td>
                                                                </tr>
                                                            </table>
                                                        </div>
                                                    </div>
                                                </div>
                                            </div>
                                        </t>
                                    </templates>
                                </kanban>
                                <form string="Contact" version="7.0">
                                    <sheet>
                                        <field name="image" widget='image' class="oe_avatar oe_left" options='{"preview_image": "image_medium"}'/>
                                        <div class="oe_title">
                                            <label for="name" class="oe_edit_only"/>
                                            <h1><field name="name" style="width: 70%%"/></h1>
                                            <field name="category_id" widget="many2many_tags" placeholder="Tags..." style="width: 70%%"/>
                                        </div>
                                        <group>
                                            <field name="function" placeholder="e.g. Sales Director"/>
                                            <field name="email"/>
                                            <field name="phone"/>
                                            <field name="mobile"/>
                                        </group>
                                        <div>
                                            <field name="use_parent_address"/><label for="use_parent_address"/>
                                        </div>
                                        <group>
                                            <label for="type"/>
                                            <div name="div_type">
                                                <field class="oe_inline" name="type"/>
                                            </div>
                                            <label for="street" string="Address" attrs="{'invisible': [('use_parent_address','=', True)]}"/>
                                            <div attrs="{'invisible': [('use_parent_address','=', True)]}" name="div_address">
                                                <field name="street" placeholder="Street..."/>
                                                <field name="street2"/>
                                                <div class="address_format">
                                                    <field name="city" placeholder="City" style="width: 40%%"/>
                                                    <field name="state_id" class="oe_no_button" placeholder="State" style="width: 37%%" options='{"no_open": True}' on_change="onchange_state(state_id)"/>
                                                    <field name="zip" placeholder="ZIP" style="width: 20%%"/>
                                                </div>
                                                <field name="country_id" placeholder="Country" class="oe_no_button" options='{"no_open": True}'/>
                                            </div>
                                        </group>
                                        <field name="supplier" invisible="True"/>
                                    </sheet>
                                </form>
                            </field>
                        </page>
                        <page string="Internal Notes">
                            <field name="comment" placeholder="Put an internal note..."/>
                        </page>
                        <page string="Sales &amp; Purchases">
                            <group>
                                <group>
                                    <field name="user_id" 
                                        context="{'default_groups_ref': ['base.group_partner_manager']}"/>
                                    <field name="company_id" groups="base.group_multi_company" widget="selection"/>
                                </group>
                                <group>
                                    <field name="customer"/>
                                    <field name="supplier"/>
                                </group>
                                <group>
                                    <field name="ref"/>
                                    <field name="lang"/>
                                    <field name="date"/>
                                </group>
                                <group>
                                    <field name="active"/>
                                </group>
                            </group>
                        </page>
                        <!-- The History page becomes visible as soon as there is something to display inside -->
                        <page string="History" name="page_history" invisible="True">
                        </page>
                    </notebook>
                </sheet>
                </form>
            </field>
        </record>

       <record id="view_res_partner_filter" model="ir.ui.view">
            <field name="name">res.partner.select</field>
            <field name="model">res.partner</field>
            <field name="arch" type="xml">
                <search string="Search Partner">
                   <field name="name"
                       filter_domain="['|','|',('name','ilike',self),('parent_id','ilike',self),('ref','=',self)]"/>
                   <filter help="My Partners" icon="terp-personal+" domain="[('user_id','=',uid)]"/>
                   <separator/>
                   <filter string="Persons" name="type_person" domain="[('is_company','=',0)]"/>
                   <filter string="Companies" name="type_company" domain="[('is_company','=',1)]"/>
                   <separator/>
                   <filter string="Customers" name="customer" domain="[('customer','=',1)]" help="Customer Partners"/>
                   <filter string="Suppliers" name="supplier" domain="[('supplier','=',1)]" help="Supplier Partners"/>
                   <separator/>
                   <field name="category_id" string="Tag" filter_domain="[('category_id','ilike', self)]"/>
                   <field name="user_id"/>
                   <field name="parent_id" domain="[('is_company','=',1)]" filter_domain="[('parent_id','child_of',[self])]"/>
                   <group expand="0" string="Group By...">
                       <filter string="Salesperson" icon="terp-personal" domain="[]" context="{'group_by' : 'user_id'}" />
                       <filter string="Company" context="{'group_by': 'parent_id'}"/>
                       <filter string="Country" context="{'group_by': 'country_id'}"/>
                   </group>
               </search>
            </field>
        </record>

        <!-- Partner Kanban View -->
        <record model="ir.ui.view" id="res_partner_kanban_view">
            <field name="name">res.partner.kanban</field>
            <field name="model">res.partner</field>
            <field name="arch" type="xml">
                <kanban>
                    <field name="color"/>
                    <field name="display_name"/>
                    <field name="title"/>
                    <field name="email"/>
                    <field name="parent_id"/>
                    <field name="is_company"/>
                    <field name="function"/>
                    <field name="phone"/>
                    <field name="street"/>
                    <field name="street2"/>
                    <field name="zip"/>
                    <field name="city"/>
                    <field name="country_id"/>
                    <field name="mobile"/>
                    <field name="state_id"/>
                    <field name="category_id"/>
                    <field name="has_image"/>
                    <templates>
                        <t t-name="kanban-box">
                            <div class="oe_kanban_vignette oe_semantic_html_override">
                                <a type="open">
                                    <t t-if="record.has_image.raw_value === true">
                                        <img t-att-src="kanban_image('res.partner', 'image_small', record.id.value)" class="oe_kanban_image"/>
                                    </t>
                                    <t t-if="record.has_image.raw_value === false">
                                        <t t-if="record.is_company.raw_value === true">
                                            <img t-att-src='_s + "/base/static/src/img/company_image.png"' class="oe_kanban_image"/>
                                        </t>
                                        <t t-if="record.is_company.raw_value === false">
                                            <img t-att-src='_s + "/base/static/src/img/avatar.png"' class="oe_kanban_image"/>
                                        </t>
                                    </t>
                                </a>
                                <div class="oe_kanban_details">
                                    <h4 class="oe_partner_heading"><a type="open"><field name="display_name"/></a></h4>
                                    <div class="oe_kanban_partner_categories"/>
                                    <div class="oe_kanban_partner_links"/>
                                    <ul>
                                        <li t-if="record.parent_id.raw_value and !record.function.raw_value"><field name="parent_id"/></li>
                                        <li t-if="!record.parent_id.raw_value and record.function.raw_value"><field name="function"/></li>
                                        <li t-if="record.parent_id.raw_value and record.function.raw_value"><field name="function"/> at <field name="parent_id"/></li>
                                        <li t-if="record.city.raw_value and !record.country.raw_value"><field name="city"/></li>
                                        <li t-if="!record.city.raw_value and record.country.raw_value"><field name="country"/></li>
                                        <li t-if="record.city.raw_value and record.country.raw_value"><field name="city"/>, <field name="country"/></li>
                                        <li t-if="record.email.raw_value"><a t-attf-href="mailto:#{record.email.raw_value}"><field name="email"/></a></li>
                                    </ul>
                                </div>
                            </div>

                        </t>
                    </templates>
                </kanban>
            </field>
        </record>

        <record id="action_partner_form" model="ir.actions.act_window">
            <field name="name">Customers</field>
            <field name="type">ir.actions.act_window</field>
            <field name="res_model">res.partner</field>
            <field name="view_type">form</field>
            <field name="view_mode">kanban,tree,form</field>
            <field name="context">{"search_default_customer":1}</field>
            <field name="search_view_id" ref="view_res_partner_filter"/>
            <field name="help" type="html">
              <p class="oe_view_nocontent_create">
                Click to add a contact in your address book.
              </p><p>
                OpenERP helps you easily track all activities related to
                a customer; discussions, history of business opportunities,
                documents, etc.
              </p>
            </field>
        </record>
        <record id="action_partner_form_view1" model="ir.actions.act_window.view">
            <field eval="0" name="sequence"/>
            <field name="view_mode">kanban</field>
            <field name="view_id" ref="res_partner_kanban_view"/>
            <field name="act_window_id" ref="action_partner_form"/>
        </record>
        <record id="action_partner_form_view2" model="ir.actions.act_window.view">
            <field eval="2" name="sequence"/>
            <field name="view_mode">form</field>
            <field name="view_id" ref="view_partner_form"/>
            <field name="act_window_id" ref="action_partner_form"/>
        </record>
        <record id="action_partner_tree_view1" model="ir.actions.act_window.view">
            <field name="sequence" eval="1"/>
            <field name="view_mode">tree</field>
            <field name="view_id" ref="view_partner_tree"/>
            <field name="act_window_id" ref="action_partner_form"/>
        </record>
        <menuitem id="menu_partner_form" parent="base.menu_sales" action="action_partner_form" sequence="2"/>

        <record id="action_partner_customer_form" model="ir.actions.act_window">
            <field name="name">Customers</field>
            <field name="type">ir.actions.act_window</field>
            <field name="res_model">res.partner</field>
            <field name="view_type">form</field>
            <field name="view_mode">kanban,tree,form</field>
            <field name="domain">[('customer','=',1)]</field>
            <field name="context">{'default_customer':1, 'search_default_customer':1}</field>
            <field name="filter" eval="True"/>
            <field name="help" type="html">
              <p class="oe_view_nocontent_create">
                Click to add a contact in your address book.
              </p><p>
                OpenERP helps you easily track all activities related to
                a customer: discussions, history of business opportunities,
                documents, etc.
              </p>
            </field>
        </record>

        <record id="action_partner_supplier_form" model="ir.actions.act_window">
            <field name="name">Suppliers</field>
            <field name="type">ir.actions.act_window</field>
            <field name="res_model">res.partner</field>
            <field name="view_type">form</field>
            <field name="domain">[]</field>
            <field name="view_mode">kanban,tree,form</field>
            <field name="context">{'search_default_supplier': 1,'default_customer': 0,'default_supplier': 1}</field>
            <field name="filter" eval="True"/>
            <field name="help" type="html">
              <p class="oe_view_nocontent_create">
                Click to add a contact in your address book.
              </p><p>
                OpenERP helps you easily track all activities related to
                a supplier: discussions, history of purchases,
                documents, etc.
              </p>
            </field>
        </record>

        <record id="action_partner_employee_form" model="ir.actions.act_window">
            <field name="name">Employees</field>
            <field name="type">ir.actions.act_window</field>
            <field name="res_model">res.partner</field>
            <field name="view_type">form</field>
            <field name="domain">[('employee','=',1)]</field>
            <field name="context">{'default_customer':0, 'default_supplier':0 , 'default_employee':1}</field>
            <field name="filter" eval="True"/>
        </record>

        <record id="action_partner_other_form" model="ir.actions.act_window">
            <field name="name">Other Partners</field>
            <field name="type">ir.actions.act_window</field>
            <field name="res_model">res.partner</field>
            <field name="view_type">form</field>
            <field name="domain">[('supplier','&lt;&gt;',1),('customer','&lt;&gt;',1)]</field>
            <field name="filter" eval="True"/>
        </record>

        <!-- Categories -->
        <record id="view_partner_category_form" model="ir.ui.view">
            <field name="name">Partner Categories</field>
            <field name="model">res.partner.category</field>
            <field name="arch" type="xml">
                <form string="Partner Category" version="7.0">
                    <group col="4">
                        <field name="name"/>
                        <field name="active"/>
                        <field name="parent_id"/>
                    </group>
                </form>
            </field>
        </record>
        <record id="view_partner_category_list" model="ir.ui.view">
            <field name="name">Partner Categories</field>
            <field name="model">res.partner.category</field>
            <field eval="6" name="priority"/>
            <field name="arch" type="xml">
                <tree string="Partner Categories">
                    <field name="complete_name"/>
                </tree>
            </field>
        </record>
        <record id="view_partner_category_tree" model="ir.ui.view">
            <field name="name">res.partner.category.tree</field>
            <field name="model">res.partner.category</field>
            <field name="field_parent">child_ids</field>
            <field name="arch" type="xml">
                <tree toolbar="1" string="Partner Categories">
                    <field name="name"/>
                </tree>
            </field>
        </record>
        <!--
        <record id="action_partner_category" model="ir.actions.act_window">
            <field name="name">Partners by Categories</field>
            <field name="type">ir.actions.act_window</field>
            <field name="res_model">res.partner.category</field>
            <field name="view_type">tree</field>
            <field name="view_id" ref="view_partner_category_tree"/>
            <field name="domain">[('parent_id','=',False)]</field>
        </record>
        <menuitem action="action_partner_category" id="menu_partner_category_main" parent="base.menu_address_book" sequence="1"
            groups="base.group_no_one"/>
        -->

        <record id="action_partner_by_category" model="ir.actions.act_window">
            <field name="name">Partner Categories</field>
            <field name="res_model">res.partner</field>
            <field name="view_type">form</field>
            <field name="view_mode">tree,form</field>
            <field name="domain">[('category_id','child_of', [active_id])]</field>
            <field name="context">{'category_id':active_id}</field>
            <field name="search_view_id" ref="view_res_partner_filter"/>
        </record>

        <record id="ir_action_partner_by_category" model="ir.values">
            <field eval="'tree_but_open'" name="key2"/>
            <field eval="'res.partner.category'" name="model"/>
            <field name="name">Open partners</field>
            <field eval="'ir.actions.act_window,%d'%action_partner_by_category" name="value"/>
        </record>

        <record id="action_partner_category_form" model="ir.actions.act_window">
            <field name="name">Partner Categories</field>
            <field name="type">ir.actions.act_window</field>
            <field name="res_model">res.partner.category</field>
            <field name="view_type">form</field>
            <field name="help">Manage the partner categories in order to better classify them for tracking and analysis purposes. A partner may belong to several categories and categories have a hierarchy structure: a partner belonging to a category also belong to his parent category.</field>
        </record>

        <menuitem action="action_partner_category_form" id="menu_partner_category_form" name="Partner Tags" sequence="4" parent="menu_config_address_book" groups="base.group_no_one"/>

    </data>
</openerp><|MERGE_RESOLUTION|>--- conflicted
+++ resolved
@@ -138,13 +138,8 @@
                         </h1>
                         <field name="parent_id"
                             placeholder="Company"
-<<<<<<< HEAD
-                            domain="[('is_company', '=', True)]" context="{'default_is_company': True,'default_supplier': supplier,'default_customer': customer}"
-                            attrs="{'invisible': [('is_company','=', True)]}"
-=======
                             domain="[('is_company', '=', True)]" context="{'default_is_company': True, 'default_supplier': supplier}"
                             attrs="{'invisible': [('is_company','=', True),('parent_id', '=', False)]}"
->>>>>>> 6a3ace33
                             on_change="onchange_address(use_parent_address, parent_id)"/>
                         <field name="category_id" widget="many2many_tags" placeholder="Tags..."/>
                     </div>
