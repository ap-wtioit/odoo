--- conflicted
+++ resolved
@@ -95,7 +95,19 @@
         ('name_uniq', 'unique (name)', 'The company name must be unique !')
     ]
 
-<<<<<<< HEAD
+    @api.multi
+    def copy(self, default=None):
+        """
+        Duplicating a company without specifying a partner duplicate the partner
+        """
+        self.ensure_one()
+        default = dict(default or {})
+        if not default.get('name') and not default.get('partner_id'):
+            copy_partner = self.partner_id.copy()
+            default['partner_id'] = copy_partner.id
+            default['name'] = copy_partner.name
+        return super(res_company, self).copy(default)
+
     @api.onchange('custom_footer', 'phone', 'fax', 'email', 'website', 'vat', 'company_registry')
     def onchange_footer(self):
         if not self.custom_footer:
@@ -110,43 +122,6 @@
             ]))
             self.rml_footer_readonly = res
             self.rml_footer = res
-=======
-    @api.multi
-    def copy(self, default=None):
-        """
-        Duplicating a company without specifying a partner duplicate the partner
-        """
-        self.ensure_one()
-        default = dict(default or {})
-        if not default.get('name') and not default.get('partner_id'):
-            copy_partner = self.partner_id.copy()
-            default['partner_id'] = copy_partner.id
-            default['name'] = copy_partner.name
-        return super(res_company, self).copy(default)
-
-    def onchange_footer(self, cr, uid, ids, custom_footer, phone, fax, email, website, vat, company_registry, bank_ids, context=None):
-        if custom_footer:
-            return {}
-
-        # first line (notice that missing elements are filtered out before the join)
-        res = ' | '.join(filter(bool, [
-            phone            and '%s: %s' % (_('Phone'), phone),
-            fax              and '%s: %s' % (_('Fax'), fax),
-            email            and '%s: %s' % (_('Email'), email),
-            website          and '%s: %s' % (_('Website'), website),
-            vat              and '%s: %s' % (_('TIN'), vat),
-            company_registry and '%s: %s' % (_('Reg'), company_registry),
-        ]))
-        # second line: bank accounts
-        res_partner_bank = self.pool.get('res.partner.bank')
-        account_data = self.resolve_2many_commands(cr, uid, 'bank_ids', bank_ids, context=context)
-        account_names = res_partner_bank._prepare_name_get(cr, uid, account_data, context=context)
-        if account_names:
-            title = _('Bank Accounts') if len(account_names) > 1 else _('Bank Account')
-            res += '\n%s: %s' % (title, ', '.join(name for id, name in account_names))
-
-        return {'value': {'rml_footer': res, 'rml_footer_readonly': res}}
->>>>>>> 5ae92050
 
     def onchange_state(self, cr, uid, ids, state_id, context=None):
         if state_id:
