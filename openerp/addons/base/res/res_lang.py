# -*- coding: utf-8 -*-
# Part of Odoo. See LICENSE file for full copyright and licensing details.

import locale
from locale import localeconv
import logging
import re

from openerp import tools
from openerp.osv import fields, osv
from openerp.tools.safe_eval import safe_eval as eval
from openerp.tools.translate import _
from openerp.exceptions import UserError

_logger = logging.getLogger(__name__)

class lang(osv.osv):
    _name = "res.lang"
    _description = "Languages"

    _disallowed_datetime_patterns = tools.DATETIME_FORMATS_MAP.keys()
    _disallowed_datetime_patterns.remove('%y') # this one is in fact allowed, just not good practice

    def install_lang(self, cr, uid, **args):
        """

        This method is called from openerp/addons/base/base_data.xml to load
        some language and set it as the default for every partners. The
        language is set via tools.config by the RPC 'create' method on the
        'db' object. This is a fragile solution and something else should be
        found.

        """
        lang = tools.config.get('lang')
        if not lang:
            return False
        lang_ids = self.search(cr, uid, [('code','=', lang)])
        if not lang_ids:
            self.load_lang(cr, uid, lang)
        ir_values_obj = self.pool.get('ir.values')
        default_value = ir_values_obj.get(cr, uid, 'default', False, ['res.partner'])
        if not default_value:
            ir_values_obj.set(cr, uid, 'default', False, 'lang', ['res.partner'], lang)
        return True

    def load_lang(self, cr, uid, lang, lang_name=None):
        # create the language with locale information
        fail = True
        iso_lang = tools.get_iso_codes(lang)
        for ln in tools.get_locales(lang):
            try:
                locale.setlocale(locale.LC_ALL, str(ln))
                fail = False
                break
            except locale.Error:
                continue
        if fail:
            lc = locale.getdefaultlocale()[0]
            msg = 'Unable to get information for locale %s. Information from the default locale (%s) have been used.'
            _logger.warning(msg, lang, lc)

        if not lang_name:
            lang_name = tools.ALL_LANGUAGES.get(lang, lang)


        def fix_xa0(s):
            """Fix badly-encoded non-breaking space Unicode character from locale.localeconv(),
               coercing to utf-8, as some platform seem to output localeconv() in their system
               encoding, e.g. Windows-1252"""
            if s == '\xa0':
                return '\xc2\xa0'
            return s

        def fix_datetime_format(format):
            """Python's strftime supports only the format directives
               that are available on the platform's libc, so in order to
               be 100% cross-platform we map to the directives required by
               the C standard (1989 version), always available on platforms
               with a C standard implementation."""
            # For some locales, nl_langinfo returns a D_FMT/T_FMT that contains
            # unsupported '%-' patterns, e.g. for cs_CZ
            format = format.replace('%-', '%')

            for pattern, replacement in tools.DATETIME_FORMATS_MAP.iteritems():
                format = format.replace(pattern, replacement)
            return str(format)

        lang_info = {
            'code': lang,
            'iso_code': iso_lang,
            'name': lang_name,
            'translatable': 1,
            'date_format' : fix_datetime_format(locale.nl_langinfo(locale.D_FMT)),
            'time_format' : fix_datetime_format(locale.nl_langinfo(locale.T_FMT)),
            'decimal_point' : fix_xa0(str(locale.localeconv()['decimal_point'])),
            'thousands_sep' : fix_xa0(str(locale.localeconv()['thousands_sep'])),
        }
        lang_id = False
        try:
            lang_id = self.create(cr, uid, lang_info)
        finally:
            tools.resetlocale()
        return lang_id

    def _check_format(self, cr, uid, ids, context=None):
        for lang in self.browse(cr, uid, ids, context=context):
            for pattern in self._disallowed_datetime_patterns:
                if (lang.time_format and pattern in lang.time_format)\
                    or (lang.date_format and pattern in lang.date_format):
                    return False
        return True

    def _check_grouping(self, cr, uid, ids, context=None):
        for lang in self.browse(cr, uid, ids, context=context):
            try:
                if not all(isinstance(x, int) for x in eval(lang.grouping)):
                    return False
            except Exception:
                return False
        return True

    def _get_default_date_format(self, cursor, user, context=None):
        return '%m/%d/%Y'

    def _get_default_time_format(self, cursor, user, context=None):
        return '%H:%M:%S'

    _columns = {
        'name': fields.char('Name', required=True),
        'code': fields.char('Locale Code', size=16, required=True, help='This field is used to set/get locales for user'),
        'iso_code': fields.char('ISO code', size=16, required=False, help='This ISO code is the name of po files to use for translations'),
        'translatable': fields.boolean('Translatable'),
        'active': fields.boolean('Active'),
        'direction': fields.selection([('ltr', 'Left-to-Right'), ('rtl', 'Right-to-Left')], 'Direction', required=True),
        'date_format':fields.char('Date Format', required=True),
        'time_format':fields.char('Time Format', required=True),
        'grouping':fields.char('Separator Format', required=True,help="The Separator Format should be like [,n] where 0 < n :starting from Unit digit.-1 will end the separation. e.g. [3,2,-1] will represent 106500 to be 1,06,500;[1,2,-1] will represent it to be 106,50,0;[3] will represent it as 106,500. Provided ',' as the thousand separator in each case."),
        'decimal_point':fields.char('Decimal Separator', required=True),
        'thousands_sep':fields.char('Thousands Separator'),
    }
    _defaults = {
        'active': 1,
        'translatable': 0,
        'direction': 'ltr',
        'date_format':_get_default_date_format,
        'time_format':_get_default_time_format,
        'grouping': '[]',
        'decimal_point': '.',
        'thousands_sep': ',',
    }
    _sql_constraints = [
        ('name_uniq', 'unique (name)', 'The name of the language must be unique !'),
        ('code_uniq', 'unique (code)', 'The code of the language must be unique !'),
    ]

    _constraints = [
        (_check_format, 'Invalid date/time format directive specified. Please refer to the list of allowed directives, displayed when you edit a language.', ['time_format', 'date_format']),
        (_check_grouping, "The Separator Format should be like [,n] where 0 < n :starting from Unit digit.-1 will end the separation. e.g. [3,2,-1] will represent 106500 to be 1,06,500;[1,2,-1] will represent it to be 106,50,0;[3] will represent it as 106,500. Provided ',' as the thousand separator in each case.", ['grouping'])
    ]

    @tools.ormcache('lang')
    def _lang_get(self, cr, uid, lang):
        lang_ids = self.search(cr, uid, [('code', '=', lang)]) or \
                   self.search(cr, uid, [('code', '=', 'en_US')])
        return lang_ids[0]

    @tools.ormcache('lang', 'monetary')
    def _lang_data_get(self, cr, uid, lang, monetary=False):
        if type(lang) in (str, unicode):
            lang = self._lang_get(cr, uid, lang)
        conv = localeconv()
        lang_obj = self.browse(cr, uid, lang)
        thousands_sep = lang_obj.thousands_sep or conv[monetary and 'mon_thousands_sep' or 'thousands_sep']
        decimal_point = lang_obj.decimal_point
        grouping = lang_obj.grouping
        return grouping, thousands_sep, decimal_point

    def write(self, cr, uid, ids, vals, context=None):
<<<<<<< HEAD
        if isinstance(ids, (int, long)):
             ids = [ids]

        if vals.get('active') == False:
            users = self.pool.get('res.users')
            if self.search_count(cr, uid, [('id', 'in', ids), ('code', '=', 'en_US')], context=context):
                raise UserError(_("Base Language 'en_US' can not be deactivated!"))

            for current_id in ids:
                current_language = self.browse(cr, uid, current_id, context=context)
                if users.search(cr, uid, [('lang', '=', current_language.code)], context=context):
                    raise UserError(_("Cannot unactivate a language that is currently used by users."))

=======
        if 'code' in vals:
            for rec in self.browse(cr, uid, ids, context):
                if rec.code != vals['code']:
                    raise UserError(_("Language code cannot be modified."))
>>>>>>> 7158eaf8
        self._lang_get.clear_cache(self)
        self._lang_data_get.clear_cache(self)
        return super(lang, self).write(cr, uid, ids, vals, context)

    def unlink(self, cr, uid, ids, context=None):
        if context is None:
            context = {}
        languages = self.read(cr, uid, ids, ['code','active'], context=context)
        for language in languages:
            ctx_lang = context.get('lang')
            if language['code']=='en_US':
                raise UserError(_("Base Language 'en_US' can not be deleted!"))
            if ctx_lang and (language['code']==ctx_lang):
                raise UserError(_("You cannot delete the language which is User's Preferred Language!"))
            if language['active']:
                raise UserError(_("You cannot delete the language which is Active!\nPlease de-activate the language first."))
            trans_obj = self.pool.get('ir.translation')
            trans_ids = trans_obj.search(cr, uid, [('lang','=',language['code'])], context=context)
            trans_obj.unlink(cr, uid, trans_ids, context=context)
        self._lang_get.clear_cache(self)
        self._lang_data_get.clear_cache(self)
        return super(lang, self).unlink(cr, uid, ids, context=context)

    #
    # IDS: can be a list of IDS or a list of XML_IDS
    #
    def format(self, cr, uid, ids, percent, value, grouping=False, monetary=False, context=None):
        """ Format() will return the language-specific output for float values"""
        if percent[0] != '%':
            raise ValueError("format() must be given exactly one %char format specifier")

        formatted = percent % value

        # floats and decimal ints need special action!
        if grouping:
            lang_grouping, thousands_sep, decimal_point = \
                self._lang_data_get(cr, uid, ids[0], monetary)
            eval_lang_grouping = eval(lang_grouping)

            if percent[-1] in 'eEfFgG':
                parts = formatted.split('.')
                parts[0], _ = intersperse(parts[0], eval_lang_grouping, thousands_sep)

                formatted = decimal_point.join(parts)

            elif percent[-1] in 'diu':
                formatted = intersperse(formatted, eval_lang_grouping, thousands_sep)[0]

        return formatted

#    import re, operator
#    _percent_re = re.compile(r'%(?:\((?P<key>.*?)\))?'
#                             r'(?P<modifiers>[-#0-9 +*.hlL]*?)[eEfFgGdiouxXcrs%]')

lang()

def split(l, counts):
    """

    >>> split("hello world", [])
    ['hello world']
    >>> split("hello world", [1])
    ['h', 'ello world']
    >>> split("hello world", [2])
    ['he', 'llo world']
    >>> split("hello world", [2,3])
    ['he', 'llo', ' world']
    >>> split("hello world", [2,3,0])
    ['he', 'llo', ' wo', 'rld']
    >>> split("hello world", [2,-1,3])
    ['he', 'llo world']

    """
    res = []
    saved_count = len(l) # count to use when encoutering a zero
    for count in counts:
        if not l:
            break
        if count == -1:
            break
        if count == 0:
            while l:
                res.append(l[:saved_count])
                l = l[saved_count:]
            break
        res.append(l[:count])
        l = l[count:]
        saved_count = count
    if l:
        res.append(l)
    return res

intersperse_pat = re.compile('([^0-9]*)([^ ]*)(.*)')

def intersperse(string, counts, separator=''):
    """

    See the asserts below for examples.

    """
    left, rest, right = intersperse_pat.match(string).groups()
    def reverse(s): return s[::-1]
    splits = split(reverse(rest), counts)
    res = separator.join(map(reverse, reverse(splits)))
    return left + res + right, len(splits) > 0 and len(splits) -1 or 0<|MERGE_RESOLUTION|>--- conflicted
+++ resolved
@@ -176,9 +176,13 @@
         return grouping, thousands_sep, decimal_point
 
     def write(self, cr, uid, ids, vals, context=None):
-<<<<<<< HEAD
         if isinstance(ids, (int, long)):
              ids = [ids]
+
+        if 'code' in vals:
+            for rec in self.browse(cr, uid, ids, context):
+                if rec.code != vals['code']:
+                    raise UserError(_("Language code cannot be modified."))
 
         if vals.get('active') == False:
             users = self.pool.get('res.users')
@@ -190,12 +194,6 @@
                 if users.search(cr, uid, [('lang', '=', current_language.code)], context=context):
                     raise UserError(_("Cannot unactivate a language that is currently used by users."))
 
-=======
-        if 'code' in vals:
-            for rec in self.browse(cr, uid, ids, context):
-                if rec.code != vals['code']:
-                    raise UserError(_("Language code cannot be modified."))
->>>>>>> 7158eaf8
         self._lang_get.clear_cache(self)
         self._lang_data_get.clear_cache(self)
         return super(lang, self).write(cr, uid, ids, vals, context)
