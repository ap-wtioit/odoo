# -*- encoding: utf-8 -*-
##############################################################################
#
#    OpenERP, Open Source Management Solution
#    Copyright (C) 2004-2009 Tiny SPRL (<http://tiny.be>). All Rights Reserved
#    $Id$
#
#    This program is free software: you can redistribute it and/or modify
#    it under the terms of the GNU General Public License as published by
#    the Free Software Foundation, either version 3 of the License, or
#    (at your option) any later version.
#
#    This program is distributed in the hope that it will be useful,
#    but WITHOUT ANY WARRANTY; without even the implied warranty of
#    MERCHANTABILITY or FITNESS FOR A PARTICULAR PURPOSE.  See the
#    GNU General Public License for more details.
#
#    You should have received a copy of the GNU General Public License
#    along with this program.  If not, see <http://www.gnu.org/lic    enses/>.
#
##############################################################################


import sys
from StringIO import StringIO
import copy
import reportlab
import re
from reportlab.pdfgen import canvas
from reportlab import platypus
import cStringIO
import utils
import color
import os
from lxml import etree
import base64
from reportlab.platypus.doctemplate import ActionFlowable

encoding = 'utf-8'

class PageCount(platypus.Flowable):
    def draw(self):
        self.canv.beginForm("pageCount")
        self.canv.setFont("Helvetica", utils.unit_get(str(8)))
        self.canv.drawString(0, 0, str(self.canv.getPageNumber()))
        self.canv.endForm()

class PageReset(platypus.Flowable):
    def draw(self):
        self.canv._pageNumber = 0

class _rml_styles(object,):
    def __init__(self, nodes, localcontext):
        self.localcontext = localcontext
        self.styles = {}
        self.names = {}
        self.table_styles = {}
        for node in nodes:
            for style in node.findall('blockTableStyle'):
                self.table_styles[style.get('id')] = self._table_style_get(style)
            for style in node.findall('paraStyle'):
                self.styles[style.get('name')] = self._para_style_update(style)
            for variable in node.findall('initialize'):
                for name in variable.findall('name'):
                    self.names[ name.get('id')] = name.get('value')

    def _para_style_update(self, node):
        data = {}
        for attr in ['textColor', 'backColor', 'bulletColor', 'borderColor']:
            if node.get(attr):
                data[attr] = color.get(node.get(attr))
        for attr in ['fontName', 'bulletFontName', 'bulletText']:
            if node.get(attr):
                data[attr] = node.get(attr)
        for attr in ['fontSize', 'leftIndent', 'rightIndent', 'spaceBefore', 'spaceAfter',
            'firstLineIndent', 'bulletIndent', 'bulletFontSize', 'leading',
            'borderWidth','borderPadding','borderRadius']:
            if node.get(attr):
                data[attr] = utils.unit_get(node.get(attr))
        if node.get('alignment'):
            align = {
                'right':reportlab.lib.enums.TA_RIGHT,
                'center':reportlab.lib.enums.TA_CENTER,
                'justify':reportlab.lib.enums.TA_JUSTIFY
            }
            data['alignment'] = align.get(node.get('alignment').lower(), reportlab.lib.enums.TA_LEFT)
        return data

    def _table_style_get(self, style_node):
        styles = []
        for node in style_node.getchildren():
            start = utils.tuple_int_get(node, 'start', (0,0) )
            stop = utils.tuple_int_get(node, 'stop', (-1,-1) )
            if node.tag=='blockValign':
                styles.append(('VALIGN', start, stop, str(node.get('value'))))
            elif node.tag=='blockFont':
                styles.append(('FONT', start, stop, str(node.get('name'))))
            elif node.tag=='blockTextColor':
                styles.append(('TEXTCOLOR', start, stop, color.get(str(node.get('colorName')))))
            elif node.tag=='blockLeading':
                styles.append(('LEADING', start, stop, utils.unit_get(node.get('length'))))
            elif node.tag=='blockAlignment':
                styles.append(('ALIGNMENT', start, stop, str(node.get('value'))))
            elif node.tag=='blockSpan':
                styles.append(('SPAN', start, stop))
            elif node.tag=='blockLeftPadding':
                styles.append(('LEFTPADDING', start, stop, utils.unit_get(node.get('length'))))
            elif node.tag=='blockRightPadding':
                styles.append(('RIGHTPADDING', start, stop, utils.unit_get(node.get('length'))))
            elif node.tag=='blockTopPadding':
                styles.append(('TOPPADDING', start, stop, utils.unit_get(node.get('length'))))
            elif node.tag=='blockBottomPadding':
                styles.append(('BOTTOMPADDING', start, stop, utils.unit_get(node.get('length'))))
            elif node.tag=='blockBackground':
                styles.append(('BACKGROUND', start, stop, color.get(node.get('colorName'))))
            if node.get('size'):
                styles.append(('FONTSIZE', start, stop, utils.unit_get(node.get('size'))))
            elif node.tag=='lineStyle':
                kind = node.get('kind')
                kind_list = [ 'GRID', 'BOX', 'OUTLINE', 'INNERGRID', 'LINEBELOW', 'LINEABOVE','LINEBEFORE', 'LINEAFTER' ]
                assert kind in kind_list
                thick = 1
                if node.get('thickness'):
                    thick = float(node.get('thickness'))
                styles.append((kind, start, stop, thick, color.get(node.get('colorName'))))
        return platypus.tables.TableStyle(styles)

    def para_style_get(self, node):
        style = False
        if node.get('style'):
            if node.get('style') in self.styles:
                styles = reportlab.lib.styles.getSampleStyleSheet()
                sname = node.get('style')
                style = reportlab.lib.styles.ParagraphStyle(sname, styles["Normal"], **self.styles[sname])
            else:
                sys.stderr.write('Warning: style not found, %s - setting default!\n' % (node.get('style'),) )
        if not style:
            styles = reportlab.lib.styles.getSampleStyleSheet()
            style = copy.deepcopy(styles['Normal'])
        style.__dict__.update(self._para_style_update(node))
        return style

class _rml_doc(object):
    def __init__(self, node, localcontext, images={}, path='.', title=None):
        self.localcontext = localcontext
        self.etree = node
        self.filename = self.etree.get('filename')
        self.images = images
        self.path = path
        self.title = title

    def docinit(self, els):
        from reportlab.lib.fonts import addMapping
        from reportlab.pdfbase import pdfmetrics
        from reportlab.pdfbase.ttfonts import TTFont

        for node in els:
            for font in node.findall('registerFont'):
                name = font.get('fontName').encode('ascii')
                fname = font.get('fontFile').encode('ascii')
                pdfmetrics.registerFont(TTFont(name, fname ))
                addMapping(name, 0, 0, name)    #normal
                addMapping(name, 0, 1, name)    #italic
                addMapping(name, 1, 0, name)    #bold
                addMapping(name, 1, 1, name)    #italic and bold

    def setTTFontMapping(self,face, fontname,filename, mode='all'):
        from reportlab.lib.fonts import addMapping
        from reportlab.pdfbase import pdfmetrics
        from reportlab.pdfbase.ttfonts import TTFont
	
	pdfmetrics.registerFont(TTFont(fontname, filename ))
	if (mode == 'all'):
		addMapping(face, 0, 0, fontname)    #normal
		addMapping(face, 0, 1, fontname)    #italic
		addMapping(face, 1, 0, fontname)    #bold
		addMapping(face, 1, 1, fontname)    #italic and bold
	elif (mode== 'normal') or (mode == 'regular'):
		addMapping(face, 0, 0, fontname)    #normal
	elif (mode == 'italic'):
		addMapping(face, 0, 1, fontname)    #italic
	elif (mode == 'bold'):
		addMapping(face, 1, 0, fontname)    #bold
	elif (mode == 'bolditalic'):
		addMapping(face, 1, 1, fontname)    #italic and bold

    def _textual_image(self, node):
        rc = ''
        for n in node.getchildren():
            rc +=( etree.tostring(n) or '') + n.tail
        return base64.decodestring(node.tostring())

    def _images(self, el):
        result = {}
        for node in el.findall('image'):
            rc =( node.text or '')
            result[node.get('name')] = base64.decodestring(rc)
        return result

    def render(self, out):
        el = self.etree.findall('docinit')
        if el:
            self.docinit(el)

        el = self.etree.findall('stylesheet')
        self.styles = _rml_styles(el,self.localcontext)

        el = self.etree.findall('images')
        if el:
            self.images.update( self._images(el[0]) )
        el = self.etree.findall('template')
        if len(el):
            pt_obj = _rml_template(self.localcontext, out, el[0], self, images=self.images, path=self.path, title=self.title)
            el = utils._child_get(self.etree, self, 'story')
            pt_obj.render(el)
        else:
            self.canvas = canvas.Canvas(out)
            pd = self.etree.find('pageDrawing')[0]
            pd_obj = _rml_canvas(self.canvas, self.localcontext, None, self, self.images, path=self.path, title=self.title)
            pd_obj.render(pd)

            self.canvas.showPage()
            self.canvas.save()

class _rml_canvas(object):
    def __init__(self, canvas,localcontext, doc_tmpl=None, doc=None, images={}, path='.', title=None):
        self.localcontext = localcontext
        self.canvas = canvas
        self.styles = doc.styles
        self.doc_tmpl = doc_tmpl
        self.doc = doc
        self.images = images
        self.path = path
        self.title = title
        if self.title:
            self.canvas.setTitle(self.title)

    def _textual(self, node, x=0, y=0):
        rc = utils._process_text(self, node.text or '')
        for n in node:
            if n.tag == 'seq':
                from reportlab.lib.sequencer import getSequencer
                seq = getSequencer()
                rc += str(seq.next(n.get('id')))
            if n.tag == 'pageCount':
                if x or y:
                    self.canvas.translate(x,y)
                self.canvas.doForm('pageCount')
                if x or y:
                    self.canvas.translate(-x,-y)
            if n.tag == 'pageNumber':
                rc += str(self.canvas.getPageNumber())
            rc += utils._process_text(self, n.tail)
        return rc

    def _drawString(self, node):
        v = utils.attr_get(node, ['x','y'])
        text=self._textual(node, **v)
        self.canvas.drawString(text=text, **v)

    def _drawCenteredString(self, node):
        v = utils.attr_get(node, ['x','y'])
        text=self._textual(node, **v)
        self.canvas.drawCentredString(text=text, **v)

    def _drawRightString(self, node):
        v = utils.attr_get(node, ['x','y'])
        text=self._textual(node, **v)
        self.canvas.drawRightString(text=text, **v)

    def _rect(self, node):
        if node.get('round'):
            self.canvas.roundRect(radius=utils.unit_get(node.get('round')), **utils.attr_get(node, ['x','y','width','height'], {'fill':'bool','stroke':'bool'}))
        else:
            self.canvas.rect(**utils.attr_get(node, ['x','y','width','height'], {'fill':'bool','stroke':'bool'}))

    def _ellipse(self, node):
        x1 = utils.unit_get(node.get('x'))
        x2 = utils.unit_get(node.get('width'))
        y1 = utils.unit_get(node.get('y'))
        y2 = utils.unit_get(node.get('height'))

        self.canvas.ellipse(x1,y1,x2,y2, **utils.attr_get(node, [], {'fill':'bool','stroke':'bool'}))

    def _curves(self, node):
        line_str = node.text.split()
        lines = []
        while len(line_str)>7:
            self.canvas.bezier(*[utils.unit_get(l) for l in line_str[0:8]])
            line_str = line_str[8:]

    def _lines(self, node):
        line_str = node.text.split()
        lines = []
        while len(line_str)>3:
            lines.append([utils.unit_get(l) for l in line_str[0:4]])
            line_str = line_str[4:]
        self.canvas.lines(lines)

    def _grid(self, node):
        xlist = [utils.unit_get(s) for s in node.get('xs').split(',')]
        ylist = [utils.unit_get(s) for s in node.get('ys').split(',')]

        self.canvas.grid(xlist, ylist)

    def _translate(self, node):
        dx = utils.unit_get(node.get('dx')) or 0
        dy = utils.unit_get(node.get('dy')) or 0
        self.canvas.translate(dx,dy)

    def _circle(self, node):
        self.canvas.circle(x_cen=utils.unit_get(node.get('x')), y_cen=utils.unit_get(node.get('y')), r=utils.unit_get(node.get('radius')), **utils.attr_get(node, [], {'fill':'bool','stroke':'bool'}))

    def _place(self, node):
        flows = _rml_flowable(self.doc, images=self.images, path=self.path, title=self.title).render(node)
        infos = utils.attr_get(node, ['x','y','width','height'])

        infos['y']+=infos['height']
        for flow in flows:
            w,h = flow.wrap(infos['width'], infos['height'])
            if w<=infos['width'] and h<=infos['height']:
                infos['y']-=h
                flow.drawOn(self.canvas,infos['x'],infos['y'])
                infos['height']-=h
            else:
                raise ValueError, "Not enough space"

    def _line_mode(self, node):
        ljoin = {'round':1, 'mitered':0, 'bevelled':2}
        lcap = {'default':0, 'round':1, 'square':2}

        if node.get('width'):
            self.canvas.setLineWidth(utils.unit_get(node.get('width')))
        if node.get('join'):
            self.canvas.setLineJoin(ljoin[node.get('join')])
        if node.get('cap'):
            self.canvas.setLineCap(lcap[node.get('cap')])
        if node.get('miterLimit'):
            self.canvas.setDash(utils.unit_get(node.get('miterLimit')))
        if node.get('dash'):
            dashes = node.get('dash').split(',')
            for x in range(len(dashes)):
                dashes[x]=utils.unit_get(dashes[x])
            self.canvas.setDash(node.get('dash').split(','))

    def _image(self, node):
        import urllib
        from reportlab.lib.utils import ImageReader
        if not node.get('file') :
            if node.get('name'):
                image_data = self.images[node.get('name')]
                s = cStringIO.StringIO(image_data)
            else:
                import base64
                if self.localcontext:
                   res = utils._regex.findall(node.text)
                   for key in res:
                       newtext = eval(key, {}, self.localcontext)
                       node.text = newtext
                image_data = base64.decodestring(node.text)
                if not image_data: return False
                s = cStringIO.StringIO(image_data)
        else:
            if node.get('file') in self.images:
                s = cStringIO.StringIO(self.images[node.get('file')])
            else:
                try:
                    u = urllib.urlopen(str(node.get('file')))
                    s = cStringIO.StringIO(u.read())
                except:
                    u = file(os.path.join(self.path,str(node.get('file'))), 'rb')
                    s = cStringIO.StringIO(u.read())
        img = ImageReader(s)
        (sx,sy) = img.getSize()

        args = {}
        for tag in ('width','height','x','y'):
            if node.get(tag):
                args[tag] = utils.unit_get(node.get(tag))
        if ('width' in args) and (not 'height' in args):
            args['height'] = sy * args['width'] / sx
        elif ('height' in args) and (not 'width' in args):
            args['width'] = sx * args['height'] / sy
        elif ('width' in args) and ('height' in args):
            if (float(args['width'])/args['height'])>(float(sx)>sy):
                args['width'] = sx * args['height'] / sy
            else:
                args['height'] = sy * args['width'] / sx
        self.canvas.drawImage(img, **args)

    def _path(self, node):
        self.path = self.canvas.beginPath()
        self.path.moveTo(**utils.attr_get(node, ['x','y']))
        for n in utils._child_get(node, self):
            if not n.text :
                if n.tag=='moveto':
                    vals = utils.text_get(n).split()
                    self.path.moveTo(utils.unit_get(vals[0]), utils.unit_get(vals[1]))
                elif n.tag=='curvesto':
                    vals = utils.text_get(n).split()
                    while len(vals)>5:
                        pos=[]
                        while len(pos)<6:
                            pos.append(utils.unit_get(vals.pop(0)))
                        self.path.curveTo(*pos)
            elif n.text:
                data = n.text.split()               # Not sure if I must merge all TEXT_NODE ?
                while len(data)>1:
                    x = utils.unit_get(data.pop(0))
                    y = utils.unit_get(data.pop(0))
                    self.path.lineTo(x,y)
        if (not node.get('close')) or utils.bool_get(node.get('close')):
            self.path.close()
        self.canvas.drawPath(self.path, **utils.attr_get(node, [], {'fill':'bool','stroke':'bool'}))

    def render(self, node):
        tags = {
            'drawCentredString': self._drawCenteredString,
            'drawRightString': self._drawRightString,
            'drawString': self._drawString,
            'rect': self._rect,
            'ellipse': self._ellipse,
            'lines': self._lines,
            'grid': self._grid,
            'curves': self._curves,
            'fill': lambda node: self.canvas.setFillColor(color.get(node.get('color'))),
            'stroke': lambda node: self.canvas.setStrokeColor(color.get(node.get('color'))),
            'setFont': lambda node: self.canvas.setFont(node.get('name'), utils.unit_get(node.get('size'))),
            'place': self._place,
            'circle': self._circle,
            'lineMode': self._line_mode,
            'path': self._path,
            'rotate': lambda node: self.canvas.rotate(float(node.get('degrees'))),
            'translate': self._translate,
            'image': self._image
        }
        for n in utils._child_get(node, self):
            if n.tag in tags:
                tags[n.tag](n)

class _rml_draw(object):
    def __init__(self, localcontext ,node, styles, images={}, path='.', title=None):
        self.localcontext = localcontext
        self.node = node
        self.styles = styles
        self.canvas = None
        self.images = images
        self.path = path
        self.canvas_title = title

    def render(self, canvas, doc):
        canvas.saveState()
        cnv = _rml_canvas(canvas,self.localcontext, doc, self.styles, images=self.images, path=self.path, title=self.canvas_title)
        cnv.render(self.node)
        canvas.restoreState()

class _rml_flowable(object):
    def __init__(self,doc,localcontext, images={}, path='.', title=None):
        self.localcontext = localcontext
        self.doc = doc
        self.styles = doc.styles
        self.images = images
        self.path = path
        self.title = title

    def _textual(self, node):
        rc1 = utils._process_text(self, node.text or '')
        for n in utils._child_get(node,self):
            rc1 += '<'+n.tag+'>'
            rc1 += self._textual(n)
            rc1 += '</'+n.tag+'>'
        rc1 += utils._process_text(self, node.tail or '')
        return rc1

    def _table(self, node):
        childs = utils._child_get(node,self,'tr')
        if not childs:
            return None
        length = 0
        colwidths = None
        rowheights = None
        data = []
        styles = []
        posy = 0
        for tr in childs:
            paraStyle = None
            if tr.get('style'):
                st = copy.deepcopy(self.styles.table_styles[tr.get('style')])
                for s in st._cmds:
                    s[1][1] = posy
                    s[2][1] = posy
                styles.append(st)
            if tr.get('paraStyle'):
                paraStyle = self.styles.styles[tr.get('paraStyle')]
            data2 = []
            posx = 0
            for td in utils._child_get(tr, self,'td'):
                if td.get('style'):
                    st = copy.deepcopy(self.styles.table_styles[td.get('style')])
                    for s in st._cmds:
                        s[1][1] = posy
                        s[2][1] = posy
                        s[1][0] = posx
                        s[2][0] = posx
                    styles.append(st)
                if td.get('paraStyle'):
                    # TODO: merge styles
                    paraStyle = self.styles.styles[td.get('paraStyle')]
                posx += 1

                flow = []
                for n in utils._child_get(td, self):
                    fl = self._flowable(n, extra_style=paraStyle)
                    if isinstance(fl,list):
                        flow  += fl
                    else:
                        flow.append( fl )

                if not len(flow):
                    flow = self._textual(td)
                data2.append( flow )
            if len(data2)>length:
                length=len(data2)
                for ab in data:
                    while len(ab)<length:
                        ab.append('')
            while len(data2)<length:
                data2.append('')
            data.append( data2 )
            posy += 1

        if node.get('colWidths'):
            assert length == len(node.get('colWidths').split(','))
            colwidths = [utils.unit_get(f.strip()) for f in node.get('colWidths').split(',')]
        if node.get('rowHeights'):
            rowheights = [utils.unit_get(f.strip()) for f in node.get('rowHeights').split(',')]
            if len(rowheights) == 1:
                rowheights = rowheights[0]
        table = platypus.LongTable(data = data, colWidths=colwidths, rowHeights=rowheights, **(utils.attr_get(node, ['splitByRow'] ,{'repeatRows':'int','repeatCols':'int'})))
        if node.get('style'):
            table.setStyle(self.styles.table_styles[node.get('style')])
        for s in styles:
            table.setStyle(s)
        return table

    def _illustration(self, node):
        class Illustration(platypus.flowables.Flowable):
            def __init__(self, node, localcontext, styles, self2):
                self.localcontext = localcontext
                self.node = node
                self.styles = styles
                self.width = utils.unit_get(node.get('width'))
                self.height = utils.unit_get(node.get('height'))
                self.self2 = self2
            def wrap(self, *args):
                return (self.width, self.height)
            def draw(self):
                canvas = self.canv
                drw = _rml_draw(self.localcontext ,self.node,self.styles, images=self.self2.images, path=self.self2.path, title=self.self2.title)
                drw.render(self.canv, None)
        return Illustration(node, self.localcontext, self.styles, self)

    def _textual_image(self, node):
        return base64.decodestring(node.text)

    def _flowable(self, node, extra_style=None):
        if node.tag=='para':
            style = self.styles.para_style_get(node)
            if extra_style:
                style.__dict__.update(extra_style)
            result = []
            for i in self._textual(node).split('\n'):
                result.append(platypus.Paragraph(i, style, **(utils.attr_get(node, [], {'bulletText':'str'}))))
            return result
        elif node.tag=='barCode':
            try:
                from reportlab.graphics.barcode import code128
                from reportlab.graphics.barcode import code39
                from reportlab.graphics.barcode import code93
                from reportlab.graphics.barcode import common
                from reportlab.graphics.barcode import fourstate
                from reportlab.graphics.barcode import usps
            except Exception, e:
                return None
            args = utils.attr_get(node, [], {'ratio':'float','xdim':'unit','height':'unit','checksum':'bool','quiet':'bool'})
            codes = {
                'codabar': lambda x: common.Codabar(x, **args),
                'code11': lambda x: common.Code11(x, **args),
                'code128': lambda x: code128.Code128(x, **args),
                'standard39': lambda x: code39.Standard39(x, **args),
                'standard93': lambda x: code93.Standard93(x, **args),
                'i2of5': lambda x: common.I2of5(x, **args),
                'extended39': lambda x: code39.Extended39(x, **args),
                'extended93': lambda x: code93.Extended93(x, **args),
                'msi': lambda x: common.MSI(x, **args),
                'fim': lambda x: usps.FIM(x, **args),
                'postnet': lambda x: usps.POSTNET(x, **args),
            }
            code = 'code128'
            if node.get('code'):
                code = node.get('code').lower()
            return codes[code](self._textual(node))
        elif node.tag=='name':
            self.styles.names[ node.get('id')] = node.get('value')
            return None
        elif node.tag=='xpre':
            style = self.styles.para_style_get(node)
            return platypus.XPreformatted(self._textual(node), style, **(utils.attr_get(node, [], {'bulletText':'str','dedent':'int','frags':'int'})))
        elif node.tag=='pre':
            style = self.styles.para_style_get(node)
            return platypus.Preformatted(self._textual(node), style, **(utils.attr_get(node, [], {'bulletText':'str','dedent':'int'})))
        elif node.tag=='illustration':
            return  self._illustration(node)
        elif node.tag=='blockTable':
            return  self._table(node)
        elif node.tag=='title':
            styles = reportlab.lib.styles.getSampleStyleSheet()
            style = styles['Title']
            return platypus.Paragraph(self._textual(node), style, **(utils.attr_get(node, [], {'bulletText':'str'})))
        elif re.match('^h([1-9]+[0-9]*)$', (node.text or '')):
            styles = reportlab.lib.styles.getSampleStyleSheet()
            style = styles['Heading'+str(node.get[1:])]
            return platypus.Paragraph(self._textual(node), style, **(utils.attr_get(node, [], {'bulletText':'str'})))
        elif node.tag=='image':
            if not node.get('file'):
                if node.get('name'):
                    image_data = self.doc.images[node.get('name')].read()
                else:
                    import base64
                    image_data = base64.decodestring(node.text)
                image = cStringIO.StringIO(image_data)
                return platypus.Image(image, mask=(250,255,250,255,250,255), **(utils.attr_get(node, ['width','height'])))
            else:
                return platypus.Image(node.get('file'), mask=(250,255,250,255,250,255), **(utils.attr_get(node, ['width','height'])))
            from reportlab.lib.utils import ImageReader
            name = str(node.get('file'))
            img = ImageReader(name)
            (sx,sy) = img.getSize()
            args = {}
            for tag in ('width','height'):
                if node.get(tag):
                    args[tag] = utils.unit_get(node.get(tag))
            if ('width' in args) and (not 'height' in args):
                args['height'] = sy * args['width'] / sx
            elif ('height' in args) and (not 'width' in args):
                args['width'] = sx * args['height'] / sy
            elif ('width' in args) and ('height' in args):
                if (float(args['width'])/args['height'])>(float(sx)>sy):
                    args['width'] = sx * args['height'] / sy
                else:
                    args['height'] = sy * args['width'] / sx
            return platypus.Image(name, mask=(250,255,250,255,250,255), **args)
        elif node.tag=='spacer':
            if node.get('width'):
                width = utils.unit_get(node.get('width'))
            else:
                width = utils.unit_get('1cm')
            length = utils.unit_get(node.get('length'))
            return platypus.Spacer(width=width, height=length)
        elif node.tag=='section':
            return self.render(node)
        elif node.tag == 'pageNumberReset':
            return PageReset()
        elif node.tag in ('pageBreak', 'nextPage'):
            return platypus.PageBreak()
        elif node.tag=='condPageBreak':
            return platypus.CondPageBreak(**(utils.attr_get(node, ['height'])))
        elif node.tag=='setNextTemplate':
            return platypus.NextPageTemplate(str(node.get('name')))
        elif node.tag=='nextFrame':
            return platypus.CondPageBreak(1000)           # TODO: change the 1000 !
        elif node.tag == 'setNextFrame':
            from reportlab.platypus.doctemplate import NextFrameFlowable
            return NextFrameFlowable(str(node.get('name')))
        elif node.tag == 'currentFrame':
            from reportlab.platypus.doctemplate import CurrentFrameFlowable
            return CurrentFrameFlowable(str(node.get('name')))
        elif node.tag == 'frameEnd':
            return EndFrameFlowable()
        elif node.tag == 'hr':
            width_hr=node.get('width') or '100%'
            color_hr=node.get('color')  or 'black'
            thickness_hr=node.get('thickness') or 1
            lineCap_hr=node.get('lineCap') or 'round'
            return platypus.flowables.HRFlowable(width=width_hr,color=color.get(color_hr),thickness=float(thickness_hr),lineCap=str(lineCap_hr))
        else:
            sys.stderr.write('Warning: flowable not yet implemented: %s !\n' % (node.tag,))
            return None

    def render(self, node_story):
        def process_story(node_story):
            sub_story = []
            for node in utils._child_get(node_story, self):
                flow = self._flowable(node)
                if flow:
                    if isinstance(flow,list):
                        sub_story = sub_story + flow
                    else:
                        sub_story.append(flow)
            return sub_story
        return process_story(node_story)


class EndFrameFlowable(ActionFlowable):
    def __init__(self,resume=0):
        ActionFlowable.__init__(self,('frameEnd',resume))

class TinyDocTemplate(platypus.BaseDocTemplate):
    def ___handle_pageBegin(self):
        self.page = self.page + 1
        self.pageTemplate.beforeDrawPage(self.canv,self)
        self.pageTemplate.checkPageSize(self.canv,self)
        self.pageTemplate.onPage(self.canv,self)
        for f in self.pageTemplate.frames: f._reset()
        self.beforePage()
        self._curPageFlowableCount = 0
        if hasattr(self,'_nextFrameIndex'):
            del self._nextFrameIndex
        for f in self.pageTemplate.frames:
            if f.id == 'first':
                self.frame = f
                break
        self.handle_frameBegin()
    def afterFlowable(self, flowable):
        if isinstance(flowable, PageReset):
            self.canv._pageNumber = 0

class _rml_template(object):
    def __init__(self, localcontext, out, node, doc, images={}, path='.', title=None):
        self.localcontext = localcontext
        self.images= images
        self.path = path
        self.title = title
        if not node.get('pageSize'):
            pageSize = (utils.unit_get('21cm'), utils.unit_get('29.7cm'))
        else:
            ps = map(lambda x:x.strip(), node.get('pageSize').replace(')', '').replace('(', '').split(','))
            pageSize = ( utils.unit_get(ps[0]),utils.unit_get(ps[1]) )

        self.doc_tmpl = TinyDocTemplate(out, pagesize=pageSize, **utils.attr_get(node, ['leftMargin','rightMargin','topMargin','bottomMargin'], {'allowSplitting':'int','showBoundary':'bool','title':'str','author':'str'}))
        self.page_templates = []
        self.styles = doc.styles
        self.doc = doc
        pts = node.findall('pageTemplate')
        for pt in pts:
            frames = []
            for frame_el in pt.findall('frame'):
                frame = platypus.Frame( **(utils.attr_get(frame_el, ['x1','y1', 'width','height', 'leftPadding', 'rightPadding', 'bottomPadding', 'topPadding'], {'id':'str', 'showBoundary':'bool'})) )
                if utils.attr_get(frame_el, ['last']):
                    frame.lastFrame = True
                frames.append( frame )
            try :
                gr = pt.findall('pageGraphics') or pt.getchildren()[1].findall('pageGraphics')
            except :
                gr=''
            if len(gr):
                drw = _rml_draw(self.localcontext,gr[0], self.doc, images=images, path=self.path, title=self.title)
                self.page_templates.append( platypus.PageTemplate(frames=frames, onPage=drw.render, **utils.attr_get(pt, [], {'id':'str'}) ))
            else:
                drw = _rml_draw(self.localcontext,node,self.doc,title=self.title)
                self.page_templates.append( platypus.PageTemplate(frames=frames,onPage=drw.render, **utils.attr_get(pt, [], {'id':'str'}) ))
        self.doc_tmpl.addPageTemplates(self.page_templates)

    def render(self, node_stories):
        fis = []
        r = _rml_flowable(self.doc,self.localcontext, images=self.images, path=self.path, title=self.title)
        for node_story in node_stories:
            fis += r.render(node_story)
            fis.append(platypus.PageBreak())
        self.doc_tmpl.build(fis)

<<<<<<< HEAD
def parseString(data, fout=None, images={}, path='.',title=None):
    r = _rml_doc(data, images, path, title=title)
    
    #try to override some font mappings
    try:
	from customfonts import SetCustomFonts
	SetCustomFonts(r)
    except:
	pass
    
=======
def parseNode(rml, localcontext = {},fout=None, images={}, path='.',title=None):
    node = etree.XML(rml)
    r = _rml_doc(node, localcontext, images, path, title=title)
    fp = cStringIO.StringIO()
    r.render(fp)
    return fp.getvalue()

def parseString(rml, localcontext = {},fout=None, images={}, path='.',title=None):
    node = etree.XML(rml)
    r = _rml_doc(node, localcontext, images, path, title=title)
>>>>>>> 519046bf
    if fout:
        fp = file(fout,'wb')
        r.render(fp)
        fp.close()
        return fout
    else:
        fp = cStringIO.StringIO()
        r.render(fp)
        return fp.getvalue()

def trml2pdf_help():
    print 'Usage: trml2pdf input.rml >output.pdf'
    print 'Render the standard input (RML) and output a PDF file'
    sys.exit(0)

if __name__=="__main__":
    if len(sys.argv)>1:
        if sys.argv[1]=='--help':
            trml2pdf_help()
        print parseString(file(sys.argv[1], 'r').read()),
    else:
        print 'Usage: trml2pdf input.rml >output.pdf'
        print 'Try \'trml2pdf --help\' for more information.'
<|MERGE_RESOLUTION|>--- conflicted
+++ resolved
@@ -769,29 +769,24 @@
             fis.append(platypus.PageBreak())
         self.doc_tmpl.build(fis)
 
-<<<<<<< HEAD
-def parseString(data, fout=None, images={}, path='.',title=None):
-    r = _rml_doc(data, images, path, title=title)
-    
+def parseNode(rml, localcontext = {},fout=None, images={}, path='.',title=None):
+    node = etree.XML(rml)
+    r = _rml_doc(node, localcontext, images, path, title=title)
+    fp = cStringIO.StringIO()
+    r.render(fp)
+    return fp.getvalue()
+
+def parseString(rml, localcontext = {},fout=None, images={}, path='.',title=None):
+    node = etree.XML(rml)
+    r = _rml_doc(node, localcontext, images, path, title=title)
+
     #try to override some font mappings
     try:
 	from customfonts import SetCustomFonts
 	SetCustomFonts(r)
     except:
 	pass
-    
-=======
-def parseNode(rml, localcontext = {},fout=None, images={}, path='.',title=None):
-    node = etree.XML(rml)
-    r = _rml_doc(node, localcontext, images, path, title=title)
-    fp = cStringIO.StringIO()
-    r.render(fp)
-    return fp.getvalue()
-
-def parseString(rml, localcontext = {},fout=None, images={}, path='.',title=None):
-    node = etree.XML(rml)
-    r = _rml_doc(node, localcontext, images, path, title=title)
->>>>>>> 519046bf
+
     if fout:
         fp = file(fout,'wb')
         r.render(fp)
