# -*- encoding: utf-8 -*-
##############################################################################
#
# Copyright (c) 2004-2008 Tiny SPRL (http://tiny.be) All Rights Reserved.
#
# $Id$
#
# WARNING: This program as such is intended to be used by professional
# programmers who take the whole responsability of assessing all potential
# consequences resulting from its eventual inadequacies and bugs
# End users who are looking for a ready-to-use solution with commercial
# garantees and support are strongly adviced to contract a Free Software
# Service Company
#
# This program is Free Software; you can redistribute it and/or
# modify it under the terms of the GNU General Public License
# as published by the Free Software Foundation; either version 2
# of the License, or (at your option) any later version.
#
# This program is distributed in the hope that it will be useful,
# but WITHOUT ANY WARRANTY; without even the implied warranty of
# MERCHANTABILITY or FITNESS FOR A PARTICULAR PURPOSE.  See the
# GNU General Public License for more details.
#
# You should have received a copy of the GNU General Public License
# along with this program; if not, write to the Free Software
# Foundation, Inc., 59 Temple Place - Suite 330, Boston, MA  02111-1307, USA.
###############################################################################

import os
from os.path import join
import fnmatch
import csv, xml.dom, re
import osv, tools, pooler
import ir
import netsvc
from tools.misc import UpdateableStr
import inspect
import mx.DateTime as mxdt

class UNIX_LINE_TERMINATOR(csv.excel):
    lineterminator = '\n'

csv.register_dialect("UNIX", UNIX_LINE_TERMINATOR)

#
# TODO: a caching method
#
def translate(cr, name, source_type, lang, source=None):
    if source and name:
        cr.execute('select value from ir_translation where lang=%s and type=%s and name=%s and src=%s', (lang, source_type, str(name), source))
    elif name:
        cr.execute('select value from ir_translation where lang=%s and type=%s and name=%s', (lang, source_type, str(name)))
    elif source:
        cr.execute('select value from ir_translation where lang=%s and type=%s and src=%s', (lang, source_type, source))
    res_trans = cr.fetchone()
    res = res_trans and res_trans[0] or False
    return res

class GettextAlias(object):
    def __call__(self, source):
        frame = inspect.stack()[1][0]
        cr = frame.f_locals['cr']
        context = frame.f_locals.get('context', {})
        lang = context.get('lang', False)
        if not lang:
            return source
        return translate(cr, None, 'code', lang, source) or source

_ = GettextAlias()


# class to handle po files
class TinyPoFile(object):
    def __init__(self, buffer):
        self.buffer = buffer
    
    def __iter__(self):
        self.buffer.seek(0)
        self.lines = self.buffer.readlines()
        self.first = True
        return self
    
    def next(self):
        def unquote(str):
            return str[1:-1].replace("\\n", "\n")   \
                            .replace('\\"', "\"")   

        type = name = res_id = source = trad = None

        line = None
        while not line:
            if 0 == len(self.lines):
                raise StopIteration()
            line = self.lines.pop(0).strip()
        
        while line.startswith('#'):
            if line.startswith('#:'):
                type, name, res_id = line[2:].strip().split(':')
            line = self.lines.pop(0).strip()
        if not line.startswith('msgid'):
            raise Exception("malformed file")
        source = line[7:-1]
        line = self.lines.pop(0).strip()
        if not source and self.first:
            # if the source is "" and it's the first msgid, it's the special 
            # msgstr with the informations about the traduction and the 
            # traductor; we skip it
            while line:
                line = self.lines.pop(0).strip()
            return next()               
            
        while not line.startswith('msgstr'):
            if not line:
                raise Exception('malformed file')
            source += unquote(line)
            line = self.lines.pop(0).strip()

        trad = line[8:-1]
        line = self.lines.pop(0).strip()
        while line:
            trad += unquote(line)
            line = self.lines.pop(0).strip()
        
        self.first = False
        return type, name, res_id, source, trad

    def write_infos(self, modules):
        import release
        self.buffer.write("# Translation of %(project)s.\n" \
                          "# This file containt the translation of the following modules:\n" \
                          "%(modules)s" \
                          "#\n" \
                          "msgid \"\"\n" \
                          "msgstr \"\"\n" \
                          "\"Project-Id-Version: %(project)s %(version)s\"\n"   \
                          "\"Report-Msgid-Bugs-To: %(bugmail)s\"\n" \
                          "\"POT-Creation-Date: %(now)s\"\n"        \
                          "\"PO-Revision-Date: %(now)s\"\n"         \
                          "\"Last-Translator: <>\"\n" \
                          "\"Language-Team: \"\n"   \
                          "\"MIME-Version: 1.0\"\n" \
                          "\"Content-Type: text/plain; charset=UTF-8\"\n"   \
                          "\"Content-Transfer-Encoding: \"\n"       \
                          "\"Plural-Forms: \"\n"    \
                          "\n"

                          % { 'project': release.description,
                              'version': release.version,
                              'modules': reduce(lambda s, m: s + "#\t* %s\n" % m, modules, ""),
                              'bugmail': 'support@tinyerp.com',     #TODO: use variable from release
                              'now': mxdt.ISO.strUTC(mxdt.ISO.DateTime.utc()),
                            }
                          )

    def write(self, module, type, name, res_id, source, trad):
        def quote(str):
            return '"%s"' % str.replace('"','\\"') \
                               .replace('\n', '\\n"\n"')

        self.buffer.write("#. module: %s\n"     \
                          "#, python-format\n"  \
                          "#: %s:%s:%s\n"   \
                          "msgid %s\n"      \
                          "msgstr %s\n\n"   \
                            % (module, type, name, str(res_id), quote(source), quote(trad))
                        )
    


# Methods to export the translation file

def trans_export(lang, modules, buffer, format, dbname=None):
    trans = trans_generate(lang, modules, dbname)
    if format == 'csv':
        writer=csv.writer(buffer, 'UNIX')
        for row in trans:
            writer.writerow(row)
    elif format == 'po':
        trans.pop(0)
        writer = tools.TinyPoFile(buffer)
        writer.write_infos(modules)
        for module, type, name, res_id, src, trad in trans:
            writer.write(module, type, name, res_id, src, trad)
    else:
        raise Exception(_('Bad file format'))
    del trans
    

def trans_parse_xsl(de):
    res = []
    for n in [i for i in de.childNodes if (i.nodeType == i.ELEMENT_NODE)]:
        if n.hasAttribute("t"):
            for m in [j for j in n.childNodes if (j.nodeType == j.TEXT_NODE)]:
                l = m.data.strip().replace('\n',' ')
                if len(l):
                    res.append(l.encode("utf8"))
        res.extend(trans_parse_xsl(n))
    return res

def trans_parse_rml(de):
    res = []
    for n in [i for i in de.childNodes if (i.nodeType == i.ELEMENT_NODE)]:
        for m in [j for j in n.childNodes if (j.nodeType == j.TEXT_NODE)]:
            string_list = [s.replace('\n', ' ').strip() for s in re.split('\[\[.+?\]\]', m.data)]
            for s in string_list:
                if s:
                    res.append(s.encode("utf8"))
        res.extend(trans_parse_rml(n))
    return res

def trans_parse_view(de):
    res = []
    if de.hasAttribute("string"):
        s = de.getAttribute('string')
        if s:
            res.append(s.encode("utf8"))
    if de.hasAttribute("sum"):
        s = de.getAttribute('sum')
        if s:
            res.append(s.encode("utf8"))
    for n in [i for i in de.childNodes if (i.nodeType == i.ELEMENT_NODE)]:
        res.extend(trans_parse_view(n))
    return res

# tests whether an object is in a list of modules
def in_modules(object_name, modules):
    if 'all' in modules:
        return True
        
    module_dict = {
        'ir': 'base',
        'res': 'base',
        'workflow': 'base',
    }
    module = object_name.split('.')[0]
    module = module_dict.get(module, module)
    return module in modules

def trans_generate(lang, modules, dbname=None):
<<<<<<< HEAD
    logger = netsvc.Logger()
    if not dbname:
        dbname=tools.config['db_name']
    pool = pooler.get_pool(dbname)
    trans_obj = pool.get('ir.translation')
    model_data_obj = pool.get('ir.model.data')
    cr = pooler.get_db(dbname).cursor()
    uid = 1
    l = pool.obj_pool.items()
    l.sort()

    query = 'SELECT name, model, res_id, module'    \
            '  FROM ir_model_data'
    if not 'all' in modules:
        query += ' WHERE module IN (%s)' % ','.join(['%s']*len(modules))
    query += ' ORDER BY module, model, name'
    
    query_param = not 'all' in modules and modules or None
    cr.execute(query, query_param)

    #if 'all' in modules:
    #   cr.execute('select name,model,res_id,module from ir_model_data')
    #else:
    #   cr.execute('select name,model,res_id,module from ir_model_data where module in ('+','.join(['%s']*len(modules))+')', modules)


    _to_translate = []
    def push_translation(module, type, name, id, source):
        tuple = (module, type, name, id, source)
        if not tuple in _to_translate:
            _to_translate.append(tuple)


    for (xml_name,model,res_id,module) in cr.fetchall():
        xml_name = module+'.'+xml_name
        obj = pool.get(model).browse(cr, uid, res_id)
        if model=='ir.ui.view':
            d = xml.dom.minidom.parseString(obj.arch)
            for t in trans_parse_view(d.documentElement):
                push_translation(module, 'view', obj.model, 0, t)
        elif model=='ir.actions.wizard':
            service_name = 'wizard.'+obj.wiz_name
            obj2 = netsvc._service[service_name]
            for state_name, state_def in obj2.states.iteritems():
                if 'result' in state_def:
                    result = state_def['result']
                    if result['type'] != 'form':
                        continue
                    name = obj.wiz_name + ',' + state_name

                    # export fields
                    for field_name, field_def in result['fields'].iteritems():
                        if 'string' in field_def:
                            source = field_def['string']
                            res_name = name + ',' + field_name
                            push_translation(module, 'wizard_field', res_name, 0, source)

                    # export arch
                    arch = result['arch']
                    if not isinstance(arch, UpdateableStr):
                        d = xml.dom.minidom.parseString(arch)
                        for t in trans_parse_view(d.documentElement):
                            push_translation(module, 'wizard_view', name, 0, t)

                    # export button labels
                    for but_args in result['state']:
                        button_name = but_args[0]
                        button_label = but_args[1]
                        res_name = name + ',' + button_name
                        push_translation(module, 'wizard_button', res_name, 0, button_label)

        elif model=='ir.model.fields':
            field_name = obj.name
            field_def = pool.get(obj.model)._columns[field_name]

            name = obj.model + "," + field_name
            push_translation(module, 'field', name, 0, field_def.string.encode('utf8'))

            if field_def.help:
                push_translation(module, 'help', name, 0, field_def.help.encode('utf8'))

            if field_def.translate:
                ids = pool.get(obj.model).search(cr, uid, [])
                obj_values = pool.get(obj.model).read(cr, uid, ids, [field_name])
                for obj_value in obj_values:
                    res_id = obj_value['id']
                    if obj.name in ('ir.model', 'ir.ui.menu'):
                        res_id = 0
                    model_data_ids = model_data_obj.search(cr, uid, [
                        ('model', '=', model),
                        ('res_id', '=', res_id),
                        ])
                    if not model_data_ids:
                        push_translation(module, 'model', name, 0, obj_value[field_name])

            if hasattr(field_def, 'selection') and isinstance(field_def.selection, (list, tuple)):
                for key, val in field_def.selection:
                    push_translation(module, 'selection', name, 0, val.encode('utf8'))

        elif model=='ir.actions.report.xml':
            name = obj.report_name
            fname = ""
            if obj.report_rml:
                fname = obj.report_rml
                parse_func = trans_parse_rml
                report_type = "rml"
            elif obj.report_xsl:
                fname = obj.report_xsl
                parse_func = trans_parse_xsl
                report_type = "xsl"
            try:
                xmlstr = tools.file_open(fname).read()
                d = xml.dom.minidom.parseString(xmlstr)
                for t in parse_func(d.documentElement):
                    push_translation(module, report_type, name, 0, t)
            except IOError:
                if fname:
                    logger.notifyChannel("init", netsvc.LOG_WARNING, "couldn't export translation for report %s %s %s" % (name, report_type, fname))

        for constraint in pool.get(model)._constraints:
            msg = constraint[1]
            push_translation(module, 'constraint', model, 0, msg.encode('utf8'))

        for field_name,field_def in pool.get(model)._columns.items():
            if field_def.translate:
                name = model + "," + field_name
                trad = getattr(obj, field_name) or ''
                push_translation(module, 'model', name, xml_name, trad)

    # parse source code for _() calls
    def get_module_from_path(path):
        relative_addons_path = tools.config['addons_path'][len(tools.config['root_path'])+1:]
        if path.startswith(relative_addons_path):
            path = path[len(relative_addons_path)+1:]
            return path.split(os.path.sep)[0]
        return 'base'   # files that are not in a module are considered as being in 'base' module
    
    modobj = pool.get('ir.module.module')
    for root, dirs, files in os.walk(tools.config['root_path']):
        for fname in fnmatch.filter(files, '*.py'):
            fabsolutepath = join(root, fname)
            frelativepath = fabsolutepath[len(tools.config['root_path'])+1:]
            module = get_module_from_path(frelativepath)
            is_mod_installed = modobj.search(cr, uid, [('state', '=', 'installed'), ('name', '=', module)]) <> []
            if (('all' in modules) or (module in modules)) and is_mod_installed:
                code_string = tools.file_open(fabsolutepath, subdir='').read()
                iter = re.finditer(
                    '[^a-zA-Z0-9_]_\([\s]*["\'](.+?)["\'][\s]*\)',
                    code_string)
                for i in iter:
                    push_translation(module, 'code', frelativepath, 0, i.group(1).encode('utf8'))


    out = [["module","type","name","res_id","src","value"]] # header
    # translate strings marked as to be translated
    for module, type, name, id, source in _to_translate:
        trans = trans_obj._get_source(cr, uid, name, type, lang, source)
        out.append([module, type, name, id, source, trans or ''])

    cr.close()
    return out
=======
	logger = netsvc.Logger()
	if not dbname:
		dbname=tools.config['db_name']
	if not modules:
		modules = ['all']

	pool = pooler.get_pool(dbname)
	trans_obj = pool.get('ir.translation')
	model_data_obj = pool.get('ir.model.data')
	cr = pooler.get_db(dbname).cursor()
	uid = 1
	l = pool.obj_pool.items()
	l.sort()

	query = 'SELECT name, model, res_id, module'	\
			'  FROM ir_model_data'
	if not 'all' in modules:
		query += ' WHERE module IN (%s)' % ','.join(['%s']*len(modules))
	query += ' ORDER BY module, model, name'
	
	query_param = not 'all' in modules and modules or None
	cr.execute(query, query_param)

	#if 'all' in modules:
	#	cr.execute('select name,model,res_id,module from ir_model_data')
	#else:
	#	cr.execute('select name,model,res_id,module from ir_model_data where module in ('+','.join(['%s']*len(modules))+')', modules)


	_to_translate = []
	def push_translation(module, type, name, id, source):
		tuple = (module, type, name, id, source)
		if not tuple in _to_translate:
			_to_translate.append(tuple)


	for (xml_name,model,res_id,module) in cr.fetchall():
		xml_name = module+'.'+xml_name
		obj = pool.get(model).browse(cr, uid, res_id)
		if model=='ir.ui.view':
			d = xml.dom.minidom.parseString(obj.arch)
			for t in trans_parse_view(d.documentElement):
				push_translation(module, 'view', obj.model, 0, t)
		elif model=='ir.actions.wizard':
			service_name = 'wizard.'+obj.wiz_name
			obj2 = netsvc._service[service_name]
			for state_name, state_def in obj2.states.iteritems():
				if 'result' in state_def:
					result = state_def['result']
					if result['type'] != 'form':
						continue
					name = obj.wiz_name + ',' + state_name

					# export fields
					for field_name, field_def in result['fields'].iteritems():
						if 'string' in field_def:
							source = field_def['string']
							res_name = name + ',' + field_name
							push_translation(module, 'wizard_field', res_name, 0, source)

					# export arch
					arch = result['arch']
					if not isinstance(arch, UpdateableStr):
						d = xml.dom.minidom.parseString(arch)
						for t in trans_parse_view(d.documentElement):
							push_translation(module, 'wizard_view', name, 0, t)

					# export button labels
					for but_args in result['state']:
						button_name = but_args[0]
						button_label = but_args[1]
						res_name = name + ',' + button_name
						push_translation(module, 'wizard_button', res_name, 0, button_label)

		elif model=='ir.model.fields':
			field_name = obj.name
			field_def = pool.get(obj.model)._columns[field_name]

			name = obj.model + "," + field_name
			push_translation(module, 'field', name, 0, field_def.string.encode('utf8'))

			if field_def.help:
				push_translation(module, 'help', name, 0, field_def.help.encode('utf8'))

			if field_def.translate:
				ids = pool.get(obj.model).search(cr, uid, [])
				obj_values = pool.get(obj.model).read(cr, uid, ids, [field_name])
				for obj_value in obj_values:
					res_id = obj_value['id']
					if obj.name in ('ir.model', 'ir.ui.menu'):
						res_id = 0
					model_data_ids = model_data_obj.search(cr, uid, [
						('model', '=', model),
						('res_id', '=', res_id),
						])
					if not model_data_ids:
						push_translation(module, 'model', name, 0, obj_value[field_name])

			if hasattr(field_def, 'selection') and isinstance(field_def.selection, (list, tuple)):
				for key, val in field_def.selection:
					push_translation(module, 'selection', name, 0, val.encode('utf8'))

		elif model=='ir.actions.report.xml':
			name = obj.report_name
			fname = ""
			if obj.report_rml:
				fname = obj.report_rml
				parse_func = trans_parse_rml
				report_type = "rml"
			elif obj.report_xsl:
				fname = obj.report_xsl
				parse_func = trans_parse_xsl
				report_type = "xsl"
			try:
				xmlstr = tools.file_open(fname).read()
				d = xml.dom.minidom.parseString(xmlstr)
				for t in parse_func(d.documentElement):
					push_translation(module, report_type, name, 0, t)
			except IOError:
				if fname:
					logger.notifyChannel("init", netsvc.LOG_WARNING, "couldn't export translation for report %s %s %s" % (name, report_type, fname))

		for constraint in pool.get(model)._constraints:
			msg = constraint[1]
			push_translation(module, 'constraint', model, 0, msg.encode('utf8'))

		for field_name,field_def in pool.get(model)._columns.items():
			if field_def.translate:
				name = model + "," + field_name
				trad = getattr(obj, field_name) or ''
				push_translation(module, 'model', name, xml_name, trad)

	# parse source code for _() calls
	def get_module_from_path(path):
		relative_addons_path = tools.config['addons_path'][len(tools.config['root_path'])+1:]
		if path.startswith(relative_addons_path):
			path = path[len(relative_addons_path)+1:]
			return path.split(os.path.sep)[0]
		return 'base'	# files that are not in a module are considered as being in 'base' module
	
	modobj = pool.get('ir.module.module')
	for root, dirs, files in os.walk(tools.config['root_path']):
		for fname in fnmatch.filter(files, '*.py'):
			fabsolutepath = join(root, fname)
			frelativepath = fabsolutepath[len(tools.config['root_path'])+1:]
			module = get_module_from_path(frelativepath)
			is_mod_installed = modobj.search(cr, uid, [('state', '=', 'installed'), ('name', '=', module)]) <> []
			if (('all' in modules) or (module in modules)) and is_mod_installed:
				code_string = tools.file_open(fabsolutepath, subdir='').read()
				iter = re.finditer(
					'[^a-zA-Z0-9_]_\([\s]*["\'](.+?)["\'][\s]*\)',
					code_string)
				for i in iter:
					push_translation(module, 'code', frelativepath, 0, i.group(1).encode('utf8'))


	out = [["module","type","name","res_id","src","value"]]	# header
	# translate strings marked as to be translated
	for module, type, name, id, source in _to_translate:
		trans = trans_obj._get_source(cr, uid, name, type, lang, source)
		out.append([module, type, name, id, source, trans or ''])

	cr.close()
	return out
>>>>>>> 19d0053b

def trans_load(db_name, filename, lang, strict=False):
    logger = netsvc.Logger()
    try:
        fileobj = open(filename,'r')
        fileformat = os.path.splitext(filename)[-1][1:].lower()
        r = trans_load_data(db_name, fileobj, fileformat, lang, strict=False)
        fileobj.close()
        return r
    except IOError:
        logger.notifyChannel("init", netsvc.LOG_ERROR, "couldn't read file")
        return None

def trans_load_data(db_name, fileobj, fileformat, lang, strict=False, lang_name=None):
    logger = netsvc.Logger()
    logger.notifyChannel("init", netsvc.LOG_INFO,
            'loading translation file for language %s' % (lang))
    pool = pooler.get_pool(db_name)
    lang_obj = pool.get('res.lang')
    trans_obj = pool.get('ir.translation')
    model_data_obj = pool.get('ir.model.data')
    try:
        uid = 1
        cr = pooler.get_db(db_name).cursor()

        ids = lang_obj.search(cr, uid, [('code','=',lang)])
        if not ids:
            if not lang_name:
                lang_name=lang
                languages=tools.get_languages()
                if lang in languages:
                    lang_name=languages[lang]
            ids = lang_obj.create(cr, uid, {
                'code': lang,
                'name': lang_name,
                'translatable': 1,
                })
        else:
            lang_obj.write(cr, uid, ids, {'translatable':1})
        lang_ids = lang_obj.search(cr, uid, [])
        langs = lang_obj.read(cr, uid, lang_ids)
        ls = map(lambda x: (x['code'],x['name']), langs)

        fileobj.seek(0)

        if fileformat == 'csv':
            reader = csv.reader(fileobj, quotechar='"', delimiter=',')
            # read the first line of the file (it contains columns titles)
            for row in reader:
                f = row
                break
        elif fileformat == 'po':
            reader = TinyPoFile(fileobj)
            f = ['type', 'name', 'res_id', 'src', 'value']
        else:
            raise Exception(_('Bad file format'))

        # read the rest of the file
        line = 1
        for row in reader:
            line += 1
            #try:
            # skip empty rows and rows where the translation field (=last fiefd) is empty
            if (not row) or (not row[-1]):
                #print "translate: skip %s" % repr(row)
                continue

            # dictionary which holds values for this line of the csv file
            # {'lang': ..., 'type': ..., 'name': ..., 'res_id': ...,
            #  'src': ..., 'value': ...}
            dic = {'lang': lang}
            for i in range(len(f)):
                if f[i] in ('module',):
                    continue
                dic[f[i]] = row[i]

            try:
                dic['res_id'] = int(dic['res_id'])
            except:
                model_data_ids = model_data_obj.search(cr, uid, [
                    ('model', '=', dic['name'].split(',')[0]),
                    ('module', '=', dic['res_id'].split('.', 1)[0]),
                    ('name', '=', dic['res_id'].split('.', 1)[1]),
                    ])
                if model_data_ids:
                    dic['res_id'] = model_data_obj.browse(cr, uid,
                            model_data_ids[0]).res_id
                else:
                    dic['res_id'] = False

            if dic['type'] == 'model' and not strict:
                (model, field) = dic['name'].split(',')

                # get the ids of the resources of this model which share
                # the same source
                obj = pool.get(model)
                if obj:
                    ids = obj.search(cr, uid, [(field, '=', dic['src'])])

                    # if the resource id (res_id) is in that list, use it,
                    # otherwise use the whole list
                    ids = (dic['res_id'] in ids) and [dic['res_id']] or ids
                    for id in ids:
                        dic['res_id'] = id
                        ids = trans_obj.search(cr, uid, [
                            ('lang', '=', lang),
                            ('type', '=', dic['type']),
                            ('name', '=', dic['name']),
                            ('src', '=', dic['src']),
                            ('res_id', '=', dic['res_id'])
                        ])
                        if ids:
                            trans_obj.write(cr, uid, ids, {'value': dic['value']})
                        else:
                            trans_obj.create(cr, uid, dic)
            else:
                ids = trans_obj.search(cr, uid, [
                    ('lang', '=', lang),
                    ('type', '=', dic['type']),
                    ('name', '=', dic['name']),
                    ('src', '=', dic['src'])
                ])
                if ids:
                    trans_obj.write(cr, uid, ids, {'value': dic['value']})
                else:
                    trans_obj.create(cr, uid, dic)
            cr.commit()
            #except Exception, e:
            #   logger.notifyChannel('init', netsvc.LOG_ERROR,
            #           'Import error: %s on line %d: %s!' % (str(e), line, row))
            #   cr.rollback()
            #   cr.close()
            #   cr = pooler.get_db(db_name).cursor()
        cr.close()
        logger.notifyChannel("init", netsvc.LOG_INFO,
                "translation file loaded succesfully")
    except IOError:
        logger.notifyChannel("init", netsvc.LOG_ERROR, "couldn't read file")


# vim:expandtab:smartindent:tabstop=4:softtabstop=4:shiftwidth=4:
<|MERGE_RESOLUTION|>--- conflicted
+++ resolved
@@ -238,10 +238,12 @@
     return module in modules
 
 def trans_generate(lang, modules, dbname=None):
-<<<<<<< HEAD
     logger = netsvc.Logger()
     if not dbname:
         dbname=tools.config['db_name']
+        if not modules:
+            modules = ['all']
+
     pool = pooler.get_pool(dbname)
     trans_obj = pool.get('ir.translation')
     model_data_obj = pool.get('ir.model.data')
@@ -400,172 +402,6 @@
 
     cr.close()
     return out
-=======
-	logger = netsvc.Logger()
-	if not dbname:
-		dbname=tools.config['db_name']
-	if not modules:
-		modules = ['all']
-
-	pool = pooler.get_pool(dbname)
-	trans_obj = pool.get('ir.translation')
-	model_data_obj = pool.get('ir.model.data')
-	cr = pooler.get_db(dbname).cursor()
-	uid = 1
-	l = pool.obj_pool.items()
-	l.sort()
-
-	query = 'SELECT name, model, res_id, module'	\
-			'  FROM ir_model_data'
-	if not 'all' in modules:
-		query += ' WHERE module IN (%s)' % ','.join(['%s']*len(modules))
-	query += ' ORDER BY module, model, name'
-	
-	query_param = not 'all' in modules and modules or None
-	cr.execute(query, query_param)
-
-	#if 'all' in modules:
-	#	cr.execute('select name,model,res_id,module from ir_model_data')
-	#else:
-	#	cr.execute('select name,model,res_id,module from ir_model_data where module in ('+','.join(['%s']*len(modules))+')', modules)
-
-
-	_to_translate = []
-	def push_translation(module, type, name, id, source):
-		tuple = (module, type, name, id, source)
-		if not tuple in _to_translate:
-			_to_translate.append(tuple)
-
-
-	for (xml_name,model,res_id,module) in cr.fetchall():
-		xml_name = module+'.'+xml_name
-		obj = pool.get(model).browse(cr, uid, res_id)
-		if model=='ir.ui.view':
-			d = xml.dom.minidom.parseString(obj.arch)
-			for t in trans_parse_view(d.documentElement):
-				push_translation(module, 'view', obj.model, 0, t)
-		elif model=='ir.actions.wizard':
-			service_name = 'wizard.'+obj.wiz_name
-			obj2 = netsvc._service[service_name]
-			for state_name, state_def in obj2.states.iteritems():
-				if 'result' in state_def:
-					result = state_def['result']
-					if result['type'] != 'form':
-						continue
-					name = obj.wiz_name + ',' + state_name
-
-					# export fields
-					for field_name, field_def in result['fields'].iteritems():
-						if 'string' in field_def:
-							source = field_def['string']
-							res_name = name + ',' + field_name
-							push_translation(module, 'wizard_field', res_name, 0, source)
-
-					# export arch
-					arch = result['arch']
-					if not isinstance(arch, UpdateableStr):
-						d = xml.dom.minidom.parseString(arch)
-						for t in trans_parse_view(d.documentElement):
-							push_translation(module, 'wizard_view', name, 0, t)
-
-					# export button labels
-					for but_args in result['state']:
-						button_name = but_args[0]
-						button_label = but_args[1]
-						res_name = name + ',' + button_name
-						push_translation(module, 'wizard_button', res_name, 0, button_label)
-
-		elif model=='ir.model.fields':
-			field_name = obj.name
-			field_def = pool.get(obj.model)._columns[field_name]
-
-			name = obj.model + "," + field_name
-			push_translation(module, 'field', name, 0, field_def.string.encode('utf8'))
-
-			if field_def.help:
-				push_translation(module, 'help', name, 0, field_def.help.encode('utf8'))
-
-			if field_def.translate:
-				ids = pool.get(obj.model).search(cr, uid, [])
-				obj_values = pool.get(obj.model).read(cr, uid, ids, [field_name])
-				for obj_value in obj_values:
-					res_id = obj_value['id']
-					if obj.name in ('ir.model', 'ir.ui.menu'):
-						res_id = 0
-					model_data_ids = model_data_obj.search(cr, uid, [
-						('model', '=', model),
-						('res_id', '=', res_id),
-						])
-					if not model_data_ids:
-						push_translation(module, 'model', name, 0, obj_value[field_name])
-
-			if hasattr(field_def, 'selection') and isinstance(field_def.selection, (list, tuple)):
-				for key, val in field_def.selection:
-					push_translation(module, 'selection', name, 0, val.encode('utf8'))
-
-		elif model=='ir.actions.report.xml':
-			name = obj.report_name
-			fname = ""
-			if obj.report_rml:
-				fname = obj.report_rml
-				parse_func = trans_parse_rml
-				report_type = "rml"
-			elif obj.report_xsl:
-				fname = obj.report_xsl
-				parse_func = trans_parse_xsl
-				report_type = "xsl"
-			try:
-				xmlstr = tools.file_open(fname).read()
-				d = xml.dom.minidom.parseString(xmlstr)
-				for t in parse_func(d.documentElement):
-					push_translation(module, report_type, name, 0, t)
-			except IOError:
-				if fname:
-					logger.notifyChannel("init", netsvc.LOG_WARNING, "couldn't export translation for report %s %s %s" % (name, report_type, fname))
-
-		for constraint in pool.get(model)._constraints:
-			msg = constraint[1]
-			push_translation(module, 'constraint', model, 0, msg.encode('utf8'))
-
-		for field_name,field_def in pool.get(model)._columns.items():
-			if field_def.translate:
-				name = model + "," + field_name
-				trad = getattr(obj, field_name) or ''
-				push_translation(module, 'model', name, xml_name, trad)
-
-	# parse source code for _() calls
-	def get_module_from_path(path):
-		relative_addons_path = tools.config['addons_path'][len(tools.config['root_path'])+1:]
-		if path.startswith(relative_addons_path):
-			path = path[len(relative_addons_path)+1:]
-			return path.split(os.path.sep)[0]
-		return 'base'	# files that are not in a module are considered as being in 'base' module
-	
-	modobj = pool.get('ir.module.module')
-	for root, dirs, files in os.walk(tools.config['root_path']):
-		for fname in fnmatch.filter(files, '*.py'):
-			fabsolutepath = join(root, fname)
-			frelativepath = fabsolutepath[len(tools.config['root_path'])+1:]
-			module = get_module_from_path(frelativepath)
-			is_mod_installed = modobj.search(cr, uid, [('state', '=', 'installed'), ('name', '=', module)]) <> []
-			if (('all' in modules) or (module in modules)) and is_mod_installed:
-				code_string = tools.file_open(fabsolutepath, subdir='').read()
-				iter = re.finditer(
-					'[^a-zA-Z0-9_]_\([\s]*["\'](.+?)["\'][\s]*\)',
-					code_string)
-				for i in iter:
-					push_translation(module, 'code', frelativepath, 0, i.group(1).encode('utf8'))
-
-
-	out = [["module","type","name","res_id","src","value"]]	# header
-	# translate strings marked as to be translated
-	for module, type, name, id, source in _to_translate:
-		trans = trans_obj._get_source(cr, uid, name, type, lang, source)
-		out.append([module, type, name, id, source, trans or ''])
-
-	cr.close()
-	return out
->>>>>>> 19d0053b
 
 def trans_load(db_name, filename, lang, strict=False):
     logger = netsvc.Logger()
