# -*- coding: utf-8 -*-
##############################################################################
#
#    OpenERP, Open Source Management Solution    
#    Copyright (C) 2004-2009 Tiny SPRL (<http://tiny.be>). All Rights Reserved
#    $Id$
#
#    This program is free software: you can redistribute it and/or modify
#    it under the terms of the GNU General Public License as published by
#    the Free Software Foundation, either version 3 of the License, or
#    (at your option) any later version.
#
#    This program is distributed in the hope that it will be useful,
#    but WITHOUT ANY WARRANTY; without even the implied warranty of
#    MERCHANTABILITY or FITNESS FOR A PARTICULAR PURPOSE.  See the
#    GNU General Public License for more details.
#
#    You should have received a copy of the GNU General Public License
#    along with this program.  If not, see <http://www.gnu.org/licenses/>.
#
##############################################################################

from mx import DateTime
import time
import netsvc
import tools
import pooler
from osv import fields, osv

def str2tuple(s):
    return eval('tuple(%s)' % s)

_intervalTypes = {
    'work_days': lambda interval: DateTime.RelativeDateTime(days=interval),
    'days': lambda interval: DateTime.RelativeDateTime(days=interval),
    'hours': lambda interval: DateTime.RelativeDateTime(hours=interval),
    'weeks': lambda interval: DateTime.RelativeDateTime(days=7*interval),
    'months': lambda interval: DateTime.RelativeDateTime(months=interval),
    'minutes': lambda interval: DateTime.RelativeDateTime(minutes=interval),
}

class ir_cron(osv.osv, netsvc.Agent):
    _name = "ir.cron"
    _columns = {
        'name': fields.char('Name', size=60, required=True),
        'user_id': fields.many2one('res.users', 'User', required=True),
        'active': fields.boolean('Active'),
        'interval_number': fields.integer('Interval Number'),
        'interval_type': fields.selection( [('minutes', 'Minutes'),
            ('hours', 'Hours'), ('work_days','Work Days'), ('days', 'Days'),('weeks', 'Weeks'), ('months', 'Months')], 'Interval Unit'),
        'numbercall': fields.integer('Number of Calls', help='Number of time the function is called,\na negative number indicates that the function will always be called'),        
        'doall' : fields.boolean('Repeat Missed'),
        'nextcall' : fields.datetime('Next Call Date', required=True),
        'model': fields.char('Object', size=64),
        'function': fields.char('Function', size=64),
        'args': fields.text('Arguments'),
        'priority': fields.integer('Priority', help='0=Very Urgent\n10=Not urgent')
    }

    _defaults = {
        'nextcall' : lambda *a: time.strftime('%Y-%m-%d %H:%M:%S'),
        'priority' : lambda *a: 5,
        'user_id' : lambda obj,cr,uid,context: uid,
        'interval_number' : lambda *a: 1,
        'interval_type' : lambda *a: 'months',
        'numbercall' : lambda *a: 1,
        'active' : lambda *a: 1,
        'doall' : lambda *a: 1
    }

    def _check_args(self, cr, uid, ids, context=None):
        try:
            for this in self.browse(cr, uid, ids, context):
                str2tuple(this.args)
        except:
            return False
        return True
    
    _constraints = [
        (_check_args, 'Invalid arguments', ['args']),
    ]

    def _callback(self, cr, uid, model, func, args):
        args = str2tuple(args)
        m = self.pool.get(model)
        if m and hasattr(m, func):
            f = getattr(m, func)
            try:
                f(cr, uid, *args)
            except Exception, e:
                self._logger.notifyChannel('timers', netsvc.LOG_ERROR, "Job call of self.pool.get('%s').%s(cr, uid, *%r) failed" % (model, func, args))
                self._logger.notifyChannel('timers', netsvc.LOG_ERROR, tools.exception_to_unicode(e))


    def _poolJobs(self, db_name, check=False):
        try:
            db, pool = pooler.get_db_and_pool(db_name)
        except:
<<<<<<< HEAD
            return False
=======
            return False        
        cr = db.cursor()
>>>>>>> e98db0ff
        try:
            if not pool._init:
                now = DateTime.now()
                cr.execute('select * from ir_cron where numbercall<>0 and active and nextcall<=now() order by priority')
                for job in cr.dictfetchall():
                    nextcall = DateTime.strptime(job['nextcall'], '%Y-%m-%d %H:%M:%S')
                    numbercall = job['numbercall']
                
                    ok = False
                    while nextcall < now and numbercall:
                        if numbercall > 0:
                            numbercall -= 1
                        if not ok or job['doall']:
                            self._callback(cr, job['user_id'], job['model'], job['function'], job['args'])
                        if numbercall:
                            nextcall += _intervalTypes[job['interval_type']](job['interval_number'])
                        ok = True
                    addsql = ''
                    if not numbercall:
                        addsql = ', active=False'
                    cr.execute("update ir_cron set nextcall=%s, numbercall=%s"+addsql+" where id=%s", (nextcall.strftime('%Y-%m-%d %H:%M:%S'), numbercall, job['id']))
                    cr.commit()


            cr.execute('select min(nextcall) as min_next_call from ir_cron where numbercall<>0 and active and nextcall>=now()')
            next_call = cr.dictfetchone()['min_next_call']  
            if next_call:
                next_call = time.mktime(time.strptime(next_call, '%Y-%m-%d %H:%M:%S'))
            else:
                next_call = int(time.time()) + 3600   # if do not find active cron job from database, it will run again after 1 day
        
            if not check:
                self.setAlarm(self._poolJobs, next_call, db_name, db_name)

        except Exception, ex:
            logger = netsvc.Logger()
            logger.notifyChannel('cron', netsvc.LOG_WARNING,
                'Exception in cron:'+str(ex))
        
        finally:
            cr.commit()
            cr.close()

            
    def create(self, cr, uid, vals, context=None):
        res = super(ir_cron, self).create(cr, uid, vals, context=context)        
        cr.commit()
        self._poolJobs(cr.dbname)
        return res
    def write(self, cr, user, ids, vals, context=None):
        res = super(ir_cron, self).write(cr, user, ids, vals, context=context)
        cr.commit()
        self._poolJobs(cr.dbname)
        return res
    def unlink(self, cr, uid, ids, context=None):
        res = super(ir_cron, self).unlink(cr, uid, ids, context=context)
        cr.commit()
        self._poolJobs(cr.dbname)
        return res
ir_cron()

# vim:expandtab:smartindent:tabstop=4:softtabstop=4:shiftwidth=4:
<|MERGE_RESOLUTION|>--- conflicted
+++ resolved
@@ -96,12 +96,8 @@
         try:
             db, pool = pooler.get_db_and_pool(db_name)
         except:
-<<<<<<< HEAD
-            return False
-=======
             return False        
         cr = db.cursor()
->>>>>>> e98db0ff
         try:
             if not pool._init:
                 now = DateTime.now()
