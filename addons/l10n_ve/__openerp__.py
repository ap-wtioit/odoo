# -*- encoding: utf-8 -*-
##############################################################################
#
#    OpenERP, Open Source Management Solution	
#    Copyright (C) 2004-2008 Tiny SPRL (<http://tiny.be>). All Rights Reserved
#    $Id$
#
#    OpenERP, Open Source Management Solution	
#    Copyright (C) 2004-2008 Netquatro, C.A. (<http://openerp.netquatro.com>). All Rights Reserved
#    $Id$
#    This program is free software: you can redistribute it and/or modify
#    it under the terms of the GNU General Public License as published by
#    the Free Software Foundation, either version 3 of the License, or
#    (at your option) any later version.
#
#    This program is distributed in the hope that it will be useful,
#    but WITHOUT ANY WARRANTY; without even the implied warranty of
#    MERCHANTABILITY or FITNESS FOR A PARTICULAR PURPOSE.  See the
#    GNU General Public License for more details.
#
#    You should have received a copy of the GNU General Public License
#    along with this program.  If not, see <http://www.gnu.org/licenses/>.
#
##############################################################################
{
    "name" : "Venezuela -Chart of Account",
    "version" : "1.0",
<<<<<<< HEAD
    "author" : ['OpenERP SA', "Netquatro"],
    "category" : "Localisation/Account Charts",
=======
    "author" : "Tiny & Netquatro",
    "category" : "Finance",
>>>>>>> e2b95177
    "description": 
'''
This is the module to manage the accounting chart for Venezuela in Open ERP.
Este módulo es para manejar un catálogo de cuentas ejemplo para Venezuela.
''',
    "depends" : ["account", "base_vat", "account_chart"],
    "demo_xml" : [],
    "update_xml" : ['account_tax_code.xml',"account_chart.xml",
                    'account_tax.xml','l10n_chart_ve_wizard.xml'],
    "active": False,
    "installable": True,
    "certificate" : "00763145921185574557",
}
# vim:expandtab:smartindent:tabstop=4:softtabstop=4:shiftwidth=4:
<|MERGE_RESOLUTION|>--- conflicted
+++ resolved
@@ -25,13 +25,8 @@
 {
     "name" : "Venezuela -Chart of Account",
     "version" : "1.0",
-<<<<<<< HEAD
     "author" : ['OpenERP SA', "Netquatro"],
-    "category" : "Localisation/Account Charts",
-=======
-    "author" : "Tiny & Netquatro",
     "category" : "Finance",
->>>>>>> e2b95177
     "description": 
 '''
 This is the module to manage the accounting chart for Venezuela in Open ERP.
