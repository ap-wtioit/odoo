--- conflicted
+++ resolved
@@ -1,30 +1,22 @@
-# Polish translation for openobject-addons
-# Copyright (c) 2014 Rosetta Contributors and Canonical Ltd 2014
-# This file is distributed under the same license as the openobject-addons package.
-# FIRST AUTHOR <EMAIL@ADDRESS>, 2014.
-#
+# Translation of Odoo Server.
+# This file contains the translation of the following modules:
+# * stock_picking_wave
+# 
+# Translators:
+# FIRST AUTHOR <EMAIL@ADDRESS>, 2014
 msgid ""
 msgstr ""
-<<<<<<< HEAD
-"Project-Id-Version: openobject-addons\n"
-"Report-Msgid-Bugs-To: FULL NAME <EMAIL@ADDRESS>\n"
-"POT-Creation-Date: 2014-08-14 13:09+0000\n"
-"PO-Revision-Date: 2014-08-21 10:26+0000\n"
-"Last-Translator: Grzegorz Grzelak (OpenGLOBE.pl) <grzegorz@openglobe.pl>\n"
-"Language-Team: Polish <pl@li.org>\n"
-=======
 "Project-Id-Version: Odoo 8.0\n"
 "Report-Msgid-Bugs-To: \n"
 "POT-Creation-Date: 2015-01-21 14:08+0000\n"
 "PO-Revision-Date: 2016-06-24 07:44+0000\n"
 "Last-Translator: Martin Trigaux\n"
 "Language-Team: Polish (http://www.transifex.com/odoo/odoo-8/language/pl/)\n"
->>>>>>> 3e965ecf
 "MIME-Version: 1.0\n"
 "Content-Type: text/plain; charset=UTF-8\n"
-"Content-Transfer-Encoding: 8bit\n"
-"X-Launchpad-Export-Date: 2014-08-22 08:25+0000\n"
-"X-Generator: Launchpad (build 17163)\n"
+"Content-Transfer-Encoding: \n"
+"Language: pl\n"
+"Plural-Forms: nplurals=3; plural=(n==1 ? 0 : n%10>=2 && n%10<=4 && (n%100<10 || n%100>=20) ? 1 : 2);\n"
 
 #. module: stock_picking_wave
 #: model:ir.actions.act_window,help:stock_picking_wave.action_picking_wave
@@ -32,14 +24,10 @@
 "<p class=\"oe_view_nocontent_create\">\n"
 "                Click to create a Picking Wave. \n"
 "              </p><p>\n"
-"                The Goal of the picking waves is to group operations that "
-"may \n"
-"                (needs to) be done together in order to increase their "
-"efficiency.\n"
-"                It may also be useful to assign jobs (one person = one wave) "
-"or\n"
-"                help the timing management of operations (tasks to be done "
-"at 1pm).\n"
+"                The Goal of the picking waves is to group operations that may \n"
+"                (needs to) be done together in order to increase their efficiency.\n"
+"                It may also be useful to assign jobs (one person = one wave) or\n"
+"                help the timing management of operations (tasks to be done at 1pm).\n"
 "              </p>\n"
 "            "
 msgstr ""
@@ -120,7 +108,7 @@
 msgstr "Suche"
 
 #. module: stock_picking_wave
-#: code:addons/stock_picking_wave/stock_picking_wave.py:39
+#: code:addons/stock_picking_wave/stock_picking_wave.py:40
 #, python-format
 msgid "Error!"
 msgstr "Błąd!"
@@ -136,10 +124,9 @@
 msgstr "Grupuj wg"
 
 #. module: stock_picking_wave
-#: field:stock.picking.to.wave,id:0
-#: field:stock.picking.wave,id:0
+#: field:stock.picking.to.wave,id:0 field:stock.picking.wave,id:0
 msgid "ID"
-msgstr ""
+msgstr "ID"
 
 #. module: stock_picking_wave
 #: model:product.category,name:stock_picking_wave.product_category_icecream
@@ -190,7 +177,7 @@
 msgstr "Nazwa fali pobrań"
 
 #. module: stock_picking_wave
-#: code:addons/stock_picking_wave/stock_picking_wave.py:39
+#: code:addons/stock_picking_wave/stock_picking_wave.py:40
 #, python-format
 msgid "Nothing to print."
 msgstr "Nie ma niczego do drukowania."
@@ -206,8 +193,8 @@
 msgstr "Pobranie"
 
 #. module: stock_picking_wave
-#: field:stock.picking,wave_id:0
-#: field:stock.picking.to.wave,wave_id:0
+#: model:ir.model,name:stock_picking_wave.model_stock_picking_wave
+#: field:stock.picking,wave_id:0 field:stock.picking.to.wave,wave_id:0
 #: view:stock.picking.wave:stock_picking_wave.view_picking_wave_filter
 msgid "Picking Wave"
 msgstr "Fala pobrań"
@@ -265,14 +252,12 @@
 msgstr "Wybierz falę"
 
 #. module: stock_picking_wave
-#: code:addons/stock_picking_wave/stock_picking_wave.py:56
+#: code:addons/stock_picking_wave/stock_picking_wave.py:57
 #, python-format
 msgid ""
 "Some pickings are still waiting for goods. Please check or force their "
 "availability before setting this wave to done."
-msgstr ""
-"Część pobrań ciągle czeka na dostępność. Sprawdź albo wymuś dostępność przed "
-"ustawieniem tej fali na wykonaną."
+msgstr "Część pobrań ciągle czeka na dostępność. Sprawdź albo wymuś dostępność przed ustawieniem tej fali na wykonaną."
 
 #. module: stock_picking_wave
 #: model:product.template,name:stock_picking_wave.product_product_dry_specu_product_template
@@ -302,7 +287,7 @@
 msgstr "Użytkownik"
 
 #. module: stock_picking_wave
-#: code:addons/stock_picking_wave/stock_picking_wave.py:56
+#: code:addons/stock_picking_wave/stock_picking_wave.py:57
 #, python-format
 msgid "Warning"
 msgstr "Ostrzeżenie"
@@ -310,4 +295,9 @@
 #. module: stock_picking_wave
 #: view:stock.picking:stock_picking_wave.view_stock_picking_wave_search_inherit
 msgid "Wave"
-msgstr "Fala"+msgstr "Fala"
+
+#. module: stock_picking_wave
+#: view:stock.picking.to.wave:stock_picking_wave.picking_to_wave_form
+msgid "or"
+msgstr "lub"