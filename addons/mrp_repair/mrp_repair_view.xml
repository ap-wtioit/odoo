<?xml version="1.0" encoding="utf-8"?>
<openerp>
    <data>

    <record id="view_repair_order_tree" model="ir.ui.view">
        <field name="name">mrp.repair.tree</field>
        <field name="model">mrp.repair</field>
        <field name="type">tree</field>
        <field name="arch" type="xml">
            <tree string="Repairs order" colors="gray:state in ('done','cancel');black:state not in ('done','cancel');blue:state=='draft'">
                <field name="name" />
                <field name="product_id" />
                <field name="move_id"/>
                <field name="partner_id"/>
                <field name="address_id"/>
                <field name="location_id"/>
                <field name="location_dest_id"/>
                <field name="company_id" groups="base.group_multi_company" invisible="1"/>
                <field name="guarantee_limit"/>
                <field name="state"/>
            </tree>
        </field>
    </record>

    <record id="view_repair_order_form" model="ir.ui.view">
        <field name="name">mrp.repair.form</field>
        <field name="model">mrp.repair</field>
        <field name="type">form</field>
        <field name="arch" type="xml">
            <form version="7.0">
               <header>
                   <button name="repair_confirm" states="draft" string="Confirm Repair"/>
                   <button name="repair_ready" states="confirmed" string="Start Repair"/>
                   <button name="action_repair_start" states="ready" string="Start Repair"/>
                   <button name="action_cancel_draft" states="cancel" string="Set to Draft" type="object"/>
                   <button name="action_repair_end" states="under_repair" string="End Repair"/>
                   <button name="action_invoice_create" states="2binvoiced" string="Make Invoice"/>
                   <button name="invoice_recreate" states="invoice_except" string="Recreate Invoice"/>
                   <button name="invoice_corrected" states="invoice_except" string="Invoice Corrected"/>
                   <button name="action_cancel" states="confirmed,2binvoiced,ready,under_repair" string="Cancel Repair" type="object" attrs="{'invisible':['|',('invoice_method','!=','none')]}"/>
                   <button name="action_cancel" states="invoice_except" string="Cancel Repair" type="object" attrs="{'invisible':['|',('invoice_method','!=','none')]}"/>
                   <button name="cancel" states="draft" string="Cancel Repair"/>
                   <field name="state" widget="statusbar" statusbar_visible="draft,confirmed,done"/>
               </header>
               <sheet string="Repairs order">
                    <label for="product_id" class="oe_edit_only"/>
                    <h1>
                        <field name="product_id" on_change="onchange_product_id(product_id)" domain="[('type','!=','service')]"/>
                    </h1>
                    <label for="name" class="oe_edit_only"/>
                    <h2>
                        <field name="name"/>
                    </h2>
                    <group>
                        <group>
                            <field name="partner_id" on_change="onchange_partner_id(partner_id,address_id)" attrs="{'required':[('invoice_method','!=','none')]}"/>
                            <field name="address_id"  attrs="{'readonly':[('deliver_bool','=', False)]}" groups="sale.group_delivery_invoice_address"/>
                            <field name="move_id" on_change="onchange_move_id(product_id, move_id)" context="{'default_product_id':product_id}"/>
                            <field name="location_id" attrs="{'readonly':[('deliver_bool','=', False)], 'required':[('deliver_bool','=', True)]}" groups="stock.group_locations"/>
                            <field name="prodlot_id" on_change="onchange_lot_id(prodlot_id,product_id)" groups="stock.group_production_lot" string="Serial Number"/>
                        </group>
                        <group>
                            <field name="guarantee_limit"/>
                            <field name="deliver_bool" groups="base.group_no_one"/>
                            <field name="repaired" groups="base.group_no_one"/>
                            <field name="invoiced" groups="base.group_no_one"/>
                        </group>
                    </group>
                <notebook>
                    <page string="Operations">
                        <field name="operations">
                            <form string="Operations" version="7.0">
<<<<<<< HEAD
                                <notebook>
                                    <page string="Repair Line">
                                        <group col="4">
                                            <field name="name"/>
                                            <field name="product_id" on_change="product_id_change(parent.pricelist_id,product_id,product_uom,product_uom_qty, parent.partner_id)"/>
                                            <label for="product_uom_qty"/>
                                            <div>
                                                <field name="product_uom_qty" class="oe_inline"/>
                                                <field name="product_uom" class="oe_inline" groups="product.group_uom"/>
                                            </div>
                                            <field name="price_unit"/>
                                            <field name="price_subtotal"/>
                                            <field name="type"  on_change="onchange_operation_type(type,parent.guarantee_limit,parent.company_id,context)"/>
                                            <field name="to_invoice"/>
                                            <field name="tax_id" widget="many2many_tags" domain="[('parent_id','=',False),('type_tax_use','&lt;&gt;','purchase')]"/>
                                            <field name="invoiced"/>
                                            <field name='prodlot_id' groups="stock.group_production_lot" string="Serial Number"/>
                                            <field name="location_id" groups="stock.group_locations"/>
                                            <field name="location_dest_id" groups="stock.group_locations"/>
                                        </group>
                                    </page>
                                    <page string="History">
                                        <group>
                                            <field name="move_id" />
                                            <field name="invoice_line_id"/>
                                        </group>
                                    </page>
                                 </notebook>
=======
                                <label for="name" class="oe_edit_only"/>
                                <h2>
                                    <field name="name"/>
                                </h2>
                                <group string="Product Information">
                                    <group>
                                        <field name="type"  on_change="onchange_operation_type(type,parent.guarantee_limit,parent.company_id,context)"/>
                                        <field name="product_id" on_change="product_id_change(parent.pricelist_id,product_id,product_uom,product_uom_qty, parent.partner_id)"/>
                                        <label for="product_uom_qty"/>
                                        <div>
                                            <field name="product_uom_qty" class="oe_inline"/>
                                            <field name="product_uom" class="oe_inline" groups="product.group_uom"/>
                                        </div>
                                        <field name="price_unit"/>
                                        <field name="price_subtotal"/>
                                    </group>
                                    <group>
                                        <field name="location_id"/>
                                        <field name="location_dest_id"/>
                                        <field name='prodlot_id'/>
                                        <field name="to_invoice"/>
                                        <field name="tax_id" widget="many2many_tags" domain="[('parent_id','=',False),('type_tax_use','&lt;&gt;','purchase')]"/>
                                    </group>
                                </group>
                                <group string="History">
                                    <group>
                                        <field name="invoiced"/>
                                        <field name="move_id" />
                                    </group>
                                    <group>
                                        <field name="invoice_line_id"/>
                                    </group>
                                </group>
>>>>>>> 38d32299
                            </form>
                            <tree string="Operations" editable="bottom">
                                <field name="type" on_change="onchange_operation_type(type,parent.guarantee_limit,parent.company_id,context)"/>
                                <field name="product_id" on_change="product_id_change(parent.pricelist_id,product_id,product_uom,product_uom_qty, parent.partner_id)"/>
                                <field name='name'/>
                                <field name="prodlot_id" groups="stock.group_production_lot" string="Serial Number"/>
                                <field name="location_id" groups="stock.group_locations"/>
                                <field name="location_dest_id" groups="stock.group_locations"/>
                                <field name="product_uom_qty" string="Quantity"/>
                                <field name="product_uom" string="Unit of Measure" groups="product.group_uom"/>
                                <field name="price_unit"/>
                                <field name="tax_id" widget="many2many_tags"/>
                                <field name="to_invoice"/>
                                <field name="price_subtotal"/>
                            </tree>
                        </field>
                        <group class="oe_subtotal_footer oe_right">
                            <field name="amount_untaxed" sum="Untaxed amount"/>
                            <field name="amount_tax"/>
                            <field name="amount_total" sum="Total amount" class="oe_subtotal_footer_separator"/>
                        </group>
                        <button name="button_dummy" states="draft" string="Compute" type="object" icon="terp-stock_format-scientific"/>
                        <div class="oe_clear"/>
                    </page>
                    <page string="Invoicing">
                        <group col="4">
                            <field name="invoice_method"/>
                            <field name="partner_invoice_id" attrs="{'readonly':[('invoice_method','=', 'none')],'required':[('invoice_method','!=','none')]}" groups="sale.group_delivery_invoice_address"/>
                            <field
                                name="pricelist_id" groups="product.group_sale_pricelist" context="{'product_id':product_id}"
                                attrs="{'readonly':[('invoice_method','=', 'none')]}"/>
                        </group>
                        <!-- <field name="invoice_id"/> -->
                        <field name="fees_lines">
                            <form string="Fees" version="7.0">
                                <label for="name" class="oe_edit_only"/>
                                <h2>
                                    <field name="name"/>
                                </h2>
                                <group string="Product Information">
                                    <group>
                                        <field name="to_invoice"/>
                                        <field name="product_id" on_change="product_id_change(parent.pricelist_id,product_id,product_uom,product_uom_qty, parent.partner_id,parent.guarantee_limit)"/>
                                        <label for="product_uom_qty"/>
                                        <div>
                                            <field name="product_uom_qty" string="Quantity" class="oe_inline"/>
                                            <field name="product_uom" groups="product.group_uom" class="oe_inline"/>
                                        </div>
                                    </group>
                                    <group>
                                        <field name="price_unit"/>
                                        <field widget="many2many_tags" name="tax_id" domain="[('parent_id','=',False),('type_tax_use','&lt;&gt;','purchase')]"/>
                                        <field name="price_subtotal"/>
                                    </group>
                                </group>
                                <group string="History">
                                    <group>
                                        <field name="invoiced"/>
                                    </group>
                                    <group>
                                        <field name="invoice_line_id" />
                                    </group>
                                </group>
                            </form>
                            <tree string="Fees" editable="bottom">
                                <field name="product_id" on_change="product_id_change(parent.pricelist_id,product_id,product_uom,product_uom_qty, parent.partner_id,parent.guarantee_limit)"/>
                                <field name='name'/>
                                <field name="product_uom_qty" string="Quantity"/>
                                <field name="product_uom" string="Unit of Measure" groups="product.group_uom"/>
                                <field name="price_unit"/>
                                <field name="to_invoice"/>
                                <field name="price_subtotal"/>
                            </tree>
                        </field>
                    </page>
                    <page string="Extra Info">
                        <group col="4">
                            <group col="2">
                                <field name="picking_id"/>
                                <field name="invoice_id"/>
                                <field name="company_id" groups="base.group_multi_company" widget="selection"/>
                            </group>
                            <group col="2">
                                <field name="location_dest_id" attrs="{'readonly':[('deliver_bool','=', False)], 'required':[('deliver_bool','=', True)]}" groups="stock.group_locations"/>
                            </group>
                        </group>
                    </page>
                    <page string="Notes">
                        <field name="internal_notes" placeholder="Add internal notes..."/>
                        <field name="quotation_notes" placeholder="Add quotation notes..."/>
                    </page>
                </notebook>
                </sheet>
                <footer>
                    <field name="message_ids" widget="ThreadView"/>
                </footer>
            </form>
        </field>
    </record>



    <record id="view_repair_order_form_filter" model="ir.ui.view">
          <field name="name">mrp.repair.select</field>
          <field name="model">mrp.repair</field>
          <field name="type">search</field>
          <field name="arch" type="xml">
              <search string="Search Reair Orders">
                  <group>
                       <field name="name" string="Reair Orders"/>
                       <separator orientation="vertical"/>
                       <filter icon="terp-document-new" string="Quotations" domain="[('state','=','draft')]"/>
                       <filter icon="terp-check" string="Confirmed" domain="[('state','=','confirmed')]" name="current" />
                       <filter icon="terp-emblem-important" string="Ready To Repair" domain="[('state','=','ready')]"/>
                       <filter icon="terp-dolar" string="Invoiced" domain="[('invoiced','=',True)]"/>
                       <separator orientation="vertical"/>
                       <field name="product_id"/>
                       <field name="partner_id"/>
                       <field name="state"/>
                  </group>
                  <newline/>
                  <group expand="0" string="Group By...">
                      <filter string="Partner" icon="terp-partner" domain="[]" context="{'group_by':'partner_id'}"/>
                      <separator orientation="vertical"/>
                      <filter string="Product" icon="terp-accessories-archiver" domain="[]" context="{'group_by':'product_id'}"/>
                      <filter string="Status" icon="terp-stock_effects-object-colorize" domain="[]" context="{'group_by':'state'}"/>
                      <separator orientation="vertical"/>
                      <filter string="Date" icon="terp-go-month" domain="[]" context="{'group_by':'guarantee_limit'}" help="Guarantee limit"/>
                      <separator orientation="vertical" groups="base.group_multi_company"/>
                      <filter string="Company" icon="terp-go-home" domain="[]" context="{'group_by':'company_id'}" groups="base.group_multi_company"/>
                  </group>
             </search>
          </field>
    </record>



         <record id="action_repair_order_tree" model="ir.actions.act_window">
            <field name="name">Repair Orders</field>
            <field name="type">ir.actions.act_window</field>
            <field name="res_model">mrp.repair</field>
            <field name="view_type">form</field>
            <field name="view_mode">tree,form</field>
            <field name="search_view_id" ref="view_repair_order_form_filter"/>
            <field name="help">Repair orders allow you to organize your product repairs. In a repair order, you can detail the components you remove, add or replace and record the time you spent on the different operations. The repair order uses the warranty date on the Serial Number in order to know if whether the repair should be invoiced to the customer or not.</field>
        </record>

        <menuitem action="action_repair_order_tree" id="menu_repair_order" parent="mrp.menu_mrp_manufacturing" groups="mrp.group_mrp_user" name="Repair Orders" sequence="50"/>

    </data>
</openerp><|MERGE_RESOLUTION|>--- conflicted
+++ resolved
@@ -70,7 +70,6 @@
                     <page string="Operations">
                         <field name="operations">
                             <form string="Operations" version="7.0">
-<<<<<<< HEAD
                                 <notebook>
                                     <page string="Repair Line">
                                         <group col="4">
@@ -99,41 +98,6 @@
                                         </group>
                                     </page>
                                  </notebook>
-=======
-                                <label for="name" class="oe_edit_only"/>
-                                <h2>
-                                    <field name="name"/>
-                                </h2>
-                                <group string="Product Information">
-                                    <group>
-                                        <field name="type"  on_change="onchange_operation_type(type,parent.guarantee_limit,parent.company_id,context)"/>
-                                        <field name="product_id" on_change="product_id_change(parent.pricelist_id,product_id,product_uom,product_uom_qty, parent.partner_id)"/>
-                                        <label for="product_uom_qty"/>
-                                        <div>
-                                            <field name="product_uom_qty" class="oe_inline"/>
-                                            <field name="product_uom" class="oe_inline" groups="product.group_uom"/>
-                                        </div>
-                                        <field name="price_unit"/>
-                                        <field name="price_subtotal"/>
-                                    </group>
-                                    <group>
-                                        <field name="location_id"/>
-                                        <field name="location_dest_id"/>
-                                        <field name='prodlot_id'/>
-                                        <field name="to_invoice"/>
-                                        <field name="tax_id" widget="many2many_tags" domain="[('parent_id','=',False),('type_tax_use','&lt;&gt;','purchase')]"/>
-                                    </group>
-                                </group>
-                                <group string="History">
-                                    <group>
-                                        <field name="invoiced"/>
-                                        <field name="move_id" />
-                                    </group>
-                                    <group>
-                                        <field name="invoice_line_id"/>
-                                    </group>
-                                </group>
->>>>>>> 38d32299
                             </form>
                             <tree string="Operations" editable="bottom">
                                 <field name="type" on_change="onchange_operation_type(type,parent.guarantee_limit,parent.company_id,context)"/>
