# Latvian translation for openobject-addons
# Copyright (c) 2014 Rosetta Contributors and Canonical Ltd 2014
# This file is distributed under the same license as the openobject-addons package.
# FIRST AUTHOR <EMAIL@ADDRESS>, 2014.
#
msgid ""
msgstr ""
<<<<<<< HEAD
"Project-Id-Version: openobject-addons\n"
"Report-Msgid-Bugs-To: FULL NAME <EMAIL@ADDRESS>\n"
"POT-Creation-Date: 2014-09-23 16:28+0000\n"
"PO-Revision-Date: 2014-08-14 16:10+0000\n"
"Last-Translator: FULL NAME <EMAIL@ADDRESS>\n"
"Language-Team: Latvian <lv@li.org>\n"
=======
"Project-Id-Version: Odoo 8.0\n"
"Report-Msgid-Bugs-To: \n"
"POT-Creation-Date: 2015-01-21 14:08+0000\n"
"PO-Revision-Date: 2016-08-19 16:15+0000\n"
"Last-Translator: Martin Trigaux\n"
"Language-Team: Latvian (http://www.transifex.com/odoo/odoo-8/language/lv/)\n"
>>>>>>> c7d9695f
"MIME-Version: 1.0\n"
"Content-Type: text/plain; charset=UTF-8\n"
"Content-Transfer-Encoding: 8bit\n"
"X-Launchpad-Export-Date: 2014-09-24 09:20+0000\n"
"X-Generator: Launchpad (build 17196)\n"

#. module: mrp_repair
#: help:mrp.repair.line,state:0
msgid ""
" * The 'Draft' status is set automatically as draft when repair order in "
"draft status.                         \n"
"* The 'Confirmed' status is set automatically as confirm when repair order "
"in confirm status.                         \n"
"* The 'Done' status is set automatically when repair order is completed.     "
"                   \n"
"* The 'Cancelled' status is set automatically when user cancel repair order."
msgstr ""

#. module: mrp_repair
#: help:mrp.repair,state:0
msgid ""
" * The 'Draft' status is used when a user is encoding a new and unconfirmed "
"repair order.             \n"
"* The 'Confirmed' status is used when a user confirms the repair order.      "
"       \n"
"* The 'Ready to Repair' status is used to start to repairing, user can start "
"repairing only after repair order is confirmed.             \n"
"* The 'To be Invoiced' status is used to generate the invoice before or "
"after repairing done.             \n"
"* The 'Done' status is set when repairing is completed.            \n"
"* The 'Cancelled' status is used when user cancel repair order."
msgstr ""

#. module: mrp_repair
#: view:website:mrp_repair.report_mrprepairorder
msgid "(Add)"
msgstr "(Pievienot)"

#. module: mrp_repair
#: view:mrp.repair:mrp_repair.view_repair_order_form
msgid "(update)"
msgstr "(atjaunināt)"

#. module: mrp_repair
#: model:ir.actions.act_window,help:mrp_repair.action_repair_order_tree
msgid ""
"<p class=\"oe_view_nocontent_create\">\n"
"                Click to create a reparation order. \n"
"              </p><p>\n"
"                In a repair order, you can detail the components you "
"remove,\n"
"                add or replace and record the time you spent on the "
"different\n"
"                operations.\n"
"              </p><p>\n"
"                The repair order uses the warranty date on the Serial Number "
"in\n"
"                order to know if whether the repair should be invoiced to "
"the\n"
"                customer or not.\n"
"              </p>\n"
"            "
msgstr ""

#. module: mrp_repair
#: code:addons/mrp_repair/wizard/cancel_repair.py:41
#, python-format
msgid "Active ID not Found"
msgstr "Aktīvs ID nav atrasts"

#. module: mrp_repair
#: selection:mrp.repair.line,type:0
msgid "Add"
msgstr "Pievienot"

#. module: mrp_repair
#: view:mrp.repair:mrp_repair.view_repair_order_form
msgid "Add internal notes..."
msgstr "Pievieno iekšējās piezīmes..."

#. module: mrp_repair
#: view:mrp.repair:mrp_repair.view_repair_order_form
msgid "Add quotation notes..."
msgstr "Pievienot piedāvājuma piezīmes..."

#. module: mrp_repair
#: selection:mrp.repair,invoice_method:0
msgid "After Repair"
msgstr "Pēc labojuma"

#. module: mrp_repair
#: selection:mrp.repair,invoice_method:0
msgid "Before Repair"
msgstr "Pirms labojumiem"

#. module: mrp_repair
#: view:mrp.repair.cancel:mrp_repair.view_cancel_repair
#: view:mrp.repair.make_invoice:mrp_repair.view_make_invoice
msgid "Cancel"
msgstr "Atcelt"

#. module: mrp_repair
#: model:ir.model,name:mrp_repair.model_mrp_repair_cancel
#: view:mrp.repair:mrp_repair.view_repair_order_form
msgid "Cancel Repair"
msgstr "Atcelt labojumu"

#. module: mrp_repair
#: model:ir.actions.act_window,name:mrp_repair.action_cancel_repair
#: view:mrp.repair.cancel:mrp_repair.view_cancel_repair
msgid "Cancel Repair Order"
msgstr "Atcelt labojumu orderi"

#. module: mrp_repair
#: selection:mrp.repair,state:0
#: selection:mrp.repair.line,state:0
msgid "Cancelled"
msgstr "Atcelts"

#. module: mrp_repair
#: help:mrp.repair,partner_id:0
msgid "Choose partner for whom the order will be invoiced and delivered."
msgstr ""
"Izvēlieties partneri kuram pēc ordera tiks izveidots rēķins un piegādāts."

#. module: mrp_repair
#: view:mrp.repair:mrp_repair.view_repair_order_form_filter
#: field:mrp.repair,company_id:0
msgid "Company"
msgstr "Uzņēmums"

#. module: mrp_repair
#: view:mrp.repair:mrp_repair.view_repair_order_form
msgid "Confirm Repair"
msgstr "Apstiprināt labojumu"

#. module: mrp_repair
#: view:mrp.repair:mrp_repair.view_repair_order_form_filter
#: selection:mrp.repair,state:0
#: selection:mrp.repair.line,state:0
msgid "Confirmed"
msgstr "Apstiprināts"

#. module: mrp_repair
#: code:addons/mrp_repair/mrp_repair.py:541
#, python-format
msgid ""
"Couldn't find a pricelist line matching this product and quantity.\n"
"You have to change either the product, the quantity or the pricelist."
msgstr ""

#. module: mrp_repair
#: model:ir.actions.act_window,name:mrp_repair.act_mrp_repair_invoice
#: view:mrp.repair:mrp_repair.view_repair_order_form
#: view:mrp.repair.make_invoice:mrp_repair.view_make_invoice
msgid "Create Invoice"
msgstr "Izveidot rēķinu"

#. module: mrp_repair
#: view:mrp.repair.make_invoice:mrp_repair.view_make_invoice
msgid "Create invoices"
msgstr "Izveidot rēķinus"

#. module: mrp_repair
#: field:mrp.repair,create_uid:0
#: field:mrp.repair.cancel,create_uid:0
#: field:mrp.repair.fee,create_uid:0
#: field:mrp.repair.line,create_uid:0
#: field:mrp.repair.make_invoice,create_uid:0
msgid "Created by"
msgstr ""

#. module: mrp_repair
#: field:mrp.repair,create_date:0
#: field:mrp.repair.cancel,create_date:0
#: field:mrp.repair.fee,create_date:0
#: field:mrp.repair.line,create_date:0
#: field:mrp.repair.make_invoice,create_date:0
msgid "Created on"
msgstr ""

#. module: mrp_repair
#: field:mrp.repair,location_id:0
msgid "Current Location"
msgstr "Pašreizējā atrašanās vieta"

#. module: mrp_repair
#: help:mrp.repair,message_last_post:0
msgid "Date of the last message posted on the record."
msgstr ""

#. module: mrp_repair
#: field:mrp.repair,address_id:0
msgid "Delivery Address"
msgstr "Piegādes adrese"

#. module: mrp_repair
#: field:mrp.repair,location_dest_id:0
msgid "Delivery Location"
msgstr "Piegādes vieta"

#. module: mrp_repair
#: field:mrp.repair.fee,name:0
#: field:mrp.repair.line,name:0
#: view:website:mrp_repair.report_mrprepairorder
msgid "Description"
msgstr "Apraksts"

#. module: mrp_repair
#: field:mrp.repair.line,location_dest_id:0
msgid "Dest. Location"
msgstr "Piegādes vieta"

#. module: mrp_repair
#: view:mrp.repair.make_invoice:mrp_repair.view_make_invoice
msgid "Do you really want to create the invoice(s)?"
msgstr "Vai Jūs tiešām vēlaties izveidot rēķinu(s)?"

#. module: mrp_repair
#: selection:mrp.repair.line,state:0
msgid "Done"
msgstr "Pabeigts"

#. module: mrp_repair
#: selection:mrp.repair.line,state:0
msgid "Draft"
msgstr "Melnraksts"

#. module: mrp_repair
#: view:mrp.repair:mrp_repair.view_repair_order_form
msgid "End Repair"
msgstr "Beigt labojumu"

#. module: mrp_repair
#: code:addons/mrp_repair/mrp_repair.py:339
#: code:addons/mrp_repair/mrp_repair.py:367
#: code:addons/mrp_repair/mrp_repair.py:396
#, python-format
msgid "Error!"
msgstr "Kļūda!"

#. module: mrp_repair
#: view:mrp.repair:mrp_repair.view_repair_order_form
msgid "Extra Info"
msgstr "Papildus informācija"

#. module: mrp_repair
#: view:mrp.repair:mrp_repair.view_repair_order_form
#: field:mrp.repair,fees_lines:0
msgid "Fees"
msgstr "Maksājumi"

#. module: mrp_repair
#: view:website:mrp_repair.report_mrprepairorder
msgid "Fees Line(s)"
msgstr "Maksājumu rinda(s)"

#. module: mrp_repair
#: field:mrp.repair,message_follower_ids:0
msgid "Followers"
msgstr "Sekotāji"

#. module: mrp_repair
#: view:mrp.repair:mrp_repair.view_repair_order_form_filter
msgid "Group By"
msgstr ""

#. module: mrp_repair
#: field:mrp.repair.make_invoice,group:0
msgid "Group by partner invoice address"
msgstr "Grupēt pēc partnera rēķina adreses"

#. module: mrp_repair
#: view:website:mrp_repair.report_mrprepairorder
msgid "Guarantee Limit:"
msgstr ""

#. module: mrp_repair
#: view:mrp.repair:mrp_repair.view_repair_order_form_filter
msgid "Guarantee limit Month"
msgstr ""

#. module: mrp_repair
#: view:mrp.repair:mrp_repair.view_repair_order_form_filter
msgid "Guarantee limit by Month"
msgstr ""

#. module: mrp_repair
#: view:mrp.repair:mrp_repair.view_repair_order_form
msgid "History"
msgstr "Vēsture"

#. module: mrp_repair
#: help:mrp.repair,message_summary:0
msgid ""
"Holds the Chatter summary (number of messages, ...). This summary is "
"directly in html format in order to be inserted in kanban views."
msgstr ""

#. module: mrp_repair
#: field:mrp.repair,id:0
#: field:mrp.repair.cancel,id:0
#: field:mrp.repair.fee,id:0
#: field:mrp.repair.line,id:0
#: field:mrp.repair.make_invoice,id:0
msgid "ID"
msgstr ""

#. module: mrp_repair
#: help:mrp.repair,message_unread:0
msgid "If checked new messages require your attention."
msgstr ""

#. module: mrp_repair
#: field:mrp.repair,internal_notes:0
msgid "Internal Notes"
msgstr "Iekšējās piezīmes"

#. module: mrp_repair
#: field:mrp.repair.line,move_id:0
msgid "Inventory Move"
msgstr ""

#. module: mrp_repair
#: field:mrp.repair,invoice_id:0
msgid "Invoice"
msgstr "Rēķins"

#. module: mrp_repair
#: view:mrp.repair:mrp_repair.view_repair_order_form
msgid "Invoice Corrected"
msgstr "Rēķins izlabots"

#. module: mrp_repair
#: selection:mrp.repair,state:0
msgid "Invoice Exception"
msgstr "Rēķina izņēmums"

#. module: mrp_repair
#: field:mrp.repair.fee,invoice_line_id:0
#: field:mrp.repair.line,invoice_line_id:0
msgid "Invoice Line"
msgstr "Rēķina rinda"

#. module: mrp_repair
#: field:mrp.repair,invoice_method:0
msgid "Invoice Method"
msgstr "Rēķina metode"

#. module: mrp_repair
#: view:website:mrp_repair.report_mrprepairorder
msgid "Invoice address:"
msgstr ""

#. module: mrp_repair
#: view:website:mrp_repair.report_mrprepairorder
msgid "Invoice and shipping address:"
msgstr ""

#. module: mrp_repair
#: view:mrp.repair:mrp_repair.view_repair_order_form_filter
#: field:mrp.repair,invoiced:0
#: field:mrp.repair.fee,invoiced:0
#: field:mrp.repair.line,invoiced:0
msgid "Invoiced"
msgstr "Rēķins izrakstīts"

#. module: mrp_repair
#: view:mrp.repair:mrp_repair.view_repair_order_form
msgid "Invoicing"
msgstr "Rēķina izrakstīšana"

#. module: mrp_repair
#: field:mrp.repair,partner_invoice_id:0
msgid "Invoicing Address"
msgstr "Rēķina adrese"

#. module: mrp_repair
#: field:mrp.repair,message_is_follower:0
msgid "Is a Follower"
msgstr "Ir sekotājs"

#. module: mrp_repair
#: field:mrp.repair,message_last_post:0
msgid "Last Message Date"
msgstr ""

#. module: mrp_repair
#: field:mrp.repair,write_uid:0
#: field:mrp.repair.cancel,write_uid:0
#: field:mrp.repair.fee,write_uid:0
#: field:mrp.repair.line,write_uid:0
#: field:mrp.repair.make_invoice,write_uid:0
msgid "Last Updated by"
msgstr ""

#. module: mrp_repair
#: field:mrp.repair,write_date:0
#: field:mrp.repair.cancel,write_date:0
#: field:mrp.repair.fee,write_date:0
#: field:mrp.repair.line,write_date:0
#: field:mrp.repair.make_invoice,write_date:0
msgid "Last Updated on"
msgstr ""

#. module: mrp_repair
#: field:mrp.repair.line,lot_id:0
msgid "Lot"
msgstr ""

#. module: mrp_repair
#: view:website:mrp_repair.report_mrprepairorder
msgid "Lot Number"
msgstr "Partijas numurs"

#. module: mrp_repair
#: model:ir.model,name:mrp_repair.model_mrp_repair_make_invoice
msgid "Make Invoice"
msgstr "Veidot rēķinu"

#. module: mrp_repair
#: field:mrp.repair,message_ids:0
msgid "Messages"
msgstr "Ziņojumi"

#. module: mrp_repair
#: help:mrp.repair,message_ids:0
msgid "Messages and communication history"
msgstr "Ziņojumu un komunikāciju vēsture"

#. module: mrp_repair
#: field:mrp.repair,move_id:0
msgid "Move"
msgstr "Kustība"

#. module: mrp_repair
#: help:mrp.repair,move_id:0
msgid "Move created by the repair order"
msgstr ""

#. module: mrp_repair
#: selection:mrp.repair,invoice_method:0
msgid "No Invoice"
msgstr "Nav rēķina"

#. module: mrp_repair
#: code:addons/mrp_repair/mrp_repair.py:528
#, python-format
msgid "No Pricelist!"
msgstr ""

#. module: mrp_repair
#: code:addons/mrp_repair/mrp_repair.py:339
#, python-format
msgid "No account defined for partner \"%s\"."
msgstr "Nav nodefinēt konts partnerim \"%s\"."

#. module: mrp_repair
#: code:addons/mrp_repair/mrp_repair.py:367
#: code:addons/mrp_repair/mrp_repair.py:396
#, python-format
msgid "No account defined for product \"%s\"."
msgstr "Produktam \"%s\" nav nodefinēts konts."

#. module: mrp_repair
#: code:addons/mrp_repair/mrp_repair.py:325
#, python-format
msgid "No partner!"
msgstr ""

#. module: mrp_repair
#: code:addons/mrp_repair/mrp_repair.py:389
#, python-format
msgid "No product defined on Fees!"
msgstr "Maksājumam nav nodefinēts produkts!"

#. module: mrp_repair
#: code:addons/mrp_repair/mrp_repair.py:539
#, python-format
msgid "No valid pricelist line found !"
msgstr ""

#. module: mrp_repair
#: view:mrp.repair:mrp_repair.view_repair_order_form
msgid "Notes"
msgstr "Piezīmes"

#. module: mrp_repair
#: view:website:mrp_repair.report_mrprepairorder
msgid "Operation Line(s)"
msgstr "Operācijas rinda(s)"

#. module: mrp_repair
#: field:mrp.repair,operations:0
msgid "Operation Lines"
msgstr "Operāciju rindas"

#. module: mrp_repair
#: view:mrp.repair:mrp_repair.view_repair_order_form
msgid "Operations"
msgstr "Operācijas"

#. module: mrp_repair
#: view:mrp.repair:mrp_repair.view_repair_order_form_filter
#: field:mrp.repair,partner_id:0
msgid "Partner"
msgstr "Partneris"

#. module: mrp_repair
#: view:website:mrp_repair.report_mrprepairorder
msgid "Price"
msgstr "Cena"

#. module: mrp_repair
#: field:mrp.repair,pricelist_id:0
msgid "Pricelist"
msgstr "Cenrādis"

#. module: mrp_repair
#: help:mrp.repair,pricelist_id:0
msgid "Pricelist of the selected partner."
msgstr "Atzīmētā partnera cenrādis."

#. module: mrp_repair
#: view:website:mrp_repair.report_mrprepairorder
msgid "Printing Date:"
msgstr ""

#. module: mrp_repair
#: view:mrp.repair:mrp_repair.view_repair_order_form_filter
#: field:mrp.repair.fee,product_id:0
#: field:mrp.repair.line,product_id:0
msgid "Product"
msgstr "Produkts"

#. module: mrp_repair
#: view:mrp.repair:mrp_repair.view_repair_order_form
msgid "Product Information"
msgstr "Produkta informācija"

#. module: mrp_repair
#: field:mrp.repair,product_qty:0
msgid "Product Quantity"
msgstr ""

#. module: mrp_repair
#: field:mrp.repair,product_uom:0
#: field:mrp.repair.fee,product_uom:0
#: field:mrp.repair.line,product_uom:0
msgid "Product Unit of Measure"
msgstr "Produkta mērvienība"

#. module: mrp_repair
#: field:mrp.repair,product_id:0
msgid "Product to Repair"
msgstr "Produkts labojumam"

#. module: mrp_repair
#: view:website:mrp_repair.report_mrprepairorder
msgid "Product to Repair:"
msgstr ""

#. module: mrp_repair
#: help:mrp.repair,lot_id:0
msgid "Products repaired are all belonging to this lot"
msgstr ""

#. module: mrp_repair
#: view:mrp.repair:mrp_repair.view_repair_order_form
#: field:mrp.repair.fee,product_uom_qty:0
#: field:mrp.repair.line,product_uom_qty:0
#: view:website:mrp_repair.report_mrprepairorder
msgid "Quantity"
msgstr "Daudzums"

#. module: mrp_repair
#: selection:mrp.repair,state:0
msgid "Quotation"
msgstr ""

#. module: mrp_repair
#: model:ir.actions.report.xml,name:mrp_repair.action_report_mrp_repair_order
msgid "Quotation / Order"
msgstr "Piedāvājums / Orderis"

#. module: mrp_repair
#: field:mrp.repair,quotation_notes:0
msgid "Quotation Notes"
msgstr "Piedāvājuma piezīmes"

#. module: mrp_repair
#: view:mrp.repair:mrp_repair.view_repair_order_form_filter
msgid "Quotations"
msgstr "Piedāvājumi"

#. module: mrp_repair
#: view:mrp.repair:mrp_repair.view_repair_order_form_filter
msgid "Ready To Repair"
msgstr "Gatavs labojumiem"

#. module: mrp_repair
#: selection:mrp.repair,state:0
msgid "Ready to Repair"
msgstr "Gatavs labojumiem"

#. module: mrp_repair
#: view:mrp.repair:mrp_repair.view_repair_order_form_filter
msgid "Reair Orders"
msgstr "Labojumu orderi"

#. module: mrp_repair
#: view:mrp.repair:mrp_repair.view_repair_order_form
msgid "Recreate Invoice"
msgstr "Pārveidot rēķinu"

#. module: mrp_repair
#: selection:mrp.repair.line,type:0
#: view:website:mrp_repair.report_mrprepairorder
msgid "Remove"
msgstr "Izņemt"

#. module: mrp_repair
#: model:ir.model,name:mrp_repair.model_mrp_repair_fee
msgid "Repair Fees Line"
msgstr "Labojuma maksājumu rinda"

#. module: mrp_repair
#: model:ir.model,name:mrp_repair.model_mrp_repair_line
#: view:mrp.repair:mrp_repair.view_repair_order_form
msgid "Repair Line"
msgstr "Labojumu rinda"

#. module: mrp_repair
#: model:ir.model,name:mrp_repair.model_mrp_repair
#: view:mrp.repair:mrp_repair.view_repair_order_form
msgid "Repair Order"
msgstr "Labojumu orderis"

#. module: mrp_repair
#: view:website:mrp_repair.report_mrprepairorder
msgid "Repair Order N°:"
msgstr ""

#. module: mrp_repair
#: field:mrp.repair.fee,repair_id:0
#: field:mrp.repair.line,repair_id:0
msgid "Repair Order Reference"
msgstr "Labojumu ordera atsauce"

#. module: mrp_repair
#: model:ir.actions.act_window,name:mrp_repair.action_repair_order_tree
#: model:ir.ui.menu,name:mrp_repair.menu_repair_order
msgid "Repair Orders"
msgstr "Labojumu orderi"

#. module: mrp_repair
#: view:website:mrp_repair.report_mrprepairorder
msgid "Repair Quotation N°:"
msgstr ""

#. module: mrp_repair
#: field:mrp.repair,name:0
msgid "Repair Reference"
msgstr "Labojuma atsauce"

#. module: mrp_repair
#: code:addons/mrp_repair/mrp_repair.py:302
#, python-format
msgid "Repair order is already invoiced."
msgstr "No labojumu ordera rēķins jau ir izveidots."

#. module: mrp_repair
#: code:addons/mrp_repair/wizard/cancel_repair.py:49
#, python-format
msgid "Repair order is not invoiced."
msgstr "No labojumu ordera rēķins nav izveidots."

#. module: mrp_repair
#: field:mrp.repair,repaired:0
#: selection:mrp.repair,state:0
msgid "Repaired"
msgstr "Izlabots"

#. module: mrp_repair
#: field:mrp.repair,lot_id:0
msgid "Repaired Lot"
msgstr ""

#. module: mrp_repair
#: view:mrp.repair:mrp_repair.view_repair_order_form
#: view:mrp.repair:mrp_repair.view_repair_order_tree
msgid "Repairs order"
msgstr "Labojumu orderis"

#. module: mrp_repair
#: view:mrp.repair:mrp_repair.view_repair_order_form_filter
msgid "Search Reair Orders"
msgstr "Meklēt labojumu orderus"

#. module: mrp_repair
#: help:mrp.repair,invoice_method:0
msgid ""
"Selecting 'Before Repair' or 'After Repair' will allow you to generate "
"invoice before or after the repair is done respectively. 'No invoice' means "
"you don't want to generate invoice for this repair order."
msgstr ""

#. module: mrp_repair
#: code:addons/mrp_repair/mrp_repair.py:289
#, python-format
msgid "Serial number is required for operation line with product '%s'"
msgstr "Sērijas numurs ir obligāts operācijas rindai ar produktu '%s'"

#. module: mrp_repair
#: view:mrp.repair:mrp_repair.view_repair_order_form
msgid "Set to Draft"
msgstr "Atzīmēt kā melnrakstu"

#. module: mrp_repair
#: view:website:mrp_repair.report_mrprepairorder
msgid "Shipping address :"
msgstr "Piegādes adrese:"

#. module: mrp_repair
#: field:mrp.repair.line,location_id:0
msgid "Source Location"
msgstr "Resursa novietojums"

#. module: mrp_repair
#: view:mrp.repair:mrp_repair.view_repair_order_form
msgid "Start Repair"
msgstr "Sākt labojumu"

#. module: mrp_repair
#: view:mrp.repair:mrp_repair.view_repair_order_form_filter
#: field:mrp.repair,state:0
#: field:mrp.repair.line,state:0
msgid "Status"
msgstr "Statuss"

#. module: mrp_repair
#: field:mrp.repair.fee,price_subtotal:0
#: field:mrp.repair.line,price_subtotal:0
msgid "Subtotal"
msgstr "Kopā"

#. module: mrp_repair
#: field:mrp.repair,message_summary:0
msgid "Summary"
msgstr "Kopsavilkums"

#. module: mrp_repair
#: view:website:mrp_repair.report_mrprepairorder
msgid "Tax"
msgstr "Nodoklis"

#. module: mrp_repair
#: field:mrp.repair,amount_tax:0
#: field:mrp.repair.fee,tax_id:0
#: field:mrp.repair.line,tax_id:0
#: view:website:mrp_repair.report_mrprepairorder
msgid "Taxes"
msgstr "Nodokļi"

#. module: mrp_repair
#: code:addons/mrp_repair/mrp_repair.py:224
#, python-format
msgid ""
"The Product Unit of Measure you chose has a different category than in the "
"product form."
msgstr ""

#. module: mrp_repair
#: sql_constraint:mrp.repair:0
msgid "The name of the Repair Order must be unique!"
msgstr ""

#. module: mrp_repair
#: help:mrp.repair,guarantee_limit:0
msgid ""
"The warranty expiration limit is computed as: last move date + warranty "
"defined on selected product. If the current date is below the warranty "
"expiration limit, each operation and fee you will add will be set as 'not to "
"invoiced' by default. Note that you can change manually afterwards."
msgstr ""

#. module: mrp_repair
#: view:mrp.repair.cancel:mrp_repair.view_cancel_repair
msgid ""
"This operation will cancel the Repair process, but will not cancel it's "
"Invoice. Do you want to continue?"
msgstr ""
"Šī darbība atcels labojumu procesu, bet neatcels tā rēķinu. Vai vēlaties "
"turpināt?"

#. module: mrp_repair
#: field:mrp.repair.fee,to_invoice:0
#: field:mrp.repair.line,to_invoice:0
msgid "To Invoice"
msgstr ""

#. module: mrp_repair
#: selection:mrp.repair,state:0
msgid "To be Invoiced"
msgstr "Tiks izrakstīts rēķins"

#. module: mrp_repair
#: field:mrp.repair,amount_total:0
#: view:website:mrp_repair.report_mrprepairorder
msgid "Total"
msgstr "Kopā"

#. module: mrp_repair
#: view:website:mrp_repair.report_mrprepairorder
msgid "Total Without Taxes"
msgstr ""

#. module: mrp_repair
#: view:mrp.repair:mrp_repair.view_repair_order_form
msgid "Total amount"
msgstr "Summa kopā"

#. module: mrp_repair
#: field:mrp.repair.line,type:0
msgid "Type"
msgstr "Veids"

#. module: mrp_repair
#: selection:mrp.repair,state:0
msgid "Under Repair"
msgstr ""

#. module: mrp_repair
#: field:mrp.repair.fee,price_unit:0
#: field:mrp.repair.line,price_unit:0
#: view:website:mrp_repair.report_mrprepairorder
msgid "Unit Price"
msgstr "Vienības cena"

#. module: mrp_repair
#: view:mrp.repair:mrp_repair.view_repair_order_form
msgid "Unit of Measure"
msgstr "Mērvienība"

#. module: mrp_repair
#: field:mrp.repair,message_unread:0
msgid "Unread Messages"
msgstr "Neizlasītie ziņojumi"

#. module: mrp_repair
#: field:mrp.repair,amount_untaxed:0
msgid "Untaxed Amount"
msgstr "Summa bez nodokļa"

#. module: mrp_repair
#: view:mrp.repair:mrp_repair.view_repair_order_form
msgid "Untaxed amount"
msgstr "Summa bez nodokļiem"

#. module: mrp_repair
#: view:website:mrp_repair.report_mrprepairorder
msgid "VAT:"
msgstr ""

#. module: mrp_repair
#: code:addons/mrp_repair/mrp_repair.py:224
#, python-format
msgid "Warning"
msgstr ""

#. module: mrp_repair
#: code:addons/mrp_repair/mrp_repair.py:289
#: code:addons/mrp_repair/mrp_repair.py:302
#: code:addons/mrp_repair/mrp_repair.py:389
#: code:addons/mrp_repair/wizard/cancel_repair.py:49
#, python-format
msgid "Warning!"
msgstr "Brīdinājums!"

#. module: mrp_repair
#: field:mrp.repair,guarantee_limit:0
msgid "Warranty Expiration"
msgstr "Garantijas termiņš"

#. module: mrp_repair
#: field:mrp.repair,website_message_ids:0
msgid "Website Messages"
msgstr "Mājaslapas Ziņojumi"

#. module: mrp_repair
#: help:mrp.repair,website_message_ids:0
msgid "Website communication history"
msgstr "Mājaslapas komunikācijas vēsture"

#. module: mrp_repair
#: view:mrp.repair.cancel:mrp_repair.view_cancel_repair
msgid "Yes"
msgstr "Jā"

#. module: mrp_repair
#: code:addons/mrp_repair/mrp_repair.py:325
#, python-format
msgid "You have to select a Partner Invoice Address in the repair form!"
msgstr ""

#. module: mrp_repair
#: code:addons/mrp_repair/mrp_repair.py:530
#, python-format
msgid ""
"You have to select a pricelist in the Repair form !\n"
"Please set one before choosing a product."
msgstr ""

#. module: mrp_repair
#: field:mrp.repair,default_address_id:0
msgid "unknown"
msgstr "nezināms"<|MERGE_RESOLUTION|>--- conflicted
+++ resolved
@@ -1,54 +1,39 @@
-# Latvian translation for openobject-addons
-# Copyright (c) 2014 Rosetta Contributors and Canonical Ltd 2014
-# This file is distributed under the same license as the openobject-addons package.
-# FIRST AUTHOR <EMAIL@ADDRESS>, 2014.
-#
-msgid ""
-msgstr ""
-<<<<<<< HEAD
-"Project-Id-Version: openobject-addons\n"
-"Report-Msgid-Bugs-To: FULL NAME <EMAIL@ADDRESS>\n"
-"POT-Creation-Date: 2014-09-23 16:28+0000\n"
-"PO-Revision-Date: 2014-08-14 16:10+0000\n"
-"Last-Translator: FULL NAME <EMAIL@ADDRESS>\n"
-"Language-Team: Latvian <lv@li.org>\n"
-=======
+# Translation of Odoo Server.
+# This file contains the translation of the following modules:
+# * mrp_repair
+# 
+# Translators:
+# FIRST AUTHOR <EMAIL@ADDRESS>, 2014
+msgid ""
+msgstr ""
 "Project-Id-Version: Odoo 8.0\n"
 "Report-Msgid-Bugs-To: \n"
 "POT-Creation-Date: 2015-01-21 14:08+0000\n"
 "PO-Revision-Date: 2016-08-19 16:15+0000\n"
 "Last-Translator: Martin Trigaux\n"
 "Language-Team: Latvian (http://www.transifex.com/odoo/odoo-8/language/lv/)\n"
->>>>>>> c7d9695f
 "MIME-Version: 1.0\n"
 "Content-Type: text/plain; charset=UTF-8\n"
-"Content-Transfer-Encoding: 8bit\n"
-"X-Launchpad-Export-Date: 2014-09-24 09:20+0000\n"
-"X-Generator: Launchpad (build 17196)\n"
+"Content-Transfer-Encoding: \n"
+"Language: lv\n"
+"Plural-Forms: nplurals=3; plural=(n%10==1 && n%100!=11 ? 0 : n != 0 ? 1 : 2);\n"
 
 #. module: mrp_repair
 #: help:mrp.repair.line,state:0
 msgid ""
-" * The 'Draft' status is set automatically as draft when repair order in "
-"draft status.                         \n"
-"* The 'Confirmed' status is set automatically as confirm when repair order "
-"in confirm status.                         \n"
-"* The 'Done' status is set automatically when repair order is completed.     "
-"                   \n"
+" * The 'Draft' status is set automatically as draft when repair order in draft status.                         \n"
+"* The 'Confirmed' status is set automatically as confirm when repair order in confirm status.                         \n"
+"* The 'Done' status is set automatically when repair order is completed.                        \n"
 "* The 'Cancelled' status is set automatically when user cancel repair order."
 msgstr ""
 
 #. module: mrp_repair
 #: help:mrp.repair,state:0
 msgid ""
-" * The 'Draft' status is used when a user is encoding a new and unconfirmed "
-"repair order.             \n"
-"* The 'Confirmed' status is used when a user confirms the repair order.      "
-"       \n"
-"* The 'Ready to Repair' status is used to start to repairing, user can start "
-"repairing only after repair order is confirmed.             \n"
-"* The 'To be Invoiced' status is used to generate the invoice before or "
-"after repairing done.             \n"
+" * The 'Draft' status is used when a user is encoding a new and unconfirmed repair order.             \n"
+"* The 'Confirmed' status is used when a user confirms the repair order.             \n"
+"* The 'Ready to Repair' status is used to start to repairing, user can start repairing only after repair order is confirmed.             \n"
+"* The 'To be Invoiced' status is used to generate the invoice before or after repairing done.             \n"
 "* The 'Done' status is set when repairing is completed.            \n"
 "* The 'Cancelled' status is used when user cancel repair order."
 msgstr ""
@@ -69,16 +54,12 @@
 "<p class=\"oe_view_nocontent_create\">\n"
 "                Click to create a reparation order. \n"
 "              </p><p>\n"
-"                In a repair order, you can detail the components you "
-"remove,\n"
-"                add or replace and record the time you spent on the "
-"different\n"
+"                In a repair order, you can detail the components you remove,\n"
+"                add or replace and record the time you spent on the different\n"
 "                operations.\n"
 "              </p><p>\n"
-"                The repair order uses the warranty date on the Serial Number "
-"in\n"
-"                order to know if whether the repair should be invoiced to "
-"the\n"
+"                The repair order uses the warranty date on the Serial Number in\n"
+"                order to know if whether the repair should be invoiced to the\n"
 "                customer or not.\n"
 "              </p>\n"
 "            "
@@ -134,16 +115,14 @@
 msgstr "Atcelt labojumu orderi"
 
 #. module: mrp_repair
-#: selection:mrp.repair,state:0
-#: selection:mrp.repair.line,state:0
+#: selection:mrp.repair,state:0 selection:mrp.repair.line,state:0
 msgid "Cancelled"
 msgstr "Atcelts"
 
 #. module: mrp_repair
 #: help:mrp.repair,partner_id:0
 msgid "Choose partner for whom the order will be invoiced and delivered."
-msgstr ""
-"Izvēlieties partneri kuram pēc ordera tiks izveidots rēķins un piegādāts."
+msgstr "Izvēlieties partneri kuram pēc ordera tiks izveidots rēķins un piegādāts."
 
 #. module: mrp_repair
 #: view:mrp.repair:mrp_repair.view_repair_order_form_filter
@@ -158,8 +137,7 @@
 
 #. module: mrp_repair
 #: view:mrp.repair:mrp_repair.view_repair_order_form_filter
-#: selection:mrp.repair,state:0
-#: selection:mrp.repair.line,state:0
+#: selection:mrp.repair,state:0 selection:mrp.repair.line,state:0
 msgid "Confirmed"
 msgstr "Apstiprināts"
 
@@ -184,22 +162,18 @@
 msgstr "Izveidot rēķinus"
 
 #. module: mrp_repair
-#: field:mrp.repair,create_uid:0
-#: field:mrp.repair.cancel,create_uid:0
-#: field:mrp.repair.fee,create_uid:0
-#: field:mrp.repair.line,create_uid:0
+#: field:mrp.repair,create_uid:0 field:mrp.repair.cancel,create_uid:0
+#: field:mrp.repair.fee,create_uid:0 field:mrp.repair.line,create_uid:0
 #: field:mrp.repair.make_invoice,create_uid:0
 msgid "Created by"
-msgstr ""
-
-#. module: mrp_repair
-#: field:mrp.repair,create_date:0
-#: field:mrp.repair.cancel,create_date:0
-#: field:mrp.repair.fee,create_date:0
-#: field:mrp.repair.line,create_date:0
+msgstr "Izveidoja"
+
+#. module: mrp_repair
+#: field:mrp.repair,create_date:0 field:mrp.repair.cancel,create_date:0
+#: field:mrp.repair.fee,create_date:0 field:mrp.repair.line,create_date:0
 #: field:mrp.repair.make_invoice,create_date:0
 msgid "Created on"
-msgstr ""
+msgstr "Izveidots"
 
 #. module: mrp_repair
 #: field:mrp.repair,location_id:0
@@ -209,7 +183,7 @@
 #. module: mrp_repair
 #: help:mrp.repair,message_last_post:0
 msgid "Date of the last message posted on the record."
-msgstr ""
+msgstr "Pēdējā ierakstam piesaistītā ziņojuma datums."
 
 #. module: mrp_repair
 #: field:mrp.repair,address_id:0
@@ -222,8 +196,7 @@
 msgstr "Piegādes vieta"
 
 #. module: mrp_repair
-#: field:mrp.repair.fee,name:0
-#: field:mrp.repair.line,name:0
+#: field:mrp.repair.fee,name:0 field:mrp.repair.line,name:0
 #: view:website:mrp_repair.report_mrprepairorder
 msgid "Description"
 msgstr "Apraksts"
@@ -285,7 +258,7 @@
 #. module: mrp_repair
 #: view:mrp.repair:mrp_repair.view_repair_order_form_filter
 msgid "Group By"
-msgstr ""
+msgstr "Grupēt pēc"
 
 #. module: mrp_repair
 #: field:mrp.repair.make_invoice,group:0
@@ -320,18 +293,16 @@
 msgstr ""
 
 #. module: mrp_repair
-#: field:mrp.repair,id:0
-#: field:mrp.repair.cancel,id:0
-#: field:mrp.repair.fee,id:0
-#: field:mrp.repair.line,id:0
+#: field:mrp.repair,id:0 field:mrp.repair.cancel,id:0
+#: field:mrp.repair.fee,id:0 field:mrp.repair.line,id:0
 #: field:mrp.repair.make_invoice,id:0
 msgid "ID"
-msgstr ""
+msgstr "ID"
 
 #. module: mrp_repair
 #: help:mrp.repair,message_unread:0
 msgid "If checked new messages require your attention."
-msgstr ""
+msgstr "Ja atzīmēts, tad jauni ziņojumi pieprasīs jūsu uzmanību."
 
 #. module: mrp_repair
 #: field:mrp.repair,internal_notes:0
@@ -372,17 +343,16 @@
 #. module: mrp_repair
 #: view:website:mrp_repair.report_mrprepairorder
 msgid "Invoice address:"
-msgstr ""
+msgstr "Rēķina adrese:"
 
 #. module: mrp_repair
 #: view:website:mrp_repair.report_mrprepairorder
 msgid "Invoice and shipping address:"
-msgstr ""
-
-#. module: mrp_repair
-#: view:mrp.repair:mrp_repair.view_repair_order_form_filter
-#: field:mrp.repair,invoiced:0
-#: field:mrp.repair.fee,invoiced:0
+msgstr "Rēķina un piegādes adrese:"
+
+#. module: mrp_repair
+#: view:mrp.repair:mrp_repair.view_repair_order_form_filter
+#: field:mrp.repair,invoiced:0 field:mrp.repair.fee,invoiced:0
 #: field:mrp.repair.line,invoiced:0
 msgid "Invoiced"
 msgstr "Rēķins izrakstīts"
@@ -405,30 +375,26 @@
 #. module: mrp_repair
 #: field:mrp.repair,message_last_post:0
 msgid "Last Message Date"
-msgstr ""
-
-#. module: mrp_repair
-#: field:mrp.repair,write_uid:0
-#: field:mrp.repair.cancel,write_uid:0
-#: field:mrp.repair.fee,write_uid:0
-#: field:mrp.repair.line,write_uid:0
+msgstr "Pēdēja ziņojuma datums"
+
+#. module: mrp_repair
+#: field:mrp.repair,write_uid:0 field:mrp.repair.cancel,write_uid:0
+#: field:mrp.repair.fee,write_uid:0 field:mrp.repair.line,write_uid:0
 #: field:mrp.repair.make_invoice,write_uid:0
 msgid "Last Updated by"
-msgstr ""
-
-#. module: mrp_repair
-#: field:mrp.repair,write_date:0
-#: field:mrp.repair.cancel,write_date:0
-#: field:mrp.repair.fee,write_date:0
-#: field:mrp.repair.line,write_date:0
+msgstr "Pēdējo reizi atjaunoja"
+
+#. module: mrp_repair
+#: field:mrp.repair,write_date:0 field:mrp.repair.cancel,write_date:0
+#: field:mrp.repair.fee,write_date:0 field:mrp.repair.line,write_date:0
 #: field:mrp.repair.make_invoice,write_date:0
 msgid "Last Updated on"
-msgstr ""
+msgstr "Pēdējās izmaiņas"
 
 #. module: mrp_repair
 #: field:mrp.repair.line,lot_id:0
 msgid "Lot"
-msgstr ""
+msgstr "Preču Partija"
 
 #. module: mrp_repair
 #: view:website:mrp_repair.report_mrprepairorder
@@ -550,8 +516,7 @@
 
 #. module: mrp_repair
 #: view:mrp.repair:mrp_repair.view_repair_order_form_filter
-#: field:mrp.repair.fee,product_id:0
-#: field:mrp.repair.line,product_id:0
+#: field:mrp.repair.fee,product_id:0 field:mrp.repair.line,product_id:0
 msgid "Product"
 msgstr "Produkts"
 
@@ -563,11 +528,10 @@
 #. module: mrp_repair
 #: field:mrp.repair,product_qty:0
 msgid "Product Quantity"
-msgstr ""
-
-#. module: mrp_repair
-#: field:mrp.repair,product_uom:0
-#: field:mrp.repair.fee,product_uom:0
+msgstr "Produkta daudzums"
+
+#. module: mrp_repair
+#: field:mrp.repair,product_uom:0 field:mrp.repair.fee,product_uom:0
 #: field:mrp.repair.line,product_uom:0
 msgid "Product Unit of Measure"
 msgstr "Produkta mērvienība"
@@ -598,7 +562,7 @@
 #. module: mrp_repair
 #: selection:mrp.repair,state:0
 msgid "Quotation"
-msgstr ""
+msgstr "Tāme"
 
 #. module: mrp_repair
 #: model:ir.actions.report.xml,name:mrp_repair.action_report_mrp_repair_order
@@ -664,8 +628,7 @@
 msgstr ""
 
 #. module: mrp_repair
-#: field:mrp.repair.fee,repair_id:0
-#: field:mrp.repair.line,repair_id:0
+#: field:mrp.repair.fee,repair_id:0 field:mrp.repair.line,repair_id:0
 msgid "Repair Order Reference"
 msgstr "Labojumu ordera atsauce"
 
@@ -698,8 +661,7 @@
 msgstr "No labojumu ordera rēķins nav izveidots."
 
 #. module: mrp_repair
-#: field:mrp.repair,repaired:0
-#: selection:mrp.repair,state:0
+#: field:mrp.repair,repaired:0 selection:mrp.repair,state:0
 msgid "Repaired"
 msgstr "Izlabots"
 
@@ -755,8 +717,7 @@
 
 #. module: mrp_repair
 #: view:mrp.repair:mrp_repair.view_repair_order_form_filter
-#: field:mrp.repair,state:0
-#: field:mrp.repair.line,state:0
+#: field:mrp.repair,state:0 field:mrp.repair.line,state:0
 msgid "Status"
 msgstr "Statuss"
 
@@ -777,8 +738,7 @@
 msgstr "Nodoklis"
 
 #. module: mrp_repair
-#: field:mrp.repair,amount_tax:0
-#: field:mrp.repair.fee,tax_id:0
+#: field:mrp.repair,amount_tax:0 field:mrp.repair.fee,tax_id:0
 #: field:mrp.repair.line,tax_id:0
 #: view:website:mrp_repair.report_mrprepairorder
 msgid "Taxes"
@@ -790,7 +750,7 @@
 msgid ""
 "The Product Unit of Measure you chose has a different category than in the "
 "product form."
-msgstr ""
+msgstr "Izvēlētās produkta mērvienības kategorija ir citādāka, nekā produkta formā."
 
 #. module: mrp_repair
 #: sql_constraint:mrp.repair:0
@@ -802,8 +762,8 @@
 msgid ""
 "The warranty expiration limit is computed as: last move date + warranty "
 "defined on selected product. If the current date is below the warranty "
-"expiration limit, each operation and fee you will add will be set as 'not to "
-"invoiced' by default. Note that you can change manually afterwards."
+"expiration limit, each operation and fee you will add will be set as 'not to"
+" invoiced' by default. Note that you can change manually afterwards."
 msgstr ""
 
 #. module: mrp_repair
@@ -811,15 +771,12 @@
 msgid ""
 "This operation will cancel the Repair process, but will not cancel it's "
 "Invoice. Do you want to continue?"
-msgstr ""
-"Šī darbība atcels labojumu procesu, bet neatcels tā rēķinu. Vai vēlaties "
-"turpināt?"
-
-#. module: mrp_repair
-#: field:mrp.repair.fee,to_invoice:0
-#: field:mrp.repair.line,to_invoice:0
+msgstr "Šī darbība atcels labojumu procesu, bet neatcels tā rēķinu. Vai vēlaties turpināt?"
+
+#. module: mrp_repair
+#: field:mrp.repair.fee,to_invoice:0 field:mrp.repair.line,to_invoice:0
 msgid "To Invoice"
-msgstr ""
+msgstr "Izrakstāms rēķinā"
 
 #. module: mrp_repair
 #: selection:mrp.repair,state:0
@@ -853,8 +810,7 @@
 msgstr ""
 
 #. module: mrp_repair
-#: field:mrp.repair.fee,price_unit:0
-#: field:mrp.repair.line,price_unit:0
+#: field:mrp.repair.fee,price_unit:0 field:mrp.repair.line,price_unit:0
 #: view:website:mrp_repair.report_mrprepairorder
 msgid "Unit Price"
 msgstr "Vienības cena"
@@ -882,13 +838,13 @@
 #. module: mrp_repair
 #: view:website:mrp_repair.report_mrprepairorder
 msgid "VAT:"
-msgstr ""
+msgstr "PVN:"
 
 #. module: mrp_repair
 #: code:addons/mrp_repair/mrp_repair.py:224
 #, python-format
 msgid "Warning"
-msgstr ""
+msgstr "Brīdinājums"
 
 #. module: mrp_repair
 #: code:addons/mrp_repair/mrp_repair.py:289
@@ -934,6 +890,12 @@
 msgstr ""
 
 #. module: mrp_repair
+#: view:mrp.repair.cancel:mrp_repair.view_cancel_repair
+#: view:mrp.repair.make_invoice:mrp_repair.view_make_invoice
+msgid "or"
+msgstr "vai"
+
+#. module: mrp_repair
 #: field:mrp.repair,default_address_id:0
 msgid "unknown"
 msgstr "nezināms"