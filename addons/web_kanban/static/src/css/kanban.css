.openerp .oe_kanban_view {
  background: white;
  height: inherit;
}
<<<<<<< HEAD
.openerp .oe_kanban_view .oe_kanban_column_higlight {
  background: #eeddf6 !important;
}
=======
>>>>>>> 82fef073
.openerp .oe_kanban_view .oe_view_nocontent {
  position: relative;
  z-index: 1;
  max-width: none;
  height: 100%;
}
.openerp .oe_kanban_view .oe_view_nocontent .oe_view_nocontent_content {
  margin-left: 90px;
  margin-top: 5px;
  max-width: 700px;
}
.openerp .oe_kanban_view .oe_view_nocontent .oe_view_nocontent_bg {
  background: #eeeeee;
  opacity: 0.7;
  position: absolute;
  top: 0;
  bottom: 0;
  left: 0;
  right: 0;
  z-index: -1;
}
.openerp .oe_kanban_view.oe_kanban_grouped .oe_kanban_dummy_cell {
  background: url(/web/static/src/img/form_sheetbg.png);
  width: 100%;
}
.openerp .oe_kanban_view .oe_kanban_group_length {
  text-align: center;
  display: none;
}
.openerp .oe_kanban_view .oe_kanban_group_length .oe_tag {
  position: relative;
  top: 8px;
  font-weight: bold;
}
.openerp .oe_kanban_view .oe_kanban_header:hover .oe_kanban_group_length {
  display: none;
}
.openerp .oe_kanban_view .ui-sortable-placeholder {
  border: 1px solid rgba(0, 0, 0, 0.1);
  visibility: visible !important;
}
.openerp .oe_kanban_view .ui-sortable-helper {
  -moz-box-shadow: 0 1px 10px rgba(0, 0, 0, 0.3);
  -webkit-box-shadow: 0 1px 10px rgba(0, 0, 0, 0.3);
  -box-shadow: 0 1px 10px rgba(0, 0, 0, 0.3);
  -moz-transform: rotate(3deg);
  -webkit-transform: rotate(3deg);
  -o-transform: rotate(3deg);
  -ms-transform: rotate(3deg);
  -webkit-transition: -webkit-transform 100ms linear;
  -moz-transition: -moz-transform 100ms linear;
  transition: transform 100ms linear;
}
.openerp .oe_kanban_view .oe_kanban_left {
  float: left;
}
.openerp .oe_kanban_view .oe_kanban_right {
  float: right;
}
.openerp .oe_kanban_view .oe_kanban_clear {
  clear: both;
}
.openerp .oe_kanban_view .oe_kanban_content {
  word-wrap: break-word;
}
.openerp .oe_kanban_view .oe_kanban_content .oe_star_on, .openerp .oe_kanban_view .oe_kanban_content .oe_star_off {
  color: #cccccc;
  text-shadow: 0 0 2px black;
  vertical-align: top;
  position: relative;
  top: -5px;
}
.openerp .oe_kanban_view .oe_kanban_content .oe_star_on:hover, .openerp .oe_kanban_view .oe_kanban_content .oe_star_off:hover {
  text-decoration: none;
}
.openerp .oe_kanban_view .oe_kanban_content .oe_star_on {
  color: gold;
}
.openerp .oe_kanban_view .oe_kanban_content div:first-child {
  margin-right: 16px;
}
.openerp .oe_kanban_view .oe_kanban_button_new {
  color: white;
  background: #dc5f59;
}
.openerp .oe_kanban_view .oe_kanban_groups {
  height: inherit;
}
.openerp .oe_kanban_view.oe_kanban_ungrouped .oe_kanban_groups {
  width: 100%;
}
.openerp .oe_kanban_view.oe_kanban_grouped_by_m2o .oe_kanban_group_title {
  cursor: move;
}
.openerp .oe_kanban_view .oe_kanban_header .oe_dropdown_kanban {
  float: right;
}
.openerp .oe_kanban_view .oe_kanban_header .oe_dropdown_kanban > span {
  visibility: hidden;
}
.openerp .oe_kanban_view .oe_kanban_header:hover .oe_dropdown_kanban > span {
  visibility: visible;
}
.openerp .oe_kanban_view .oe_kanban_header .oe_dropdown_menu {
  font-weight: normal;
  font-size: 13px;
}
.openerp .oe_kanban_view .oe_kanban_group_title {
  position: relative;
  font-size: 16px;
  font-weight: bold;
  color: #333333;
  text-shadow: 0 1px 0 white;
  margin-right: 30px;
  width: 200px;
}
.openerp .oe_kanban_view .oe_kanban_group_title .oe_kanban_group_title_text {
  margin-right: 4px;
  white-space: nowrap;
  overflow: hidden;
  text-overflow: ellipsis;
}
.openerp .oe_kanban_view .oe_fold_column .oe_kanban_group_length {
  position: absolute;
  top: -1px;
  right: -14px;
  float: right;
  display: block;
}
.openerp .oe_kanban_view.oe_kanban_grouped .oe_kanban_column, .openerp .oe_kanban_view.oe_kanban_grouped .oe_kanban_group_header {
  width: 185px;
  min-width: 185px;
}
.openerp .oe_kanban_view.oe_kanban_grouped .oe_kanban_column.oe_kanban_group_folded, .openerp .oe_kanban_view.oe_kanban_grouped .oe_kanban_group_header.oe_kanban_group_folded {
  width: auto;
  min-width: 30px;
}
.openerp .oe_kanban_view .oe_kanban_column, .openerp .oe_kanban_view .oe_kanban_group_header {
  vertical-align: top;
  padding: 5px 5px 5px 4px;
}
.openerp .oe_kanban_view .oe_kanban_column ul, .openerp .oe_kanban_view .oe_kanban_column li, .openerp .oe_kanban_view .oe_kanban_group_header ul, .openerp .oe_kanban_view .oe_kanban_group_header li {
  margin: 0;
  padding: 0;
  list-style-type: none;
}
.openerp .oe_kanban_view .oe_kanban_group_header.oe_kanban_no_group {
  padding: 0px;
}
.openerp .oe_kanban_view.oe_kanban_grouped .oe_kanban_column, .openerp .oe_kanban_view .oe_kanban_group_header {
  background: #f0eeee;
  border-left: 1px solid #f0f8f8;
  border-right: 1px solid #b9b9b9;
}
.openerp .oe_kanban_view .oe_form .oe_kanban_column {
  padding: 0px;
  background: white;
}
.openerp .oe_kanban_view .oe_kanban_column, .openerp .oe_kanban_view .oe_kanban_column_cards {
  height: 100%;
}
.openerp .oe_kanban_view .oe_kanban_aggregates {
  padding: 0;
  margin: 0px;
}
.openerp .oe_kanban_view .oe_kanban_group_folded .oe_kanban_group_title, .openerp .oe_kanban_view .oe_kanban_group_folded.oe_kanban_column *, .openerp .oe_kanban_view .oe_kanban_group_folded .oe_kanban_aggregates, .openerp .oe_kanban_view .oe_kanban_group_folded .oe_kanban_add {
  display: none;
}
.openerp .oe_kanban_view .oe_kanban_group_folded .oe_kanban_group_title_vertical, .openerp .oe_kanban_view .oe_kanban_group_folded .oe_kanban_group_length {
  display: block;
}
.openerp .oe_kanban_view .oe_kanban_group_folded .oe_dropdown_kanban {
  left: -5px;
}
<<<<<<< HEAD
.openerp .oe_kanban_view .oe_kanban_group_folded .oe_kanban_folded_column_cards {
  visibility: visible;
  display: block !important;
  height: 100%;
}
=======
>>>>>>> 82fef073
.openerp .oe_kanban_view .oe_kanban_group_title_undefined {
  color: #666666;
}
.openerp .oe_kanban_view .oe_kanban_group_title_vertical {
  writing-mode: tb-rl;
  -webkit-transform: rotate(90deg);
  -moz-transform: rotate(90deg);
  -o-transform: rotate(90deg);
  -ms-transform: rotate(90deg);
  transform: rotate(90deg);
  width: 30px;
  font-size: 24px;
  white-space: nowrap;
  display: none;
  position: relative;
  opacity: 0.75;
  top: 26px;
}
.openerp .oe_kanban_view .oe_kanban_add, .openerp .oe_kanban_view .oe_kanban_header .oe_dropdown_toggle {
  margin-left: 4px;
  cursor: pointer;
  position: relative;
}
.openerp .oe_kanban_view .oe_kanban_add {
  top: -8px;
<<<<<<< HEAD
  z-index: 2;
=======
>>>>>>> 82fef073
}
.openerp .oe_kanban_view .oe_kanban_header .oe_dropdown_toggle {
  top: -2px;
  height: 14px;
}
.openerp .oe_kanban_view .oe_kanban_card, .openerp .oe_kanban_view .oe_dropdown_toggle {
  cursor: pointer;
  display: inline-block;
}
.openerp .oe_kanban_view .oe_kanban_add {
  float: right;
}
.openerp .oe_kanban_view .oe_kanban_quick_create_buttons {
  margin: 4px 0;
}
.openerp .oe_kanban_view .oe_kanban_no_group .oe_kanban_quick_create {
  width: 185px;
  padding: 10px;
}
.openerp .oe_kanban_view .oe_kanban_quick_create {
  z-index: 2;
}
.openerp .oe_kanban_view .oe_kanban_quick_create input {
  -webkit-box-sizing: border-box;
  -moz-box-sizing: border-box;
  box-sizing: border-box;
  outline: none;
  border: 1px solid transparent;
  display: block;
  margin-bottom: 8px;
  font-size: 13px;
  width: 100%;
  -moz-box-shadow: none;
  -webkit-box-shadow: none;
  -box-shadow: none;
}
.openerp .oe_kanban_view .oe_kanban_quick_create input:focus {
  border: 1px solid #a6a6fe;
  -moz-box-shadow: 0px 0px 7px rgba(0, 133, 255, 0.3) inset;
  -webkit-box-shadow: 0px 0px 7px rgba(0, 133, 255, 0.3) inset;
  -box-shadow: 0px 0px 7px rgba(0, 133, 255, 0.3) inset;
}
.openerp .oe_kanban_view .oe_kanban_vignette {
  padding: 8px;
  min-height: 100px;
}
.openerp .oe_kanban_view .oe_kanban_image {
  display: inline-block;
  vertical-align: top;
  width: 64px;
  height: 64px;
  text-align: center;
  overflow: hidden;
  -moz-border-radius: 3px;
  -webkit-border-radius: 3px;
  border-radius: 3px;
  -moz-box-shadow: 0 1px 4px rgba(0, 0, 0, 0.4);
  -webkit-box-shadow: 0 1px 4px rgba(0, 0, 0, 0.4);
  -box-shadow: 0 1px 4px rgba(0, 0, 0, 0.4);
}
.openerp .oe_kanban_view .oe_kanban_details {
  display: inline-block;
  vertical-align: top;
  width: 240px;
  font-size: 13px;
  padding: 0 5px;
  color: #4c4c4c;
}
.openerp .oe_kanban_view .oe_kanban_details h4 {
  margin: 0 0 4px 0;
}
.openerp .oe_kanban_view .oe_kanban_details .oe_tag {
  display: inline-block;
  margin: 0 2px 2px 0;
}
.openerp .oe_kanban_view .oe_kanban_record {
  position: relative;
  display: block;
  min-height: 20px;
  margin: 0;
  -moz-border-radius: 4px;
  -webkit-border-radius: 4px;
  border-radius: 4px;
}
.openerp .oe_kanban_view .oe_kanban_record:last-child {
  margin-bottom: 0;
}
.openerp .oe_kanban_view .oe_kanban_record .oe_kanban_title {
  font-weight: bold;
  margin: 2px 4px;
}
.openerp .oe_kanban_view .oe_kanban_record .oe_kanban_alias {
  margin: 0px 0 8px 0;
}
.openerp .oe_kanban_view.oe_kanban_grouped .oe_kanban_record {
  margin-bottom: 4px;
}
.openerp .oe_kanban_view .oe_kanban_avatar_smallbox {
  height: 40px;
  width: 40px;
  border: 1px solid;
  border-color: #e5e5e5 #dbdbdb #d2d2d2;
  -moz-border-radius: 3px;
  -webkit-border-radius: 3px;
  border-radius: 3px;
  -moz-box-shadow: 0 1px 2px rgba(0, 0, 0, 0.2);
  -webkit-box-shadow: 0 1px 2px rgba(0, 0, 0, 0.2);
  -box-shadow: 0 1px 2px rgba(0, 0, 0, 0.2);
}
.openerp .oe_kanban_view .oe_kanban_box {
  background: white;
  border: 2px solid #cccccc;
  border-radius: 4px;
  -moz-border-radius: 4px;
  -webkit-border-radius: 4px;
  margin-bottom: 5px;
}
.openerp .oe_kanban_view .oe_kanban_box_header {
  border-bottom: 1px solid #cccccc;
}
.openerp .oe_kanban_view .oe_kanban_title {
  font-size: 95%;
  font-weight: bold;
  padding: 0 4px 0 4px;
}
.openerp .oe_kanban_view .oe_kanban_small {
  font-size: 80%;
  font-weight: normal;
}
.openerp .oe_kanban_view .oe_kanban_show_more {
  clear: both;
  text-align: center;
}
.openerp .oe_kanban_view.oe_kanban_grouped .oe_kanban_show_more .oe_button {
  width: 100%;
}
.openerp .oe_kanban_view.oe_kanban_ungrouped .oe_kanban_column .oe_kanban_record {
  display: inline-block;
  padding: 2px;
  vertical-align: top;
  box-sizing: border-box;
  -moz-box-sizing: border-box;
  -webkit-box-sizing: border-box;
}
.openerp .oe_kanban_view .oe_kanban_action_button {
  height: 22px;
  margin: 0;
}
.openerp .oe_kanban_view .oe_kanban_action_a {
  text-decoration: none;
}
.openerp .oe_kanban_view .oe_kanban_action_a:hover {
  text-decoration: none;
}
.openerp .oe_kanban_view .oe_kanban_table {
  width: 100%;
  border: none;
  border-collapse: collapse;
  margin: 0;
  padding: 0;
}
.openerp .oe_kanban_view .oe_kanban_table tr td {
  padding: 0;
}
.openerp .oe_kanban_view .oe_kanban_table tr td.oe_kanban_title {
  padding: 2px;
}
.openerp .oe_kanban_view .oe_kanban_box_content {
  padding: 4px;
  font-size: 90%;
}
.openerp .oe_kanban_view .oe_kanban_button {
  border: 1px solid #8ec1da;
  background-color: #ddeef6;
  border-radius: 3px;
  -moz-border-radius: 3px;
  -webkit-border-radius: 3px;
  color: black;
  text-shadow: 0 1px white;
  padding: 0 4px;
  font-size: 85%;
  margin: 1px;
}
.openerp .oe_kanban_view a.oe_kanban_button:hover, .openerp .oe_kanban_view .openerp button.oe_kanban_button:hover {
  background-color: #eeddf6;
}
.openerp .oe_kanban_view .oe_kanban_buttons_set {
  border-top: 1px dotted;
  white-space: nowrap;
  padding-top: 2px;
  position: relative;
  clear: both;
}
.openerp .oe_kanban_view .oe_kanban_buttons_set a {
  padding: 2px;
}
.openerp .oe_kanban_view .oe_kanban_box_show_onclick {
  display: none;
}
.openerp .oe_kanban_view .oe_kanban_draghandle {
  cursor: move;
}
.openerp .oe_kanban_view .oe_kanban_color_border {
  border-color: #cccccc;
}
.openerp .oe_kanban_view .oe_kanban_color_border {
  border-color: #cccccc;
}
.openerp .oe_kanban_view .oe_kanban_tooltip ul, .openerp .oe_kanban_view ul.oe_kanban_tooltip {
  padding: 0 0 4px 0;
  margin: 5px 0 0 15px;
  list-style: circle;
}
.openerp .oe_kanban_view .oe_kanban_highlight {
  border-radius: 2px;
  -moz-border-radius: 2px;
  -webkit-border-radius: 2px;
  padding: 1px 5px;
  margin: 1px 4px;
  white-space: nowrap;
  display: inline-block;
  line-height: 1em;
}
.openerp .oe_kanban_view .oe_kanban_card, .openerp .oe_kanban_view .oe_kanban_quick_create {
  margin-bottom: 4px;
  position: relative;
  display: block;
  background: white;
  border: 1px solid rgba(0, 0, 0, 0.16);
  border-bottom-color: rgba(0, 0, 0, 0.3);
  padding: 5px;
  display: block;
  -webkit-transition: -webkit-transform, -webkit-box-shadow, border 200ms linear;
  -moz-border-radius: 4px;
  -webkit-border-radius: 4px;
  border-radius: 4px;
}
.openerp .oe_kanban_view .oe_kanban_card:not(.ui-sortable-helper):hover, .openerp .oe_kanban_view .oe_kanban_quick_create:not(.ui-sortable-helper):hover {
  border: 1px solid #7c7bad;
  -moz-box-shadow: 0 0 4px #7c7bad;
  -webkit-box-shadow: 0 0 4px #7c7bad;
  -box-shadow: 0 0 4px #7c7bad;
}
.openerp .oe_kanban_view .oe_kanban_card:not(.ui-sortable-helper):hover .oe_dropdown_kanban > span, .openerp .oe_kanban_view .oe_kanban_quick_create:not(.ui-sortable-helper):hover .oe_dropdown_kanban > span {
  visibility: visible;
}
.openerp .oe_kanban_view .oe_kanban_card h3, .openerp .oe_kanban_view .oe_kanban_quick_create h3 {
  margin: 0 16px 0 0;
  color: #4c4c4c;
  text-decoration: none;
}
.openerp .oe_kanban_view .oe_kanban_card h3:hover, .openerp .oe_kanban_view .oe_kanban_quick_create h3:hover {
  text-decoration: none;
}
.openerp .oe_kanban_view .oe_kanban_card .oe_dropdown_kanban .oe_kanban_project_times li, .openerp .oe_kanban_view .oe_kanban_quick_create .oe_dropdown_kanban .oe_kanban_project_times li {
  float: left;
}
.openerp .oe_kanban_view .oe_kanban_star {
  float: left;
  position: inline-block;
  margin: 0 4px 0 0;
}
.openerp .oe_kanban_view .oe_kanban_avatar {
  -moz-border-radius: 3px;
  -webkit-border-radius: 3px;
  border-radius: 3px;
  -moz-box-shadow: 0 1px 2px rgba(0, 0, 0, 0.2);
  -webkit-box-shadow: 0 1px 2px rgba(0, 0, 0, 0.2);
  -box-shadow: 0 1px 2px rgba(0, 0, 0, 0.2);
}
.openerp .oe_kanban_view .oe_kanban_footer_left {
  margin-top: 2px;
}
.openerp .oe_kanban_view .oe_kanban_footer_left > span {
  margin-top: 2px;
  display: inline-block;
  background: #e6e6e6;
  border: 1px solid #b9b9b9;
  color: #666666;
  padding: 0 2px;
  line-height: 16px;
  -moz-border-radius: 3px;
  -webkit-border-radius: 3px;
  border-radius: 3px;
}
.openerp .oe_kanban_view .oe_kanban_footer_left > span .oe_e {
  line-height: 12px;
  font-size: 22px;
}
.openerp .oe_kanban_view .oe_kanban_footer_left .oe_tags {
  margin-right: 0;
}
.openerp .oe_kanban_view .oe_kanban_footer_left .oe_tags .oe_tag {
  display: inline-block;
  padding: 0 2px;
  line-height: 14px;
}
.openerp .oe_kanban_view .oe_kanban_footer_left .oe_kanban_mail_new {
  line-height: 18px;
  background-color: #8a89ba;
  color: white;
  font-weight: bold;
  position: relative;
  top: -1px;
}
.openerp .oe_kanban_view .oe_kanban_bottom_right {
  float: right;
  position: relative;
  top: 2px;
}
.openerp .oe_kanban_view .oe_kanban_status {
  position: relative;
  top: 4px;
  display: inline-block;
  height: 12px;
  width: 12px;
  -moz-border-radius: 6px;
  -webkit-border-radius: 6px;
  border-radius: 6px;
  background-position: center center;
  background-image: -webkit-radial-gradient(circle, #eeeeee 0%, #cccccc 40%, #bbbbbb 100%);
  background-image: -moz-radial-gradient(#eeeeee 0%, #cccccc 40%, #bbbbbb 100%);
  background-image: -ms-radial-gradient(#eeeeee 0%, #cccccc 40%, #bbbbbb 100%);
  background-image: radial-gradient(#eeeeee 0%, #cccccc 40%, #bbbbbb 100%);
}
.openerp .oe_kanban_view .oe_kanban_status_green {
  background: green;
  background-position: center center;
  background-image: -webkit-radial-gradient(circle, #55dd55 0%, #44aa44 40%, #339933 100%);
  background-image: -moz-radial-gradient(#55dd55 0%, #44aa44 40%, #339933 100%);
  background-image: -ms-radial-gradient(#55dd55 0%, #44aa44 40%, #339933 100%);
  background-image: radial-gradient(#55dd55 0%, #44aa44 40%, #339933 100%);
}
.openerp .oe_kanban_view .oe_kanban_status_red {
  background: red;
  background-position: center center;
  background-image: -webkit-radial-gradient(circle, #ee7777 0%, #cc3333 40%, #bb0808 100%);
  background-image: -moz-radial-gradient(#ee7777 0%, #cc3333 40%, #bb0808 100%);
  background-image: -ms-radial-gradient(#ee7777 0%, #cc3333 40%, #bb0808 100%);
  background-image: radial-gradient(#ee7777 0%, #cc3333 40%, #bb0808 100%);
}
.openerp .oe_kanban_view .oe_kanban_text_red {
  color: #a61300;
  font-weight: bold;
  -moz-border-radius: 4px;
  -webkit-border-radius: 4px;
  border-radius: 4px;
}
.openerp .oe_kanban_view .oe_kanban_ellipsis {
  overflow: hidden;
  text-overflow: ellipsis;
  white-space: nowrap;
}
.openerp .oe_kanban_view .oe_dropdown_kanban {
  float: right;
  cursor: pointer;
  margin-top: -6px;
}
.openerp .oe_kanban_view .oe_dropdown_kanban:hover {
  text-decoration: none;
}
.openerp .oe_kanban_view .oe_dropdown_kanban .oe_dropdown_menu {
  left: 0;
  top: 28px;
  min-width: 160px;
  padding: 2px;
}
.openerp .oe_kanban_view .oe_dropdown_kanban .oe_dropdown_menu > li {
  padding: 3px;
}
.openerp .oe_kanban_view .oe_dropdown_kanban.oe_opened > span {
  visibility: visible;
}
.openerp .oe_kanban_view .oe_dropdown_kanban > span {
  visibility: hidden;
}
.openerp .oe_kanban_view .oe_kanban_colorpicker {
  white-space: nowrap;
}
.openerp .oe_kanban_view .oe_kanban_colorpicker li {
  float: left;
  margin: 0;
  padding: 0;
}
.openerp .oe_kanban_view .oe_kanban_colorpicker li a {
  display: inline-block;
  width: 16px;
  height: 16px;
  border: 1px solid white;
}
.openerp .oe_kanban_view .oe_kanban_colorpicker li a:hover {
  border: 1px solid gray !important;
}
.openerp .oe_kanban_view .oe_kanban_colorpicker li:first-child a {
  border: 1px solid #cccccc;
}
.openerp .oe_kanban_view .oe_kanban_color_0 {
  background-color: white;
  color: #5a5a5a;
}
.openerp .oe_kanban_view .oe_kanban_color_1 {
  background-color: #cccccc;
  color: #424242;
}
.openerp .oe_kanban_view .oe_kanban_color_2 {
  background-color: #ffc7c7;
  color: #7a3737;
}
.openerp .oe_kanban_view .oe_kanban_color_3 {
  background-color: #fff1c7;
  color: #756832;
}
.openerp .oe_kanban_view .oe_kanban_color_4 {
  background-color: #e3ffc7;
  color: #5d6937;
}
.openerp .oe_kanban_view .oe_kanban_color_5 {
  background-color: #c7ffd5;
  color: #1a7759;
}
.openerp .oe_kanban_view .oe_kanban_color_6 {
  background-color: #c7ffff;
  color: #1a5d83;
}
.openerp .oe_kanban_view .oe_kanban_color_7 {
  background-color: #c7d5ff;
  color: #3b3e75;
}
.openerp .oe_kanban_view .oe_kanban_color_8 {
  background-color: #e3c7ff;
  color: #4c3668;
}
.openerp .oe_kanban_view .oe_kanban_color_9 {
  background-color: #ffc7f1;
  color: #6d2c70;
}

.openerp .oe_form .oe_kanban_view .oe_kanban_column, .openerp .oe_form .oe_kanban_view .oe_kanban_group_header {
  padding: 0px;
  background: white;
}

.openerp .oe_popup_form .oe_kanban_buttons .oe_highlight {
  color: #404040;
  background: none;
}
.openerp .oe_popup_form .oe_kanban_buttons button.oe_highlight {
  background-color: #efefef;
  background-image: -webkit-gradient(linear, left top, left bottom, from(#efefef), to(#d8d8d8));
  background-image: -webkit-linear-gradient(top, #efefef, #d8d8d8);
  background-image: -moz-linear-gradient(top, #efefef, #d8d8d8);
  background-image: -ms-linear-gradient(top, #efefef, #d8d8d8);
  background-image: -o-linear-gradient(top, #efefef, #d8d8d8);
  background-image: linear-gradient(to bottom, #efefef, #d8d8d8);
  -moz-box-shadow: 0 1px 2px rgba(0, 0, 0, 0.1), 0 1px 1px rgba(255, 255, 255, 0.8) inset;
  -webkit-box-shadow: 0 1px 2px rgba(0, 0, 0, 0.1), 0 1px 1px rgba(255, 255, 255, 0.8) inset;
  -box-shadow: 0 1px 2px rgba(0, 0, 0, 0.1), 0 1px 1px rgba(255, 255, 255, 0.8) inset;
}
.openerp .oe_popup_form .oe_kanban_buttons button.oe_highlight:active {
  background-color: #e3e3e3;
  background-image: -webkit-gradient(linear, left top, left bottom, from(#e3e3e3), to(#f6f6f6));
  background-image: -webkit-linear-gradient(top, #e3e3e3, #f6f6f6);
  background-image: -moz-linear-gradient(top, #e3e3e3, #f6f6f6);
  background-image: -ms-linear-gradient(top, #e3e3e3, #f6f6f6);
  background-image: -o-linear-gradient(top, #e3e3e3, #f6f6f6);
  background-image: linear-gradient(to bottom, #e3e3e3, #f6f6f6);
  -moz-box-shadow: none;
  -webkit-box-shadow: none;
  -box-shadow: none;
}
.openerp .oe_popup_form .oe_kanban_buttons button.oe_highlight:hover {
  background-color: #f6f6f6;
  background-image: -webkit-gradient(linear, left top, left bottom, from(#f6f6f6), to(#e3e3e3));
  background-image: -webkit-linear-gradient(top, #f6f6f6, #e3e3e3);
  background-image: -moz-linear-gradient(top, #f6f6f6, #e3e3e3);
  background-image: -ms-linear-gradient(top, #f6f6f6, #e3e3e3);
  background-image: -o-linear-gradient(top, #f6f6f6, #e3e3e3);
  background-image: linear-gradient(to bottom, #f6f6f6, #e3e3e3);
  -moz-box-shadow: 0 1px 2px rgba(0, 0, 0, 0.1), 0 1px 1px rgba(255, 255, 255, 0.8) inset;
  -webkit-box-shadow: 0 1px 2px rgba(0, 0, 0, 0.1), 0 1px 1px rgba(255, 255, 255, 0.8) inset;
  -box-shadow: 0 1px 2px rgba(0, 0, 0, 0.1), 0 1px 1px rgba(255, 255, 255, 0.8) inset;
}

.openerp_ie .oe_kanban_view .oe_kanban_group_header .oe_kanban_group_title_vertical {
  display: none !important;
}
.openerp_ie .oe_kanban_view .oe_kanban_group_header.oe_kanban_group_folded .oe_kanban_group_title_vertical {
  display: inline-block !important;
}
.openerp_ie .oe_kanban_view .oe_kanban_group_title_vertical {
  -ms-writing-mode: lr-tb !important;
  background: #f0eeee;
  top: -5px !important;
}
.openerp_ie .oe_kanban_view.oe_kanban_grouped .oe_kanban_group_header {
  height: 1%;
}

@media print {
  .openerp .oe_kanban_groups button {
    visibility: hidden;
  }
  .openerp .oe_kanban_groups a[data-type=object], .openerp .oe_kanban_groups a[data-type=delete] {
    visibility: hidden;
  }
  .openerp .oe_kanban_view .oe_kanban_group_title {
    text-shadow: none !important;
  }
}<|MERGE_RESOLUTION|>--- conflicted
+++ resolved
@@ -1,13 +1,8 @@
+@charset "utf-8";
 .openerp .oe_kanban_view {
   background: white;
   height: inherit;
 }
-<<<<<<< HEAD
-.openerp .oe_kanban_view .oe_kanban_column_higlight {
-  background: #eeddf6 !important;
-}
-=======
->>>>>>> 82fef073
 .openerp .oe_kanban_view .oe_view_nocontent {
   position: relative;
   z-index: 1;
@@ -182,14 +177,6 @@
 .openerp .oe_kanban_view .oe_kanban_group_folded .oe_dropdown_kanban {
   left: -5px;
 }
-<<<<<<< HEAD
-.openerp .oe_kanban_view .oe_kanban_group_folded .oe_kanban_folded_column_cards {
-  visibility: visible;
-  display: block !important;
-  height: 100%;
-}
-=======
->>>>>>> 82fef073
 .openerp .oe_kanban_view .oe_kanban_group_title_undefined {
   color: #666666;
 }
@@ -215,10 +202,6 @@
 }
 .openerp .oe_kanban_view .oe_kanban_add {
   top: -8px;
-<<<<<<< HEAD
-  z-index: 2;
-=======
->>>>>>> 82fef073
 }
 .openerp .oe_kanban_view .oe_kanban_header .oe_dropdown_toggle {
   top: -2px;
