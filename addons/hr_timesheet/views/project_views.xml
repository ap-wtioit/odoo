--- conflicted
+++ resolved
@@ -81,11 +81,7 @@
                                 You can not log timesheets on this project since is linked to an inactive analytic account. Please change it, or reactivate the current one to timesheet on the project.
                             </div>
                         </group>
-<<<<<<< HEAD
-                    <field name="timesheet_ids" attrs="{'invisible': [('analytic_account_active', '=', False)]}" context="{'default_project_id': project_id, 'default_name':''}">
-=======
-                    <field name="timesheet_ids" mode="tree,kanban" attrs="{'invisible': [('allow_timesheets', '=', False)]}" context="{'default_project_id': project_id, 'default_name':'', 'default_analytic_account_id': analytic_account_id}">
->>>>>>> 4aa153e6
+                    <field name="timesheet_ids" mode="tree,kanban" attrs="{'invisible': [('analytic_account_active', '=', False)]}" context="{'default_project_id': project_id, 'default_name':''}">
                         <tree editable="bottom" string="Timesheet Activities" default_order="date">
                             <field name="date"/>
                             <field name="user_id" invisible="1"/>
