# -*- coding: utf-8 -*-
##############################################################################
#
#    OpenERP, Open Source Management Solution
#    Copyright (C) 2004-2010 Tiny SPRL (<http://tiny.be>).
#
#    This program is free software: you can redistribute it and/or modify
#    it under the terms of the GNU Affero General Public License as
#    published by the Free Software Foundation, either version 3 of the
#    License, or (at your option) any later version.
#
#    This program is distributed in the hope that it will be useful,
#    but WITHOUT ANY WARRANTY; without even the implied warranty of
#    MERCHANTABILITY or FITNESS FOR A PARTICULAR PURPOSE.  See the
#    GNU Affero General Public License for more details.
#
#    You should have received a copy of the GNU Affero General Public License
#    along with this program.  If not, see <http://www.gnu.org/licenses/>.
#
##############################################################################

import time

from osv import fields
from osv import osv
from tools.translate import _

class hr_employee(osv.osv):
    _name = "hr.employee"
    _inherit = "hr.employee"
    _columns = {
        'product_id': fields.many2one('product.product', 'Product', help="Specifies employee's designation as a product with type 'service'."),
        'journal_id': fields.many2one('account.analytic.journal', 'Analytic Journal'),
        'uom_id': fields.related('product_id', 'uom_id', type='many2one', relation='product.uom', string='Unit of Measure', store=True, readonly=True)
    }

    def _getAnalyticJournal(self, cr, uid, context=None):
        md = self.pool.get('ir.model.data')
        try:
            result = md.get_object_reference(cr, uid, 'hr_timesheet', 'analytic_journal')
            return result[1]
        except ValueError:
            pass
        return False

    def _getEmployeeProduct(self, cr, uid, context=None):
        md = self.pool.get('ir.model.data')
        try:
<<<<<<< HEAD
            result = md.get_object_reference(cr, uid, 'product', 'product_product_0')
=======
            result = md.get_object_reference(cr, uid, 'product', 'product_product_consultant')
>>>>>>> 9be1dc63
            return result[1]
        except ValueError:
            pass
        return False

    _defaults = {
        'journal_id': _getAnalyticJournal,
        'product_id': _getEmployeeProduct
    }
hr_employee()


class hr_analytic_timesheet(osv.osv):
    _name = "hr.analytic.timesheet"
    _table = 'hr_analytic_timesheet'
    _description = "Timesheet Line"
    _inherits = {'account.analytic.line': 'line_id'}
    _order = "id desc"
    _columns = {
        'line_id': fields.many2one('account.analytic.line', 'Analytic Line', ondelete='cascade', required=True),
        'partner_id': fields.related('account_id', 'partner_id', type='many2one', string='Partner', relation='res.partner', store=True),
    }

    def unlink(self, cr, uid, ids, context=None):
        toremove = {}
        for obj in self.browse(cr, uid, ids, context=context):
            toremove[obj.line_id.id] = True
        self.pool.get('account.analytic.line').unlink(cr, uid, toremove.keys(), context=context)
        return super(hr_analytic_timesheet, self).unlink(cr, uid, ids, context=context)


    def on_change_unit_amount(self, cr, uid, id, prod_id, unit_amount, company_id, unit=False, journal_id=False, context=None):
        res = {'value':{}}
        if prod_id and unit_amount:
            # find company
            company_id = self.pool.get('res.company')._company_default_get(cr, uid, 'account.analytic.line', context=context)
            r = self.pool.get('account.analytic.line').on_change_unit_amount(cr, uid, id, prod_id, unit_amount, company_id, unit, journal_id, context=context)
            if r:
                res.update(r)
        # update unit of measurement
        if prod_id:
            uom = self.pool.get('product.product').browse(cr, uid, prod_id, context=context)
            if uom.uom_id:
                res['value'].update({'product_uom_id': uom.uom_id.id})
        else:
            res['value'].update({'product_uom_id': False})
        return res

    def _getEmployeeProduct(self, cr, uid, context=None):
        if context is None:
            context = {}
        emp_obj = self.pool.get('hr.employee')
        emp_id = emp_obj.search(cr, uid, [('user_id', '=', context.get('user_id', uid))], context=context)
        if emp_id:
            emp = emp_obj.browse(cr, uid, emp_id[0], context=context)
            if emp.product_id:
                return emp.product_id.id
        return False

    def _getEmployeeUnit(self, cr, uid, context=None):
        emp_obj = self.pool.get('hr.employee')
        if context is None:
            context = {}
        emp_id = emp_obj.search(cr, uid, [('user_id', '=', context.get('user_id', uid))], context=context)
        if emp_id:
            emp = emp_obj.browse(cr, uid, emp_id[0], context=context)
            if emp.product_id:
                return emp.product_id.uom_id.id
        return False

    def _getGeneralAccount(self, cr, uid, context=None):
        emp_obj = self.pool.get('hr.employee')
        if context is None:
            context = {}
        emp_id = emp_obj.search(cr, uid, [('user_id', '=', context.get('user_id', uid))], context=context)
        if emp_id:
            emp = emp_obj.browse(cr, uid, emp_id[0], context=context)
            if bool(emp.product_id):
                a = emp.product_id.product_tmpl_id.property_account_expense.id
                if not a:
                    a = emp.product_id.categ_id.property_account_expense_categ.id
                if a:
                    return a
        return False

    def _getAnalyticJournal(self, cr, uid, context=None):
        emp_obj = self.pool.get('hr.employee')
        if context is None:
            context = {}
        emp_id = emp_obj.search(cr, uid, [('user_id', '=', context.get('user_id', uid))], context=context)
        if emp_id:
            emp = emp_obj.browse(cr, uid, emp_id[0], context=context)
            if emp.journal_id:
                return emp.journal_id.id
        return False


    _defaults = {
        'product_uom_id': _getEmployeeUnit,
        'product_id': _getEmployeeProduct,
        'general_account_id': _getGeneralAccount,
        'journal_id': _getAnalyticJournal,
        'date': lambda self, cr, uid, ctx: ctx.get('date', fields.date.context_today(self,cr,uid,context=ctx)),
        'user_id': lambda obj, cr, uid, ctx: ctx.get('user_id', uid),
    }
    def on_change_account_id(self, cr, uid, ids, account_id):
        return {'value':{}}

    def on_change_date(self, cr, uid, ids, date):
        if ids:
            new_date = self.read(cr, uid, ids[0], ['date'])['date']
            if date != new_date:
                warning = {'title':'User Alert!','message':'Changing the date will let this entry appear in the timesheet of the new date.'}
                return {'value':{},'warning':warning}
        return {'value':{}}

    def create(self, cr, uid, vals, context=None):
        if context is None:
            context = {}
        emp_obj = self.pool.get('hr.employee')
        emp_id = emp_obj.search(cr, uid, [('user_id', '=', context.get('user_id', uid))], context=context)
        ename = ''
        if emp_id:
            ename = emp_obj.browse(cr, uid, emp_id[0], context=context).name
        if not vals.get('journal_id',False):
           raise osv.except_osv(_('Warning !'), _('Analytic journal is not defined for employee %s \nDefine an employee for the selected user and assign an analytic journal!')%(ename,))
        if not vals.get('account_id',False):
           raise osv.except_osv(_('Warning !'), _('No analytic account defined on the project.\nPlease set one or we can not automatically fill the timesheet.'))
        return super(hr_analytic_timesheet, self).create(cr, uid, vals, context=context)

    def on_change_user_id(self, cr, uid, ids, user_id):
        if not user_id:
            return {}
        context = {'user_id': user_id}
        return {'value': {
            'product_id': self. _getEmployeeProduct(cr, uid, context),
            'product_uom_id': self._getEmployeeUnit(cr, uid, context),
            'general_account_id': self._getGeneralAccount(cr, uid, context),
            'journal_id': self._getAnalyticJournal(cr, uid, context),
        }}

hr_analytic_timesheet()

class account_analytic_account(osv.osv):

    _inherit = 'account.analytic.account'
    _description = 'Analytic Account'
    
    _columns = {
        'use_timesheets': fields.boolean('Timesheets', help="Check this field if this project manages timesheets"),
    }
    
    def on_change_template(self, cr, uid, ids, template_id, context=None):
        res = super(account_analytic_account, self).on_change_template(cr, uid, ids, template_id, context=context)
        if template_id and 'value' in res:
            template = self.browse(cr, uid, template_id, context=context)
            res['value']['use_timesheets'] = template.use_timesheets
        return res

account_analytic_account()

# vim:expandtab:smartindent:tabstop=4:softtabstop=4:shiftwidth=4:<|MERGE_RESOLUTION|>--- conflicted
+++ resolved
@@ -46,11 +46,7 @@
     def _getEmployeeProduct(self, cr, uid, context=None):
         md = self.pool.get('ir.model.data')
         try:
-<<<<<<< HEAD
-            result = md.get_object_reference(cr, uid, 'product', 'product_product_0')
-=======
             result = md.get_object_reference(cr, uid, 'product', 'product_product_consultant')
->>>>>>> 9be1dc63
             return result[1]
         except ValueError:
             pass
