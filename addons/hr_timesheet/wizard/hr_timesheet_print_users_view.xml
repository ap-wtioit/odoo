--- conflicted
+++ resolved
@@ -8,7 +8,6 @@
             <field name="model">hr.analytical.timesheet.users</field>
             <field name="type">form</field>
             <field name="arch" type="xml">
-<<<<<<< HEAD
 				<form string="Monthly Employees Timesheet" version="7.0">
                     <header>
                     	<button icon="gtk-print" string="Print" name="print_report" type="object"/>
@@ -29,23 +28,6 @@
                         </group>						
                     </sheet>
 				</form>
-=======
-                <form string="Monthly Employees Timesheet" version="7.0">
-                    <header>
-                        <button string="Print" name="print_report" type="object" class="oe_highlight"/>
-                        or
-                        <button string="Cancel" class="oe_link" special="cancel" />
-                    </header>
-                    <group height="260" width="460">
-                        <group colspan="4">
-                            <field name="month"/>
-                            <field name="year"/>
-                            <separator string="Employees" colspan="4"/>
-                            <field name="employee_ids" colspan="4" nolabel="1"/>
-                        </group>
-                    </group>
-                </form>
->>>>>>> 9c9141cc
             </field>
         </record>
 
