# -*- coding: utf-8 -*-
##############################################################################
#
#    OpenERP, Open Source Management Solution
#    Copyright (C) 2004-2010 Tiny SPRL (<http://tiny.be>).
#    Copyright (c) 1999 Christian Scholz (ruebe@aachen.heimat.de)
#
#    This program is free software: you can redistribute it and/or modify
#    it under the terms of the GNU Affero General Public License as
#    published by the Free Software Foundation, either version 3 of the
#    License, or (at your option) any later version.
#
#    This program is distributed in the hope that it will be useful,
#    but WITHOUT ANY WARRANTY; without even the implied warranty of
#    MERCHANTABILITY or FITNESS FOR A PARTICULAR PURPOSE.  See the
#    GNU Affero General Public License for more details.
#
#    You should have received a copy of the GNU Affero General Public License
#    along with this program.  If not, see <http://www.gnu.org/licenses/>.
#
##############################################################################

import xml.dom.minidom
domimpl = xml.dom.minidom.getDOMImplementation()
import urlparse
import urllib
from osv import osv

try:
    from DAV import utils
    from DAV.propfind import PROPFIND
except ImportError:
    raise osv.except_osv('PyWebDAV Import Error!','Please install PyWebDAV \
from http://code.google.com/p/pywebdav/downloads/detail?name=PyWebDAV-0.9.4.tar.gz&can=2&q=/')

import tools


super_mk_prop_response = PROPFIND.mk_prop_response
def mk_prop_response(self, uri, good_props, bad_props, doc):
    """ make a new <prop> result element

    We differ between the good props and the bad ones for
    each generating an extra <propstat>-Node (for each error
    one, that means).

    """
    re=doc.createElement("D:response")
    # append namespaces to response
    nsnum=0
    namespaces = self.namespaces
    if 'DAV:' in namespaces:
        namespaces.remove('DAV:')
    for nsname in namespaces:
        re.setAttribute("xmlns:ns"+str(nsnum),nsname)
        nsnum=nsnum+1

<<<<<<< HEAD
=======
    def _prop_child(xnode, ns, prop, value):
        """Append a property xml node to xnode, with <prop>value</prop>
           
           And a little smarter than that, it will consider namespace and
           also allow nested properties etc.
           
           :param ns the namespace of the <prop/> node
           :param prop the name of the property
           :param value the value. Can be:
                    string: text node
                    tuple ('elem', 'ns') for empty sub-node <ns:elem />
                    tuple ('elem', 'ns', sub-elems) for sub-node with elements
                    list, of above tuples
        """
        if ns == 'DAV:':
            ns_prefix = 'D:'
        else:
            ns_prefix="ns"+str(namespaces.index(ns))+":"

        pe=doc.createElement(ns_prefix+str(prop))
        if hasattr(value, '__class__') and value.__class__.__name__ == 'Element':
            pe.appendChild(value)
        else:
            if ns == 'DAV:' and prop=="resourcetype" and isinstance(value, int):
                # hack, to go..
                if value == 1:
                    ve=doc.createElement("D:collection")
                    pe.appendChild(ve)
            else:
                _prop_elem_child(pe, ns, value, ns_prefix)

            xnode.appendChild(pe)

    def _prop_elem_child(pnode, pns, v, pns_prefix):
        
        if isinstance(v, list):
            for vit in v:
                _prop_elem_child(pnode, pns, vit, pns_prefix)
        elif isinstance(v,tuple):
            need_ns = False
            if v[1] == pns:
                ns_prefix = pns_prefix
            elif v[1] == 'DAV:':
                ns_prefix = 'D:'
            elif v[1] in namespaces:
                ns_prefix="ns"+str(namespaces.index(v[1]))+":"
            else:
                # namespaces.append(v[1])
                # nsnum += 1
                ns_prefix="ns"+str(nsnum)+":"
                need_ns = True

            ve=doc.createElement(ns_prefix+v[0])
            if need_ns:
                ve.setAttribute("xmlns:ns"+str(nsnum), v[1])
            if len(v) > 2 and isinstance(v[2], list):
                # support nested elements like:
                # ( 'elem', 'ns:', [('sub-elem1', 'ns1'), ...]
                _prop_elem_child(ve, v[1], v[2], ns_prefix)
            pnode.appendChild(ve)
        else:
            ve=doc.createTextNode(tools.ustr(v))
            pnode.appendChild(ve)

>>>>>>> 0abd2431
    # write href information
    uparts=urlparse.urlparse(uri)
    fileloc=uparts[2]
    if isinstance(fileloc, unicode):
        fileloc = fileloc.encode('utf-8')
    href=doc.createElement("D:href")
    davpath = self._dataclass.parent.get_davpath()
    hurl = '%s://%s%s%s' % (uparts[0], uparts[1], davpath, urllib.quote(fileloc))
    huri=doc.createTextNode(hurl)
    href.appendChild(huri)
    re.appendChild(href)

    # write good properties
    ps=doc.createElement("D:propstat")
    if good_props:
        re.appendChild(ps)

    gp=doc.createElement("D:prop")
    for ns in good_props.keys():
<<<<<<< HEAD
        ns_prefix="ns"+str(self.namespaces.index(ns))+":"
=======
        if ns == 'DAV:':
            ns_prefix = 'D:'
        else:
            ns_prefix="ns"+str(namespaces.index(ns))+":"
>>>>>>> 0abd2431
        for p,v in good_props[ns].items():
            if not v:
                continue
            _prop_child(gp, ns, p, v)

<<<<<<< HEAD
            gp.appendChild(pe)

=======
>>>>>>> 0abd2431
    ps.appendChild(gp)
    s=doc.createElement("D:status")
    t=doc.createTextNode("HTTP/1.1 200 OK")
    s.appendChild(t)
    ps.appendChild(s)
    re.appendChild(ps)

    # now write the errors!
    if len(bad_props.items()):

        # write a propstat for each error code
        for ecode in bad_props.keys():
            ps=doc.createElement("D:propstat")
            re.appendChild(ps)
            bp=doc.createElement("D:prop")
            ps.appendChild(bp)

            for ns in bad_props[ecode].keys():
<<<<<<< HEAD
                ns_prefix="ns"+str(self.namespaces.index(ns))+":"
=======
                if ns == 'DAV:':
                    ns_prefix='D:'
                else:
                    ns_prefix="ns"+str(self.namespaces.index(ns))+":"
>>>>>>> 0abd2431

            for p in bad_props[ecode][ns]:
                pe=doc.createElement(ns_prefix+str(p))
                bp.appendChild(pe)

            s=doc.createElement("D:status")
            t=doc.createTextNode(utils.gen_estring(ecode))
            s.appendChild(t)
            ps.appendChild(s)
            re.appendChild(ps)

    # return the new response element
    return re


def mk_propname_response(self,uri,propnames,doc):
    """ make a new <prop> result element for a PROPNAME request

    This will simply format the propnames list.
    propnames should have the format {NS1 : [prop1, prop2, ...], NS2: ...}

    """
    re=doc.createElement("D:response")

    # write href information
    uparts=urlparse.urlparse(uri)
    fileloc=uparts[2]
    if isinstance(fileloc, unicode):
        fileloc = fileloc.encode('utf-8')
    href=doc.createElement("D:href")
    davpath = self._dataclass.parent.get_davpath()
    hurl = '%s://%s%s%s' % (uparts[0], uparts[1], davpath, urllib.quote(fileloc))
    huri=doc.createTextNode(hurl)
    href.appendChild(huri)
    re.appendChild(href)

    ps=doc.createElement("D:propstat")
    nsnum=0

    for ns,plist in propnames.items():
        # write prop element
        pr=doc.createElement("D:prop")
        if ns == 'DAV':
            nsp = 'D'
        else:
            nsp="ns"+str(nsnum)
            ps.setAttribute("xmlns:"+nsp,ns)
            nsnum=nsnum+1

        # write propertynames
        for p in plist:
            pe=doc.createElement(nsp+":"+p)
            pr.appendChild(pe)

        ps.appendChild(pr)

    re.appendChild(ps)

    return re

PROPFIND.mk_prop_response = mk_prop_response
PROPFIND.mk_propname_response = mk_propname_response
<|MERGE_RESOLUTION|>--- conflicted
+++ resolved
@@ -55,14 +55,12 @@
         re.setAttribute("xmlns:ns"+str(nsnum),nsname)
         nsnum=nsnum+1
 
-<<<<<<< HEAD
-=======
     def _prop_child(xnode, ns, prop, value):
         """Append a property xml node to xnode, with <prop>value</prop>
-           
+
            And a little smarter than that, it will consider namespace and
            also allow nested properties etc.
-           
+
            :param ns the namespace of the <prop/> node
            :param prop the name of the property
            :param value the value. Can be:
@@ -91,7 +89,7 @@
             xnode.appendChild(pe)
 
     def _prop_elem_child(pnode, pns, v, pns_prefix):
-        
+
         if isinstance(v, list):
             for vit in v:
                 _prop_elem_child(pnode, pns, vit, pns_prefix)
@@ -121,7 +119,6 @@
             ve=doc.createTextNode(tools.ustr(v))
             pnode.appendChild(ve)
 
->>>>>>> 0abd2431
     # write href information
     uparts=urlparse.urlparse(uri)
     fileloc=uparts[2]
@@ -141,24 +138,15 @@
 
     gp=doc.createElement("D:prop")
     for ns in good_props.keys():
-<<<<<<< HEAD
-        ns_prefix="ns"+str(self.namespaces.index(ns))+":"
-=======
         if ns == 'DAV:':
             ns_prefix = 'D:'
         else:
             ns_prefix="ns"+str(namespaces.index(ns))+":"
->>>>>>> 0abd2431
         for p,v in good_props[ns].items():
             if not v:
                 continue
             _prop_child(gp, ns, p, v)
 
-<<<<<<< HEAD
-            gp.appendChild(pe)
-
-=======
->>>>>>> 0abd2431
     ps.appendChild(gp)
     s=doc.createElement("D:status")
     t=doc.createTextNode("HTTP/1.1 200 OK")
@@ -177,14 +165,10 @@
             ps.appendChild(bp)
 
             for ns in bad_props[ecode].keys():
-<<<<<<< HEAD
-                ns_prefix="ns"+str(self.namespaces.index(ns))+":"
-=======
                 if ns == 'DAV:':
                     ns_prefix='D:'
                 else:
                     ns_prefix="ns"+str(self.namespaces.index(ns))+":"
->>>>>>> 0abd2431
 
             for p in bad_props[ecode][ns]:
                 pe=doc.createElement(ns_prefix+str(p))
