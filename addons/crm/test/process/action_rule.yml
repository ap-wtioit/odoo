-
  I create a record rule.
-
  !python {model: base.action.rule}: |
    model_ids = self.pool.get("ir.model").search(cr, uid, [('model', '=', 'crm.lead')])
    from datetime import datetime
<<<<<<< HEAD
    new_id = self.create(cr, uid, {'name': 'New Rule', 'model_id': modle_id[0],  'trg_user_id': ref('base.user_root'), 'trg_partner_id': ref('base.res_partner_1'), 'act_user_id': ref('base.user_demo') })
    lead_obj = self.pool.get("crm.lead")
=======
    new_id = self.create(cr, uid, {'name': 'New Rule', 'model_id': model_ids[0],  'trg_user_id': ref('base.user_root'), 'trg_partner_id': ref('base.res_partner_asus'), 'act_user_id': ref('base.user_demo') })
>>>>>>> e9c288b4
    self._check(cr, uid)
-
  I create new lead to check record rule.
-
  !record {model: crm.lead, id: crm_lead_test_rules_id}:
    name: 'Test lead rules'
    partner_id: base.res_partner_1
-
  I check record rule is apply and responsible is changed.
-
  !python {model: crm.lead}: |
    lead_user = self.browse(cr, uid, ref('crm_lead_test_rules_id'))
    assert lead_user.user_id.id == ref('base.user_demo'), "Responsible of lead is not changed." <|MERGE_RESOLUTION|>--- conflicted
+++ resolved
@@ -4,12 +4,7 @@
   !python {model: base.action.rule}: |
     model_ids = self.pool.get("ir.model").search(cr, uid, [('model', '=', 'crm.lead')])
     from datetime import datetime
-<<<<<<< HEAD
-    new_id = self.create(cr, uid, {'name': 'New Rule', 'model_id': modle_id[0],  'trg_user_id': ref('base.user_root'), 'trg_partner_id': ref('base.res_partner_1'), 'act_user_id': ref('base.user_demo') })
-    lead_obj = self.pool.get("crm.lead")
-=======
-    new_id = self.create(cr, uid, {'name': 'New Rule', 'model_id': model_ids[0],  'trg_user_id': ref('base.user_root'), 'trg_partner_id': ref('base.res_partner_asus'), 'act_user_id': ref('base.user_demo') })
->>>>>>> e9c288b4
+    new_id = self.create(cr, uid, {'name': 'New Rule', 'model_id': model_ids[0],  'trg_user_id': ref('base.user_root'), 'trg_partner_id': ref('base.res_partner_1'), 'act_user_id': ref('base.user_demo') })
     self._check(cr, uid)
 -
   I create new lead to check record rule.
