--- conflicted
+++ resolved
@@ -79,24 +79,6 @@
         'crm_action_rule_view.xml',
         'crm_lead_view.xml',
         'crm_lead_menu.xml',
-<<<<<<< HEAD
-        
-        'crm_meeting_view.xml',
-        'crm_meeting_menu.xml',
-        
-        'crm_phonecall_view.xml',
-        'crm_phonecall_menu.xml',
-        
-        'crm_opportunity_view.xml',
-        'crm_opportunity_menu.xml',
-        
-        'security/crm_security.xml',
-        'security/ir.model.access.csv',
-
-        'report/crm_report_view.xml',
-        'report/crm_lead_report_view.xml',
-        'report/crm_opportunity_report_view.xml' ,
-=======
 
         'crm_meeting_view.xml',
         'crm_meeting_menu.xml',
@@ -111,7 +93,6 @@
         'security/ir.model.access.csv',
 
         'report/crm_lead_report_view.xml',
->>>>>>> 4b41a8ab
         'report/crm_phonecall_report_view.xml',
 
         'process/crm_configuration_process.xml',
@@ -124,18 +105,11 @@
         'crm_opportunity_demo.xml',
         'crm_phonecall_demo.xml'
     ],
-<<<<<<< HEAD
-    'test': ['test/test_crm_lead.yml',
-            'test/test_crm_meeting.yml', 
-            'test/test_crm_opportunity.yml',
-            'test/test_crm_phonecall.yml', 
-=======
     'test': [
             'test/test_crm_lead.yml',
             'test/test_crm_meeting.yml',
             'test/test_crm_opportunity.yml',
             'test/test_crm_phonecall.yml',
->>>>>>> 4b41a8ab
              ],
     'installable': True,
     'active': False,
