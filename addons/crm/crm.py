--- conflicted
+++ resolved
@@ -78,12 +78,8 @@
         'state': fields.selection(AVAILABLE_STATES, 'Related Status', required=True,
             help="The status of your document will automatically change regarding the selected stage. " \
                 "For example, if a stage is related to the status 'Close', when your document reaches this stage, it is automatically closed."),
-<<<<<<< HEAD
         'subtype': fields.char('Related Subtype', size=64),
-        'case_default': fields.boolean('Common to All Teams',
-=======
         'case_default': fields.boolean('Default to New Sales Team',
->>>>>>> a7ddf7c6
                         help="If you check this field, this stage will be proposed by default on each sales team. It will not assign this stage to existing teams."),
         'fold': fields.boolean('Fold by Default',
                         help="This stage is not visible, for example in status bar or kanban view, when there are no records in that stage to display."),
