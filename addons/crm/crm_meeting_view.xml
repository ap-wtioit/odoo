<?xml version="1.0"?>
<openerp>
    <data>

    <!-- CRM Meetings Categories Form View -->

    <record id="crm_meeting_categ_action" model="ir.actions.act_window">
        <field name="name">Meeting Categories</field>
        <field name="res_model">crm.case.categ</field>
        <field name="view_type">form</field>
        <field name="view_id"  ref="crm.crm_case_categ_tree-view"/>
        <field name="domain">[('object_id.model', '=', 'crm.meeting')]</field>
        <field name="context">{'object_id':'crm.meeting'}</field>
        <field name="help">Create different meeting categories to better organize and classify your meetings.</field>
    </record>

     <menuitem action="crm_meeting_categ_action"
        groups="base.group_extended"
        id="menu_crm_case_meeting-act" parent="base.menu_calendar_configuration" sequence="1"/>

    <!-- CRM Meetings Form View -->

    <record model="ir.ui.view" id="crm_case_form_view_meet">
        <field name="name">CRM - Meetings Form</field>
        <field name="model">crm.meeting</field>
        <field name="type">form</field>
        <field name="arch" type="xml">
            <form string="Meetings">
                <group col="6" colspan="4">
                    <field name="name" select="1" string="Summary"
                           required="1" />
                    <field name="categ_id" widget="selection"
                        string="Meeting Type" groups="base.group_extended"
                        domain="[('object_id.model', '=', 'crm.meeting')]" />
                    <field name="allday" on_change="onchange_dates(date,False,False,allday)" />
                    <newline/>
                    <field name="date" string="Start Date" required="1"
                        on_change="onchange_dates(date,duration,False,allday)" />
                    <field name="duration" widget="float_time"
                        on_change="onchange_dates(date,duration,False,allday)" />
                    <field name="date_deadline" string="End Date" required="1"
                        on_change="onchange_dates(date,False,date_deadline)" />
                    <field name="location" />
                    <field name="alarm_id" string="Reminder"
                        widget="selection" />
                    <group colspan="2" col="4" attrs="{'readonly': ['|', ('recurrent_uid','!=',False), ('state','=','done')]}">
                           <field name="recurrency"/>
                           <field name="edit_all" attrs="{'invisible':[('recurrency','=', False)]}" />
                    </group>
                </group>
                <notebook colspan="4">
                <page string="Meeting">
                    <group col="6" colspan="4">
                        <group col="2" colspan="2">
                            <separator colspan="2" string="Assignment"/>
                            <field name="user_id" />
                            <field name="organizer" groups="base.group_extended"/>
                            <field name="section_id" widget="selection"
                                groups="base.group_extended"/>
                        </group><group col="2" colspan="2">
                            <separator colspan="2" string="Contact"/>
                            <field name="partner_id" string="Partner"
                                on_change="onchange_partner_id(partner_id)" />
                            <field name="partner_address_id"
                                string="Contact"
                                on_change="onchange_partner_address_id(partner_address_id, email_from)" />
                            <field name="email_from"/>
                        </group><group col="2" colspan="2">
                            <separator colspan="2" string="Visibility"/>
                            <field name="class" string="Privacy"/>
                            <field name="show_as" string="Show time as" groups="base.group_extended"/>
                            <field name="rrule" invisible="1" readonly="1"/>
                            <field name="recurrent_id" invisible="1"/>
                            <field name="recurrent_uid" invisible="1"/>
                        </group>
                    </group>
                    <separator string="Description" colspan="4" />
                    <field name="description" nolabel="1" colspan="4" />
                    <separator colspan="4"/>
                    <group col="8" colspan="4" groups="base.group_extended">
                        <field name="state" />
                        <button name="case_close" string="Done"
                            states="open" type="object"
                            icon="gtk-jump-to" />
                        <button name="case_reset" string="Reset to Unconfirmed"
                            states="open,done" type="object"
                            icon="gtk-convert" />
                        <button name="case_open" string="Confirm"
                            states="draft" type="object"
                            icon="gtk-go-forward" />
                    </group>
                    </page>
                    <page string="Invitation Detail">
                        <button string="Invite People"
                            name="%(base_calendar.action_view_calendar_invite_attendee_wizard)d"
                            icon="terp-partner" type="action"
                            attrs="{'readonly': [('state', '=', 'done')]}"
                            context="{'model' : 'crm.meeting', 'attendee_field':'attendee_ids'}" colspan="2"/>
                        <field name="attendee_ids" colspan="4"
                            nolabel="1" widget="one2many" mode="tree,form">
                            <tree string="Invitation details" editable="top">
                                <field name="sent_by_uid" string="From"/>
                                <field name="user_id" string="To"/>
                                <field name="email" string="Mail To"/>
                                <field name="role" select="1" />
                                <field name="state" />
                                <button name="do_tentative"
                                    states="needs-action,declined,accepted"
                                    string="Uncertain" type="object"
                                    icon="terp-crm" />
                                <button name="do_accept" string="Accept"
                                    states="needs-action,tentative,declined"
                                    type="object" icon="gtk-apply" />
                                <button name="do_decline" string="Decline"
                                    states="needs-action,tentative,accepted"
                                    type="object" icon="gtk-cancel" />
                                <button
                                    name="%(base_calendar.action_view_calendar_invite_attendee_wizard)d"
                                    string="Delegate" type="action"
                                    icon="gtk-sort-descending"
                                    states="needs-action,tentative,declined,accepted"
                                    context="{'model' : 'calendar.attendee', 'attendee_field' : 'child_ids'}" />
                            </tree>
                            <form string="Invitation details">
                                <notebook colspan="4">
                                    <page string="Details">
                                        <field name="email" />
                                        <field name="rsvp" select="1" />
                                        <field name="cutype" select="1" />
                                        <field name="role" select="1" />
                                        <separator colspan="4" string="" />
                                        <group col="6" colspan="4">
                                            <field name="state" />
                                            <button name="do_tentative"
                                                states="needs-action,declined,accepted"
                                                string="Uncertain"
                                                type="object"
                                                icon="terp-crm" />
                                            <button name="do_accept"
                                                string="Accept"
                                                states="needs-action,tentative,declined"
                                                type="object"
                                                icon="gtk-apply" />
                                            <button name="do_decline"
                                                string="Decline"
                                                states="needs-action,tentative,accepted"
                                                type="object"
                                                icon="gtk-cancel" />
                                            <button
                                                name="%(base_calendar.action_view_calendar_invite_attendee_wizard)d"
                                                string="Delegate"
                                                type="action"
                                                icon="gtk-sort-descending"
                                                states="needs-action,tentative,declined,accepted"
                                                context="{'model' : 'calendar.attendee', 'attendee_field' : 'child_ids'}" />
                                        </group>
                                    </page>
                                    <page string="Other">
                                        <field name="user_id"/>
                                        <field name="partner_address_id" select="1" />
                                        <newline />
                                    </page>
                                </notebook>
                            </form>
                        </field>
                    </page>
                    <page string="Recurrency Option" attrs="{'invisible': [('recurrency','=',False)], 'readonly': ['|', ('recurrent_uid','!=',False), ('state','=','done')]}">
                        <group col="4" colspan="4" name="rrule">
                            <group col="4" colspan="4">
                                <field name="rrule_type" string="Recurrency period" />
                                <field name="interval" />                               
                                                       
                                
                                <separator string="End of recurrency" colspan="4"/>
                                <field name="end_type" />
                                <label string=" " colspan="2" />
                                <newline />
                                <field name="count" attrs="{'invisible' : [('end_type', '!=', 'count')] }"/>
                                <label string=" " colspan="2" />
                                <newline />
                                <field name="end_date" attrs="{'invisible' : [('end_type', '!=', 'end_date')], 'required': [('end_type', '=', 'end_date')]}"/>
                                <newline />
                           
                      
                            </group>
                            <group col="8" colspan="4" name="Select weekdays" attrs="{'invisible' :[('rrule_type','not in', ['weekly'])]}">
                                <separator string="Choose day where repeat the meeting" colspan="8"/>
                                <field name="mo" colspan="1" />
                                <field name="tu" colspan="1" />
                                <field name="we" colspan="1" />
                                <field name="th" colspan="1" />
                                <newline/>
                                <field name="fr" colspan="1" />
                                <field name="sa" colspan="1"  />
                                <field name="su" colspan="1"  />
                                <newline />
                            </group>
                            <group col="10" colspan="4"
                                attrs="{'invisible' : [('rrule_type','!=','monthly')]}">
                                <separator string="Choose day in the month where repeat the meeting" colspan="12"/>
                                <group col="2" colspan="1">
                                    <field name="select1" />
                                </group>
                                <group col="2" colspan="1">
                                    <field name="day"
                                        attrs="{'required' : [('select1','=','date'), ('rrule_type','=','monthly')],
                                            'invisible' : [('select1','=','day')]}" />
                                </group>
                                <group col="3" colspan="1">
                                    <field name="byday" string="The"
                                        attrs="{'required' : [('select1','=','day'), ('rrule_type','=','monthly')], 'invisible' : [('select1','=','date')]}" />
                                    <field name="week_list" nolabel="1"
                                        attrs="{'required' : [('select1','=','day'), ('rrule_type','=','monthly')], 'invisible' : [('select1','=','date')]}" />
                                </group>
                            </group>
                        </group>

                    </page>
                </notebook>
            </form>
        </field>
    </record>

    <!-- CRM Meeting Tree View  -->

    <record model="ir.ui.view" id="crm_case_tree_view_meet">
        <field name="name">CRM - Meetings Tree</field>
        <field name="model">crm.meeting</field>
        <field name="type">tree</field>
        <field name="arch" type="xml">
            <tree string="Meetings"
                colors="red:state=='open';black:state in ('draft', 'cancel','done','pending')">
                <field name="name" string="Subject" />
                <field name="date" string="Start Date" />
                <field name="duration" />
                <field name="partner_id" string="Partner" />
                <field name="location" />
                <field name="categ_id" string="Meeting Type"/>
                <field name="class" string="Privacy"/>
                <field name="state" groups="base.group_extended"/>
                <field name="user_id" invisible="1"/>
                <field name="show_as" invisible="1" string="Show time as"/>
                <button name="case_reset" string="Reset to Unconfirmed"
                   states="open,done" type="object"
                   icon="gtk-convert" />
                <button name="case_open" string="Confirm"
                   states="draft" type="object"
                   icon="gtk-go-forward" />
                <button name="case_close" string="Done"
                            states="open" type="object"
                            icon="gtk-jump-to" />
            </tree>
        </field>
    </record>

    <!-- CRM Meeting Calendar -->

    <record model="ir.ui.view" id="crm_case_calendar_view_meet">
        <field name="name">CRM - Meetings Calendar</field>
        <field name="model">crm.meeting</field>
        <field name="type">calendar</field>
        <field name="priority" eval="2"/>
        <field name="arch" type="xml">
            <calendar string="Meetings" date_start="date" color="user_id" date_stop="date_deadline">
                <field name="name"/>
                <field name="partner_id"/>
                <field name="section_id" widget="selection"/>
            </calendar>
        </field>
    </record>

    <!-- CRM Meeting Gantt  -->

    <record id="crm_case_gantt_view_meet" model="ir.ui.view">
        <field name="name">CRM - Meetings Gantt</field>
        <field name="model">crm.meeting</field>
        <field name="type">gantt</field>
        <field name="arch" type="xml">
            <gantt color="user_id" date_delay="duration" date_start="date" string="Meetings">
               <level object="crm.meeting" link="id" domain="[]">
                   <field name="name"/>
                   <field name="partner_id"/>
                </level>
            </gantt>
        </field>
    </record>

    <!-- CRM Meeting Search View  -->

    <record id="view_crm_case_meetings_filter" model="ir.ui.view">
        <field name="name">CRM - Meetings Search</field>
        <field name="model">crm.meeting</field>
        <field name="type">search</field>
        <field name="arch" type="xml">
                <search string="Search Meetings">
                       <group>
                           <filter icon="terp-check" name="current" string="Current"
                                domain="[('state','in',('draft', 'open'))]"
                groups="base.group_extended"
                                help="Current Meetings"/>
                           <separator orientation="vertical"/>
                           <field name="name" string="Subject"/>
                           <field name="categ_id"
                               string="Meeting Type" widget="selection"
                               domain="[('object_id.model', '=', 'crm.meeting')]" />
                           <separator orientation="vertical"/>
                           <field name="partner_id"/>
                           <field name="section_id" widget="selection">
                               <filter icon="terp-personal+" groups="base.group_extended"
                                   domain="['|', ('section_id', '=', context.get('section_id')), '|', ('section_id.user_id','=',uid), ('section_id.member_ids', 'in', [uid])]"
                                   help="My Sales Team(s)" />
                           </field>
                           <field name="user_id"/>
                       </group>
<<<<<<< HEAD
=======
                        <newline/>
                        <group expand="0" string="Extended Filters...">
                           <field name="class" string="Privacy"/>
                           <field name="show_as" string="Show time as"/>
                        </group>
>>>>>>> aa1bd2e6
                       <newline/>
                       <group expand="0" string="Group By...">
                            <filter string="Responsible" icon="terp-personal" domain="[]"
                                context="{'group_by':'user_id'}" />
                            <filter string="Partner" icon="terp-partner" domain="[]"
                                context="{'group_by':'partner_id'}" />
                            <separator orientation="vertical" />
                            <filter string="Type" help="Meeting Type"
                                icon="terp-stock_symbol-selection" domain="[]"
                                context="{'group_by':'categ_id'}" />
                            <filter string="Privacy" icon="terp-locked"
                                domain="[]" context="{'group_by':'class'}" />
                            <filter string="Show time as" icon="terp-project"
                                domain="[]" context="{'group_by':'show_as'}" />
                            <filter string="State" icon="terp-stock_effects-object-colorize" domain="[]"
                                context="{'group_by':'state'}" />
                            <separator orientation="vertical" />
                            <filter string="Date" icon="terp-go-month" help="Meeting date"
                                domain="[]" context="{'group_by':'date'}" />
                        </group>
                </search>
            </field>
        </record>

        <!-- Calendar Attendee Form View -->

        <record id="attendee_form_view_inherit" model="ir.ui.view">
                <field name="name">calendar.attendee.form.inherit</field>
                <field name="model">calendar.attendee</field>
                <field name="type">form</field>
                <field name="inherit_id" ref="base_calendar.base_calendar_attendee_form_view"/>
                <field name="arch" type="xml">
                    <field name="language" position="after">
                        <field name="categ_id" string="Event Type"/>
                    </field>
                </field>
        </record>


    </data>
</openerp><|MERGE_RESOLUTION|>--- conflicted
+++ resolved
@@ -312,14 +312,6 @@
                            </field>
                            <field name="user_id"/>
                        </group>
-<<<<<<< HEAD
-=======
-                        <newline/>
-                        <group expand="0" string="Extended Filters...">
-                           <field name="class" string="Privacy"/>
-                           <field name="show_as" string="Show time as"/>
-                        </group>
->>>>>>> aa1bd2e6
                        <newline/>
                        <group expand="0" string="Group By...">
                             <filter string="Responsible" icon="terp-personal" domain="[]"
