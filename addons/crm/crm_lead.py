--- conflicted
+++ resolved
@@ -314,16 +314,11 @@
             return {'value': {}}
         return {'value': {'probability': stage.probability}}
 
-<<<<<<< HEAD
     def on_change_partner_id(self, cr, uid, ids, partner_id, context=None):
-=======
-    def on_change_partner(self, cr, uid, ids, partner_id, context=None):
->>>>>>> c4339e0c
         values = {}
         if partner_id:
             partner = self.pool.get('res.partner').browse(cr, uid, partner_id, context=context)
             values = {
-<<<<<<< HEAD
                 'partner_name': partner.name,
                 'street': partner.street,
                 'street2': partner.street2,
@@ -334,19 +329,7 @@
                 'phone': partner.phone,
                 'mobile': partner.mobile,
                 'fax': partner.fax,
-=======
-                'partner_name' : partner.name,
-                'street' : partner.street,
-                'street2' : partner.street2,
-                'city' : partner.city,
-                'state_id' : partner.state_id and partner.state_id.id or False,
-                'country_id' : partner.country_id and partner.country_id.id or False,
-                'email_from' : partner.email,
-                'phone' : partner.phone,
-                'mobile' : partner.mobile,
-                'fax' : partner.fax,
                 'zip': partner.zip,
->>>>>>> c4339e0c
             }
         return {'value': values}
 
