--- conflicted
+++ resolved
@@ -53,21 +53,12 @@
         <field name="arch" type="xml">
             <form string="Leads Form" layout="manual">
                 <div class="oe_form_topbar">
-<<<<<<< HEAD
                     <button name="case_cancel" string="Cancel" states="draft,open,pending" type="object" icon="gtk-cancel"/>
                     <button name="case_open" string="Open" states="draft,pending" type="object" icon="gtk-go-forward"/>
                     <button name="case_mark_lost" string="Close" states="open,pending" type="object" icon="gtk-close"/>
                     <button name="case_pending" string="Pending" states="open" type="object" icon="gtk-media-pause"/>
-                    <button name="case_escalate" string="Escalate" states="open,pending" type="object" groups="base.group_extended" icon="gtk-go-up" />
+                    <button name="case_escalate" string="Escalate" states="open,pending" type="object" icon="gtk-go-up"/>
                     <button name="case_reset" string="Reset to Draft" states="done,cancel" type="object" icon="gtk-convert"/>
-=======
-                    <button name="case_cancel" string="Cancel" states="draft,open,pending" type="object" icon="gtk-cancel" />
-                    <button name="case_open" string="Open" states="draft,pending" type="object" icon="gtk-go-forward" />
-                    <button name="case_mark_lost" string="Close" states="open,pending" type="object" icon="gtk-close" />
-                    <button name="case_pending" string="Pending" states="open" type="object" icon="gtk-media-pause" />
-                    <button name="case_escalate" string="Escalate" states="open,pending" type="object" icon="gtk-go-up" />
-                    <button name="case_reset" string="Reset to Draft" states="done,cancel" type="object" icon="gtk-convert" />
->>>>>>> 41a69ec9
                     <div class="oe_right">
                         <field name="state" nolabel="1" widget="statusbar" statusbar_visible="draft,open,done" statusbar_colors='{"pending":"blue"}'/>
                     </div>
@@ -410,25 +401,14 @@
         <field name="arch" type="xml">
             <form string="Opportunities" layout="manual">
                 <div class="oe_form_topbar">
-<<<<<<< HEAD
                     <button name="case_cancel" string="Cancel" states="draft" type="object" icon="gtk-cancel" groups="base.group_no_one"/>
                     <button name="case_mark_lost" string="Mark Lost" states="open,pending" type="object" icon="gtk-cancel" groups="base.group_no_one"/>
                     <button name="case_reset" string="Reset to Draft" states="done,cancel" type="object" icon="gtk-convert" groups="base.group_no_one"/>
                     <button name="case_open" string="Open" states="draft,pending" type="object" icon="gtk-go-forward" groups="base.group_no_one"/>
                     <button name="case_pending" string="Pending" states="draft,open" type="object" icon="gtk-media-pause" groups="base.group_no_one"/>
-                    <button name="case_escalate" string="Escalate" states="open,pending" type="object" groups="base.group_extended" icon="gtk-go-up" />
+                    <button name="case_escalate" string="Escalate" states="open,pending" type="object" icon="gtk-go-up" />
                     <button name="case_mark_won" string="Mark Won" states="open,pending" type="object" icon="gtk-apply" groups="base.group_no_one"/>
                     <div class="oe_right" groups="base.group_no_one">
-=======
-                    <button name="case_cancel" string="Cancel" states="draft" type="object" icon="gtk-cancel" />
-                    <button name="case_mark_lost" string="Mark Lost" states="open,pending" type="object" icon="gtk-cancel" />
-                    <button name="case_reset" string="Reset to Draft" states="done,cancel" type="object" icon="gtk-convert" />
-                    <button name="case_open" string="Open" states="draft,pending" type="object" icon="gtk-go-forward" />
-                    <button name="case_pending" string="Pending" states="draft,open" type="object" icon="gtk-media-pause" />
-                    <button name="case_escalate" string="Escalate" states="open,pending" type="object" icon="gtk-go-up" />
-                    <button name="case_mark_won" string="Mark Won" states="open,pending" type="object" icon="gtk-apply" />
-                    <div class="oe_right">
->>>>>>> 41a69ec9
                         <field name="state" nolabel="1" widget="statusbar" statusbar_visible="draft,open,done" statusbar_colors='{"pending":"blue"}'/>
                     </div>
                 </div>
