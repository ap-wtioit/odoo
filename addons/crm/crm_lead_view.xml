--- conflicted
+++ resolved
@@ -133,15 +133,9 @@
                 </header>
                 <sheet>
                     <div class="oe_right oe_button_box" name="buttons">
-<<<<<<< HEAD
                         <button type="object"
                             name="view_phone_calls"
-                            string="Phone Calls" />
-=======
-                        <button type="action"
-                            name="%(act_crm_opportunity_crm_phonecall_new)d"
                             string="Phone Calls"/>
->>>>>>> 0eb1d5ba
                     </div>
                     <div class="oe_title">
                         <label for="name" class="oe_edit_only" string="Lead Description"/>
