<?xml version="1.0" encoding="utf-8"?>
<openerp>
    <data>

<!-- Leads by user and section Tree View -->

        <record id="view_report_crm_lead_tree" model="ir.ui.view">
            <field name="name">crm.lead.report.tree</field>
            <field name="model">crm.lead.report</field>
            <field name="type">tree</field>
            <field name="arch" type="xml">
            <tree string="Leads">
<<<<<<< HEAD
				<field name="name" invisible="1"/>
				<field name="month" invisible="1"/>
				<field name="section_id" invisible="1"/>
				<field name="user_id" invisible="1"/>
    			<field name="company_id" invisible="1"/>
				<field name="partner_id" invisible="1"/>
				<field name="day" invisible="1"/>
				<field name="nbr" string="#Leads" sum="#Leads"/>
                <field name="delay_close" sum='Avg Closing Delay'/>
=======
                <field name="name" />
                <field name="month"/>
                <field name="section_id" />
                <field name="user_id" />
                <field name="company_id" />
                <field name="partner_id" />
                <field name="nbr" string="#Leads"/>
                <field name="delay_close"/>
>>>>>>> 5e9e4eaa
                <field name="state"  invisible="1"/>
                <field name="stage_id"  invisible="1"/>
                <field name="categ_id" invisible="1"/>
             </tree>
            </field>
        </record>

<!-- Leads by user and section Form View -->

        <record id="view_report_crm_lead_form" model="ir.ui.view">
            <field name="name">crm.lead.report.form</field>
            <field name="model">crm.lead.report</field>
            <field name="inherit_id" ref="view_crm_case_form"/>
            <field name="type">form</field>
            <field name="arch" type="xml">
                <field name="nbr" position="after">
                    <field name="delay_close"/>
                    <field name="stage_id"/>
                </field>
            </field>
        </record>

<!-- Leads by user and section Graph View -->

        <record id="view_report_crm_lead_graph" model="ir.ui.view">
            <field name="name">crm.lead.report.graph</field>
            <field name="model">crm.lead.report</field>
            <field name="type">graph</field>
            <field name="arch" type="xml">
                <graph orientation="horizontal" string="Leads" type="bar">
                    <field name="state"/>
                    <field name="nbr" operator="+"/>
                    <field group="True" name="user_id"/>
                </graph>
            </field>
        </record>

<!-- Leads by user and section Search View -->

        <record id="view_report_crm_lead_filter" model="ir.ui.view">
            <field name="name">crm.lead.report.select</field>
            <field name="model">crm.lead.report</field>
            <field name="inherit_id" ref="view_crm_case_filter"/>
            <field name="type">search</field>
            <field name="arch" type="xml">
<<<<<<< HEAD
            <data>
                <xpath expr='//search[@string="Search"]/group[@string="Extended options..."]/filter[@string="Cancel"]' position='after'>
                <group>
            	    <separator orientation="vertical"/>
            	    <field name="stage_id" widget="selection" domain="[('object_id.model', '=', 'crm.lead')]"/>
	                <field name="categ_id" widget="selection" domain="[('object_id.model', '=', 'crm.lead')]"/>
	            </group>
            	</xpath>
			<xpath
				expr='//search[@string="Search"]/group[@string="Group By..."]/filter[@string="State"]'
				position='after'>
				<filter string="Stage" icon="terp-sale" domain="[]"
					context="{'group_by':'stage_id'}" />
			</xpath>
			</data>
=======
            <xpath
                expr='//search[@string="Search"]/group[@string="Group By..."]/filter[@string="State"]'
                position='after'>
                <filter string="Stage" icon="terp-sale" domain="[]"
                    context="{'group_by':'stage_id'}" />
            </xpath>
>>>>>>> 5e9e4eaa
            </field>
        </record>

<!-- Leads by user and section Action -->

        <record id="action_report_crm_lead" model="ir.actions.act_window">
            <field name="name">Leads</field>
            <field name="res_model">crm.lead.report</field>
            <field name="view_type">form</field>
            <field name="context">{"search_default_User":1,"search_default_This Month":1,'group_by_no_leaf':1,'group_by':[]}</field>
            <field name="view_mode">tree,graph</field>
            <field name="search_view_id" ref="view_report_crm_lead_filter"/>

        </record>

       <record model="ir.actions.act_window.view" id="action_report_crm_lead_tree">
            <field name="sequence" eval="1"/>
            <field name="view_mode">tree</field>
            <field name="view_id" ref="view_report_crm_lead_tree"/>
            <field name="act_window_id" ref="action_report_crm_lead"/>
       </record>

       <record model="ir.actions.act_window.view" id="action_report_crm_lead_graph">
            <field name="sequence" eval="2"/>
            <field name="view_mode">graph</field>
            <field name="view_id" ref="view_report_crm_lead_graph"/>
            <field name="act_window_id" ref="action_report_crm_lead"/>
       </record>

       <menuitem name="Leads" id="menu_report_crm_leads_tree"
           groups="base.group_extended"
           parent="base.next_id_64" action="action_report_crm_lead" />

    </data>
</openerp><|MERGE_RESOLUTION|>--- conflicted
+++ resolved
@@ -10,7 +10,6 @@
             <field name="type">tree</field>
             <field name="arch" type="xml">
             <tree string="Leads">
-<<<<<<< HEAD
 				<field name="name" invisible="1"/>
 				<field name="month" invisible="1"/>
 				<field name="section_id" invisible="1"/>
@@ -20,16 +19,6 @@
 				<field name="day" invisible="1"/>
 				<field name="nbr" string="#Leads" sum="#Leads"/>
                 <field name="delay_close" sum='Avg Closing Delay'/>
-=======
-                <field name="name" />
-                <field name="month"/>
-                <field name="section_id" />
-                <field name="user_id" />
-                <field name="company_id" />
-                <field name="partner_id" />
-                <field name="nbr" string="#Leads"/>
-                <field name="delay_close"/>
->>>>>>> 5e9e4eaa
                 <field name="state"  invisible="1"/>
                 <field name="stage_id"  invisible="1"/>
                 <field name="categ_id" invisible="1"/>
@@ -75,7 +64,6 @@
             <field name="inherit_id" ref="view_crm_case_filter"/>
             <field name="type">search</field>
             <field name="arch" type="xml">
-<<<<<<< HEAD
             <data>
                 <xpath expr='//search[@string="Search"]/group[@string="Extended options..."]/filter[@string="Cancel"]' position='after'>
                 <group>
@@ -91,14 +79,6 @@
 					context="{'group_by':'stage_id'}" />
 			</xpath>
 			</data>
-=======
-            <xpath
-                expr='//search[@string="Search"]/group[@string="Group By..."]/filter[@string="State"]'
-                position='after'>
-                <filter string="Stage" icon="terp-sale" domain="[]"
-                    context="{'group_by':'stage_id'}" />
-            </xpath>
->>>>>>> 5e9e4eaa
             </field>
         </record>
 
