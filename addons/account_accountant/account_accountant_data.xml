--- conflicted
+++ resolved
@@ -20,14 +20,8 @@
             <field name="sequence">100</field>
         </record>
 
-<<<<<<< HEAD
-    <data noupdate="1">
-        <!-- notify all employees of module installation -->
+        <!-- Notify all employees of module installation -->
         <function model="mail.group" name="message_post">
-=======
-        <!-- Notify all employees of module installation -->
-        <function model="mail.group" name="message_append_note">
->>>>>>> 65f532e0
             <!-- ids, subject, body, parent_id=False, type='notification', content_subtype='html' -->
             <value eval="[ref('mail.group_all_employees')]"/>
             <value>With OpenERP's accounting, you can get an instant access to all your financial data, setup your analytic accounting, forecast your taxes, control your budgets, easily create and send invoices, record bank statements, etc.
