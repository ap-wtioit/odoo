--- conflicted
+++ resolved
@@ -95,12 +95,6 @@
 	        <field name="view_mode">tree</field>
 	        <field name="view_id" ref="view_crm_phonecall_tree"/>
 	        <field name="act_window_id" ref="action_report_crm_phonecall"/>
-<<<<<<< HEAD
-	    </record>        
-        
-        <menuitem  name="Phone Calls" action="action_report_crm_phonecall" id="menu_crm_phonecall_tree" parent="crm.next_id_52"/>
-        
-=======
 	    </record>  
 
         <record model="ir.actions.act_window.view" id="action_report_crm_phonecall_graph">
@@ -112,6 +106,5 @@
               
         <menuitem name="Phone Calls" action="action_report_crm_phonecall" id="menu_crm_phonecalls_tree" parent="crm.next_id_52"/>
                 
->>>>>>> ed26846f
   </data>
 </openerp>