from osv import fields,osv
import tools

class report_crm_opportunity(osv.osv):
    _name = "report.crm.opportunity"    
    _auto = False
    _inherit = "report.crm.case"
    _columns = {
        'probability': fields.float('Avg. Probability', readonly=True),
        'amount_revenue': fields.float('Est.Revenue', readonly=True),        
        'amount_revenue_prob': fields.float('Est. Rev*Prob.', readonly=True),
        'delay_close': fields.char('Delay to close', size=20, readonly=True),
        'categ_id': fields.many2one('crm.case.categ', 'Category', domain="[('section_id','=',section_id),('object_id.model', '=', 'crm.opportunity')]"),
        'stage_id':fields.many2one('crm.case.stage', 'Stage', domain="[('section_id','=',section_id),('object_id.model', '=', 'crm.opportunity')]", readonly=True),
    }
    def init(self, cr):
        tools.drop_view_if_exists(cr, 'report_crm_opportunity')
        cr.execute("""
            create or replace view report_crm_opportunity as (
                select
                    min(c.id) as id,
                    to_char(c.create_date, 'YYYY') as name,
                    to_char(c.create_date, 'MM') as month,
                    c.state,
                    c.user_id,
                    c.section_id,
                    c.categ_id,
                    c.stage_id,
                    count(*) as nbr,
                    sum(planned_revenue) as amount_revenue,                    
                    sum(planned_revenue*probability)::decimal(16,2) as amount_revenue_prob,
                    avg(probability)::decimal(16,2) as probability,
                    to_char(avg(date_closed-c.create_date), 'DD"d" HH24:MI:SS') as delay_close
                from
                    crm_opportunity c
                group by to_char(c.create_date, 'YYYY'), to_char(c.create_date, 'MM'), c.state, c.user_id,c.section_id,c.stage_id,c.categ_id
            )""")
report_crm_opportunity()
<<<<<<< HEAD


class report_crm_opportunity_section(osv.osv):
    _name = "report.crm.opportunity.section"
    _description = "Opportunity by Section"
    _auto = False
    _inherit = "report.crm.case.section"
    
    def _get_data(self, cr, uid, ids, field_name, arg, context={}):
        res = {}
        state_perc = 0.0
        avg_ans = 0.0
        
        for case in self.browse(cr, uid, ids, context):
            if field_name != 'avg_answers':
                state = field_name[5:]
                cr.execute("select count(*) from crm_opportunity where section_id =%s and state='%s'"%(case.section_id.id,state))
                state_cases = cr.fetchone()[0]
                perc_state = (state_cases / float(case.nbr_cases) ) * 100
                
                res[case.id] = perc_state
            else:
                cr.execute('select count(*) from crm_case_log l  where l.section_id=%s'%(case.section_id.id))
                logs = cr.fetchone()[0]
                
                avg_ans = logs / case.nbr_cases
                res[case.id] = avg_ans       
        
        return res
    
    _columns = {
        'avg_answers': fields.function(_get_data,string='Avg. Answers', method=True,type="integer"),
        'perc_done': fields.function(_get_data,string='%Done', method=True,type="float"),
        'perc_cancel': fields.function(_get_data,string='%Cancel', method=True,type="float"),
        'delay_close': fields.char('Delay to close', size=20, readonly=True),
    }
    _order = 'name desc, section_id'
    def init(self, cr):
        tools.drop_view_if_exists(cr, 'report_crm_opportunity_section')
        cr.execute("""
            create or replace view report_crm_opportunity_section as (
                select
                    min(c.id) as id,
                    to_char(c.create_date, 'YYYY') as name,
                    to_char(c.create_date, 'MM') as month,
                    count(*) as nbr_cases,
                    c.section_id as section_id,
                    0 as avg_answers,
                    0.0 as perc_done,
                    0.0 as perc_cancel,
                    to_char(avg(date_closed-c.create_date), 'DD"d" HH24:MI:SS') as delay_close
                from
                    crm_opportunity c
                group by to_char(c.create_date, 'YYYY'),to_char(c.create_date, 'MM'),c.section_id
            )""")
report_crm_opportunity_section()
#
=======
>>>>>>> cf22b467
# vim:expandtab:smartindent:tabstop=4:softtabstop=4:shiftwidth=4:<|MERGE_RESOLUTION|>--- conflicted
+++ resolved
@@ -36,64 +36,62 @@
                 group by to_char(c.create_date, 'YYYY'), to_char(c.create_date, 'MM'), c.state, c.user_id,c.section_id,c.stage_id,c.categ_id
             )""")
 report_crm_opportunity()
-<<<<<<< HEAD
 
 
-class report_crm_opportunity_section(osv.osv):
-    _name = "report.crm.opportunity.section"
-    _description = "Opportunity by Section"
-    _auto = False
-    _inherit = "report.crm.case.section"
-    
-    def _get_data(self, cr, uid, ids, field_name, arg, context={}):
-        res = {}
-        state_perc = 0.0
-        avg_ans = 0.0
-        
-        for case in self.browse(cr, uid, ids, context):
-            if field_name != 'avg_answers':
-                state = field_name[5:]
-                cr.execute("select count(*) from crm_opportunity where section_id =%s and state='%s'"%(case.section_id.id,state))
-                state_cases = cr.fetchone()[0]
-                perc_state = (state_cases / float(case.nbr_cases) ) * 100
-                
-                res[case.id] = perc_state
-            else:
-                cr.execute('select count(*) from crm_case_log l  where l.section_id=%s'%(case.section_id.id))
-                logs = cr.fetchone()[0]
-                
-                avg_ans = logs / case.nbr_cases
-                res[case.id] = avg_ans       
-        
-        return res
-    
-    _columns = {
-        'avg_answers': fields.function(_get_data,string='Avg. Answers', method=True,type="integer"),
-        'perc_done': fields.function(_get_data,string='%Done', method=True,type="float"),
-        'perc_cancel': fields.function(_get_data,string='%Cancel', method=True,type="float"),
-        'delay_close': fields.char('Delay to close', size=20, readonly=True),
-    }
-    _order = 'name desc, section_id'
-    def init(self, cr):
-        tools.drop_view_if_exists(cr, 'report_crm_opportunity_section')
-        cr.execute("""
-            create or replace view report_crm_opportunity_section as (
-                select
-                    min(c.id) as id,
-                    to_char(c.create_date, 'YYYY') as name,
-                    to_char(c.create_date, 'MM') as month,
-                    count(*) as nbr_cases,
-                    c.section_id as section_id,
-                    0 as avg_answers,
-                    0.0 as perc_done,
-                    0.0 as perc_cancel,
-                    to_char(avg(date_closed-c.create_date), 'DD"d" HH24:MI:SS') as delay_close
-                from
-                    crm_opportunity c
-                group by to_char(c.create_date, 'YYYY'),to_char(c.create_date, 'MM'),c.section_id
-            )""")
-report_crm_opportunity_section()
 #
-=======
->>>>>>> cf22b467
+#class report_crm_opportunity_section(osv.osv):
+#    _name = "report.crm.opportunity.section"
+#    _description = "Opportunity by Section"
+#    _auto = False
+#    _inherit = "report.crm.case.section"
+#    
+#    def _get_data(self, cr, uid, ids, field_name, arg, context={}):
+#        res = {}
+#        state_perc = 0.0
+#        avg_ans = 0.0
+#        
+#        for case in self.browse(cr, uid, ids, context):
+#            if field_name != 'avg_answers':
+#                state = field_name[5:]
+#                cr.execute("select count(*) from crm_opportunity where section_id =%s and state='%s'"%(case.section_id.id,state))
+#                state_cases = cr.fetchone()[0]
+#                perc_state = (state_cases / float(case.nbr_cases) ) * 100
+#                
+#                res[case.id] = perc_state
+#            else:
+#                cr.execute('select count(*) from crm_case_log l  where l.section_id=%s'%(case.section_id.id))
+#                logs = cr.fetchone()[0]
+#                
+#                avg_ans = logs / case.nbr_cases
+#                res[case.id] = avg_ans       
+#        
+#        return res
+#    
+#    _columns = {
+#        'avg_answers': fields.function(_get_data,string='Avg. Answers', method=True,type="integer"),
+#        'perc_done': fields.function(_get_data,string='%Done', method=True,type="float"),
+#        'perc_cancel': fields.function(_get_data,string='%Cancel', method=True,type="float"),
+#        'delay_close': fields.char('Delay to close', size=20, readonly=True),
+#    }
+#    _order = 'name desc, section_id'
+#    def init(self, cr):
+#        tools.drop_view_if_exists(cr, 'report_crm_opportunity_section')
+#        cr.execute("""
+#            create or replace view report_crm_opportunity_section as (
+#                select
+#                    min(c.id) as id,
+#                    to_char(c.create_date, 'YYYY') as name,
+#                    to_char(c.create_date, 'MM') as month,
+#                    count(*) as nbr_cases,
+#                    c.section_id as section_id,
+#                    0 as avg_answers,
+#                    0.0 as perc_done,
+#                    0.0 as perc_cancel,
+#                    to_char(avg(date_closed-c.create_date), 'DD"d" HH24:MI:SS') as delay_close
+#                from
+#                    crm_opportunity c
+#                group by to_char(c.create_date, 'YYYY'),to_char(c.create_date, 'MM'),c.section_id
+#            )""")
+#report_crm_opportunity_section()
+
 # vim:expandtab:smartindent:tabstop=4:softtabstop=4:shiftwidth=4: