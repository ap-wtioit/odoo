<?xml version="1.0"?>
<openerp>
    <data>
        <record model="ir.ui.view" id="view_server_statistics_graph">
            <field name="name">report.smtp.server.graph</field>
            <field name="model">report.smtp.server</field>
            <field name="type">graph</field>
            <field name="arch" type="xml">
                <graph string="Server Statistics" type="bar">
                    <field name="no" operator="+" />
                    <field name="history" operator="+" group="True" />
                </graph>
            </field>
        </record>
        <record model="ir.ui.view" id="view_server_statistics_tree">
            <field name="name">report.smtp.server.tree</field>
            <field name="model">report.smtp.server</field>
            <field name="type">tree</field>
            <field name="arch" type="xml">
                <tree string="Server Statistics">
                    <field name="no" />
                    <field name="history" />
                </tree>
            </field>
        </record>
        <record model="ir.ui.view" id="view_server_statistics_form">
            <field name="name">report.smtp.server.form</field>
            <field name="model">report.smtp.server</field>
            <field name="type">form</field>
            <field name="arch" type="xml">
                <form string="Server Statistics">
                    <field name="no" />
                    <field name="history" select="1" />
                </form>
            </field>
        </record>

        <record model="ir.actions.act_window"
            id="action_view_server_statistics_graph">
            <field name="res_model">report.smtp.server</field>
            <field name="view_type">form</field>
            <field name="view_mode">graph,tree</field>
            <field name="view_id" ref="view_server_statistics_graph" />
        </record>

        <record model="ir.ui.view" id="company_form">
            <field name="name">smtp.company.form</field>
            <field name="model">res.company</field>
            <field name="inherit_id" ref="base.view_company_form" />
            <field name="type">form</field>
            <field name="arch" type="xml">
                <notebook position="inside">
                    <page string="SMTP Settings">
                        <field name="addresses" colspan="4"
                            nolabel="1">
                            <tree string="Email Address">
                                <field name="name" />
                                <field name="email" />
                            </tree>
                            <form string="Email Address">
                                <field name="name" />
                                <field name="email"
                                    domain="[('state','=','confirm')]" />
                            </form>
                        </field>
                    </page>
                </notebook>
            </field>
        </record>

        <record model="ir.ui.view" id="email_smtpclient_form_new">
            <field name="name">email.smtpclient.form</field>
            <field name="model">email.smtpclient</field>
            <field name="type">form</field>
            <field name="arch" type="xml">
                <form string="SMTP Server">
                    <group col="6" colspan="4">
                        <field name="name" select="1" />
                        <field name="date_create" select="1"/>
                        <field name="priority"/>
                    </group>
                    <notebook colspan="4">
                        <page string="Configuration">
<<<<<<< HEAD
                            <separator string="Server Information"
                                colspan="4" />
                            <field name="auth_type" on_change="change_servertype(auth_type)"/>
                            <field name="server" />
                            <field name="ssl" />
                            <field name="port" />
                            
                            <separator string="User Information"
                                colspan="4" />
                            <field name="email" select="1"
                                on_change="change_email(email)"/>
                            <field name="from_email" select="1"/>
                            <field name="auth"/>
                            <newline/>
                            <field name="user" select="1" attrs="{'required': [('auth_type','in',['gmail','yahoo'])]}"/>
                            <field name="password" password="True" attrs="{'required': [('auth_type','in',['gmail','yahoo'])]}"/>
                            <newline />
                    
                            <separator string="Other Information"
                                colspan="4" />
                            <field name="type" select="1" />
                            <field name="active" />
                            <field name="delete_queue" />
                            <field name="delete_queue_period" attrs="{'readonly':[('delete_queue','not in',['content','all'])]}"/>
                            
=======
                            <group col="2" colspan="2">
                                <separator string="Server Configuration" colspan="2" />
                                <field name="auth_type" on_change="change_servertype(auth_type)"/>
                                <field name="server" select="2" />
                                <field name="port" select="2" />
                                <field name="ssl" select="2" />
                            </group>
                            <group col="2" colspan="2">
                                <separator string="User Configuration" colspan="2" />
                                <field name="email" select="1" on_change="change_email(email)"/>
                                <field name="from_email" select="1"/>
                                <field name="auth" select="2"/>
                                <field name="user" select="1" attrs="{'required': [('auth_type','in',['gmail','yahoo'])]}"/>
                                <field name="password" password="True" attrs="{'required': [('auth_type','in',['gmail','yahoo'])]}"/>
                            </group>
                            
                            <group col="2" colspan="2">
                                <separator string="Message Queue Configuration" colspan="2" />
                                <field name="type" select="1" />
                                <field name="active" select="2" />
                                <field name="delete_queue" select="2" />
                                <field name="delete_queue_period" select="2" attrs="{'readonly':[('delete_queue','not in',['content','all'])]}"/>
                            </group>
                            <newline/>
>>>>>>> 34e354be
                            <separator string="Server Information" colspan="4"/>
                            <group col="3" colspan="4">
                                <field name="state" select="1"/>
                                <button name="set_to_draft" string="Set to Draft" type="object" states="waiting,confirm"/>
                            </group>
                            <group col="4" colspan="4">
                                <field name="process_id"/>
                                <button name="start_process" string="Start Server" attrs="{'invisible':[('pstate','=','running')]}" type="object"/>
                                <button name="stop_process" string="Stop Server" attrs="{'invisible':[('pstate','=','stop')]}" type="object"/>
                            </group>
                        </page>
                        <page string="Message Headers">
                            <field name="header_ids" colspan="4" nolabel="1">
                                <form string="Message Headers">
                                    <field name="key"/>
                                    <field name="value"/>
                                </form>
                                <tree string="Message Headers">
                                    <field name="key"/>
                                    <field name="value"/>
                                </tree>
                            </field>
                        </page>
                        <page string="Messages">
                            <separator string="Verification Message" colspan="4" />
                            <field name="verify_email" colspan="4" nolabel="1" />
                            <label string="__code__ for Verification Code" />
                            <separator string="Test Message" colspan="4" />
<<<<<<< HEAD
                            <field name="test_email" colspan="4" nolabel="1" />
                            <separator string="Message" colspan="4" />
                            <field name="body" colspan="4" nolabel="1" />
                            <label string="__name__ for Customer Name" />
                            <label string="__number__ for Invoice / Sales Number" />
                            <label string="__user__ for User Name" />
=======
                            <field name="test_email" select="2" colspan="4" nolabel="1" />
>>>>>>> 34e354be
                        </page>
                        <page string="Disclaimers">
                            <separator string="Disclaimers Message" colspan="4" />
                            <field name="disclaimers" colspan="4" nolabel="1"/>
                        </page>
                        <page string="Permission">
                            <separator string="Access Permission"
                                colspan="4" />
                            <field name="users_id" select="1"
                                colspan="4" nolabel="1" />
                        </page>

                        <!--page string="Statistics">
                            <field name="server_statistics"
                                mode="graph,tree" colspan="4" nolabel="1" />
                        </page-->
                    </notebook>
                </form>
            </field>
        </record>

        <record model="ir.ui.view" id="email_smtpclient_tree">
            <field name="name">email.smtpclient.form</field>
            <field name="model">email.smtpclient</field>
            <field name="type">tree</field>
            <field name="arch" type="xml">
                <tree string="SMTP Server">
                    <field name="name" />
                    <field name="pstate"/>
                    <field name="from_email" />
                    <field name="user" />
                    <field name="server" />
                    <field name="port" />
                    <field name="type" />
                    <field name="ssl" />
                </tree>
            </field>
        </record>

        <record model="ir.actions.act_window"
            id="action_email_smtpclient_tree">
            <field name="name">Email Server</field>
            <field name="res_model">email.smtpclient</field>
            <field name="view_type">form</field>
            <field name="view_mode">form,tree</field>
            <field name="view_id" ref="email_smtpclient_tree" />
        </record>
        
        <menuitem name="Email Services" id="menu_smtpclient_administration_server" parent="base.menu_config"/>
        
        <menuitem name="SMTP Servers" id="menu_smtpclient_administration_smtp_server" parent="menu_smtpclient_administration_server" action="action_email_smtpclient_tree"/>
                
        <record model="ir.ui.view" id="email_smtpclient_history_tree">
            <field name="name">email.smtpclient.history.tree</field>
            <field name="model">email.smtpclient.history</field>
            <field name="type">tree</field>
            <field name="arch" type="xml">
                <tree string="Server History">
                    <field name="server_id" />
                    <field name="user_id" />
                    <field name="date_create" />
                    <field name="name" />
                </tree>
            </field>
        </record>

        <record model="ir.ui.view" id="email_smtpclient_history_form">
            <field name="name">email.smtpclient.history.form</field>
            <field name="model">email.smtpclient.history</field>
            <field name="type">form</field>
            <field name="arch" type="xml">
                <form string="Server History">
                    <field name="server_id"
                        domain="[('id','=',parent.id)]" select="1"/>
                    <field name="date_create" select="1"/>
                    <field name="name" colspan="4" select="1"/>
                </form>
            </field>
        </record>
        
        <record model="ir.actions.act_window"
            id="action_email_smtpclient_history_tree">
            <field name="name">Sent Email History</field>
            <field name="res_model">email.smtpclient.history</field>
            <field name="view_type">form</field>
            <field name="view_mode">form,tree</field>
            <field name="view_id" ref="email_smtpclient_history_tree" />
        </record>
        
        <menuitem name="Sent Email History" id="menu_smtpclient_administration_server_history" parent="menu_smtpclient_administration_smtp_server" action="action_email_smtpclient_history_tree"/>
    
        <act_window context="{'server_id': active_id}" domain="[('server_id', '=', active_id)]" id="act_mail_server_2_mail_history" name="Email History" res_model="email.smtpclient.history" src_model="email.smtpclient"/>
        
        
        <!-- MessageQueue Views -->
        <record model="ir.ui.view" id="email_smtpclient_queue_tree">
            <field name="name">email.smtpclient.queue.tree</field>
            <field name="model">email.smtpclient.queue</field>
            <field name="type">tree</field>
            <field name="arch" type="xml">
                <tree string="Message Queue">
                    <field name="date_create" />
                    <field name="priority"/>
                    <field name="to" />
                    <field name="name" />
                    <field name="server_id" />
                    <field name="state" />
                </tree>
            </field>
        </record>

        <record model="ir.ui.view" id="email_smtpclient_queue_form">
            <field name="name">email.smtpclient.queue.form</field>
            <field name="model">email.smtpclient.queue</field>
            <field name="type">form</field>
            <field name="arch" type="xml">
                <form string="Message Queue">
                    <notebook>
                        <page string="General">
                            <field name="server_id"    select="1"/>
                            <field name="to" select="1"/>
                            <field name="priority"/>
                            <field name="name" colspan="4" select="1"/>
                            <separator string="Message" colspan="4" />
                            <field name="body" colspan="4" select="1" nolabel="1"/>
                            <field name="state" select="1"/>
                            <field name="date_create" select="1"/>
                        </page>
                        <page string="Error">
                            <separator string="Last Error occured" colspan="4"/>
                            <field name="error" nolabel="1"/>
                        </page>
                        <page string="Message">
                            <separator string="Message with All Headers" colspan="4"/>
                            <field name="serialized_message" colspan="4" nolabel="1"/>
                        </page>
                    </notebook>
                </form>
            </field>
        </record>
        <record model="ir.actions.act_window" id="action_email_smtpclient_queue_tree">
            <field name="name">Message Queue</field>
            <field name="res_model">email.smtpclient.queue</field>
            <field name="view_type">form</field>
            <field name="view_mode">tree,form</field>
            <field name="view_id" ref="email_smtpclient_queue_tree" />
        </record>
        <menuitem name="Message Queue" id="menu_smtpclient_administration_smtp_server_queue" parent="menu_smtpclient_administration_smtp_server" action="action_email_smtpclient_queue_tree"/>
        
        <act_window context="{'server_id': active_id}" domain="[('server_id', '=', active_id), ('state','!=', 'send')]" id="act_mail_server_2_mail_queue" name="Message Queus" res_model="email.smtpclient.queue" src_model="email.smtpclient"/>
    </data>
</openerp><|MERGE_RESOLUTION|>--- conflicted
+++ resolved
@@ -81,33 +81,6 @@
                     </group>
                     <notebook colspan="4">
                         <page string="Configuration">
-<<<<<<< HEAD
-                            <separator string="Server Information"
-                                colspan="4" />
-                            <field name="auth_type" on_change="change_servertype(auth_type)"/>
-                            <field name="server" />
-                            <field name="ssl" />
-                            <field name="port" />
-                            
-                            <separator string="User Information"
-                                colspan="4" />
-                            <field name="email" select="1"
-                                on_change="change_email(email)"/>
-                            <field name="from_email" select="1"/>
-                            <field name="auth"/>
-                            <newline/>
-                            <field name="user" select="1" attrs="{'required': [('auth_type','in',['gmail','yahoo'])]}"/>
-                            <field name="password" password="True" attrs="{'required': [('auth_type','in',['gmail','yahoo'])]}"/>
-                            <newline />
-                    
-                            <separator string="Other Information"
-                                colspan="4" />
-                            <field name="type" select="1" />
-                            <field name="active" />
-                            <field name="delete_queue" />
-                            <field name="delete_queue_period" attrs="{'readonly':[('delete_queue','not in',['content','all'])]}"/>
-                            
-=======
                             <group col="2" colspan="2">
                                 <separator string="Server Configuration" colspan="2" />
                                 <field name="auth_type" on_change="change_servertype(auth_type)"/>
@@ -123,7 +96,6 @@
                                 <field name="user" select="1" attrs="{'required': [('auth_type','in',['gmail','yahoo'])]}"/>
                                 <field name="password" password="True" attrs="{'required': [('auth_type','in',['gmail','yahoo'])]}"/>
                             </group>
-                            
                             <group col="2" colspan="2">
                                 <separator string="Message Queue Configuration" colspan="2" />
                                 <field name="type" select="1" />
@@ -132,7 +104,6 @@
                                 <field name="delete_queue_period" select="2" attrs="{'readonly':[('delete_queue','not in',['content','all'])]}"/>
                             </group>
                             <newline/>
->>>>>>> 34e354be
                             <separator string="Server Information" colspan="4"/>
                             <group col="3" colspan="4">
                                 <field name="state" select="1"/>
@@ -161,16 +132,7 @@
                             <field name="verify_email" colspan="4" nolabel="1" />
                             <label string="__code__ for Verification Code" />
                             <separator string="Test Message" colspan="4" />
-<<<<<<< HEAD
-                            <field name="test_email" colspan="4" nolabel="1" />
-                            <separator string="Message" colspan="4" />
-                            <field name="body" colspan="4" nolabel="1" />
-                            <label string="__name__ for Customer Name" />
-                            <label string="__number__ for Invoice / Sales Number" />
-                            <label string="__user__ for User Name" />
-=======
                             <field name="test_email" select="2" colspan="4" nolabel="1" />
->>>>>>> 34e354be
                         </page>
                         <page string="Disclaimers">
                             <separator string="Disclaimers Message" colspan="4" />
