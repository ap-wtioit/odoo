--- conflicted
+++ resolved
@@ -8,33 +8,18 @@
             <field name="model">pos.box.entries</field>
             <field name="type">form</field>
             <field name="arch" type="xml">
-<<<<<<< HEAD
                 <form string="Box Entries">
 				    <separator string="Please fill these fields for entries to the box:" colspan="4"/>
 			    	<field name="name"/>
 			    	<field name="journal_id"/>
 			    	<field name="product_id"/>
 			    	<field name="amount"/>
-<!--				    	<field name="ref"/>-->
 			    	<group colspan="4" col="2">
-=======
-                <form string="Entrée de caisse">
-				    	<separator string="Please fill these fields for entries to the box:" colspan="4"/>
-				    	<field name="name"/>
-				    	<field name="journal_id"/>
-				    	<field name="product_id"/>
-				    	<field name="amount"/>
-				    	<group colspan="4" col="2">
->>>>>>> a4b4a792
 				 		<button icon='gtk-cancel' special="cancel"
                 			string="Close" />
                 		<button name="get_in" string="Take Money"
                 			colspan="1" type="object" icon="gtk-ok" />
-<<<<<<< HEAD
           			</group>
-=======
-                		</group>
->>>>>>> a4b4a792
                 </form>
             </field>
         </record>
