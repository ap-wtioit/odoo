# -*- coding: utf-8 -*-
##############################################################################
#
#    OpenERP, Open Source Management Solution
#    Copyright (C) 2004-2010 Tiny SPRL (<http://tiny.be>).
#
#    This program is free software: you can redistribute it and/or modify
#    it under the terms of the GNU Affero General Public License as
#    published by the Free Software Foundation, either version 3 of the
#    License, or (at your option) any later version.
#
#    This program is distributed in the hope that it will be useful,
#    but WITHOUT ANY WARRANTY; without even the implied warranty of
#    MERCHANTABILITY or FITNESS FOR A PARTICULAR PURPOSE.  See the
#    GNU Affero General Public License for more details.
#
#    You should have received a copy of the GNU Affero General Public License
#    along with this program.  If not, see <http://www.gnu.org/licenses/>.
#
##############################################################################

from osv import osv, fields
from tools.translate import _


class add_product(osv.osv_memory):
    _name = 'pos.add.product'
    _description = 'Add Product'

    _columns = {
        'product_id': fields.many2one('product.product', 'Product', required=True),
        'quantity': fields.float('Quantity', required=True),
    }
    _defaults = {
        'quantity': 1,
    }

    def select_product(self, cr, uid, ids, context=None):
        """
             To get the product and quantity and add in order .
             @param self: The object pointer.
             @param cr: A database cursor
             @param uid: ID of the user currently logged in
             @param context: A standard dictionary
             @return : Return the add product form again for adding more product
        """
        if context is None:
            context = {}
        this = self.browse(cr, uid, ids[0], context=context)
        record_id = context and context.get('active_id', False)
        assert record_id, _('Active ID is not found')
        if record_id:
            order_obj = self.pool.get('pos.order')
            order_obj.add_product(cr, uid, record_id, this.product_id.id, this.quantity, context=context)
        return {
            'name': _('Add Product'),
            'view_type': 'form',
            'view_mode': 'form',
            'res_model': 'pos.add.product',
            'view_id': False,
            'target': 'new',
            'views': False,
            'type': 'ir.actions.act_window',
        }

    def close_action(self, cr, uid, ids, context=None):
        """
             To get the product and Make the payment .
             @param self: The object pointer.
             @param cr: A database cursor
             @param uid: ID of the user currently logged in
             @param context: A standard dictionary
             @return : Return the Make Payment
        """
        if context is None:
            context = {}
        record_id = context and context.get('active_id', False)
        order_obj= self.pool.get('pos.order')
        this = self.browse(cr, uid, ids[0], context)
        order_obj.add_product(cr, uid, record_id, this.product_id.id, this.quantity, context=context)

        order_obj.write(cr, uid, [record_id], {'state': 'done'}, context=context)
        return {
            'name': _('Make Payment'),
            'context': context and context.get('active_id', False),
            'view_type': 'form',
            'view_mode': 'form',
            'res_model': 'pos.make.payment',
            'view_id': False,
<<<<<<< HEAD
                'target': 'new',
=======
            'target': 'new',
>>>>>>> c362e4b4
            'views': False,
            'type': 'ir.actions.act_window',
        }

add_product()

# vim:expandtab:smartindent:tabstop=4:softtabstop=4:shiftwidth=4:
<|MERGE_RESOLUTION|>--- conflicted
+++ resolved
@@ -87,11 +87,7 @@
             'view_mode': 'form',
             'res_model': 'pos.make.payment',
             'view_id': False,
-<<<<<<< HEAD
-                'target': 'new',
-=======
             'target': 'new',
->>>>>>> c362e4b4
             'views': False,
             'type': 'ir.actions.act_window',
         }
