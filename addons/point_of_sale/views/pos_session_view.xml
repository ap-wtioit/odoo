--- conflicted
+++ resolved
@@ -52,22 +52,14 @@
                             class="oe_stat_button"
                             attrs="{'invisible':['|', ('cash_control', '=', False), ('state', '!=', 'opening_control')]}"
                             icon="fa-money"
-<<<<<<< HEAD
-                            type="action" context="{'balance': 'start', 'bank_statement_id': cash_register_id, 'default_pos_id': config_id}">
-=======
                             type="object" context="{'balance': 'start'}">
->>>>>>> 2a6e077f
                             <span class="o_stat_text">Set Opening Balance</span>
                         </button>
                         <button name="open_cashbox"
                             class="oe_stat_button"
                             attrs="{'invisible':['|', '|', ('cash_control', '=', False), ('state', '=', 'opening_control'), ('state', '=', 'closed')]}"
                             icon="fa-money"
-<<<<<<< HEAD
-                            type="action" context="{'balance': 'end', 'bank_statement_id': cash_register_id, 'default_pos_id': config_id}">
-=======
                             type="object" context="{'balance': 'end'}">
->>>>>>> 2a6e077f
                             <span class="o_stat_text">Set Closing Balance</span>
                         </button>
                         <button class="oe_stat_button" name="action_stock_picking" type="object" icon="fa-arrows-v" attrs="{'invisible':[('picking_count', '=', 0)]}">
