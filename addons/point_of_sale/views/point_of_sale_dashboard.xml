<?xml version="1.0" encoding="utf-8"?>
<odoo>

    <record id="action_pos_session_filtered" model="ir.actions.act_window">
        <field name="name">Sessions</field>
        <field name="type">ir.actions.act_window</field>
        <field name="res_model">pos.session</field>
        <field name="view_type">form</field>
        <field name="view_mode">tree,form</field>
        <field name="search_view_id" ref="view_pos_session_search" />
        <field name="context">{
            'search_default_config_id': [active_id],
            'default_config_id': active_id}
        </field>
    </record>

    <record id="action_pos_order_filtered" model="ir.actions.act_window">
        <field name="name">Orders</field>
        <field name="type">ir.actions.act_window</field>
        <field name="res_model">pos.order</field>
        <field name="view_type">form</field>
        <field name="view_mode">tree,form</field>
        <field name="search_view_id" ref="view_pos_order_search"/>
        <field name="context">{
            'search_default_config_id': [active_id],
            'default_config_id': active_id}
        </field>
    </record>

    <record id="action_report_pos_order_all_filtered" model="ir.actions.act_window">
        <field name="name">Orders Analysis</field>
        <field name="res_model">report.pos.order</field>
        <field name="view_type">form</field>
        <field name="view_mode">graph,pivot</field>
        <field name="search_view_id" ref="view_report_pos_order_search"/>
        <field name="context">{
            'search_default_config_id': [active_id],
            'default_config_id': active_id}
        </field>
    </record>

    <!-- Dashboard -->

    <record id="view_pos_config_kanban" model="ir.ui.view">
        <field name="name">pos.config.kanban.view</field>
        <field name="model">pos.config</field>
        <field name="arch" type="xml">
            <kanban create="false" class="o_kanban_dashboard o_pos_kanban">
                <field name="name"/>
                <field name="session_ids"/>
                <field name="current_session_id"/>
                <field name="current_session_state"/>
                <field name="last_session_closing_date"/>
                <field name="pos_session_username"/>
                <field name="pos_session_state"/>
                <field name="pos_session_duration"/>
                <field name="currency_id"/>
                <templates>
                    <t t-name="kanban-box">
                        <div>
                            <div class="o_kanban_card_header">
                                <div class="o_kanban_card_header_title mb16">
                                    <div class="o_primary">
                                        <t t-esc="record.name.value"/>
                                    </div>
                                    <t t-if="record.pos_session_state.raw_value == 'opening_control'">
                                        <div class="label label-info o_kanban_inline_block">Opening Control</div>
                                    </t>
                                    <t t-if="record.pos_session_state.raw_value == 'opened'">
                                        <div class="label label-success o_kanban_inline_block">In Progress</div>
                                    </t>
                                    <t t-if="record.pos_session_state.raw_value == 'closing_control'">
                                        <div class="label label-info o_kanban_inline_block">Closing Control</div>
                                    </t>
<<<<<<< HEAD
                                    <t t-if="record.pos_session_state.raw_value == 'opened' and record.pos_session_duration.raw_value > 1">
                                        <div t-attf-class="label label-#{record.pos_session_duration.raw_value > 3 and 'danger' or 'warning'} o_kanban_inline_block"
                                             title="The session has been opened for an unusually long period. Please consider closing.">
                                             To Close
                                        </div>
                                    </t>
                                    <div class="o_secondary mt16"><t t-esc="record.pos_session_username.value || 'Unused'"/></div>
=======
                                    <t t-set="unused_message">Unused</t>
                                    <div class="o_secondary mt16"><t t-esc="record.pos_session_username.value || unused_message"/></div>
>>>>>>> ff0abd21
                                </div>
                                <div class="o_kanban_manage_button_section">
                                    <a class="o_kanban_manage_toggle_button" href="#"><i class="fa fa-ellipsis-v" /></a>
                                </div>
                            </div>
                            <div class="container o_kanban_card_content">
                                <div class="row">
                                    <div class="col-xs-6 o_kanban_primary_left">
                                        <button t-if="record.current_session_state.raw_value === 'opened'" class="btn btn-primary" name="open_ui" type="object">Resume</button>

                                        <button t-if="record.current_session_state.raw_value === 'opening_control'" class="btn btn-primary" name="open_existing_session_cb" type="object">Open Session</button>

                                        <button t-if="_.contains(['opened', 'closing_control'], record.current_session_state.raw_value)" class="btn btn-default" name="open_existing_session_cb" type="object">Close</button>

                                        <button t-if="!record.current_session_id.raw_value &amp;&amp; !record.pos_session_username.value" class="btn btn-primary" name="open_session_cb" type="object">New Session</button>

                                    </div>
                                    <div class="col-xs-6 o_kanban_primary_right">

                                        <div t-if="record.last_session_closing_date.value" class="row">
                                            <div class="col-xs-6">
                                                <span>Last Closing Date</span>
                                            </div>
                                            <div class="col-xs-6">
                                                <span><t t-esc="record.last_session_closing_date.value"/></span>
                                            </div>
                                        </div>

                                        <div t-if="record.last_session_closing_date.value" class="row">
                                            <div class="col-xs-6">
                                                <span>Cash Balance</span>
                                            </div>
                                            <div class="col-xs-6">
                                                <span><field name="last_session_closing_cash" widget="monetary"/></span>
                                            </div>
                                        </div>
                                    </div>
                                </div>
                            </div><div class="container o_kanban_card_manage_pane">
                                <div class="row">
                                    <div class="col-xs-6 o_kanban_card_manage_section o_kanban_manage_view">
                                        <div class="o_kanban_card_manage_title">
                                            <span>View</span>
                                        </div>
                                        <div>
                                            <a name="%(action_pos_session_filtered)d" type="action">Sessions</a>
                                        </div>
                                        <div>
                                            <a name="%(action_pos_order_filtered)d" type="action">Sales Orders</a>
                                        </div>
                                    </div>
                                    <div class="col-xs-6 o_kanban_card_manage_section o_kanban_manage_new">
                                        <div class="o_kanban_card_manage_title">
                                            <span>Reporting</span>
                                        </div>
                                        <div>
                                            <a name="%(action_report_pos_order_all_filtered)d" type="action">Orders</a>
                                        </div>
                                    </div>
                                </div>

                                <div t-if="widget.editable" class="o_kanban_card_manage_settings row">
                                    <div class="col-xs-12 text-right">
                                        <a type="edit">Settings</a>
                                    </div>
                                </div>
                            </div>
                        </div>
                    </t>
                </templates>
            </kanban>
        </field>
    </record>

</odoo><|MERGE_RESOLUTION|>--- conflicted
+++ resolved
@@ -72,18 +72,14 @@
                                     <t t-if="record.pos_session_state.raw_value == 'closing_control'">
                                         <div class="label label-info o_kanban_inline_block">Closing Control</div>
                                     </t>
-<<<<<<< HEAD
                                     <t t-if="record.pos_session_state.raw_value == 'opened' and record.pos_session_duration.raw_value > 1">
                                         <div t-attf-class="label label-#{record.pos_session_duration.raw_value > 3 and 'danger' or 'warning'} o_kanban_inline_block"
                                              title="The session has been opened for an unusually long period. Please consider closing.">
                                              To Close
                                         </div>
                                     </t>
-                                    <div class="o_secondary mt16"><t t-esc="record.pos_session_username.value || 'Unused'"/></div>
-=======
                                     <t t-set="unused_message">Unused</t>
                                     <div class="o_secondary mt16"><t t-esc="record.pos_session_username.value || unused_message"/></div>
->>>>>>> ff0abd21
                                 </div>
                                 <div class="o_kanban_manage_button_section">
                                     <a class="o_kanban_manage_toggle_button" href="#"><i class="fa fa-ellipsis-v" /></a>
