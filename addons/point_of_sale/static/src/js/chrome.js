--- conflicted
+++ resolved
@@ -741,12 +741,6 @@
         if(err.message === 'XmlHttpRequestError '){
             title = 'Network Failure (XmlHttpRequestError)';
             body  = 'The Point of Sale could not be loaded due to a network problem.\n Please check your internet connection.';
-<<<<<<< HEAD
-        }else if(err.message === 'TLSError'){
-            title = 'Https connection to IoT Box failed';
-            body = 'Make sure you are using IoT Box v18.12 or higher.\n\n Navigate to ' + err.url + ' to accept the certificate of your IoT Box.';
-=======
->>>>>>> 4c61621e
         }else if(err.code === 200){
             title = err.data.message;
             body  = err.data.debug;
