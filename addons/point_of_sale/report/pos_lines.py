# -*- encoding: utf-8 -*-
##############################################################################
#
#    OpenERP, Open Source Management Solution
#    Copyright (C) 2004-2009 Tiny SPRL (<http://tiny.be>). All Rights Reserved
#    $Id$
#
#    This program is free software: you can redistribute it and/or modify
#    it under the terms of the GNU General Public License as published by
#    the Free Software Foundation, either version 3 of the License, or
#    (at your option) any later version.
#
#    This program is distributed in the hope that it will be useful,
#    but WITHOUT ANY WARRANTY; without even the implied warranty of
#    MERCHANTABILITY or FITNESS FOR A PARTICULAR PURPOSE.  See the
#    GNU General Public License for more details.
#
<<<<<<< HEAD
#    You should have received a copy of the GNU General Public License
=======
#    You should have received a copy of the GNU Affero General Public License
>>>>>>> 59ea9665
#    along with this program.  If not, see <http://www.gnu.org/licenses/>.
#
##############################################################################

import time
from report import report_sxw


class pos_lines(report_sxw.rml_parse):

    def __init__(self, cr, uid, name, context):
        super(pos_lines, self).__init__(cr, uid, name, context)
        self.total = 0.0
        self.localcontext.update({
                'time': time,
                'total_quantity': self.__total_quantity__,
                'taxes':self.__taxes__,

        })

    def __total_quantity__(self, obj):
        tot = 0
        for line in obj.lines:
            tot += line.qty
        self.total = tot
        return self.total

    def __taxes__(self,obj):
        self.cr.execute ( " Select acct.name from pos_order as po " \
                              " LEFT JOIN pos_order_line as pol ON po.id = pol.order_id " \
                              " LEFT JOIN product_taxes_rel as ptr ON pol.product_id = ptr.prod_id " \
                              " LEFT JOIN account_tax as acct ON acct.id = ptr.tax_id " \
                              " WHERE pol.id = %s" ,(obj.id,))
        res=self.cr.fetchone()[0]
        return res


report_sxw.report_sxw('report.pos.lines', 'pos.order', 'addons/point_of_sale/report/pos_lines.rml', parser=pos_lines)

# vim:expandtab:smartindent:tabstop=4:softtabstop=4:shiftwidth=4:
<|MERGE_RESOLUTION|>--- conflicted
+++ resolved
@@ -15,11 +15,7 @@
 #    MERCHANTABILITY or FITNESS FOR A PARTICULAR PURPOSE.  See the
 #    GNU General Public License for more details.
 #
-<<<<<<< HEAD
-#    You should have received a copy of the GNU General Public License
-=======
 #    You should have received a copy of the GNU Affero General Public License
->>>>>>> 59ea9665
 #    along with this program.  If not, see <http://www.gnu.org/licenses/>.
 #
 ##############################################################################
