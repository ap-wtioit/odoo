# # -*- coding: utf-8 -*-
# Part of Odoo. See LICENSE file for full copyright and licensing details.

<<<<<<< HEAD
import pytz
from dateutil.relativedelta import relativedelta
=======
from datetime import datetime
from dateutil.relativedelta import relativedelta
import pytz

>>>>>>> 6878c9f3
from odoo.fields import Datetime, Date
from odoo.tests.common import tagged
from odoo.addons.hr_payroll.tests.common import TestPayslipBase


@tagged('benefit')
class TestBenefit(TestPayslipBase):
    def setUp(self):
        super(TestBenefit, self).setUp()
        self.tz = pytz.timezone(self.richard_emp.tz)
        self.start = datetime(2015, 11, 1, 1, 0, 0)
        self.end = datetime(2015, 11, 30, 23, 59, 59)
        self.resource_calendar_id = self.env['resource.calendar'].create({'name': 'Zboub'})
<<<<<<< HEAD
        contract = self.env['hr.contract'].create({
            'date_start': self.start - relativedelta(days=5),
=======
        self.env['hr.contract'].create({
            'date_start': self.start.date() - relativedelta(days=5),
>>>>>>> 6878c9f3
            'name': 'dodo',
            'resource_calendar_id': self.resource_calendar_id.id,
            'wage': 1000,
            'employee_id': self.richard_emp.id,
            'struct_id': self.developer_pay_structure.id,
            'state': 'open',
        })
        self.richard_emp.resource_calendar_id = self.resource_calendar_id
        self.richard_emp.contract_id = contract
        self.benefit_type = self.env['hr.benefit.type'].create({
            'name': 'Extra attendance',
            'is_leave': False,
            'code': 'WORK200'
        })

    def test_no_duplicate(self):
        self.richard_emp.generate_benefit(self.start, self.end)
        pou1 = self.env['hr.benefit'].search_count([])
        self.richard_emp.generate_benefit(self.start, self.end)
        pou2 = self.env['hr.benefit'].search_count([])
        self.assertEqual(pou1, pou2, "Benefits should not be duplicated")

    def test_benefit(self):
        self.richard_emp.generate_benefit(self.start, self.end)
        attendance_nb = len(self.resource_calendar_id._attendance_intervals(self.start.replace(tzinfo=pytz.utc), self.end.replace(tzinfo=pytz.utc)))
        benefit_nb = self.env['hr.benefit'].search_count([('employee_id', '=', self.richard_emp.id)])
        self.assertEqual(attendance_nb, benefit_nb, "One benefit should be generated for each calendar attendance")

    def test_split_benefit_by_day(self):
        start = datetime(2015, 11, 1, 9, 0, 0)
        end = datetime(2015, 11, 3, 18, 0, 0)

        # Benefit of type attendance should be split in three
        benefit = self.env['hr.benefit'].create({
            'name': '1',
            'employee_id': self.richard_emp.id,
            'contract_id': self.richard_emp.contract_id.id,
            'date_start': start,
            'date_stop': end,
        })

        benefits = benefit._split_by_day()
        self.assertEqual(len(benefits), 3, "Benefit should be split in three")

        self.assertEqual(benefits[0].date_start, datetime(2015, 11, 1, 9, 0, 0))
        self.assertEqual(benefits[0].date_stop, datetime(2015, 11, 1, 23, 59, 59))

        self.assertEqual(benefits[1].date_start, datetime(2015, 11, 2, 0, 0, 0))
        self.assertEqual(benefits[1].date_stop, datetime(2015, 11, 2, 23, 59, 59))

        self.assertEqual(benefits[2].date_start, datetime(2015, 11, 3, 0, 0, 0))
        self.assertEqual(benefits[2].date_stop, datetime(2015, 11, 3, 18, 0, 0))

        # Test with end at mid-night -> should not create benefit starting and ending at the same time (at 00:00)
        start = datetime(2013, 11, 1, 0, 0, 0)
        end = datetime(2013, 11, 4, 0, 0, 0)

        benefit = self.env['hr.benefit'].create({
            'name': '1',
            'employee_id': self.richard_emp.id,
            'contract_id': self.richard_emp.contract_id.id,
            'date_start': start,
            'date_stop': end,
        })
        benefits = benefit._split_by_day()
        self.assertEqual(len(benefits), 3, "Benefit should be split in three")
        self.assertEqual(benefits[0].date_start, datetime(2013, 11, 1, 0, 0, 0))
        self.assertEqual(benefits[0].date_stop, datetime(2013, 11, 1, 23, 59, 59))

        self.assertEqual(benefits[1].date_start, datetime(2013, 11, 2, 0, 0, 0))
        self.assertEqual(benefits[1].date_stop, datetime(2013, 11, 2, 23, 59, 59))

        self.assertEqual(benefits[2].date_start, datetime(2013, 11, 3, 0, 0, 0))
        self.assertEqual(benefits[2].date_stop, datetime(2013, 11, 3, 23, 59, 59))

    def test_approve_multiple_day_benefit(self):
        start = datetime(2015, 11, 1, 9, 0, 0)
        end = datetime(2015, 11, 3, 18, 0, 0)

        # Benefit of type attendance should be split in three
        benefit = self.env['hr.benefit'].create({
            'name': '1',
            'employee_id': self.richard_emp.id,
            'contract_id': self.richard_emp.contract_id.id,
            'date_start': start,
            'date_stop': end,
            'benefit_type_id': self.benefit_type.id,
        })
        benefit.action_validate()
        benefits = self.env['hr.benefit'].search([('employee_id', '=', self.richard_emp.id)])
        self.assertTrue(all((b.state == 'validated' for b in benefits)), "Benefits should be approved")
        self.assertEqual(len(benefits), 3, "Benefit should be split in three")

    def test_duplicate_global_benefit_to_attendance(self):
        start = datetime(2015, 11, 1, 9, 0, 0)
        end = datetime(2015, 11, 3, 18, 0, 0)

        benef = self.env['hr.benefit'].create({
            'name': '1',
            'employee_id': self.richard_emp.id,
            'benefit_type_id': self.env.ref('hr_payroll.benefit_type_attendance').id,
            'contract_id': self.richard_emp.contract_id.id,
            'date_start': start,
            'date_stop': end,
        })
        benef._duplicate_to_calendar()
        attendance_nb = self.env['resource.calendar.attendance'].search_count([
            ('date_from', '>=', start.date()),
            ('date_to', '<=', end.date())
        ])
        self.assertEqual(attendance_nb, 0, "It should not duplicate the 'normal/global' benefit type")

    def test_duplicate_benefit_to_attendance(self):
        start = datetime(2015, 11, 1, 9, 0, 0)
        end = datetime(2015, 11, 3, 18, 0, 0)

        # Benefit (not leave) should be split in three attendance
        benef = self.env['hr.benefit'].create({
            'name': '1',
            'employee_id': self.richard_emp.id,
            'benefit_type_id': self.benefit_type.id,
            'contract_id': self.richard_emp.contract_id.id,
            'date_start': start,
            'date_stop': end,
        })
        benef._duplicate_to_calendar()
        attendance_nb = self.env['resource.calendar.attendance'].search_count([
            ('date_from', '>=', start.date()),
            ('date_to', '<=', end.date())
        ])
        self.assertEqual(attendance_nb, 3, "It should create one calendar attendance per day")
        self.assertTrue(self.env['resource.calendar.attendance'].search([
            ('date_from', '=', Date.to_date('2015-11-01')),
            ('date_to', '=', Date.to_date('2015-11-01')),
            ('hour_from', '=', 9.0),
            ('hour_to', '>=', 23.9)
        ]))
        self.assertTrue(self.env['resource.calendar.attendance'].search([
            ('date_from', '=', Date.to_date('2015-11-02')),
            ('date_to', '=', Date.to_date('2015-11-02')),
            ('hour_from', '=', 0.0),
            ('hour_to', '>=', 23.9)
        ]))
        self.assertTrue(self.env['resource.calendar.attendance'].search([
            ('date_from', '=', Date.to_date('2015-11-03')),
            ('date_to', '=', Date.to_date('2015-11-03')),
            ('hour_from', '=', 0.0),
            ('hour_to', '=', 18.0)
        ]))

    def test_create_benefit_leave(self):
        start = datetime(2015, 11, 1, 9, 0, 0)
        end = datetime(2015, 11, 3, 18, 0, 0)

        benef = self.env['hr.benefit'].create({
            'name': 'Richard leave from benef',
            'employee_id': self.richard_emp.id,
            'benefit_type_id': self.benefit_type_leave.id,
            'contract_id': self.richard_emp.contract_id.id,
            'date_start': start,
            'date_stop': end,
        })
        benef.action_validate()
        calendar_leave = self.env['resource.calendar.leaves'].search([('name', '=', 'Richard leave from benef')])
        self.assertTrue(calendar_leave, "It should have created a leave in the calendar")
        self.assertEqual(calendar_leave.benefit_type_id, benef.benefit_type_id, "It should have the same benefit type")

    def test_validate_conflict_benefit(self):
        start = datetime(2015, 11, 1, 9, 0, 0)
        end = datetime(2015, 11, 1, 13, 0, 0)
        benef1 = self.env['hr.benefit'].create({
            'name': '1',
            'employee_id': self.richard_emp.id,
            'benefit_type_id': self.env.ref('hr_payroll.benefit_type_attendance').id,
            'contract_id': self.richard_emp.contract_id.id,
            'date_start': start,
            'date_stop': end + relativedelta(hours=5),
        })
        self.env['hr.benefit'].create({
            'name': '2',
            'employee_id': self.richard_emp.id,
            'benefit_type_id': self.env.ref('hr_payroll.benefit_type_attendance').id,
            'contract_id': self.richard_emp.contract_id.id,
            'date_start': start + relativedelta(hours=3),
            'date_stop': end,
        })
        self.assertFalse(benef1.action_validate(), "It should not validate benefits conflicting with others")
        self.assertTrue(benef1.display_warning)
        self.assertNotEqual(benef1.state, 'validated')

    def test_validate_non_approved_leave_benefit(self):
        benef1 = self.env['hr.benefit'].create({
            'name': '1',
            'employee_id': self.richard_emp.id,
            'benefit_type_id': self.benefit_type_leave.id,
            'contract_id': self.richard_emp.contract_id.id,
            'date_start': self.start,
            'date_stop': self.end,
        })
        self.env['hr.leave'].create({
            'name': 'Doctor Appointment',
            'employee_id': self.richard_emp.id,
            'holiday_status_id': self.leave_type.id,
            'date_from': self.start - relativedelta(days=1),
            'date_to': self.start + relativedelta(days=1),
            'number_of_days': 2,
        })
<<<<<<< HEAD
        self.assertFalse(benef1.action_validate(), "It should not validate benefits conflicting with non approved leaves")
=======
        self.assertFalse(benef1.action_validate(benef1.ids), "It should not validate benefits conflicting with non approved leaves")
>>>>>>> 6878c9f3
        self.assertTrue(benef1.display_warning)

    def test_validate_undefined_benefit(self):
        benef1 = self.env['hr.benefit'].create({
            'name': '1',
            'employee_id': self.richard_emp.id,
            'contract_id': self.richard_emp.contract_id.id,
            'date_start': self.start,
            'date_stop': self.end,
        })
<<<<<<< HEAD
        self.assertFalse(benef1.action_validate(), "It should not validate benefits without a type")
=======
        self.assertFalse(benef1.action_validate(benef1.ids), "It should not validate benefits without a type")
>>>>>>> 6878c9f3

    def test_approve_leave_benefit(self):
        start = datetime(2015, 11, 1, 9, 0, 0)
        end = datetime(2015, 11, 3, 13, 0, 0)
        leave = self.env['hr.leave'].create({
            'name': 'Doctor Appointment',
            'employee_id': self.richard_emp.id,
            'holiday_status_id': self.leave_type.id,
            'date_from': start,
            'date_to': start + relativedelta(days=1),
            'number_of_days': 2,
        })
        self.env['hr.benefit'].create({
            'name': '1',
            'employee_id': self.richard_emp.id,
            'contract_id': self.richard_emp.contract_id.id,
            'benefit_type_id': self.benefit_type.id,
            'date_start': start,
            'date_stop': end,
            'leave_id': leave.id, # benefit conflicts with this leave
        })
        leave.action_approve()

        new_leave_benef = self.env['hr.benefit'].search([
            ('date_start', '=', Datetime.to_datetime(datetime(2015, 11, 1, 9, 0, 0))),
            ('date_stop', '=', Datetime.to_datetime(datetime(2015, 11, 2, 9, 0, 0))),
            ('benefit_type_id.is_leave', '=', True)
        ])

        new_benef = self.env['hr.benefit'].search([
            ('date_start', '=', Datetime.to_datetime(datetime(2015, 11, 2, 9, 0, 1))),
            ('date_stop', '=', end),
            ('benefit_type_id.is_leave', '=', False)
        ])

        self.assertTrue(new_benef, "It should have created a benefit for the last two days")
        self.assertTrue(new_leave_benef, "It should have created a leave benefit for the first day")

        self.assertTrue((new_benef | new_leave_benef).action_validate(), "It should be able to validate the benefits")

    def test_refuse_leave_benefit(self):
        start = datetime(2015, 11, 1, 9, 0, 0)
        end = datetime(2015, 11, 3, 13, 0, 0)
        leave = self.env['hr.leave'].create({
            'name': 'Doctor Appointment',
            'employee_id': self.richard_emp.id,
            'holiday_status_id': self.leave_type.id,
            'date_from': start,
            'date_to': start + relativedelta(days=1),
            'number_of_days': 2,
        })
        benef = self.env['hr.benefit'].create({
            'name': '1',
            'employee_id': self.richard_emp.id,
            'contract_id': self.richard_emp.contract_id.id,
            'benefit_type_id': self.benefit_type.id,
            'date_start': start,
            'date_stop': end,
            'leave_id': leave.id
        })
        benef.action_validate()
        self.assertTrue(benef.display_warning, "It should have an error (conflicting leave to approve")
        leave.action_refuse()
        self.assertFalse(benef.display_warning, "It should not have an error")

    def test_time_normal_benefit(self):
        # Normal attendances (global to all employees)
        data = self.richard_emp._get_benefit_days_data(self.env.ref('hr_payroll.benefit_type_attendance'), self.start, self.end)
        self.assertEqual(data['hours'], 168.0)

    def test_time_extra_benefit(self):
        start = datetime(2015, 11, 1, 10, 0, 0)
        end = datetime(2015, 11, 1, 17, 0, 0)
        benef = self.env['hr.benefit'].create({
            'name': '1',
            'employee_id': self.richard_emp.id,
            'contract_id': self.richard_emp.contract_id.id,
            'benefit_type_id': self.benefit_type.id,
            'date_start': start,
            'date_stop': end,
        })
        benef.action_validate()
        data = self.richard_emp._get_benefit_days_data(self.benefit_type, self.start, self.end)
        self.assertEqual(data['hours'], 7.0)

    def test_time_week_leave_benefit(self):
        # /!\ this is a week day => it exists an calendar attendance at this time
        start = datetime(2015, 11, 2, 10, 0, 0)
        end = datetime(2015, 11, 2, 17, 0, 0)
        leave_benef = self.env['hr.benefit'].create({
            'name': '1leave',
            'employee_id': self.richard_emp.id,
            'contract_id': self.richard_emp.contract_id.id,
            'benefit_type_id': self.benefit_type_leave.id,
            'date_start': start,
            'date_stop': end,
        })
        leave_benef.action_validate()
        data = self.richard_emp._get_benefit_days_data(self.benefit_type_leave, self.start, self.end)
        self.assertEqual(data['hours'], 5.0, "It should equal the number of hours richard should have worked")

    def test_time_weekend_leave_benefit(self):
        # /!\ this is in the weekend => no calendar attendance at this time
        start = datetime(2015, 11, 1, 10, 0, 0)
        end = datetime(2015, 11, 1, 17, 0, 0)
        leave_benef = self.env['hr.benefit'].create({
            'name': '1leave',
            'employee_id': self.richard_emp.id,
            'contract_id': self.richard_emp.contract_id.id,
            'benefit_type_id': self.benefit_type_leave.id,
            'date_start': start,
            'date_stop': end,
        })
        leave_benef.action_validate()
        data = self.richard_emp._get_benefit_days_data(self.benefit_type_leave, self.start, self.end)
        self.assertEqual(data['hours'], 0.0, "It should equal the number of hours richard should have worked")

    def test_payslip_generation_with_leave(self):
        # /!\ this is a week day => it exists an calendar attendance at this time
        start = datetime(2015, 11, 2, 10, 0, 0)
        end = datetime(2015, 11, 2, 17, 0, 0)
        leave_benef = self.env['hr.benefit'].create({
            'name': '1leave',
            'employee_id': self.richard_emp.id,
            'contract_id': self.richard_emp.contract_id.id,
            'benefit_type_id': self.benefit_type_leave.id,
            'date_start': start,
            'date_stop': end,
        })
        leave_benef.action_validate()
        payslip_wizard = self.env['hr.payslip.employees'].create({'employee_ids': [(4, self.richard_emp.id)]})
        payslip_wizard.with_context({'default_date_start': Date.to_string(start), 'default_date_end': Date.to_string(end)}).compute_sheet()
        payslip = self.env['hr.payslip'].search([('employee_id', '=', self.richard_emp.id)])
        work_line = payslip.worked_days_line_ids.filtered(lambda l: l.code == 'WORK100')  # From default calendar.attendance
        leave_line = payslip.worked_days_line_ids.filtered(lambda l: l.code == 'LEAVE100')

        self.assertTrue(work_line, "It should have a work line in the payslip")
        self.assertTrue(leave_line, "It should have a leave line in the payslip")
        self.assertEqual(work_line.number_of_hours, 3.0, "It should have 3 hours of work")
        self.assertEqual(leave_line.number_of_hours, 5.0, "It should have 5 hours of leave")

    def test_payslip_generation_with_extra_work(self):
        # /!\ this is in the weekend (Sunday) => no calendar attendance at this time
        start = datetime(2015, 11, 1, 10, 0, 0)
        end = datetime(2015, 11, 1, 17, 0, 0)
        benef = self.env['hr.benefit'].create({
            'name': 'Extra',
            'employee_id': self.richard_emp.id,
            'contract_id': self.richard_emp.contract_id.id,
            'benefit_type_id': self.benefit_type.id,
            'date_start': start,
            'date_stop': end,
        })
        benef.action_validate()
        payslip_wizard = self.env['hr.payslip.employees'].create({'employee_ids': [(4, self.richard_emp.id)]})
        payslip_wizard.with_context({
            'default_date_start': Date.to_string(start),
            'default_date_end': Date.to_string(end + relativedelta(days=1))
            }).compute_sheet()
        payslip = self.env['hr.payslip'].search([('employee_id', '=', self.richard_emp.id)])
        work_line = payslip.worked_days_line_ids.filtered(lambda l: l.code == 'WORK100') # From default calendar.attendance
        leave_line = payslip.worked_days_line_ids.filtered(lambda l: l.code == 'WORK200')

        self.assertTrue(work_line, "It should have a work line in the payslip")
        self.assertTrue(leave_line, "It should have an extra work line in the payslip")
        self.assertEqual(work_line.number_of_hours, 8.0, "It should have 8 hours of work") # Monday
        self.assertEqual(leave_line.number_of_hours, 7.0, "It should have 5 hours of extra work") # Sunday<|MERGE_RESOLUTION|>--- conflicted
+++ resolved
@@ -1,15 +1,10 @@
 # # -*- coding: utf-8 -*-
 # Part of Odoo. See LICENSE file for full copyright and licensing details.
 
-<<<<<<< HEAD
-import pytz
-from dateutil.relativedelta import relativedelta
-=======
 from datetime import datetime
 from dateutil.relativedelta import relativedelta
 import pytz
 
->>>>>>> 6878c9f3
 from odoo.fields import Datetime, Date
 from odoo.tests.common import tagged
 from odoo.addons.hr_payroll.tests.common import TestPayslipBase
@@ -23,13 +18,8 @@
         self.start = datetime(2015, 11, 1, 1, 0, 0)
         self.end = datetime(2015, 11, 30, 23, 59, 59)
         self.resource_calendar_id = self.env['resource.calendar'].create({'name': 'Zboub'})
-<<<<<<< HEAD
         contract = self.env['hr.contract'].create({
-            'date_start': self.start - relativedelta(days=5),
-=======
-        self.env['hr.contract'].create({
             'date_start': self.start.date() - relativedelta(days=5),
->>>>>>> 6878c9f3
             'name': 'dodo',
             'resource_calendar_id': self.resource_calendar_id.id,
             'wage': 1000,
@@ -237,11 +227,7 @@
             'date_to': self.start + relativedelta(days=1),
             'number_of_days': 2,
         })
-<<<<<<< HEAD
         self.assertFalse(benef1.action_validate(), "It should not validate benefits conflicting with non approved leaves")
-=======
-        self.assertFalse(benef1.action_validate(benef1.ids), "It should not validate benefits conflicting with non approved leaves")
->>>>>>> 6878c9f3
         self.assertTrue(benef1.display_warning)
 
     def test_validate_undefined_benefit(self):
@@ -252,11 +238,7 @@
             'date_start': self.start,
             'date_stop': self.end,
         })
-<<<<<<< HEAD
         self.assertFalse(benef1.action_validate(), "It should not validate benefits without a type")
-=======
-        self.assertFalse(benef1.action_validate(benef1.ids), "It should not validate benefits without a type")
->>>>>>> 6878c9f3
 
     def test_approve_leave_benefit(self):
         start = datetime(2015, 11, 1, 9, 0, 0)
