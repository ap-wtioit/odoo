# -*- coding:utf-8 -*-
# Part of Odoo. See LICENSE file for full copyright and licensing details.
import math
from dateutil.relativedelta import relativedelta
from datetime import datetime, date
from odoo import api, fields, models, _
from odoo.exceptions import ValidationError
from odoo.addons.resource.models.resource import Intervals
from odoo.addons.resource.models.resource import HOURS_PER_DAY

class HrLeaveType(models.Model):
    _inherit = 'hr.leave.type'

    benefit_type_id = fields.Many2one('hr.benefit.type', string='Benefit Type')


class HrLeave(models.Model):
    _inherit = 'hr.leave'

    @api.multi
    def _get_benefits_values(self):
        vals_list = []
        for leave in self:
            contract = leave.employee_id._get_contracts(leave.date_from, leave.date_to, states=['open', 'pending', 'close'])
            start = max(leave.date_from, datetime.combine(contract.date_start, datetime.min.time()))
            end = min(leave.date_to, datetime.combine(contract.date_end or date.max, datetime.max.time()))
            benefit_type = leave.holiday_status_id.benefit_type_id
            vals_list += [{
                'name': "%s%s" % (benefit_type.name + ": " if benefit_type else "", leave.employee_id.name),
                'date_start': start,
                'date_stop': end,
                'benefit_type_id': benefit_type.id,
                'display_warning': not bool(benefit_type),
                'employee_id': leave.employee_id.id,
                'leave_id': leave.id,
                'state': 'confirmed',
<<<<<<< HEAD
                'contract_id': contract.id,
            })
=======
            }]
        return vals_list
>>>>>>> 0f4abc5c

    @api.multi
    def _create_resource_leave(self):
        """
        Add a resource leave in calendars of contracts running at the same period.
        This is needed in order to compute the correct number of hours/days of the leave
        according to the contract's calender.
        """
        resource_leaves = super(HrLeave, self)._create_resource_leave()
        for resource_leave in resource_leaves:
            resource_leave.benefit_type_id = resource_leave.holiday_id.holiday_status_id.benefit_type_id.id

        resource_leave_values = []

        for leave in self.filtered(lambda l: l.employee_id):

            contract = leave.employee_id._get_contracts(leave.date_from, leave.date_to, states=['open', 'pending', 'close'])
            if contract and contract.resource_calendar_id != leave.employee_id.resource_calendar_id:
                resource_leave_values += [{
                    'name': leave.name,
                    'holiday_id': leave.id,
                    'resource_id': leave.employee_id.resource_id.id,
                    'benefit_type_id': leave.holiday_status_id.benefit_type_id.id,
                    'time_type': leave.holiday_status_id.time_type,
                    'date_from': max(leave.date_from, datetime.combine(contract.date_start, datetime.min.time())),
                    'date_to': min(leave.date_to, datetime.combine(contract.date_end or date.max, datetime.max.time())),
                    'calendar_id': contract.resource_calendar_id.id,
                }]

        return resource_leaves | self.env['resource.calendar.leaves'].create(resource_leave_values)

    @api.constrains('date_from', 'date_to')
    def _check_contracts(self):
        """
            A leave cannot be set across multiple contracts.
            Note: a leave can be across multiple contracts despite this constraint.
            It happens if a leave is correctly created (not accross multiple contracts) but
            contracts are later modifed/created in the middle of the leave.
        """
        for holiday in self:
            domain = [
                ('employee_id', '=', holiday.employee_id.id),
                ('date_start', '<=', holiday.date_to),
                ('state', 'not in', ['draft', 'cancel']),
                '|',
                    ('date_end', '>=', holiday.date_from),
                    ('date_end', '=', False),
            ]
            nbr_contracts = self.env['hr.contract'].sudo().search_count(domain)
            if nbr_contracts > 1:
                raise ValidationError(_('A leave cannot be set across multiple contracts.'))

    @api.multi
    def _cancel_benefit_conflict(self):
        """
        Unlink any benefit linked to a leave in self.
        Re-create new benefits where the leaves do not cover the full range of the deleted benefits.
        Create a leave benefit for each leave in self.
        Return True if one or more benefits are unlinked.
        e.g.:
            |---------------- benefit ----------------|
                    |------ leave ------|
                            ||
                            vv
            |-benef-|---benefit leave---|----benefit---|
        """
        benefits = self.env['hr.benefit'].search([('leave_id', 'in', self.ids)])
        if benefits:
<<<<<<< HEAD
            self.copy_to_benefits()
=======
            vals_list = self._get_benefits_values()

>>>>>>> 0f4abc5c
            # create new benefits where the leave does not cover the full benefit
            benefits_intervals = Intervals(intervals=[(b.date_start, b.date_stop, b) for b in benefits])
            leave_intervals = Intervals(intervals=[(l.date_from, l.date_to, l) for l in self])
            remaining_benefits = benefits_intervals - leave_intervals

            for interval in remaining_benefits:
                benefit = interval[2]
                leave = benefit.leave_id
                benefit_type = benefit.benefit_type_id
                employee = benefit.employee_id

                benefit_start = interval[0] + relativedelta(seconds=1) if leave.date_to == interval[0] else interval[0]
                benefit_stop = interval[1] - relativedelta(seconds=1) if leave.date_from == interval[1] else interval[1]

                vals_list += [{
                    'name': "%s: %s" % (benefit_type.name, employee.name),
                    'date_start': benefit_start,
                    'date_stop': benefit_stop,
                    'benefit_type_id': benefit_type.id,
                    'contract_id': benefit.contract_id.id,
                    'employee_id': employee.id,
                    'state': 'confirmed',
                }]

            date_start = min(benefits.mapped('date_start'))
            date_stop = max(benefits.mapped('date_stop'))
            self.env['hr.benefit']._safe_duplicate_create(vals_list, date_start, date_stop)
            benefits.unlink()
            return True
        return False

    @api.multi
    def action_validate(self):
        super(HrLeave, self).action_validate()
<<<<<<< HEAD
        self._cancel_benefit_conflict() # delete preexisting conflicting benefits
=======
        self.sudo()._cancel_benefit_conflict()
        calendar_leaves = self.env['resource.calendar.leaves'].search([('holiday_id', 'in', self.ids)])
        calendar_leaves.write({'benefit_type_id': self.holiday_status_id.benefit_type_id.id})
>>>>>>> 0f4abc5c
        return True

    @api.multi
    def action_refuse(self):
        super(HrLeave, self).action_refuse()
<<<<<<< HEAD
        benefits = self.env['hr.benefit'].search([('leave_id', 'in', self.ids)])
        benefits.write({'display_warning': False, 'active': False})
        return True

    def _get_number_of_days(self, date_from, date_to, employee_id):
        """ If an employee is currently working full time but requests a leave next month
            where he has a new contract working only 3 days/week. This should be taken into
            account when computing the number of days for the leave (2 weeks leave = 6 days).
            Override this method to get number of days according to the contract's calendar
            at the time of the leave.
        """
        days = super(HrLeave, self)._get_number_of_days(date_from, date_to, employee_id)
        if employee_id:
            employee = self.env['hr.employee'].browse(employee_id)
            # Use sudo otherwise base users can't compute number of days
            contracts = employee.sudo()._get_contracts(date_from, date_to, states=['incoming', 'open', 'pending'])
            calendar = contracts[:1].resource_calendar_id if contracts else None # Note: if len(contracts)>1, the leave creation will crash because of unicity constaint
            return employee.get_work_days_data(date_from, date_to, calendar=calendar)['days']

        return days

    @api.multi
    @api.depends('number_of_days')
    def _compute_number_of_hours_display(self):
        """ Override for the same reason as _get_number_of_days()"""
        super(HrLeave, self)._compute_number_of_hours_display()
        for holiday in self:
            if holiday.date_from and holiday.date_to:
                contracts = holiday.employee_id.sudo()._get_contracts(holiday.date_from, holiday.date_to, states=['incoming', 'open', 'pending'])
                contract_calendar = contracts[:1].resource_calendar_id if contracts else None
                calendar = contract_calendar or holiday.employee_id.resource_calendar_id or self.env.user.company_id.resource_calendar_id
                holiday.number_of_hours_display = holiday.number_of_days * (calendar.hours_per_day or HOURS_PER_DAY)
=======
        benefits = self.env['hr.benefit'].sudo().search([('leave_id', 'in', self.ids)])
        benefits.write({'display_warning': False, 'leave_id': None})
        return True
>>>>>>> 0f4abc5c
<|MERGE_RESOLUTION|>--- conflicted
+++ resolved
@@ -34,13 +34,9 @@
                 'employee_id': leave.employee_id.id,
                 'leave_id': leave.id,
                 'state': 'confirmed',
-<<<<<<< HEAD
                 'contract_id': contract.id,
-            })
-=======
             }]
         return vals_list
->>>>>>> 0f4abc5c
 
     @api.multi
     def _create_resource_leave(self):
@@ -109,12 +105,7 @@
         """
         benefits = self.env['hr.benefit'].search([('leave_id', 'in', self.ids)])
         if benefits:
-<<<<<<< HEAD
-            self.copy_to_benefits()
-=======
             vals_list = self._get_benefits_values()
-
->>>>>>> 0f4abc5c
             # create new benefits where the leave does not cover the full benefit
             benefits_intervals = Intervals(intervals=[(b.date_start, b.date_stop, b) for b in benefits])
             leave_intervals = Intervals(intervals=[(l.date_from, l.date_to, l) for l in self])
@@ -149,20 +140,13 @@
     @api.multi
     def action_validate(self):
         super(HrLeave, self).action_validate()
-<<<<<<< HEAD
-        self._cancel_benefit_conflict() # delete preexisting conflicting benefits
-=======
-        self.sudo()._cancel_benefit_conflict()
-        calendar_leaves = self.env['resource.calendar.leaves'].search([('holiday_id', 'in', self.ids)])
-        calendar_leaves.write({'benefit_type_id': self.holiday_status_id.benefit_type_id.id})
->>>>>>> 0f4abc5c
+        self.sudo()._cancel_benefit_conflict()  # delete preexisting conflicting benefits
         return True
 
     @api.multi
     def action_refuse(self):
         super(HrLeave, self).action_refuse()
-<<<<<<< HEAD
-        benefits = self.env['hr.benefit'].search([('leave_id', 'in', self.ids)])
+        benefits = self.env['hr.benefit'].sudo().search([('leave_id', 'in', self.ids)])
         benefits.write({'display_warning': False, 'active': False})
         return True
 
@@ -193,9 +177,4 @@
                 contracts = holiday.employee_id.sudo()._get_contracts(holiday.date_from, holiday.date_to, states=['incoming', 'open', 'pending'])
                 contract_calendar = contracts[:1].resource_calendar_id if contracts else None
                 calendar = contract_calendar or holiday.employee_id.resource_calendar_id or self.env.user.company_id.resource_calendar_id
-                holiday.number_of_hours_display = holiday.number_of_days * (calendar.hours_per_day or HOURS_PER_DAY)
-=======
-        benefits = self.env['hr.benefit'].sudo().search([('leave_id', 'in', self.ids)])
-        benefits.write({'display_warning': False, 'leave_id': None})
-        return True
->>>>>>> 0f4abc5c
+                holiday.number_of_hours_display = holiday.number_of_days * (calendar.hours_per_day or HOURS_PER_DAY)