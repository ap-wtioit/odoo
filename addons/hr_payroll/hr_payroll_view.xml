<?xml version="1.0" encoding="utf-8"?>
<openerp>
    <data>
        <!-- Root Menus -->
        <menuitem id="menu_hr_root_payroll" parent="hr.menu_hr_root" name="Payroll"/>
        <menuitem id="payroll_configure" parent="hr.menu_hr_configuration" name="Payroll"/>
        
        <!-- Passport Views    -->
        <record id="hr_passport_form" model="ir.ui.view">
            <field name="name">hr.passport.form</field>
            <field name="model">hr.passport</field>
            <field name="type">form</field>
            <field name="arch" type="xml">
                <form string="Passport">
                    <group col="6" colspan="4">
                        <field name="name" select="1" colspan="4"/>
                        <field name="employee_id" select="1"/>
                    </group>
                    <group col="2" colspan="2">
                        <separator string="Country &amp; Address" colspan="4"/>
                        <field name="country_id" select="1"/>
                        <field name="address_id" select="1"/>
                    </group>
                    <group col="2" colspan="2">
                        <separator string="Valid From" colspan="2"/>
                        <field name="date_issue" select="1"/>
                        <field name="date_expire" select="1"/>
                    </group>
                    <notebook colspan="4">
                        <page string="Description">
                            <separator string="Description" colspan="2"/>
                            <field name="note" colspan="4" nolabel="1"/>
                        </page>
                        <page string="Contracts">
                            <field name="contracts_ids" colspan="4" nolabel="1"/>
                        </page>
                    </notebook>
                </form>
            </field>
        </record>
         <record id="hr_passport_tree" model="ir.ui.view">
            <field name="name">hr.passport.tree</field>
            <field name="model">hr.passport</field>
            <field name="type">tree</field>
            <field name="arch" type="xml">
                <tree string="Passport">
                    <field name="name" select="1"/>
                    <field name="employee_id" select="1"/>
                    <field name="country_id" select="1"/>
                    <field name="date_expire" select="1"/>
                    <field name="date_expire" select="1"/>
                </tree>
            </field>
        </record>
        <record id="action_hr_passport_tree" model="ir.actions.act_window">
            <field name="name">All Passports</field>
            <field name="res_model">hr.passport</field>
            <field name="view_type">form</field>
            <field name="view_id" ref="hr_passport_tree"/>
        </record>
        <menuitem id="passport_configure" parent="hr.menu_hr_configuration" name="Passport"/>
        <menuitem
            id="menu_action_hr_passport_tree" 
            action="action_hr_passport_tree" 
            parent="passport_configure" 
        />
        <!-- End Passport Views -->
        
        <!-- Employee View -->
        <record id="hr_contract.hr_hr_employee_view_form2" model="ir.ui.view">
            <field name="name">hr.hr.employee.view.form2</field>
            <field name="model">hr.employee</field>
            <field name="inherit_id" ref="hr.view_employee_form"/>
            <field name="arch" type="xml">
                <notebook position="inside">
                    <page string="Contracts">
                        <field colspan="4" mode="form,tree" name="contract_ids" nolabel="1">
                            <tree string="Contracts">
                                <field name="name"/>
                                <field name="job_id"/>
                                <field name="date_start"/>
                                <field name="date_end"/>
                                <field name="working_hours"/>
                                <field name="wage_type_id"/>
                                <field name="wage"/>
                            </tree>
                            <form string="Contract">
                                <group colspan="4" col="6">
                                    <field name="name" select="1"/>
                                    <field name="job_id"/>
                                    <newline/>
                                    <field name="wage"/>
                                    <field name="wage_type_id" widget="selection"/>
                                    <field name="type_id" widget="selection"/>
                                </group>
                                <notebook colspan="4">
                                    <page string="Main Data">
                                        <group col="2" colspan="2">
                                            <separator colspan="2" string="Duration"/>
                                            <field name="date_start" select="1"/>
                                            <field name="date_end" select="1"/>
                                            <field name="working_hours"/>
                                        </group>
                                        <group col="2" colspan="2">
                                            <separator colspan="2" string="Advantages"/>
                                            <field name="struct_id" select="1"/>
                                            <field name="advantages_net"/>
                                            <field name="advantages_gross"/>
                                            <field name="advantages" nolabel="1" colspan="2"/>
                                        </group>
                                    </page>
                                    <page string="Work Permit">
                                        <group col="2" colspan="2">
                                            <separator colspan="2" string="Passport"/>
                                            <field name="passport_id"/>
                                        </group>
                                        <group col="2" colspan="2">
                                            <separator colspan="2" string="Valid for"/>
                                            <field name="visa_no"/>
                                            <field name="permit_no"/>
                                            <field name="visa_expire"/>
                                        </group>
                                    </page>
                                </notebook>
                                <separator colspan="4" string="Notes"/>
                                <field colspan="4" name="notes" nolabel="1"/>
                            </form>
                        </field>
                    </page>
                    <page string="Miscelleanous">
                        <group colspan="2" col="2">
                            <separator string="Personal Info" colspan="2"/>
                            <field name="pan_no" select="1"/>
                            <field name="bank_account"/>
                            <field name="place_of_birth"/>
                            <field name="children"/>
                        </group>
                        <group colspan="2" col="2">
                            <separator string="Job Info" colspan="2"/>
                            <field name="manager" select="1"/>
                            <field name="vehicle" select="1"/>
                            <field name="vehicle_distance" select="1"/>
                            <field name="medic_exam" select="1"/>
                        </group>
                        <group col="2" colspan="2">
                            <separator colspan="2" string="ESI Information"/>
                            <field name="esi_account" string="Account"/>
                            <field name="hospital_id" string="Hospital"/>
                            <field name="medic_exam" select="1" string="Medical Examination"/>
                            <field name="esp_account" select="1"/>
                        </group>
                        <group col="2" colspan="2">
                            <separator colspan="2" string="Providend Fund"/>
                            <field name="pf_account" string="Account"/>
                            <field name="pg_joining" string="Join Date"/>
                        </group>
                    </page>
                    <page string="Salary Structure">
                        <field name="line_ids" nolabel="1" colspan="4" string="Salary Structure">
                            <tree string="Salary Structure" editable="bottom">
                                <field name="category_id" on_change="onchange_category(category_id)"/>
                                <field name="sequence"/>
                                <field name="name"/>
                                <field name="code"/>
                                <field name="type"/>
                                <field name="amount_type"/>
                                <field name="amount" on_change="onchange_amount(amount, amount_type)"/>
                                <field name="account_id"/>
                                <field name="analytic_account_id"/>
                            </tree>
                        </field>
                    </page>
                    <page string="Accounting">
                        <field name="property_bank_account"/>
                        <field name="salary_account"/>
                        <field name="employee_account"/>
                        <field name="analytic_account"/>
                        <field name="slip_ids" colspan="4" nolabel="1"/>
                    </page>
                </notebook>
            </field>
        </record>
        
        <record id="view_employee_passport_form" model="ir.ui.view">
            <field name="name">hr.employee.passport.form</field>
            <field name="model">hr.employee</field>
            <field name="type">form</field>
            <field name="inherit_id" ref="hr.view_employee_form"/>
            <field name="arch" type="xml">
                <field name="otherid" position="after">
                    <field name="passport_id"/>
                </field>
            </field>
        </record>
        <!-- End Employee View -->
        
        <!-- Contract View -->
        <record id="hr_contract.hr_contract_view_form" model="ir.ui.view">
            <field name="name">hr.contract.view.form</field>
            <field name="model">hr.contract</field>
            <field name="type">form</field>
            <field name="arch" type="xml">
                <form string="Contract">
                    <group colspan="4" col="6">
                        <field name="name" select="1"/>
                        <field name="employee_id" select="1"/>
                        <field name="job_id"/>
                        <field name="wage"/>
                        <field name="wage_type_id" widget="selection"/>
                        <field name="type_id" widget="selection"/>
                    </group>
                    <notebook colspan="4">
                        <page string="Main Data">
                            <group col="2" colspan="2">
                                <separator colspan="2" string="Duration"/>
                                <field name="date_start" select="1"/>
                                <field name="date_end" select="1"/>
                                <field name="working_hours"/>
                                <field name="working_days_per_week" select="1"/>
                            </group>
                            <group col="2" colspan="2">
                                <separator colspan="2" string="Advantages"/>
                                <field name="struct_id" select="1"/>
                                <field name="advantages_net"/>
                                <field name="advantages_gross"/>
                                <field name="advantages" nolabel="1" colspan="2"/>
                            </group>
                        </page>
                        <page string="Work Permit">
                            <group col="2" colspan="2">
                                <separator colspan="2" string="Passport"/>
                                <field name="passport_id"/>
                            </group>
                            <group col="2" colspan="2">
                                <separator colspan="2" string="Valid for"/>
                                <field name="visa_no"/>
                                <field name="permit_no"/>
                                <field name="visa_expire"/>
                            </group>
                        </page>
                    </notebook>
                    <separator colspan="4" string="Notes"/>
                    <field colspan="4" name="notes" nolabel="1"/>
                </form>
            </field>
        </record>
        <menuitem action="hr_contract.action_hr_contract" id="hr_menu_contract" parent="payroll_configure" name="Contracts" sequence="4"/>
        <!-- End Contract View-->
        
        <!-- Salary structure -->
        <record id="view_hr_employee_grade_tree" model="ir.ui.view">
            <field name="name">hr.payroll.structure.tree</field>
            <field name="model">hr.payroll.structure</field>
            <field name="type">tree</field>
            <field name="arch" type="xml">
                <tree string="Employee Function">
                    <field name="name"/>
                    <field name="code"/>
                    <field name="line_ids"/>
                    <field name="company_id"/>
                </tree>
            </field>
        </record>

        <record id="view_hr_employee_grade_form" model="ir.ui.view">
            <field name="name">hr.payroll.structure.form</field>
            <field name="model">hr.payroll.structure</field>
            <field name="type">form</field>
            <field name="arch" type="xml">
                <form string="Employee Function">
                    <group col="6" colspan="4">
                        <field name="name" colspan="4" select="1"/>
                        <field name="code" select="1"/>
                        <field name="account_id" select="1"/>
                        <field name="company_id"/>
                    </group>
                    <notebook colspan="4">
                        <page string="Salary Structure">
                            <field name="line_ids" nolabel="1" colspan="4"/>
                        </page>
                    </notebook>
                </form>
            </field>
        </record>
        
        <record id="action_view_hr_employee_grade_form" model="ir.actions.act_window">
            <field name="name">Salary Structure</field>
            <field name="res_model">hr.payroll.structure</field>
            <field name="view_type">form</field>
            <field name="view_id" ref="view_hr_employee_grade_tree"/>
        </record>
        <menuitem 
            id="menu_hr_employee_function" 
            action="action_view_hr_employee_grade_form" 
            parent="payroll_configure" 
        />
        <!-- End Salary structure -->
        
        <!-- Holiday Status -->
        <record model="ir.ui.view" id="view_holiday_status_form1">
            <field name="name">hr.holidays.status.inherit</field>
            <field name="model">hr.holidays.status</field>
            <field name="inherit_id" ref="hr_holidays.edit_holiday_status_form"/>
            <field name="type">form</field>
            <field name="arch" type="xml">
                <field name="color_name" position="after">
                    <group col="2" colspan="2">
                        <separator colspan="4" string="Payroll Accounting"/>
                        <field name="company_id" widget="selection" select="2"/>
                        <field name="code"/>
                        <field name="analytic_account_id"/>
                        <field name="account_id"/>
                    </group>
                    <group col="2" colspan="2">
                        <separator colspan="4" string="Payroll Configurtion"/>
                        <field name="type"/>
                        <field name="head_id"/>
                    </group>
                </field>
            </field>
        </record>
        <!-- End Holiday Status -->
        
        <!-- Payslip Line -->
        <record id="view_hr_payslip_line_tree" model="ir.ui.view">
            <field name="name">hr.payslip.line.tree</field>
            <field name="model">hr.payslip.line</field>
            <field name="type">tree</field>
            <field name="arch" type="xml">
                <tree string="Salary Structure" editable="bottom">
                    <field name="category_id" on_change="onchange_category(category_id)"/>
                    <field name="sequence"/>
                    <field name="name"/>
                    <field name="code"/>
                    <field name="type"/>
                    <field name="amount_type"/>
                    <field name="amount" on_change="onchange_amount(amount, amount_type)"/>
                    <field name="account_id"/>
                    <field name="analytic_account_id"/>
                </tree>
            </field>
        </record>
        <record id="view_hr_payslip_line_form" model="ir.ui.view">
            <field name="name">hr.payslip.line.form</field>
            <field name="model">hr.payslip.line</field>
            <field name="type">form</field>
            <field name="arch" type="xml">
                <form string="Payslip Line">
                    <group col="6" colspan="4">
                        <field name="name" colspan="4" select="1"/>
                        <field name="code" select="1"/>
                        <field name="slip_id" select="1"/>
                        <field name="employee_id"/>
                        <field name="function_id"/>
                    </group>
                    <group col="2" colspan="2">
                        <separator colspan="4" string="Calculations"/>
                        <field name="category_id" on_change="onchange_category(category_id)"/>
                        <field name="type"/>
                        <field name="amount_type"/>
                        <field name="amount" on_change="onchange_amount(amount, amount_type)" attrs="{'readonly':[('amount_type','=','func')]}"/>
                        <field name="sequence"/>
                    </group>
                    <group col="2" colspan="2">
                        <separator colspan="4" string="Accounting Informations"/>
                        <field name="account_id"/>
                        <field name="analytic_account_id"/>
                        <separator colspan="4" string="Company contribution"/>
                        <field name="company_contrib"/>
                    </group>
                    <notebook colspan="4">
                        <page string="Function">
                            <field name="line_ids" colspan="4" nolabel="1" attrs="{'readonly':[('amount_type','!=','func')]}">
                                <tree string="Function Arguments" editable="bottom">
                                    <field name="name"/>
                                    <field name="sequence"/>
                                    <field name="from_val"/>
                                    <field name="to_val"/>
                                    <field name="amount_type"/>
                                    <field name="value"/>
                                </tree>
                            </field>
                        </page>
                        <page string="Description">
                            <separator colspan="4" string="Description"/>
                            <field name="note" colspan="4" nolabel="1"/>
                        </page>
                    </notebook>
                </form>
            </field>
        </record>

        <record id="view_hr_payslip_tree" model="ir.ui.view">
            <field name="name">hr.payslip.tree</field>
            <field name="model">hr.payslip</field>
            <field name="type">tree</field>
            <field name="arch" type="xml">
                <tree string="Payslip">
                    <field name="number"/>
                    <field name="employee_id"/>
                    <field name="name"/>
                    <field name="date"/>
                    <field name="grows"/>
                    <field name="net"/>
                    <field name="state"/>
                </tree>
            </field>
        </record>
        
        <record id="view_hr_payslip_form" model="ir.ui.view">
            <field name="name">hr.payslip.form</field>
            <field name="model">hr.payslip</field>
            <field name="type">form</field>
            <field name="arch" type="xml">
                <form string="Payslip">
                    <group col="6" colspan="4">
                        <field name="employee_id"/>
                        <field name="name"/>
                        <field name="number" select="1"/>
                        <field name="journal_id"/>
                        <field name="bank_journal_id" domain="[('type','=','cash')]"/>
                        <field name="date"/>
                    </group>
                    <notebook colspan="4">
                        <page string="Salary Detail">
                            <field name="line_ids" colspan="4" nolabel="1">
                                <tree string="Salary Structure" editable="bottom">
                                    <field name="category_id" on_change="onchange_category(category_id)"/>
                                    <field name="sequence"/>
                                    <field name="name"/>
                                    <field name="code"/>
                                    <field name="type"/>
                                    <field name="amount_type"/>
                                    <field name="amount" on_change="onchange_amount(amount, amount_type)"/>
                                    <field name="total"/>
                                    <field name="account_id"/>
                                    <field name="analytic_account_id"/>
                                </tree>
                            </field>
                            
                            <group col="6" colspan="4">
                                <separator string="Computation Overview" colspan="6"/>
                                <field name="working_days"/>
                                <field name="holiday_days"/>
                                <field name="worked_days"/>
                                
                                <field name="basic_before_leaves"/>
                                <field name="leaves"/>
                                <field name="basic"/>
                                
                                <field name="allounce"/>
                                <field name="deduction"/>
                                <field name="other_pay"/>
                                
                                <field name="grows"/>
                                <field name="net"/>
                                <field name="total_pay"/>
                            </group>
                        </page>
                        <page string="Accounting Details">
                            <group col="2" colspan="3">
                                <separator colspan="4" string="Accounting Informations"/>
                                <field name="move_ids" colspan="2" nolabel="1" readonly="1">
                                    <tree string="Accounting Vouchers">
                                        <field name="sequence"/>
                                        <field name="name"/>
                                        <field name="move_id"/>
                                    </tree>
                                    <form string="Accounting Vouchers">
                                        <field name="sequence"/>
                                        <field name="name"/>
                                        <field name="move_id"/>
                                    </form>
                                </field>
                            </group>
                            <group col="2" colspan="1">
                                <separator colspan="4" string="Other Informations"/>
                                <field name="paid" readonly="1"/>
                                <field name="company_id"/>
                                <field name="register_id"/>
                                <field name="deg_id"/>
                                <field name="contract_id" domain="[('employee_id','=',employee_id)]"/>
                            </group>
                            <separator colspan="4" string="Description"/>
                            <field name="note" colspan="4" nolabel="1"/>
                        </page>
                        <page string="Account Lines">
                            <field name="move_line_ids" colspan="4" nolabel="1"/>
                        </page>
                        <page string="Payment Lines">
                            <field name="move_payment_ids" colspan="4" nolabel="1"/>
                        </page>
                    </notebook>
                    <group col="10" colspan="4">
                        <field name="state"/>
<<<<<<< HEAD
                        <button string="Compute Sheet" name="compute_sheet" icon="terp-document-new" states="new"/>
                        <button string="Recompute Sheet" name="compute_sheet"  icon="gtk-convert" type="object" states="draft"/>
                        <button string="Verify Sheet" name="verify_sheet" icon="gtk-apply" states="draft"/>
                        <button string="Complete HR Checking"  icon="gtk-apply" name="verify_twice_sheet" states="hr_check"/>
                        <button string="Complete Accountant Checking" name="final_verify_sheet" icon="gtk-apply" states="accont_check"/>
                        <button string="Pay Salary" icon="terp-document-new"  name="process_sheet" states="confirm"/>
                        <button string="Cancel" name="cancel_sheet" icon="gtk-cancel" states="draft,hr_check,accont_check,confirm"/>
                        <button string="Set to Draft" name="set_to_draft" states="cancel"/>
=======
                        <button string="Compute Sheet" icon="terp-stock_format-scientific" name="compute_sheet" states="new"/>
                        <button string="Recompute Sheet" icon="terp-stock_format-scientific" name="compute_sheet" type="object" states="draft"/>
                        <button string="Verify Sheet" icon="terp-camera_test" name="verify_sheet" states="draft"/>
                        <button string="Complete HR Checking" icon="terp-camera_test" name="verify_twice_sheet" states="hr_check"/>
                        <button string="Complete Accountant Checking" icon="terp-camera_test" name="final_verify_sheet" states="accont_check"/>
                        <button string="Pay Salary" icon="terp-dolar_ok!" name="process_sheet" states="confirm"/>
                        <button string="Cancel" icon="terp-dialog-close" name="cancel_sheet" states="draft,hr_check,accont_check,confirm"/>
                        <button string="Set to Draft" icon="terp-stock_effects-object-colorize" name="set_to_draft" states="cancel"/>
>>>>>>> 0bc4e09e
                    </group>
                </form>
            </field>
        </record>
        <record id="view_hr_payslip_filter" model="ir.ui.view">
            <field name="name">hr.payslip.select</field>
            <field name="model">hr.payslip</field>
            <field name="type">search</field>
            <field name="arch" type="xml">
                <search string="Search Payslips">
                    <group col="8" colspan="4">
                        <filter icon="terp-document-new" string="Draft" domain="[('state','=','draft')]" help="Draft Slip"/>
                        <filter icon="terp-camera_test" string="Posted" domain="[('state','=','posted')]" help="Posted Slip"/>
                        <separator orientation="vertical"/>
                        <filter icon="terp-account" string="Paid" domain="[('state','=','done'),('paid','=',True)]" help="Paid Slip"/>
                        <field name="name"/>
                        <field name="employee_id"/>
                        <field name="number"/>
                        <field name="date"/>
                    </group>
                    <newline/>
                    <group col="8" colspan="4" expand="0" string="Group By...">
                        <filter string="Register" icon="terp-folder-yellow" name="register_id" context="{'register_id':self}"/>
                        <filter string="Employees" icon="terp-partner" name="employee_id" context="{'employee_id':self}"/>
                        <filter string="Periods" name="period_id" icon="terp-go-month" context="{'period_id':self}"/>
                        <filter string="Staes" name="state" icon="terp-stock_effects-object-colorize" context="{'state':self}"/>
                    </group>
                </search>
            </field>
        </record>   
        <record id="action_view_hr_payslip_form" model="ir.actions.act_window">
            <field name="name">Employee Payslip</field>
            <field name="res_model">hr.payslip</field>
            <field name="view_type">form</field>
            <field name="view_id" ref="view_hr_payslip_tree"/>
            <field name="search_view_id" ref="view_hr_payslip_filter"/>
        </record>
        <menuitem action="action_view_hr_payslip_form" id="menu_department_tree" parent="menu_hr_root_payroll"/>
        
        
        
        <!-- Payment Heads -->
        <record id="hr_allounce_deduction_categoty_form" model="ir.ui.view">
            <field name="name">hr.allounce.deduction.categoty.form</field>
            <field name="model">hr.allounce.deduction.categoty</field>
            <field name="type">form</field>
            <field name="arch" type="xml">
                <form string="Salary Heads">
                    <group col="6" colspan="6">
                        <field name="name" select="1"/>
                        <field name="code" select="1"/>
                        <field name="type" select="1"/>
                        <group col="2" colspan="4">
                            <separator colspan="4" string="Dynamic Computation"/>
                            <field name="base"/>
                            <field name="condition"/>
                            <field name="sequence"/>
                        </group>
                    </group>
                    <notebook colspan="4">
                        <page string="Description">
                            <field name="note" colspan="4" nolabel="1"/>
                        </page>
                    </notebook>
                </form>
            </field>
        </record>
        <record id="hr_allounce_deduction_categoty_tree" model="ir.ui.view">
            <field name="name">hr.allounce.deduction.categoty.tree</field>
            <field name="model">hr.allounce.deduction.categoty</field>
            <field name="type">tree</field>
            <field name="arch" type="xml">
                <tree string="Salary Heads">
                    <field name="name"/>
                    <field name="code"/>
                    <field name="type"/>
                    <field name="base"/>
                    <field name="condition"/>
                    <field name="sequence"/>
                </tree>
            </field>
        </record>
        <record id="hr_allounce_deduction_tree" model="ir.actions.act_window">
            <field name="name">Salary Heads</field>
            <field name="res_model">hr.allounce.deduction.categoty</field>
            <field name="view_type">form</field>
            <field name="view_id" ref="hr_allounce_deduction_categoty_tree"/>
        </record>
        <menuitem 
            id="menu_hr_allounce_deduction_tree" 
            action="hr_allounce_deduction_tree" 
            parent="payroll_configure" 
        />
        <!-- End Payment Heads -->
        
        <!-- Company Contribution -->
        <record id="hr_company_contribution_form" model="ir.ui.view">
            <field name="name">company.contribution.form</field>
            <field name="model">company.contribution</field>
            <field name="type">form</field>
            <field name="arch" type="xml">
                <form string="Company Contribution">
                    <group col="6" colspan="6">
                        <field name="name" select="1"/>
                        <field name="code" select="1"/>
                        <field name="category_id"/>
                        <field name="company_id" select="1"/>
                        <field name="active" select="1"/>
                    </group>
                    <group col="2" colspan="2">
                        <separator colspan="2" string="Contributions"/>
                        <field name="amount_type" attrs="{'required': [('contribute','=',True)]}"/>
                        <field name="contribute_per" attrs="{'required': [('contribute','=',True)], 'readonly':[(('amount_type','=','func'))]}"/>
                        <field name="register_id" attrs="{'required': [('contribute','=',True)]}"/>
                    </group>
                    <group col="2" colspan="2">
                        <separator colspan="2" string="Accounts"/>
                        <field name="include_in_salary" />
                        <field name="account_id" attrs="{'required': [('include_in_salary','=',True)]}"/>
                    </group>
                    <notebook colspan="4">
                        <page string="Function" attrs="{'readonly': [('amount_type','!=','func')]}">
                            <field name="line_ids" colspan="4" nolabel="1">
                                <tree string="Function Arguments" editable="bottom">
                                    <field name="name"/>
                                    <field name="sequence"/>
                                    <field name="from_val"/>
                                    <field name="to_val"/>
                                    <field name="amount_type"/>
                                    <field name="value"/>
                                </tree>
                            </field>
                        </page>
                        <page string="Description">
                            <field name="note" colspan="4" nolabel="1"/>
                        </page>
                    </notebook>
                </form>
            </field>
        </record>
        <record id="hr_company_contribution_tree" model="ir.ui.view">
            <field name="name">company.contribution.tree</field>
            <field name="model">company.contribution</field>
            <field name="type">tree</field>
            <field name="arch" type="xml">
                <tree string="Company Contribution">
                    <field name="name"/>
                    <field name="code"/>
                    <field name="contribute_per"/>
                    <field name="amount_type"/>
                    <field name="register_id"/>
                </tree>
            </field>
        </record>
        <record id="action_hr_company_contribution_tree" model="ir.actions.act_window">
            <field name="name">Company Contributions</field>
            <field name="res_model">company.contribution</field>
            <field name="view_type">form</field>
            <field name="view_id" ref="hr_company_contribution_tree"/>
        </record>
        <menuitem 
            id="menu_hr_company_contribution_tree" 
            action="action_hr_company_contribution_tree" 
            parent="payroll_configure" 
        />
        <!-- End Company Contribution -->
        
        <!-- Contract Form-->
<!--        <record id="hr_contract.hr_contract_view_form" model="ir.ui.view">-->
<!--            <field name="name">hr.contract.view.form</field>-->
<!--            <field name="model">hr.contract</field>-->
<!--            <field name="type">form</field>-->
<!--            <field name="arch" type="xml">-->
<!--                <form string="Contract">-->
<!--                    <field name="employee_id"/>-->
<!--                    <separator colspan="4" string="General Information"/>-->
<!--                    <field colspan="4" name="name" select="1"/>-->
<!--                    <newline/>-->
<!--                    <separator colspan="4" string="Contract Duration"/>-->
<!--                    <field name="function"/>-->
<!--                    <field name="working_hours_per_day"/>-->
<!--                    <field name="working_days_per_week"/>-->
<!--                    <field name="date_start" select="1"/>-->
<!--                    <field name="date_end" select="1"/>-->
<!--                    -->
<!--                    <separator colspan="4" string="Salary"/>-->
<!--                    <field name="wage_type_id"/>-->
<!--                    <field name="wage"/>-->
<!--                    -->
<!--                    <separator colspan="4" string="Notes"/>-->
<!--                    <field colspan="4" name="notes" nolabel="1"/>-->
<!--                    -->
<!--                    <separator colspan="4" string="Passport and Visa"/>-->
<!--                    <field name="permit_no"/>-->
<!--                    <field name="passport_id"/>-->
<!--                    <field name="visa_no"/>-->
<!--                    <field name="visa_expire"/>-->
<!--                </form>-->
<!--            </field>-->
<!--        </record>-->
<!--        <record id="action_hr_contract" model="ir.actions.act_window">-->
<!--            <field name="name">Employee Contract</field>-->
<!--            <field name="res_model">hr.contract</field>-->
<!--            <field name="view_type">form</field>-->
<!--            <field name="view_mode">form,tree</field>-->
<!--        </record>-->
<!--        <menuitem -->
<!--            action="action_hr_contract" -->
<!--            name="Employee Contract" -->
<!--            id="hr_menu_contract" -->
<!--            parent="payroll_configure"-->
<!--        />-->
        
        <record id="view_hr_bank_advice_tree" model="ir.ui.view">
            <field name="name">hr.payroll.advice.tree</field>
            <field name="model">hr.payroll.advice</field>
            <field name="type">tree</field>
            <field name="arch" type="xml">
                <tree string="Bank Advice">
                    <field name="name" select="1"/>
                    <field name="date" select="1"/>
                    <field name="number" select="1"/>
                    <field name="company_id"/>
                </tree>
            </field>
        </record>
        
        <record id="view_hr_bank_advice_form" model="ir.ui.view">
            <field name="name">hr.payroll.advice.form</field>
            <field name="model">hr.payroll.advice</field>
            <field name="type">form</field>
            <field name="arch" type="xml">
                <form string="Bank Advice">
                    <group col="6" colspan="4">
                        <field name="name" colspan="4" select="1"/>
                        <field name="account_id" select="1"/>
                        <newline/>
                        <field name="date" select="1"/>
                        <field name="number" select="1"/>
                        <field name="register_id"/>
                    </group>
                    <notebook colspan="4">
                        <page string="Paymeny Lines">
                            <field name="line_ids" colspan="4" nolabel="1">
                                <tree string="Payment Lines" editable="bottom">
                                    <field name="employee_id" on_change="onchange_employee_id(parent.date, employee_id)"/>
                                    <field name="name"/>
                                    <field name="amount"/>
                                    <field name="bysal"/>
                                    <field name="flag"/>
                                </tree>
                            </field>
                            <field name="company_id"/>
                            <field name="chaque_nos"/>
                        </page>
                        <page string="Letter Content">
                            <separator colspan="4" string="Letter Details"/>
                            <field name="note" colspan="4" nolabel="1"/>
                        </page>
                    </notebook>
                    <group col="6" colspan="6">
                        <field name="state"/>
                        <button name="confirm_sheet"  icon="gtk-apply" string="Confirm Sheet" states="draft" type="object"/>
                        <button name="set_to_draft" string="Set to Draft"  icon="gtk-convert"  states="cancel,confirm" type="object"/>
                        <button name="cancel_sheet" string="Cancel Sheet" states="draft" icon="gtk-cancel"  type="object"/>
                    </group>
                </form>
            </field>
        </record>
        <record id="action_view_hr_bank_advice_tree" model="ir.actions.act_window">
            <field name="name">Payment Advice</field>
            <field name="res_model">hr.payroll.advice</field>
            <field name="view_type">form</field>
            <field name="view_mode">tree,form</field>
            <field name="view_id" ref="view_hr_bank_advice_tree"/>
        </record>
        <menuitem 
            action="action_view_hr_bank_advice_tree" 
            id="hr_menu_payment_advice" 
            parent="menu_hr_root_payroll"
        />
        
        <record id="view_hr_payroll_register_tree" model="ir.ui.view">
            <field name="name">hr.payroll.register.tree</field>
            <field name="model">hr.payroll.register</field>
            <field name="type">tree</field>
            <field name="arch" type="xml">
                <tree string="Payroll Register">
                    <field name="number"/>
                    <field name="name"/>
                    <field name="date"/>
                    <field name="journal_id"/>
                    <field name="bank_journal_id"/>
                    <field name="state"/>
                </tree>
            </field>
        </record>
        <record id="view_hr_payroll_register_form" model="ir.ui.view">
            <field name="name">hr.payroll.register.form</field>
            <field name="model">hr.payroll.register</field>
            <field name="type">form</field>
            <field name="arch" type="xml">
                <form string="Payroll Register">
                    <group col="6" colspan="4">
                        <field name="name" select="1"/>
                        <field name="date" select="1"/>
                        <field name="number" select="1"/>
                        <field name="journal_id"/>
                        <field name="bank_journal_id"/>
                        <field name="active"/>
                    </group>
                    <notebook colspan="4">
                        <page string="Payslips">
                            <field name="line_ids" colspan="4" nolabel="1">
                                <tree string="Payslip">
                                    <field name="number"/>
                                    <field name="employee_id"/>
                                    <field name="name"/>
                                    <field name="date"/>
                                    <field name="basic"/>
                                    <field name="allounce"/>
                                    <field name="grows"/>
                                    <field name="deduction"/>
                                    <field name="net"/>
                                    <field name="state"/>
                                </tree>
                            </field>
                            <group col="2" colspan="2">
                                <separator colspan="4" string="Allowance / Deduction"/>
                                <field name="allounce"/>
                                <field name="deduction"/>
                            </group>
                            <group col="2" colspan="2">
                                <separator colspan="4" string="Salary Information"/>
                                <field name="grows"/>
                                <field name="net"/>
                            </group>
                        </page>
                    </notebook>
                    <group col="8" colspan="4">
                        <field name="state"/>
                        <button string="Compute" name="compute_sheet" states="new" icon="terp-document-new" type="object"/>
                        <button string="Verify Sheet" icon="gtk-ok" name="verify_sheet" states="draft" type="object"/>
                        <button string="Complete HR Checking"  icon="gtk-apply" name="verify_twice_sheet" type="object" states="hr_check"/>
                        <button string="Complete Accountant Checking" icon="gtk-apply"  name="final_verify_sheet" states="accont_check" type="object"/>
                        <button string="Pay Salary" icon="gtk-apply"  name="process_sheet" states="confirm" type="object" />
                        <button string="Cancel" name="cancel_sheet" icon="gtk-cancel" states="draft,hr_check,accont_check,confirm" type="object"/>
                        <button string="Set to Draft" name="set_to_draft" states="cancel" type="object" icon="gtk-convert" />
                    </group>
                </form>
            </field>
        </record>
        <record id="action_view_hr_payroll_register_form" model="ir.actions.act_window">
            <field name="name">Payroll Register</field>
            <field name="res_model">hr.payroll.register</field>
            <field name="view_type">form</field>
            <field name="view_mode">tree,form</field>
        </record>
        <menuitem 
            action="action_view_hr_payroll_register_form" 
            id="hr_menu_payroll_register" 
            parent="menu_hr_root_payroll"
        />
        
        <!--
        Contribution Register
        -->
        <record id="hr_contibution_register_tree" model="ir.ui.view">
            <field name="name">hr.contibution.register.tree</field>
            <field name="model">hr.contibution.register</field>
            <field name="type">tree</field>
            <field name="arch" type="xml">
                <tree string="Contribution Registers">
                    <field name="name" select="1"/>
                    <field name="company_id" select="1"/>
                    <field name="monthly_total_by_emp"/>
                    <field name="monthly_total_by_comp"/>
                    <field name="yearly_total_by_emp"/>
                    <field name="yearly_total_by_comp"/>
                </tree>
            </field>
        </record>
        <record id="hr_contibution_register_form" model="ir.ui.view">
            <field name="name">hr.contibution.register.form</field>
            <field name="model">hr.contibution.register</field>
            <field name="type">form</field>
            <field name="arch" type="xml">
                <form string="Contribution">
                    <field name="name" select="1"/>
                    <field name="account_id"/>
                    <field name="analytic_account_id"/>
                    <field name="company_id" select="1"/>
                    <notebook colspan="4">
                        <page string="Contribution Lines">
                            <field colspan="4" name="register_line_ids" nolabel="1" select="1">
                                <tree string="Register Lines" editable="top">
                                    <field name="code"/>
                                    <field name="employee_id"/>
                                    <field name="period_id"/>    
                                    <field name="emp_deduction"/>
                                    <field name="comp_deduction"/>    
                                    <field name="total"/>                        
                                </tree>
                             </field>
                         </page>
                         <page string="Description">
                            <separator colspan="4" string="Description"/>
                            <field name="note" colspan="4" nolabel="1"/>
                        </page>
                    </notebook>
                    <group col="2" colspan="2">
                        <separator colspan="4" string="Year"/>
                        <field name="yearly_total_by_emp"/>
                        <field name="yearly_total_by_comp"/>
                    </group>
                    <group col="2" colspan="2">
                        <separator colspan="2" string="Month"/>
                        <field name="monthly_total_by_emp"/>
                        <field name="monthly_total_by_comp"/>
                    </group>
                </form>
            </field>
        </record>
        <record id="action_contibution_register_form" model="ir.actions.act_window">
            <field name="name">Contibution Register</field>
            <field name="res_model">hr.contibution.register</field>
            <field name="view_type">form</field>
            <field name="view_id" ref="hr_contibution_register_tree"/>
        </record>
        <menuitem
            id="menu_action_hr_contibution_register_form" 
            action="action_contibution_register_form" 
            parent="payroll_configure" 
        />
        <record id="hr_contibution_register_line_form" model="ir.ui.view">
            <field name="name">hr.contibution.register.line.form</field>
            <field name="model">hr.contibution.register.line</field>
            <field name="type">form</field>
            <field name="arch" type="xml">
                <form string="Contribution">
                      <field name="name"/>
                      <field name="code"/>
                      <field name="employee_id"/>    
                      <field name="period_id"/>    
                      <field name="emp_deduction"/>
                      <field name="comp_deduction"/>    
                      <field name="total"/>                    
                </form>
            </field>
        </record>
        
        <record id="hr_payslip_line_condition_tree" model="ir.ui.view">
            <field name="name">hr.payslip.line.condition.tree</field>
            <field name="model">hr.payslip.line.condition</field>
            <field name="type">tree</field>
            <field name="arch" type="xml">
                <form string="Condition">
                    <field name="name"/>
                    <field name="date_start"/>
                    <field name="date_end"/>    
                    <field name="state"/>
                </form>
            </field>
        </record>
    </data>
</openerp>
<|MERGE_RESOLUTION|>--- conflicted
+++ resolved
@@ -493,16 +493,6 @@
                     </notebook>
                     <group col="10" colspan="4">
                         <field name="state"/>
-<<<<<<< HEAD
-                        <button string="Compute Sheet" name="compute_sheet" icon="terp-document-new" states="new"/>
-                        <button string="Recompute Sheet" name="compute_sheet"  icon="gtk-convert" type="object" states="draft"/>
-                        <button string="Verify Sheet" name="verify_sheet" icon="gtk-apply" states="draft"/>
-                        <button string="Complete HR Checking"  icon="gtk-apply" name="verify_twice_sheet" states="hr_check"/>
-                        <button string="Complete Accountant Checking" name="final_verify_sheet" icon="gtk-apply" states="accont_check"/>
-                        <button string="Pay Salary" icon="terp-document-new"  name="process_sheet" states="confirm"/>
-                        <button string="Cancel" name="cancel_sheet" icon="gtk-cancel" states="draft,hr_check,accont_check,confirm"/>
-                        <button string="Set to Draft" name="set_to_draft" states="cancel"/>
-=======
                         <button string="Compute Sheet" icon="terp-stock_format-scientific" name="compute_sheet" states="new"/>
                         <button string="Recompute Sheet" icon="terp-stock_format-scientific" name="compute_sheet" type="object" states="draft"/>
                         <button string="Verify Sheet" icon="terp-camera_test" name="verify_sheet" states="draft"/>
@@ -511,7 +501,6 @@
                         <button string="Pay Salary" icon="terp-dolar_ok!" name="process_sheet" states="confirm"/>
                         <button string="Cancel" icon="terp-dialog-close" name="cancel_sheet" states="draft,hr_check,accont_check,confirm"/>
                         <button string="Set to Draft" icon="terp-stock_effects-object-colorize" name="set_to_draft" states="cancel"/>
->>>>>>> 0bc4e09e
                     </group>
                 </form>
             </field>
