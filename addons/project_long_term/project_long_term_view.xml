<?xml version="1.0" encoding="utf-8"?>
<openerp>
    <data>

    # ------------------------------------------------------
    # Project Resource Allocation
    # ------------------------------------------------------

        <record id="view_project_resource_allocation_form" model="ir.ui.view">
            <field name="name">project.resource.allocation.form</field>
            <field name="model">project.resource.allocation</field>
            <field name="type">form</field>
            <field name="arch" type="xml">
                <form string="Project Resource Allocation">
                    <field name="resource_id" select="1"/>
                    <field name="phase_id"/>
                    <field name="useability"/>
                </form>
            </field>
        </record>

        <record id="view_project_resource_allocation_list" model="ir.ui.view">
            <field name="name">project.resource.allocation.list</field>
            <field name="model">project.resource.allocation</field>
            <field name="type">tree</field>
            <field name="priority" eval="5"/>
            <field name="arch" type="xml">
                <tree editable="bottom" string="Project Resource Allocation">
                    <field name="resource_id"/>
                    <field name="useability"/>
                </tree>
            </field>
        </record>

    # ------------------------------------------------------
    # Project Phase
    # ------------------------------------------------------

        <record id="view_project_phase_form" model="ir.ui.view">
            <field name="name">project.phase.form</field>
            <field name="model">project.phase</field>
            <field name="type">form</field>
            <field name="arch" type="xml">
                <form string="Project Phase">
                    <group colspan="6" col="6">
                        <field name="name" select="1"/>
                        <field name="project_id" on_change="onchange_project(project_id)"/>
                        <field name="responsible_id"/>
                    </group>
                    <notebook colspan="4">
                        <page string="Resource Allocation Detail">
                            <group colspan="2" col="2">
                                <separator colspan="2" string="Duration"/>
                                <field name="duration" widget="float_time"/>
                                <field name="product_uom"/>
                            </group>
                            <group colspan="2" col="2">
                                <separator colspan="2" string="Dates"/>
                                <field name="date_start"/>
                                <field name="date_end"/>
                            </group>
                            <field colspan="4" name="resource_ids" nolabel="1">
                                 <tree editable="bottom" string="Project Resource Allocation">
                                    <field name="resource_id" context="{'project_id':parent.project_id}"/>
                                    <field name="useability"/>
                                  </tree>
                                  <form string="Project Resource Allocation">
                                    <field name="resource_id" context="{'project_id':parent.project_id}"/>
                                    <field name="useability"/>
                                  </form>
                             </field>
                            <group col="12" colspan="4">
                                <field name="state" select="1"/>
                                <button string="Draft" name="set_draft" states="open" icon="gtk-indent"/>
                                <button string="Start Phase" name="set_open" states="pending,draft" icon="gtk-execute"/>
                                <button string="Done" name="set_done" states="draft,pending,open" icon="gtk-jump-to"/>
                                <button string="Pending" name="set_pending" states="open" icon="gtk-media-pause"/>
                                <button string="Cancel" name="set_cancel" states="draft,open,pending" icon="gtk-cancel"/>
                            </group>
                        </page>
                        <page string="Other Info">
                           <group colspan="2" col="2">
                                <separator string="Constraints" colspan="2"/>
                                <field name="constraint_date_start"/>
                                <field name="constraint_date_end"/>
                            </group>
                            <group colspan="2" col="2">
                                <separator string="Scheduling" colspan="2"/>
                                <field name="sequence"/>
                            </group>
                           <separator colspan="4" string="Previous Phases"/>
                           <field colspan="4" name="previous_phase_ids" nolabel="1"/>
                           <separator colspan="4" string="Next Phases"/>
                           <field colspan="4" name="next_phase_ids" nolabel="1"/>
                        </page>
                        <page string="Task Detail">
                            <separator colspan="4" string="Project's Tasks"/>
                            <field colspan="4" name="task_ids" context="{'default_project_id' :project_id}" nolabel="1">
                                 <tree editable="bottom" string="Project's Tasks">
                                    <field name="name"/>
                                    <field name="project_id"/>
                                    <field name="user_id"/>
                                    <field name="date_start"/>
                                      <field name="date_deadline"/>
                                      <field name="planned_hours" widget="float_time" on_change="onchange_planned(project_id, user_id, planned_hours, effective_hours)"/>
                                    <field name="remaining_hours" widget="float_time" sum="Remaining Hours"/>
                                    <field name="effective_hours" invisible="1"/>
                                    <field name="state"/>
                                    <field name="occupation_rate"/>
                                  </tree>
                                  <form string="Project's Tasks">
                                      <notebook colspan="4">
                                          <page string="Task Detail">
                                              <group colspan="4" col="4">
                                                <field name="name"/>
                                                <field name="project_id"/>
                                                <field name="user_id"/>
                                            </group>
                                            <group colspan="2" col="2">
                                                  <separator string="Dates" colspan="2"/>
                                                  <field name="date_start"/>
                                                  <field name="date_deadline"/>
                                                  <field name="occupation_rate"/>
                                            </group>
                                            <group colspan="2" col="2">
                                                  <separator string="Planning" colspan="2"/>
                                                  <field name="planned_hours" widget="float_time" on_change="onchange_planned(project_id, user_id, planned_hours, effective_hours)"/>
                                                <field name="remaining_hours" widget="float_time" sum="Remaining Hours"/>
                                                <field name="effective_hours" invisible="1"/>
                                            </group>
                                            <group colspan="6" col="4">
                                                <field name="state"/>
                                            </group>
                                        </page>
                                    </notebook>
                                  </form>
                             </field>
                           	<button name="%(action_project_schedule_tasks)d" string="Schedule Tasks" type="action" icon="gtk-jump-to"/>
                        </page>
                    </notebook>
                    <newline/>
                </form>
            </field>
        </record>

        <record id="view_project_phase_list" model="ir.ui.view">
            <field name="name">project.phase.list</field>
            <field name="model">project.phase</field>
            <field name="type">tree</field>
            <field name="priority" eval="5"/>
            <field name="arch" type="xml">
                <tree string="Project Phases">
                    <field name="name"/>
                    <field name="project_id" on_change="onchange_project(project_id)"/>
                    <field name="responsible_id"/>
                    <field name="date_start"/>
                    <!--<field name="date_end"/>
                    <field name="duration"/>
                    <field name="product_uom"/>-->
                    <field name="state"/>
                </tree>
            </field>
        </record>

        <record id="view_project_phase_calendar" model="ir.ui.view">
            <field name="name">project.phase.calendar</field>
            <field name="model">project.phase</field>
            <field name="type">calendar</field>
            <field eval="2" name="priority"/>
            <field name="arch" type="xml">
                <calendar color="responsible_id" date_start="date_start" date_stop="date_end" day_length="12" string="Phases">
                    <field name="name"/>
                    <field name="project_id"/>
                </calendar>
            </field>
        </record>

        <record id="view_project_phase_gantt" model="ir.ui.view">
            <field name="name">project.phase.gantt</field>
            <field name="model">project.phase</field>
            <field name="type">gantt</field>
            <field eval="2" name="priority"/>
            <field name="arch" type="xml">
                <gantt color="responsible_id" date_stop="date_end" date_start="date_start" string="Phases">
                    <level object="project.project" link="project_id" domain="[]">
                        <field name="name"/>
                    </level>
                </gantt>
            </field>
        </record>

        <record id="view_project_phase_search" model="ir.ui.view">
            <field name="name">project.phase.search</field>
            <field name="model">project.phase</field>
            <field name="type">search</field>
            <field name="arch" type="xml">
                <search string="Project Phases">
                    <group colspan="4" col="20">
                        <filter string="Current" domain="[('state','in',('open','draft'))]" help="Draft, Open and Pending Phases" icon="terp-project" default="1"/>
                        <filter string="In Progress" domain="[('state','=','open')]" help="Open Phases" icon="terp-project"/>
                        <filter string="Pending" domain="[('state','=','pending')]" help="Pending Phases" icon="terp-project"/>
                        <separator orientation="vertical"/>
                        <field name="name"/>
                        <field name="project_id" widget="selection">
                            <filter domain="[('project_id.user_id','=',uid)]" help="My Projects" icon="terp-project"/>
                        </field>
                        <field name="responsible_id" widget="selection"/>
                        <field name="date_start"/>
                    </group>
                    <newline/>
                    <group expand="1" string="Group By..." colspan="4" col="20">
                        <filter string="Project" icon="terp-project" domain="[]" context="{'group_by':'project_id'}"/>
                        <filter string="State" icon="terp-project" domain="[]" context="{'group_by':'state'}"/>
                        <filter string="User" icon="terp-project" domain="[]" context="{'group_by':'responsible_id'}"/>
                        <filter string="Start Date" icon="terp-project" domain="[]" context="{'group_by':'date_start'}"/>
                    </group>
                </search>
            </field>
        </record>

        <record id="act_project_phase" model="ir.actions.act_window">
            <field name="name">Project Phases</field>
            <field name="res_model">project.phase</field>
            <field name="view_type">form</field>
            <field name="view_mode">tree,form,calendar,gantt</field>
<<<<<<< HEAD
 			<field name="context">{'search_default_responsible_id':uid}</field>
=======
            <field name="context">{"search_default_responsible_id":uid}</field>
>>>>>>> 8728f6bd
            <field name="search_view_id" ref="view_project_phase_search"/>
        </record>

    # ------------------------------------------------------
    # Project
    # ------------------------------------------------------

        <record id="view_phase_project_form1" model="ir.ui.view">
            <field name="name">phase.project.form1</field>
            <field name="model">project.project</field>
            <field name="type">form</field>
            <field name="inherit_id" ref="project.edit_project"/>
            <field name="arch" type="xml">
                <field name="priority" position="before">
                    <field name="resource_calendar_id"/>
                </field>

            </field>
       </record>

    # ------------------------------------------------------
    # Project Task
    # ------------------------------------------------------

        <record id="view_project_phase_task_form1" model="ir.ui.view">
            <field name="name">project.phase.task.form1</field>
            <field name="model">project.task</field>
            <field name="type">form</field>
            <field name="inherit_id" ref="project.view_task_form2"/>
            <field name="arch" type="xml">
                <field name="planned_hours" position="replace">
                    <field name="planned_hours" widget="float_time" attrs="{'readonly':[('state','!=','draft')]}" on_change="onchange_planned(project_id, user_id, planned_hours, effective_hours, date_start, occupation_rate)"/>
                </field>

            </field>
       </record>

        <record id="view_project_phase_task_form2" model="ir.ui.view">
            <field name="name">project.phase.task.form2</field>
            <field name="model">project.task</field>
            <field name="type">form</field>
            <field name="inherit_id" ref="project.view_task_form2"/>
            <field name="arch" type="xml">
                <field name="date_end" position = "after">
                      <field name="occupation_rate"/>
                </field>
            </field>
       </record>

        <act_window
        id="project_phase_task_list"
        name="Related Tasks"
        res_model="project.task"
        src_model="project.phase"
        view_mode="tree,form"
        domain="[('phase_id','=',active_id)]"/>

        <act_window
        domain="[('project_id', '=', active_id)]"
        id="act_project_phases"
        name="Phases"
        res_model="project.phase"
        src_model="project.project"
        view_mode="tree,form"
        view_type="form" />

    # ------------------------------------------------------
    # Menu Items
    # ------------------------------------------------------

        <menuitem action="act_project_phase"
            groups="base.group_extended"
            id="menu_project_phase" parent="project.menu_project_management" sequence="4"/>
        <menuitem icon="terp-project" id="base.menu_main_pm" name="Project Management" sequence="1"/>
        <menuitem id="menu_pm_resources_project1"
            groups="base.group_extended"
            name="Resources" parent="base.menu_main_pm" sequence="2"/>
        <menuitem action="resource.action_resource_resource_tree" id="menu_view_resource" parent="menu_pm_resources_project1" sequence="1"/>
        <menuitem action="resource.action_resource_calendar_form" id="menu_view_resource_calendar" parent="menu_pm_resources_project1" sequence="1"/>
        <menuitem action="resource.action_resource_calendar_leave_tree" id="menu_view_resource_calendar_leaves" parent="menu_pm_resources_project1" sequence="1"/>

    </data>
</openerp><|MERGE_RESOLUTION|>--- conflicted
+++ resolved
@@ -223,11 +223,7 @@
             <field name="res_model">project.phase</field>
             <field name="view_type">form</field>
             <field name="view_mode">tree,form,calendar,gantt</field>
-<<<<<<< HEAD
- 			<field name="context">{'search_default_responsible_id':uid}</field>
-=======
             <field name="context">{"search_default_responsible_id":uid}</field>
->>>>>>> 8728f6bd
             <field name="search_view_id" ref="view_project_phase_search"/>
         </record>
 
