# Estonian translation for openobject-addons
# Copyright (c) 2014 Rosetta Contributors and Canonical Ltd 2014
# This file is distributed under the same license as the openobject-addons package.
# FIRST AUTHOR <EMAIL@ADDRESS>, 2014.
#
msgid ""
msgstr ""
<<<<<<< HEAD
"Project-Id-Version: openobject-addons\n"
"Report-Msgid-Bugs-To: FULL NAME <EMAIL@ADDRESS>\n"
"POT-Creation-Date: 2014-09-23 16:27+0000\n"
"PO-Revision-Date: 2014-08-14 16:10+0000\n"
"Last-Translator: FULL NAME <EMAIL@ADDRESS>\n"
"Language-Team: Estonian <et@li.org>\n"
=======
"Project-Id-Version: Odoo 8.0\n"
"Report-Msgid-Bugs-To: \n"
"POT-Creation-Date: 2015-01-21 14:07+0000\n"
"PO-Revision-Date: 2016-01-11 22:28+0000\n"
"Last-Translator: Martin Trigaux\n"
"Language-Team: Estonian (http://www.transifex.com/odoo/odoo-8/language/et/)\n"
>>>>>>> 1812b8f3
"MIME-Version: 1.0\n"
"Content-Type: text/plain; charset=UTF-8\n"
"Content-Transfer-Encoding: 8bit\n"
"X-Launchpad-Export-Date: 2014-09-24 09:14+0000\n"
"X-Generator: Launchpad (build 17196)\n"

#. module: hr_timesheet_sheet
#: help:hr_timesheet_sheet.sheet,state:0
msgid ""
" * The 'Draft' status is used when a user is encoding a new and unconfirmed "
"timesheet.                 \n"
"* The 'Confirmed' status is used for to confirm the timesheet by user.       "
"          \n"
"* The 'Done' status is used when users timesheet is accepted by his/her "
"senior."
msgstr ""

#. module: hr_timesheet_sheet
#: field:hr.timesheet.report,nbr:0
msgid "# Nbr Timesheet"
msgstr ""

#. module: hr_timesheet_sheet
#: field:hr.timesheet.report,total_attendance:0
msgid "# Total Attendance"
msgstr ""

#. module: hr_timesheet_sheet
#: field:hr.timesheet.report,total_diff:0
msgid "# Total Diff"
msgstr ""

#. module: hr_timesheet_sheet
#: field:hr.timesheet.report,total_timesheet:0
msgid "# Total Timesheet"
msgstr ""

#. module: hr_timesheet_sheet
#: model:ir.actions.act_window,help:hr_timesheet_sheet.act_hr_timesheet_sheet_form
msgid ""
"<p class=\"oe_view_nocontent_create\">\n"
"                New timesheet to approve.\n"
"              </p><p>\n"
"                You must record timesheets every day and confirm at the end\n"
"                of the week. Once the timesheet is confirmed, it should be\n"
"                validated by a manager.\n"
"              </p><p>\n"
"                Timesheets can also be invoiced to customers, depending on "
"the\n"
"                configuration of each project's related contract.\n"
"              </p>\n"
"            "
msgstr ""

#. module: hr_timesheet_sheet
#: selection:hr_timesheet_sheet.sheet,state_attendance:0
msgid "Absent"
msgstr "Puudub"

#. module: hr_timesheet_sheet
#. openerp-web
#: code:addons/hr_timesheet_sheet/static/src/xml/timesheet.xml:33
#, python-format
msgid "Add"
msgstr ""

#. module: hr_timesheet_sheet
#. openerp-web
#: code:addons/hr_timesheet_sheet/static/src/xml/timesheet.xml:39
#, python-format
msgid "Add a Line"
msgstr ""

#. module: hr_timesheet_sheet
#: field:hr.config.settings,timesheet_max_difference:0
msgid ""
"Allow a difference of time between timesheets and attendances of (in hours)"
msgstr ""

#. module: hr_timesheet_sheet
#: help:hr.config.settings,timesheet_max_difference:0
#: help:res.company,timesheet_max_difference:0
msgid ""
"Allowed difference in hours between the sign in/out and the timesheet "
"computation for one sheet. Set this to 0 if you do not want any control."
msgstr ""

#. module: hr_timesheet_sheet
#: model:ir.model,name:hr_timesheet_sheet.model_account_analytic_account
msgid "Analytic Account"
msgstr "Analüütiline konto"

#. module: hr_timesheet_sheet
#: model:ir.model,name:hr_timesheet_sheet.model_account_analytic_line
msgid "Analytic Line"
msgstr ""

#. module: hr_timesheet_sheet
#: field:hr_timesheet_sheet.sheet,account_ids:0
msgid "Analytic accounts"
msgstr "Analüütilised kontod"

#. module: hr_timesheet_sheet
#: view:hr_timesheet_sheet.sheet:hr_timesheet_sheet.hr_timesheet_sheet_form
msgid "Approve"
msgstr ""

#. module: hr_timesheet_sheet
#: selection:hr_timesheet_sheet.sheet,state:0
msgid "Approved"
msgstr ""

#. module: hr_timesheet_sheet
#: field:hr_timesheet_sheet.sheet.day,total_attendance:0
#: model:ir.model,name:hr_timesheet_sheet.model_hr_attendance
msgid "Attendance"
msgstr "Kohalviibimine"

#. module: hr_timesheet_sheet
#: view:hr_timesheet_sheet.sheet:hr_timesheet_sheet.hr_timesheet_sheet_form
#: field:hr_timesheet_sheet.sheet,attendance_count:0
#: field:hr_timesheet_sheet.sheet,attendances_ids:0
#: model:ir.actions.act_window,name:hr_timesheet_sheet.act_hr_timesheet_sheet_sheet_2_hr_attendance
msgid "Attendances"
msgstr "Kohalviibimised"

#. module: hr_timesheet_sheet
#: view:hr.timesheet.current.open:hr_timesheet_sheet.view_hr_timesheet_current_open
msgid "Cancel"
msgstr ""

#. module: hr_timesheet_sheet
#. openerp-web
#: code:addons/hr_timesheet_sheet/static/src/xml/timesheet.xml:56
#, python-format
msgid "Click to add projects, contracts or analytic accounts."
msgstr ""

#. module: hr_timesheet_sheet
#: model:ir.model,name:hr_timesheet_sheet.model_res_company
msgid "Companies"
msgstr ""

#. module: hr_timesheet_sheet
#: field:hr_timesheet_sheet.sheet,company_id:0
msgid "Company"
msgstr ""

#. module: hr_timesheet_sheet
#: code:addons/hr_timesheet_sheet/hr_timesheet_sheet.py:75
#: code:addons/hr_timesheet_sheet/hr_timesheet_sheet.py:91
#, python-format
msgid "Configuration Error!"
msgstr ""

#. module: hr_timesheet_sheet
#: view:hr.timesheet.report:hr_timesheet_sheet.view_timesheet_report_search
#: selection:hr.timesheet.report,state:0
msgid "Confirmed"
msgstr "Kinnitatud"

#. module: hr_timesheet_sheet
#: view:hr_timesheet_sheet.sheet:hr_timesheet_sheet.view_hr_timesheet_sheet_filter
msgid "Confirmed Timesheets"
msgstr ""

#. module: hr_timesheet_sheet
#: field:hr.timesheet.current.open,create_uid:0
#: field:hr_timesheet_sheet.sheet,create_uid:0
msgid "Created by"
msgstr "Loonud"

#. module: hr_timesheet_sheet
#: field:hr.timesheet.current.open,create_date:0
#: field:hr_timesheet_sheet.sheet,create_date:0
msgid "Created on"
msgstr ""

#. module: hr_timesheet_sheet
#: field:hr_timesheet_sheet.sheet,state_attendance:0
msgid "Current Status"
msgstr "Praegune staatus"

#. module: hr_timesheet_sheet
#: field:hr_timesheet_sheet.sheet.day,name:0
msgid "Date"
msgstr "Kuupäev"

#. module: hr_timesheet_sheet
#: field:hr.timesheet.report,date_from:0
#: field:hr_timesheet_sheet.sheet,date_from:0
msgid "Date from"
msgstr "Kuupäevast"

#. module: hr_timesheet_sheet
#: help:hr_timesheet_sheet.sheet,message_last_post:0
msgid "Date of the last message posted on the record."
msgstr ""

#. module: hr_timesheet_sheet
#: field:hr.timesheet.report,date_to:0
#: field:hr_timesheet_sheet.sheet,date_to:0
msgid "Date to"
msgstr "Kuupäevani"

#. module: hr_timesheet_sheet
#: selection:hr.config.settings,timesheet_range:0
#: selection:res.company,timesheet_range:0
msgid "Day"
msgstr "Päev"

#. module: hr_timesheet_sheet
#: view:hr.timesheet.report:hr_timesheet_sheet.view_timesheet_report_search
#: field:hr.timesheet.report,department_id:0
#: view:hr_timesheet_sheet.sheet:hr_timesheet_sheet.view_hr_timesheet_sheet_filter
#: field:hr_timesheet_sheet.sheet,department_id:0
msgid "Department"
msgstr ""

#. module: hr_timesheet_sheet
#: view:hr_timesheet_sheet.sheet:hr_timesheet_sheet.hr_timesheet_sheet_form
msgid "Details"
msgstr ""

#. module: hr_timesheet_sheet
#: field:hr_timesheet_sheet.sheet,total_difference:0
#: field:hr_timesheet_sheet.sheet.day,total_difference:0
msgid "Difference"
msgstr "Erinevus"

#. module: hr_timesheet_sheet
#: view:hr_timesheet_sheet.sheet:hr_timesheet_sheet.hr_timesheet_sheet_form
msgid "Differences"
msgstr ""

#. module: hr_timesheet_sheet
#: view:hr.timesheet.report:hr_timesheet_sheet.view_timesheet_report_search
#: selection:hr.timesheet.report,state:0
msgid "Done"
msgstr "Tehtud"

#. module: hr_timesheet_sheet
#: view:hr.timesheet.report:hr_timesheet_sheet.view_timesheet_report_search
#: selection:hr.timesheet.report,state:0
msgid "Draft"
msgstr "Mustand"

#. module: hr_timesheet_sheet
#: field:hr_timesheet_sheet.sheet,employee_id:0
#: model:ir.model,name:hr_timesheet_sheet.model_hr_employee
msgid "Employee"
msgstr ""

#. module: hr_timesheet_sheet
#: view:hr_timesheet_sheet.sheet:hr_timesheet_sheet.view_hr_timesheet_sheet_filter
msgid "Employees"
msgstr ""

#. module: hr_timesheet_sheet
#: code:addons/hr_timesheet_sheet/hr_timesheet_sheet.py:100
#, python-format
msgid "Error ! Sign in (resp. Sign out) must follow Sign out (resp. Sign in)"
msgstr ""

#. module: hr_timesheet_sheet
#: code:addons/hr_timesheet_sheet/hr_timesheet_sheet.py:66
#: code:addons/hr_timesheet_sheet/hr_timesheet_sheet.py:71
#: code:addons/hr_timesheet_sheet/hr_timesheet_sheet.py:73
#: code:addons/hr_timesheet_sheet/hr_timesheet_sheet.py:85
#: code:addons/hr_timesheet_sheet/hr_timesheet_sheet.py:87
#: code:addons/hr_timesheet_sheet/hr_timesheet_sheet.py:89
#: code:addons/hr_timesheet_sheet/hr_timesheet_sheet.py:381
#: code:addons/hr_timesheet_sheet/hr_timesheet_sheet.py:494
#: code:addons/hr_timesheet_sheet/hr_timesheet_sheet.py:522
#: code:addons/hr_timesheet_sheet/wizard/hr_timesheet_current.py:38
#, python-format
msgid "Error!"
msgstr ""

#. module: hr_timesheet_sheet
#: model:ir.filters,name:hr_timesheet_sheet.filter_hr_timesheet_report_external_timesheets
msgid "External Timesheet"
msgstr ""

#. module: hr_timesheet_sheet
#: field:hr_timesheet_sheet.sheet,message_follower_ids:0
msgid "Followers"
msgstr ""

#. module: hr_timesheet_sheet
#: view:hr_timesheet_sheet.sheet:hr_timesheet_sheet.view_hr_timesheet_sheet_filter
msgid "Group By"
msgstr ""

#. module: hr_timesheet_sheet
#: help:hr_timesheet_sheet.sheet,message_summary:0
msgid ""
"Holds the Chatter summary (number of messages, ...). This summary is "
"directly in html format in order to be inserted in kanban views."
msgstr ""

#. module: hr_timesheet_sheet
#: view:hr_timesheet_sheet.sheet:hr_timesheet_sheet.hr_timesheet_sheet_form
msgid "Hours"
msgstr ""

#. module: hr_timesheet_sheet
#: field:hr.timesheet.current.open,id:0
#: field:hr_timesheet_sheet.sheet,id:0
#: field:hr_timesheet_sheet.sheet.account,id:0
#: field:hr_timesheet_sheet.sheet.day,id:0
msgid "ID"
msgstr ""

#. module: hr_timesheet_sheet
#: help:hr_timesheet_sheet.sheet,message_unread:0
msgid "If checked new messages require your attention."
msgstr ""

#. module: hr_timesheet_sheet
#: view:hr_timesheet_sheet.sheet:hr_timesheet_sheet.view_hr_timesheet_sheet_filter
msgid "In Draft"
msgstr ""

#. module: hr_timesheet_sheet
#: code:addons/hr_timesheet_sheet/hr_timesheet_sheet.py:75
#: code:addons/hr_timesheet_sheet/hr_timesheet_sheet.py:91
#, python-format
msgid ""
"In order to create a timesheet for this employee, you must assign an "
"analytic journal to the employee, like 'Timesheet Journal'."
msgstr ""

#. module: hr_timesheet_sheet
#: code:addons/hr_timesheet_sheet/hr_timesheet_sheet.py:71
#: code:addons/hr_timesheet_sheet/hr_timesheet_sheet.py:85
#, python-format
msgid ""
"In order to create a timesheet for this employee, you must link him/her to a "
"user."
msgstr ""

#. module: hr_timesheet_sheet
#: code:addons/hr_timesheet_sheet/hr_timesheet_sheet.py:73
#, python-format
msgid ""
"In order to create a timesheet for this employee, you must link the employee "
"to a product, like 'Consultant'."
msgstr ""

#. module: hr_timesheet_sheet
#: code:addons/hr_timesheet_sheet/hr_timesheet_sheet.py:89
#, python-format
msgid ""
"In order to create a timesheet for this employee, you must link the employee "
"to a product."
msgstr ""

#. module: hr_timesheet_sheet
#: model:ir.filters,name:hr_timesheet_sheet.filter_hr_timesheet_report_internal_timesheets
msgid "Internal Timesheet"
msgstr ""

#. module: hr_timesheet_sheet
#: code:addons/hr_timesheet_sheet/hr_timesheet_sheet.py:256
#: code:addons/hr_timesheet_sheet/hr_timesheet_sheet.py:258
#, python-format
msgid "Invalid Action!"
msgstr ""

#. module: hr_timesheet_sheet
#: field:hr_timesheet_sheet.sheet.account,invoice_rate:0
msgid "Invoice rate"
msgstr "Arve määr"

#. module: hr_timesheet_sheet
#: field:hr_timesheet_sheet.sheet,message_is_follower:0
msgid "Is a Follower"
msgstr ""

#. module: hr_timesheet_sheet
#: view:hr.timesheet.current.open:hr_timesheet_sheet.view_hr_timesheet_current_open
msgid "It will open your current timesheet"
msgstr ""

#. module: hr_timesheet_sheet
#: field:hr_timesheet_sheet.sheet,message_last_post:0
msgid "Last Message Date"
msgstr ""

#. module: hr_timesheet_sheet
#: field:hr.timesheet.current.open,write_uid:0
#: field:hr_timesheet_sheet.sheet,write_uid:0
msgid "Last Updated by"
msgstr ""

#. module: hr_timesheet_sheet
#: field:hr.timesheet.current.open,write_date:0
#: field:hr_timesheet_sheet.sheet,write_date:0
msgid "Last Updated on"
msgstr ""

#. module: hr_timesheet_sheet
#: field:hr_timesheet_sheet.sheet,message_ids:0
msgid "Messages"
msgstr ""

#. module: hr_timesheet_sheet
#: help:hr_timesheet_sheet.sheet,message_ids:0
msgid "Messages and communication history"
msgstr ""

#. module: hr_timesheet_sheet
#: selection:hr.config.settings,timesheet_range:0
#: selection:res.company,timesheet_range:0
msgid "Month"
msgstr "Kuu"

#. module: hr_timesheet_sheet
#: model:ir.ui.menu,name:hr_timesheet_sheet.menu_act_hr_timesheet_sheet_form_my_current
msgid "My Current Timesheet"
msgstr "Minu käesolev tööajaleht"

#. module: hr_timesheet_sheet
#: view:hr.timesheet.current.open:hr_timesheet_sheet.view_hr_timesheet_current_open
#: model:ir.actions.act_window,name:hr_timesheet_sheet.action_hr_timesheet_current_open
#: model:ir.actions.server,name:hr_timesheet_sheet.ir_actions_server_timsheet_sheet
msgid "My Timesheet"
msgstr ""

#. module: hr_timesheet_sheet
#: model:ir.actions.act_window,help:hr_timesheet_sheet.action_hr_timesheet_current_open
msgid ""
"My Timesheet opens your timesheet so that you can book your activities into "
"the system. From the same form, you can register your attendances (Sign "
"In/Out) and describe the working hours made on the different projects. At "
"the end of the period defined in the company, the timesheet is confirmed by "
"the user and can be validated by his manager. If required, as defined on the "
"project, you can generate the invoices based on the timesheet."
msgstr ""

#. module: hr_timesheet_sheet
#: selection:hr.timesheet.report,state:0
#: selection:hr_timesheet_sheet.sheet,state:0
msgid "New"
msgstr "Uus"

#. module: hr_timesheet_sheet
#: field:hr_timesheet_sheet.sheet,name:0
msgid "Note"
msgstr ""

#. module: hr_timesheet_sheet
#: view:hr.timesheet.current.open:hr_timesheet_sheet.view_hr_timesheet_current_open
#: selection:hr_timesheet_sheet.sheet,state:0
msgid "Open"
msgstr ""

#. module: hr_timesheet_sheet
#: code:addons/hr_timesheet_sheet/wizard/hr_timesheet_current.py:50
#, python-format
msgid "Open Timesheet"
msgstr ""

#. module: hr_timesheet_sheet
#: view:hr_timesheet_sheet.sheet:hr_timesheet_sheet.hr_timesheet_sheet_form
#: field:hr_timesheet_sheet.sheet,period_ids:0
#: view:hr_timesheet_sheet.sheet.day:hr_timesheet_sheet.hr_timesheet_day_tree
msgid "Period"
msgstr "Periood"

#. module: hr_timesheet_sheet
#: help:hr.config.settings,timesheet_range:0
#: help:res.company,timesheet_range:0
msgid "Periodicity on which you validate your timesheets."
msgstr ""

#. module: hr_timesheet_sheet
#: code:addons/hr_timesheet_sheet/wizard/hr_timesheet_current.py:38
#, python-format
msgid "Please create an employee and associate it with this user."
msgstr ""

#. module: hr_timesheet_sheet
#: code:addons/hr_timesheet_sheet/hr_timesheet_sheet.py:131
#, python-format
msgid ""
"Please verify that the total difference of the sheet is lower than %.2f."
msgstr ""

#. module: hr_timesheet_sheet
#: selection:hr_timesheet_sheet.sheet,state_attendance:0
msgid "Present"
msgstr "Kohal"

#. module: hr_timesheet_sheet
#: field:hr_timesheet_sheet.sheet.account,name:0
msgid "Project / Analytic Account"
msgstr ""

#. module: hr_timesheet_sheet
#: view:hr_timesheet_sheet.sheet:hr_timesheet_sheet.hr_timesheet_sheet_form
msgid "Refuse"
msgstr "Keeldu"

#. module: hr_timesheet_sheet
#: view:hr_timesheet_sheet.sheet.account:hr_timesheet_sheet.hr_timesheet_account_filter
msgid "Search Account"
msgstr ""

#. module: hr_timesheet_sheet
#: view:hr_timesheet_sheet.sheet:hr_timesheet_sheet.view_hr_timesheet_sheet_filter
msgid "Search Timesheet"
msgstr ""

#. module: hr_timesheet_sheet
#: view:hr_timesheet_sheet.sheet:hr_timesheet_sheet.hr_timesheet_sheet_form
msgid "Set to Draft"
msgstr "Sea mustandiks"

#. module: hr_timesheet_sheet
#: field:hr.analytic.timesheet,sheet_id:0
#: field:hr.attendance,sheet_id:0
#: field:hr_timesheet_sheet.sheet.account,sheet_id:0
#: field:hr_timesheet_sheet.sheet.day,sheet_id:0
msgid "Sheet"
msgstr "Leht"

#. module: hr_timesheet_sheet
#: view:hr_timesheet_sheet.sheet:hr_timesheet_sheet.hr_timesheet_sheet_form
msgid "Sign In"
msgstr "Logi sisse"

#. module: hr_timesheet_sheet
#: view:hr_timesheet_sheet.sheet:hr_timesheet_sheet.hr_timesheet_sheet_form
msgid "Sign Out"
msgstr "Logi välja"

#. module: hr_timesheet_sheet
#: view:hr.timesheet.report:hr_timesheet_sheet.view_timesheet_report_search
#: field:hr.timesheet.report,state:0
#: field:hr_timesheet_sheet.sheet,state:0
msgid "Status"
msgstr "Staatus"

#. module: hr_timesheet_sheet
#: view:hr_timesheet_sheet.sheet:hr_timesheet_sheet.hr_timesheet_sheet_form
msgid "Submit to Manager"
msgstr ""

#. module: hr_timesheet_sheet
#: view:hr_timesheet_sheet.sheet:hr_timesheet_sheet.hr_timesheet_sheet_form
#: field:hr_timesheet_sheet.sheet,message_summary:0
msgid "Summary"
msgstr ""

#. module: hr_timesheet_sheet
#: code:addons/hr_timesheet_sheet/hr_timesheet_sheet.py:62
#, python-format
msgid ""
"The timesheet cannot be validated as it does not contain an equal number of "
"sign ins and sign outs."
msgstr ""

#. module: hr_timesheet_sheet
#: view:hr_timesheet_sheet.sheet:hr_timesheet_sheet.hr_timesheet_sheet_form
#: model:ir.model,name:hr_timesheet_sheet.model_hr_timesheet_report
#: model:ir.model,name:hr_timesheet_sheet.model_hr_timesheet_sheet_sheet
msgid "Timesheet"
msgstr "Ajagraafik"

#. module: hr_timesheet_sheet
#: view:hr_timesheet_sheet.sheet:hr_timesheet_sheet.hr_timesheet_sheet_form
#: field:hr_timesheet_sheet.sheet,timesheet_activity_count:0
#: model:ir.actions.act_window,name:hr_timesheet_sheet.act_hr_timesheet_sheet_sheet_2_hr_analytic_timesheet
msgid "Timesheet Activities"
msgstr ""

#. module: hr_timesheet_sheet
#: model:ir.model,name:hr_timesheet_sheet.model_hr_analytic_timesheet
msgid "Timesheet Line"
msgstr "Tööajalehe rida"

#. module: hr_timesheet_sheet
#: view:hr_timesheet_sheet.sheet:hr_timesheet_sheet.hr_timesheet_sheet_form
msgid "Timesheet Period"
msgstr ""

#. module: hr_timesheet_sheet
#: field:res.company,timesheet_max_difference:0
msgid "Timesheet allowed difference(Hours)"
msgstr ""

#. module: hr_timesheet_sheet
#: model:ir.actions.act_window,name:hr_timesheet_sheet.act_hr_timesheet_sheet_sheet_by_account
msgid "Timesheet by Account"
msgstr "Tööajakaart konto järgi"

#. module: hr_timesheet_sheet
#: view:hr_timesheet_sheet.sheet.account:hr_timesheet_sheet.hr_timesheet_account_form
#: view:hr_timesheet_sheet.sheet.account:hr_timesheet_sheet.hr_timesheet_account_tree
msgid "Timesheet by Accounts"
msgstr "Tööajaleht kontode kaupa"

#. module: hr_timesheet_sheet
#: model:ir.actions.act_window,name:hr_timesheet_sheet.act_hr_timesheet_sheet_sheet_by_day
msgid "Timesheet by Day"
msgstr "Tööajaleht päeva kaupa"

#. module: hr_timesheet_sheet
#: field:hr_timesheet_sheet.sheet,timesheet_ids:0
msgid "Timesheet lines"
msgstr "Tööajalehe read"

#. module: hr_timesheet_sheet
#: field:res.company,timesheet_range:0
msgid "Timesheet range"
msgstr ""

#. module: hr_timesheet_sheet
#: view:hr.employee:hr_timesheet_sheet.hr_timesheet_sheet_employee_extd_form
#: field:hr.employee,timesheet_count:0
#: view:hr_timesheet_sheet.sheet:hr_timesheet_sheet.hr_timesheet_sheet_form
#: view:hr_timesheet_sheet.sheet:hr_timesheet_sheet.hr_timesheet_sheet_tree_simplified
#: model:ir.actions.act_window,name:hr_timesheet_sheet.act_hr_employee_2_hr_timesheet
#: view:res.company:hr_timesheet_sheet.hr_timesheet_sheet_company
msgid "Timesheets"
msgstr "Tööajalehed"

#. module: hr_timesheet_sheet
#: model:ir.model,name:hr_timesheet_sheet.model_hr_timesheet_sheet_sheet_account
#: model:ir.model,name:hr_timesheet_sheet.model_hr_timesheet_sheet_sheet_day
msgid "Timesheets by Period"
msgstr ""

#. module: hr_timesheet_sheet
#: model:ir.actions.act_window,name:hr_timesheet_sheet.act_hr_timesheet_sheet_form
#: model:ir.ui.menu,name:hr_timesheet_sheet.menu_act_hr_timesheet_sheet_form
msgid "Timesheets to Validate"
msgstr ""

#. module: hr_timesheet_sheet
#: view:hr_timesheet_sheet.sheet:hr_timesheet_sheet.view_hr_timesheet_sheet_filter
msgid "To Approve"
msgstr ""

#. module: hr_timesheet_sheet
#. openerp-web
#: code:addons/hr_timesheet_sheet/static/src/xml/timesheet.xml:15
#: code:addons/hr_timesheet_sheet/static/src/xml/timesheet.xml:40
#: view:hr_timesheet_sheet.sheet.account:hr_timesheet_sheet.hr_timesheet_account_form
#: view:hr_timesheet_sheet.sheet.account:hr_timesheet_sheet.hr_timesheet_account_tree
#, python-format
msgid "Total"
msgstr "Kokku"

#. module: hr_timesheet_sheet
#: field:hr_timesheet_sheet.sheet,total_attendance:0
msgid "Total Attendance"
msgstr "Kogu kohalviibimine"

#. module: hr_timesheet_sheet
#: view:hr_timesheet_sheet.sheet.day:hr_timesheet_sheet.hr_timesheet_day_tree
msgid "Total Attendances"
msgstr ""

#. module: hr_timesheet_sheet
#: view:hr_timesheet_sheet.sheet.day:hr_timesheet_sheet.hr_timesheet_day_tree
msgid "Total Difference"
msgstr "Kogu erinevus"

#. module: hr_timesheet_sheet
#: field:hr_timesheet_sheet.sheet.account,total:0
msgid "Total Time"
msgstr "Aeg kokku"

#. module: hr_timesheet_sheet
#: field:hr_timesheet_sheet.sheet,total_timesheet:0
#: view:hr_timesheet_sheet.sheet.day:hr_timesheet_sheet.hr_timesheet_day_tree
#: field:hr_timesheet_sheet.sheet.day,total_timesheet:0
msgid "Total Timesheet"
msgstr ""

#. module: hr_timesheet_sheet
#: view:hr.timesheet.report:hr_timesheet_sheet.view_timesheet_report_search
#: field:hr.timesheet.report,to_invoice:0
msgid "Type of Invoicing"
msgstr ""

#. module: hr_timesheet_sheet
#: field:hr_timesheet_sheet.sheet,message_unread:0
msgid "Unread Messages"
msgstr ""

#. module: hr_timesheet_sheet
#: view:hr_timesheet_sheet.sheet:hr_timesheet_sheet.view_hr_timesheet_sheet_filter
msgid "Unvalidated Timesheets"
msgstr "Valideerimata tööajalehed"

#. module: hr_timesheet_sheet
#: field:hr_timesheet_sheet.sheet,user_id:0
msgid "User"
msgstr "Kasutaja"

#. module: hr_timesheet_sheet
#: code:addons/hr_timesheet_sheet/hr_timesheet_sheet.py:496
#: code:addons/hr_timesheet_sheet/hr_timesheet_sheet.py:515
#, python-format
msgid "User Error!"
msgstr ""

#. module: hr_timesheet_sheet
#: field:hr.config.settings,timesheet_range:0
msgid "Validate timesheets every"
msgstr ""

#. module: hr_timesheet_sheet
#: selection:hr_timesheet_sheet.sheet,state:0
msgid "Waiting Approval"
msgstr ""

#. module: hr_timesheet_sheet
#: code:addons/hr_timesheet_sheet/hr_timesheet_sheet.py:100
#, python-format
msgid "Warning !"
msgstr ""

#. module: hr_timesheet_sheet
#: code:addons/hr_timesheet_sheet/hr_timesheet_sheet.py:131
#, python-format
msgid "Warning!"
msgstr ""

#. module: hr_timesheet_sheet
#: field:hr_timesheet_sheet.sheet,website_message_ids:0
msgid "Website Messages"
msgstr ""

#. module: hr_timesheet_sheet
#: help:hr_timesheet_sheet.sheet,website_message_ids:0
msgid "Website communication history"
msgstr "Veebilehe suhtluse ajalugu"

#. module: hr_timesheet_sheet
#: selection:hr.config.settings,timesheet_range:0
#: selection:res.company,timesheet_range:0
msgid "Week"
msgstr "Nädal"

#. module: hr_timesheet_sheet
#: code:addons/hr_timesheet_sheet/hr_timesheet_sheet.py:248
#, python-format
msgid "Week "
msgstr "Nädal"

#. module: hr_timesheet_sheet
#: code:addons/hr_timesheet_sheet/hr_timesheet_sheet.py:496
#, python-format
msgid ""
"You can not enter an attendance date outside the current timesheet dates."
msgstr ""

#. module: hr_timesheet_sheet
#: code:addons/hr_timesheet_sheet/hr_timesheet_sheet.py:494
#, python-format
msgid ""
"You can not enter an attendance in a submitted timesheet. Ask your manager "
"to reset it before adding attendance."
msgstr ""

#. module: hr_timesheet_sheet
#: code:addons/hr_timesheet_sheet/hr_timesheet_sheet.py:258
#, python-format
msgid "You cannot delete a timesheet which have attendance entries."
msgstr ""

#. module: hr_timesheet_sheet
#: code:addons/hr_timesheet_sheet/hr_timesheet_sheet.py:256
#, python-format
msgid "You cannot delete a timesheet which is already confirmed."
msgstr ""

#. module: hr_timesheet_sheet
#: code:addons/hr_timesheet_sheet/hr_timesheet_sheet.py:66
#, python-format
msgid "You cannot duplicate a timesheet."
msgstr ""

#. module: hr_timesheet_sheet
#: code:addons/hr_timesheet_sheet/hr_timesheet_sheet.py:515
#, python-format
msgid ""
"You cannot enter an attendance date outside the current timesheet dates."
msgstr ""

#. module: hr_timesheet_sheet
#: constraint:hr_timesheet_sheet.sheet:0
msgid ""
"You cannot have 2 timesheets that overlap!\n"
"Please use the menu 'My Current Timesheet' to avoid this problem."
msgstr ""

#. module: hr_timesheet_sheet
#: code:addons/hr_timesheet_sheet/hr_timesheet_sheet.py:87
#, python-format
msgid ""
"You cannot have 2 timesheets that overlap!\n"
"You should use the menu 'My Timesheet' to avoid this problem."
msgstr ""

#. module: hr_timesheet_sheet
#: constraint:hr.analytic.timesheet:0
msgid "You cannot modify an entry in a Confirmed/Done timesheet !"
msgstr ""

#. module: hr_timesheet_sheet
#: code:addons/hr_timesheet_sheet/hr_timesheet_sheet.py:522
#, python-format
msgid "You cannot modify an entry in a confirmed timesheet"
msgstr ""

#. module: hr_timesheet_sheet
#: code:addons/hr_timesheet_sheet/hr_timesheet_sheet.py:381
#, python-format
msgid "You cannot modify an entry in a confirmed timesheet."
msgstr ""

#. module: hr_timesheet_sheet
#. openerp-web
#: code:addons/hr_timesheet_sheet/static/src/xml/timesheet.xml:58
#, python-format
msgid ""
"You will be able to register your working hours and\n"
"                        activities."
msgstr ""<|MERGE_RESOLUTION|>--- conflicted
+++ resolved
@@ -1,40 +1,29 @@
-# Estonian translation for openobject-addons
-# Copyright (c) 2014 Rosetta Contributors and Canonical Ltd 2014
-# This file is distributed under the same license as the openobject-addons package.
-# FIRST AUTHOR <EMAIL@ADDRESS>, 2014.
-#
-msgid ""
-msgstr ""
-<<<<<<< HEAD
-"Project-Id-Version: openobject-addons\n"
-"Report-Msgid-Bugs-To: FULL NAME <EMAIL@ADDRESS>\n"
-"POT-Creation-Date: 2014-09-23 16:27+0000\n"
-"PO-Revision-Date: 2014-08-14 16:10+0000\n"
-"Last-Translator: FULL NAME <EMAIL@ADDRESS>\n"
-"Language-Team: Estonian <et@li.org>\n"
-=======
+# Translation of Odoo Server.
+# This file contains the translation of the following modules:
+# * hr_timesheet_sheet
+# 
+# Translators:
+# FIRST AUTHOR <EMAIL@ADDRESS>, 2014
+msgid ""
+msgstr ""
 "Project-Id-Version: Odoo 8.0\n"
 "Report-Msgid-Bugs-To: \n"
 "POT-Creation-Date: 2015-01-21 14:07+0000\n"
 "PO-Revision-Date: 2016-01-11 22:28+0000\n"
 "Last-Translator: Martin Trigaux\n"
 "Language-Team: Estonian (http://www.transifex.com/odoo/odoo-8/language/et/)\n"
->>>>>>> 1812b8f3
 "MIME-Version: 1.0\n"
 "Content-Type: text/plain; charset=UTF-8\n"
-"Content-Transfer-Encoding: 8bit\n"
-"X-Launchpad-Export-Date: 2014-09-24 09:14+0000\n"
-"X-Generator: Launchpad (build 17196)\n"
+"Content-Transfer-Encoding: \n"
+"Language: et\n"
+"Plural-Forms: nplurals=2; plural=(n != 1);\n"
 
 #. module: hr_timesheet_sheet
 #: help:hr_timesheet_sheet.sheet,state:0
 msgid ""
-" * The 'Draft' status is used when a user is encoding a new and unconfirmed "
-"timesheet.                 \n"
-"* The 'Confirmed' status is used for to confirm the timesheet by user.       "
-"          \n"
-"* The 'Done' status is used when users timesheet is accepted by his/her "
-"senior."
+" * The 'Draft' status is used when a user is encoding a new and unconfirmed timesheet.                 \n"
+"* The 'Confirmed' status is used for to confirm the timesheet by user.                 \n"
+"* The 'Done' status is used when users timesheet is accepted by his/her senior."
 msgstr ""
 
 #. module: hr_timesheet_sheet
@@ -67,8 +56,7 @@
 "                of the week. Once the timesheet is confirmed, it should be\n"
 "                validated by a manager.\n"
 "              </p><p>\n"
-"                Timesheets can also be invoiced to customers, depending on "
-"the\n"
+"                Timesheets can also be invoiced to customers, depending on the\n"
 "                configuration of each project's related contract.\n"
 "              </p>\n"
 "            "
@@ -84,7 +72,7 @@
 #: code:addons/hr_timesheet_sheet/static/src/xml/timesheet.xml:33
 #, python-format
 msgid "Add"
-msgstr ""
+msgstr "Lisa"
 
 #. module: hr_timesheet_sheet
 #. openerp-web
@@ -125,12 +113,12 @@
 #. module: hr_timesheet_sheet
 #: view:hr_timesheet_sheet.sheet:hr_timesheet_sheet.hr_timesheet_sheet_form
 msgid "Approve"
-msgstr ""
+msgstr "Nõustu"
 
 #. module: hr_timesheet_sheet
 #: selection:hr_timesheet_sheet.sheet,state:0
 msgid "Approved"
-msgstr ""
+msgstr "Heakskiidetud"
 
 #. module: hr_timesheet_sheet
 #: field:hr_timesheet_sheet.sheet.day,total_attendance:0
@@ -149,7 +137,7 @@
 #. module: hr_timesheet_sheet
 #: view:hr.timesheet.current.open:hr_timesheet_sheet.view_hr_timesheet_current_open
 msgid "Cancel"
-msgstr ""
+msgstr "Loobu"
 
 #. module: hr_timesheet_sheet
 #. openerp-web
@@ -161,19 +149,19 @@
 #. module: hr_timesheet_sheet
 #: model:ir.model,name:hr_timesheet_sheet.model_res_company
 msgid "Companies"
-msgstr ""
+msgstr "Ettevõtted"
 
 #. module: hr_timesheet_sheet
 #: field:hr_timesheet_sheet.sheet,company_id:0
 msgid "Company"
-msgstr ""
+msgstr "Ettevõte"
 
 #. module: hr_timesheet_sheet
 #: code:addons/hr_timesheet_sheet/hr_timesheet_sheet.py:75
 #: code:addons/hr_timesheet_sheet/hr_timesheet_sheet.py:91
 #, python-format
 msgid "Configuration Error!"
-msgstr ""
+msgstr "Seadistuse viga!"
 
 #. module: hr_timesheet_sheet
 #: view:hr.timesheet.report:hr_timesheet_sheet.view_timesheet_report_search
@@ -196,7 +184,7 @@
 #: field:hr.timesheet.current.open,create_date:0
 #: field:hr_timesheet_sheet.sheet,create_date:0
 msgid "Created on"
-msgstr ""
+msgstr "Loodud"
 
 #. module: hr_timesheet_sheet
 #: field:hr_timesheet_sheet.sheet,state_attendance:0
@@ -237,12 +225,12 @@
 #: view:hr_timesheet_sheet.sheet:hr_timesheet_sheet.view_hr_timesheet_sheet_filter
 #: field:hr_timesheet_sheet.sheet,department_id:0
 msgid "Department"
-msgstr ""
+msgstr "Osakond"
 
 #. module: hr_timesheet_sheet
 #: view:hr_timesheet_sheet.sheet:hr_timesheet_sheet.hr_timesheet_sheet_form
 msgid "Details"
-msgstr ""
+msgstr "Üksikasjad"
 
 #. module: hr_timesheet_sheet
 #: field:hr_timesheet_sheet.sheet,total_difference:0
@@ -271,12 +259,12 @@
 #: field:hr_timesheet_sheet.sheet,employee_id:0
 #: model:ir.model,name:hr_timesheet_sheet.model_hr_employee
 msgid "Employee"
-msgstr ""
+msgstr "Töötaja"
 
 #. module: hr_timesheet_sheet
 #: view:hr_timesheet_sheet.sheet:hr_timesheet_sheet.view_hr_timesheet_sheet_filter
 msgid "Employees"
-msgstr ""
+msgstr "Töötajad"
 
 #. module: hr_timesheet_sheet
 #: code:addons/hr_timesheet_sheet/hr_timesheet_sheet.py:100
@@ -297,7 +285,7 @@
 #: code:addons/hr_timesheet_sheet/wizard/hr_timesheet_current.py:38
 #, python-format
 msgid "Error!"
-msgstr ""
+msgstr "Viga!"
 
 #. module: hr_timesheet_sheet
 #: model:ir.filters,name:hr_timesheet_sheet.filter_hr_timesheet_report_external_timesheets
@@ -307,12 +295,12 @@
 #. module: hr_timesheet_sheet
 #: field:hr_timesheet_sheet.sheet,message_follower_ids:0
 msgid "Followers"
-msgstr ""
+msgstr "Jälgijad"
 
 #. module: hr_timesheet_sheet
 #: view:hr_timesheet_sheet.sheet:hr_timesheet_sheet.view_hr_timesheet_sheet_filter
 msgid "Group By"
-msgstr ""
+msgstr "Rühmitamine"
 
 #. module: hr_timesheet_sheet
 #: help:hr_timesheet_sheet.sheet,message_summary:0
@@ -324,15 +312,14 @@
 #. module: hr_timesheet_sheet
 #: view:hr_timesheet_sheet.sheet:hr_timesheet_sheet.hr_timesheet_sheet_form
 msgid "Hours"
-msgstr ""
-
-#. module: hr_timesheet_sheet
-#: field:hr.timesheet.current.open,id:0
-#: field:hr_timesheet_sheet.sheet,id:0
+msgstr "Tunnid"
+
+#. module: hr_timesheet_sheet
+#: field:hr.timesheet.current.open,id:0 field:hr_timesheet_sheet.sheet,id:0
 #: field:hr_timesheet_sheet.sheet.account,id:0
 #: field:hr_timesheet_sheet.sheet.day,id:0
 msgid "ID"
-msgstr ""
+msgstr "ID"
 
 #. module: hr_timesheet_sheet
 #: help:hr_timesheet_sheet.sheet,message_unread:0
@@ -358,24 +345,24 @@
 #: code:addons/hr_timesheet_sheet/hr_timesheet_sheet.py:85
 #, python-format
 msgid ""
-"In order to create a timesheet for this employee, you must link him/her to a "
-"user."
+"In order to create a timesheet for this employee, you must link him/her to a"
+" user."
 msgstr ""
 
 #. module: hr_timesheet_sheet
 #: code:addons/hr_timesheet_sheet/hr_timesheet_sheet.py:73
 #, python-format
 msgid ""
-"In order to create a timesheet for this employee, you must link the employee "
-"to a product, like 'Consultant'."
+"In order to create a timesheet for this employee, you must link the employee"
+" to a product, like 'Consultant'."
 msgstr ""
 
 #. module: hr_timesheet_sheet
 #: code:addons/hr_timesheet_sheet/hr_timesheet_sheet.py:89
 #, python-format
 msgid ""
-"In order to create a timesheet for this employee, you must link the employee "
-"to a product."
+"In order to create a timesheet for this employee, you must link the employee"
+" to a product."
 msgstr ""
 
 #. module: hr_timesheet_sheet
@@ -425,7 +412,7 @@
 #. module: hr_timesheet_sheet
 #: field:hr_timesheet_sheet.sheet,message_ids:0
 msgid "Messages"
-msgstr ""
+msgstr "Sõnumid"
 
 #. module: hr_timesheet_sheet
 #: help:hr_timesheet_sheet.sheet,message_ids:0
@@ -457,8 +444,8 @@
 "the system. From the same form, you can register your attendances (Sign "
 "In/Out) and describe the working hours made on the different projects. At "
 "the end of the period defined in the company, the timesheet is confirmed by "
-"the user and can be validated by his manager. If required, as defined on the "
-"project, you can generate the invoices based on the timesheet."
+"the user and can be validated by his manager. If required, as defined on the"
+" project, you can generate the invoices based on the timesheet."
 msgstr ""
 
 #. module: hr_timesheet_sheet
@@ -470,13 +457,13 @@
 #. module: hr_timesheet_sheet
 #: field:hr_timesheet_sheet.sheet,name:0
 msgid "Note"
-msgstr ""
+msgstr "Märkus"
 
 #. module: hr_timesheet_sheet
 #: view:hr.timesheet.current.open:hr_timesheet_sheet.view_hr_timesheet_current_open
 #: selection:hr_timesheet_sheet.sheet,state:0
 msgid "Open"
-msgstr ""
+msgstr "Lahtine"
 
 #. module: hr_timesheet_sheet
 #: code:addons/hr_timesheet_sheet/wizard/hr_timesheet_current.py:50
@@ -541,8 +528,7 @@
 msgstr "Sea mustandiks"
 
 #. module: hr_timesheet_sheet
-#: field:hr.analytic.timesheet,sheet_id:0
-#: field:hr.attendance,sheet_id:0
+#: field:hr.analytic.timesheet,sheet_id:0 field:hr.attendance,sheet_id:0
 #: field:hr_timesheet_sheet.sheet.account,sheet_id:0
 #: field:hr_timesheet_sheet.sheet.day,sheet_id:0
 msgid "Sheet"
@@ -560,8 +546,7 @@
 
 #. module: hr_timesheet_sheet
 #: view:hr.timesheet.report:hr_timesheet_sheet.view_timesheet_report_search
-#: field:hr.timesheet.report,state:0
-#: field:hr_timesheet_sheet.sheet,state:0
+#: field:hr.timesheet.report,state:0 field:hr_timesheet_sheet.sheet,state:0
 msgid "Status"
 msgstr "Staatus"
 
@@ -574,7 +559,7 @@
 #: view:hr_timesheet_sheet.sheet:hr_timesheet_sheet.hr_timesheet_sheet_form
 #: field:hr_timesheet_sheet.sheet,message_summary:0
 msgid "Summary"
-msgstr ""
+msgstr "Kokkuvõte"
 
 #. module: hr_timesheet_sheet
 #: code:addons/hr_timesheet_sheet/hr_timesheet_sheet.py:62
@@ -712,7 +697,7 @@
 #. module: hr_timesheet_sheet
 #: field:hr_timesheet_sheet.sheet,message_unread:0
 msgid "Unread Messages"
-msgstr ""
+msgstr "Lugemata sõnumid"
 
 #. module: hr_timesheet_sheet
 #: view:hr_timesheet_sheet.sheet:hr_timesheet_sheet.view_hr_timesheet_sheet_filter
@@ -745,13 +730,13 @@
 #: code:addons/hr_timesheet_sheet/hr_timesheet_sheet.py:100
 #, python-format
 msgid "Warning !"
-msgstr ""
+msgstr "Hoiatus!"
 
 #. module: hr_timesheet_sheet
 #: code:addons/hr_timesheet_sheet/hr_timesheet_sheet.py:131
 #, python-format
 msgid "Warning!"
-msgstr ""
+msgstr "Hoiatus!"
 
 #. module: hr_timesheet_sheet
 #: field:hr_timesheet_sheet.sheet,website_message_ids:0
@@ -854,4 +839,14 @@
 msgid ""
 "You will be able to register your working hours and\n"
 "                        activities."
-msgstr ""+msgstr ""
+
+#. module: hr_timesheet_sheet
+#: view:hr.timesheet.current.open:hr_timesheet_sheet.view_hr_timesheet_current_open
+msgid "or"
+msgstr "või"
+
+#. module: hr_timesheet_sheet
+#: view:hr_timesheet_sheet.sheet:hr_timesheet_sheet.hr_timesheet_sheet_form
+msgid "to"
+msgstr "kuni"