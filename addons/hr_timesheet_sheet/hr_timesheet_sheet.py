# -*- coding: utf-8 -*-
##############################################################################
#
#    OpenERP, Open Source Management Solution
#    Copyright (C) 2004-2010 Tiny SPRL (<http://tiny.be>).
#
#    This program is free software: you can redistribute it and/or modify
#    it under the terms of the GNU Affero General Public License as
#    published by the Free Software Foundation, either version 3 of the
#    License, or (at your option) any later version.
#
#    This program is distributed in the hope that it will be useful,
#    but WITHOUT ANY WARRANTY; without even the implied warranty of
#    MERCHANTABILITY or FITNESS FOR A PARTICULAR PURPOSE.  See the
#    GNU Affero General Public License for more details.
#
#    You should have received a copy of the GNU Affero General Public License
#    along with this program.  If not, see <http://www.gnu.org/licenses/>.
#
##############################################################################

import time
from datetime import datetime, timedelta
from dateutil.relativedelta import relativedelta

from osv import fields, osv
from tools.translate import _
import netsvc

class one2many_mod2(fields.one2many):
    def get(self, cr, obj, ids, name, user=None, offset=0, context=None, values=None):
        if context is None:
            context = {}

        if values is None:
            values = {}

        res6 = dict([(rec['id'], rec['date_current'])
            for rec in obj.read(cr, user, ids, ['date_current'], context=context)])

        dom = []
        for c, id in enumerate(ids):
            if id in res6:
                if c: # skip first
                    dom.insert(0 ,'|')
                dom.append('&')
                dom.append('&')
                dom.append(('name', '>=', res6[id]))
                dom.append(('name', '<=', res6[id]))
                dom.append(('sheet_id', '=', id))

        ids2 = obj.pool.get(self._obj).search(cr, user, dom, limit=self._limit)

        res = {}
        for i in ids:
            res[i] = []

        for r in obj.pool.get(self._obj)._read_flat(cr, user, ids2, [self._fields_id], context=context, load='_classic_read'):
            if r[self._fields_id]:
                res[r[self._fields_id][0]].append(r['id'])
        return res

    def set(self, cr, obj, id, field, values, user=None, context=None):
        if context is None:
            context = {}

        context = context.copy()
        context['sheet_id'] = id
        return super(one2many_mod2, self).set(cr, obj, id, field, values, user=user, context=context)


class one2many_mod(fields.one2many):
    def get(self, cr, obj, ids, name, user=None, offset=0, context=None, values=None):
        if context is None:
            context = {}

        if values is None:
            values = {}

        res5 = obj.read(cr, user, ids, ['date_current'], context=context)
        res6 = {}
        for r in res5:
            res6[r['id']] = r['date_current']

        ids2 = []
        for id in ids:
            dom = []
            if id in res6:
                dom = [('date', '=', res6[id]), ('sheet_id', '=', id)]
            ids2.extend(obj.pool.get(self._obj).search(cr, user,
                dom, limit=self._limit))
        res = {}
        for i in ids:
            res[i] = []
        for r in obj.pool.get(self._obj)._read_flat(cr, user, ids2,
                [self._fields_id], context=context, load='_classic_read'):
            if r[self._fields_id]:
                res[r[self._fields_id][0]].append(r['id'])

        return res


class hr_timesheet_sheet(osv.osv):
    _name = "hr_timesheet_sheet.sheet"
    _table = 'hr_timesheet_sheet_sheet'
    _order = "id desc"
    _description="Timesheet"

    def _total_attendances(self, cr, uid, ids, name, args, context=None):
        """
         Get the total attendance for the timesheets
         Returns a dict like :
         {id: {'date_current': '2011-06-17',
               'totals_per_day': {
                    day: timedelta,
                    day: timedelta}
               }
         }
        """
        context = context or {}
        attendance_obj = self.pool.get('hr.attendance')
        res = {}
        for sheet_id in ids:
            sheet = self.browse(cr, uid, sheet_id, context)
            date_current = sheet.date_current
            # field attendances_ids of hr_timesheet_sheet.sheet only
            # returns attendances of timesheet's current date
            attendance_ids = attendance_obj.search(cr, uid, [('sheet_id', '=', sheet_id)], context=context)
            attendances = attendance_obj.browse(cr, uid, attendance_ids, context=context)
            total_attendance = {}
            for attendance in [att for att in attendances
                               if att.action in ('sign_in', 'sign_out')]:
                day = attendance.name[:10]
                if not total_attendance.get(day, False):
                    total_attendance[day] = timedelta(seconds=0)

                attendance_in_time = datetime.strptime(attendance.name, '%Y-%m-%d %H:%M:%S')
                attendance_interval = timedelta(hours=attendance_in_time.hour,
                                                minutes=attendance_in_time.minute,
                                                seconds=attendance_in_time.second)
                if attendance.action == 'sign_in':
                    total_attendance[day] -= attendance_interval
                else:
                    total_attendance[day] += attendance_interval

                # if the delta is negative, it means that a sign out is missing
                # in a such case, we want to have the time to the end of the day
                # for a past date, and the time to now for the current date
                if total_attendance[day] < timedelta(0):
                    if day == date_current:
                        now = datetime.now()
                        total_attendance[day] += timedelta(hours=now.hour,
                                                           minutes=now.minute,
                                                           seconds=now.second)
                    else:
                        total_attendance[day] += timedelta(days=1)

            res[sheet_id] = {'date_current': date_current,
                             'totals_per_day': total_attendance}
        return res

    def _total_timesheet(self, cr, uid, ids, name, args, context=None):
        """
         Get the total of analytic lines for the timesheets
         Returns a dict like :
         {id: {day: timedelta,
               day: timedelta,}}
        """
        context = context or {}
        sheet_line_obj = self.pool.get('hr.analytic.timesheet')

        res = {}
        for sheet_id in ids:
            # field timesheet_ids of hr_timesheet_sheet.sheet only
            # returns lines of timesheet's current date
            sheet_lines_ids = sheet_line_obj.search(cr, uid, [('sheet_id', '=', sheet_id)], context=context)
            sheet_lines = sheet_line_obj.browse(cr, uid, sheet_lines_ids, context=context)
            total_timesheet = {}
            for line in sheet_lines:
                day = line.date
                if not total_timesheet.get(day, False):
                    total_timesheet[day] = timedelta(seconds=0)
                total_timesheet[day] += timedelta(hours=line.unit_amount)
            res[sheet_id] = total_timesheet
        return res

    def _total(self, cr, uid, ids, name, args, context=None):
        """
         Compute the attendances, analytic lines timesheets and differences between them
         for all the days of a timesheet and the current day
        """
        def sum_all_days(sheet_amounts):
            if not sheet_amounts:
                return timedelta(seconds=0)
            total = reduce(lambda memo, value: memo + value, sheet_amounts.values())
            return total

        def timedelta_to_hours(delta):
            hours = 0.0
            seconds = float(delta.seconds)
            if delta.microseconds:
                seconds += float(delta.microseconds) / 100000
            hours += delta.days * 24
            if seconds:
                hours += seconds / 3600
            return hours

        res = {}
        all_timesheet_attendances = self._total_attendances(cr, uid, ids, name, args, context)
        all_timesheet_lines = self._total_timesheet(cr, uid, ids, name, args, context)
        for id in ids:
            res[id] = {}

            all_attendances_sheet = all_timesheet_attendances[id]

            date_current = all_attendances_sheet['date_current']
            total_attendances_sheet = all_attendances_sheet['totals_per_day']
            total_attendances_all_days = sum_all_days(total_attendances_sheet)
            total_attendances_day = total_attendances_sheet.get(date_current, timedelta(seconds=0))

            total_timesheets_sheet = all_timesheet_lines[id]
            total_timesheets_all_days = sum_all_days(total_timesheets_sheet)
            total_timesheets_day = total_timesheets_sheet.get(date_current, timedelta(seconds=0))

            total_difference_all_days = total_attendances_all_days - total_timesheets_all_days
            total_difference_day = total_attendances_day - total_timesheets_day

            res[id]['total_attendance'] = timedelta_to_hours(total_attendances_all_days)
            res[id]['total_timesheet'] = timedelta_to_hours(total_timesheets_all_days)
            res[id]['total_difference'] = timedelta_to_hours(total_difference_all_days)

            res[id]['total_attendance_day'] = timedelta_to_hours(total_attendances_day)
            res[id]['total_timesheet_day'] = timedelta_to_hours(total_timesheets_day)
            res[id]['total_difference_day'] = timedelta_to_hours(total_difference_day)
        return res

    def check_employee_attendance_state(self, cr, uid, sheet_id, context=None):
        ids_signin = self.pool.get('hr.attendance').search(cr,uid,[('sheet_id', '=', sheet_id),('action','=','sign_in')])
        ids_signout = self.pool.get('hr.attendance').search(cr,uid,[('sheet_id', '=', sheet_id),('action','=','sign_out')])

        if len(ids_signin) != len(ids_signout):
            raise osv.except_osv(('Warning !'),_('The timesheet cannot be validated as it does not contain an equal number of sign ins and sign outs!'))
        return True

    def copy(self, cr, uid, ids, *args, **argv):
        raise osv.except_osv(_('Error !'), _('You cannot duplicate a timesheet!'))


    def create(self, cr, uid, vals, *args, **argv):
        if 'employee_id' in vals:
            if not self.pool.get('hr.employee').browse(cr, uid, vals['employee_id']).user_id:
                raise osv.except_osv(_('Error !'), _('In order to create a timesheet for this employee, you must assign it to a user!'))
            if not self.pool.get('hr.employee').browse(cr, uid, vals['employee_id']).product_id:
                raise osv.except_osv(_('Error !'), _('In order to create a timesheet for this employee, you must link the employee to a product, like \'Consultant\'!'))
            if not self.pool.get('hr.employee').browse(cr, uid, vals['employee_id']).journal_id:
                raise osv.except_osv(_('Error !'), _('In order to create a timesheet for this employee, you must assign the employee to an analytic journal, like \'Timesheet\'!'))
        return super(hr_timesheet_sheet, self).create(cr, uid, vals, *args, **argv)

    def write(self, cr, uid, ids, vals, *args, **argv):
        if 'employee_id' in vals:
            new_user_id = self.pool.get('hr.employee').browse(cr, uid, vals['employee_id']).user_id.id or False
            if not new_user_id:
                raise osv.except_osv(_('Error !'), _('In order to create a timesheet for this employee, you must assign it to a user!'))
            if not self._sheet_date(cr, uid, ids, forced_user_id=new_user_id):
                raise osv.except_osv(_('Error !'), _('You cannot have 2 timesheets that overlaps!\nYou should use the menu \'My Timesheet\' to avoid this problem.'))
            if not self.pool.get('hr.employee').browse(cr, uid, vals['employee_id']).product_id:
                raise osv.except_osv(_('Error !'), _('In order to create a timesheet for this employee, you must link the employee to a product!'))
            if not self.pool.get('hr.employee').browse(cr, uid, vals['employee_id']).journal_id:
                raise osv.except_osv(_('Error !'), _('In order to create a timesheet for this employee, you must assign the employee to an analytic journal!'))
        return super(hr_timesheet_sheet, self).write(cr, uid, ids, vals, *args, **argv)

    def button_confirm(self, cr, uid, ids, context=None):
        for sheet in self.browse(cr, uid, ids, context=context):
            self.check_employee_attendance_state(cr, uid, sheet.id, context)
            di = sheet.user_id.company_id.timesheet_max_difference
            if (abs(sheet.total_difference) < di) or not di:
                wf_service = netsvc.LocalService("workflow")
                wf_service.trg_validate(uid, 'hr_timesheet_sheet.sheet', sheet.id, 'confirm', cr)
            else:
                raise osv.except_osv(_('Warning !'), _('Please verify that the total difference of the sheet is lower than %.2f !') %(di,))
        return True

    def date_today(self, cr, uid, ids, context=None):
        for sheet in self.browse(cr, uid, ids, context=context):
            if datetime.today() <= datetime.strptime(sheet.date_from, '%Y-%m-%d'):
                self.write(cr, uid, [sheet.id], {'date_current': sheet.date_from,}, context=context)
            elif datetime.now() >= datetime.strptime(sheet.date_to, '%Y-%m-%d'):
                self.write(cr, uid, [sheet.id], {'date_current': sheet.date_to,}, context=context)
            else:
                self.write(cr, uid, [sheet.id], {'date_current': time.strftime('%Y-%m-%d')}, context=context)
        return True

    def date_previous(self, cr, uid, ids, context=None):
        for sheet in self.browse(cr, uid, ids, context=context):
            if datetime.strptime(sheet.date_current, '%Y-%m-%d') <= datetime.strptime(sheet.date_from, '%Y-%m-%d'):
                self.write(cr, uid, [sheet.id], {'date_current': sheet.date_from,}, context=context)
            else:
                self.write(cr, uid, [sheet.id], {
                    'date_current': (datetime.strptime(sheet.date_current, '%Y-%m-%d') + relativedelta(days=-1)).strftime('%Y-%m-%d'),
                }, context=context)
        return True

    def date_next(self, cr, uid, ids, context=None):
        for sheet in self.browse(cr, uid, ids, context=context):
            if datetime.strptime(sheet.date_current, '%Y-%m-%d') >= datetime.strptime(sheet.date_to, '%Y-%m-%d'):
                self.write(cr, uid, [sheet.id], {'date_current': sheet.date_to,}, context=context)
            else:
                self.write(cr, uid, [sheet.id], {
                    'date_current': (datetime.strptime(sheet.date_current, '%Y-%m-%d') + relativedelta(days=1)).strftime('%Y-%m-%d'),
                }, context=context)
        return True

    def button_dummy(self, cr, uid, ids, context=None):
        for sheet in self.browse(cr, uid, ids, context=context):
            if datetime.strptime(sheet.date_current, '%Y-%m-%d') <= datetime.strptime(sheet.date_from, '%Y-%m-%d'):
                self.write(cr, uid, [sheet.id], {'date_current': sheet.date_from,}, context=context)
            elif datetime.strptime(sheet.date_current, '%Y-%m-%d') >= datetime.strptime(sheet.date_to, '%Y-%m-%d'):
                self.write(cr, uid, [sheet.id], {'date_current': sheet.date_to,}, context=context)
        return True

    def check_sign(self, cr, uid, ids, typ, context=None):
        sheet = self.browse(cr, uid, ids, context=context)[0]
        if not sheet.date_current == time.strftime('%Y-%m-%d'):
            raise osv.except_osv(_('Error !'), _('You cannot sign in/sign out from an other date than today'))
        return True

    def sign(self, cr, uid, ids, typ, context=None):
        self.check_sign(cr, uid, ids, typ, context=context)
        sign_obj = self.pool.get('hr.sign.in.out')
        sheet = self.browse(cr, uid, ids, context=context)[0]
        context['emp_id'] = [sheet.employee_id.id]
        sign_id = sign_obj.create(cr, uid, {}, context=context)
        methods = {'sign_in': sign_obj.si_check,
                   'sign_out': sign_obj.so_check}
        wizard_result = methods[typ](cr, uid, [sign_id], context=context)
        if wizard_result.get('type', False) == 'ir.actions.act_window_close':
            return True  # ensure we do not close the main window !
        wizard_result['nodestroy'] = True  # do not destroy the main window !
        return wizard_result

    def sign_in(self, cr, uid, ids, context=None):
        return self.sign(cr, uid, ids, 'sign_in', context=context)

    def sign_out(self, cr, uid, ids, context=None):
        return self.sign(cr, uid, ids, 'sign_out', context=context)

    _columns = {
        'name': fields.char('Note', size=64, select=1,
                            states={'confirm':[('readonly', True)], 'done':[('readonly', True)]}),
        'employee_id': fields.many2one('hr.employee', 'Employee', required=True),
        'user_id': fields.related('employee_id', 'user_id', type="many2one", relation="res.users", store=True, string="User", required=False, readonly=True),#fields.many2one('res.users', 'User', required=True, select=1, states={'confirm':[('readonly', True)], 'done':[('readonly', True)]}),
        'date_from': fields.date('Date from', required=True, select=1, readonly=True, states={'new':[('readonly', False)]}),
        'date_to': fields.date('Date to', required=True, select=1, readonly=True, states={'new':[('readonly', False)]}),
        'date_current': fields.date('Current date', required=True, select=1),
        'timesheet_ids' : one2many_mod('hr.analytic.timesheet', 'sheet_id',
            'Timesheet lines', domain=[('date', '=', time.strftime('%Y-%m-%d'))],
            readonly=True, states={
                'draft': [('readonly', False)],
                'new': [('readonly', False)]}
            ),
        'attendances_ids' : one2many_mod2('hr.attendance', 'sheet_id', 'Attendances'),
        'state' : fields.selection([
            ('new', 'New'),
            ('draft','Open'),
            ('confirm','Waiting Approval'),
            ('done','Approved')], 'State', select=True, required=True, readonly=True,
            help=' * The \'Draft\' state is used when a user is encoding a new and unconfirmed timesheet. \
                \n* The \'Confirmed\' state is used for to confirm the timesheet by user. \
                \n* The \'Done\' state is used when users timesheet is accepted by his/her senior.'),
<<<<<<< HEAD
        'state_attendance' : fields.related('employee_id', 'state', type='selection', selection=[('absent', 'Absent'), ('present', 'Present')], string='Current Status', readonly=True),
        'total_attendance_day': fields.function(_total_day, string='Total Attendance', multi="_total_day"),
        'total_timesheet_day': fields.function(_total_day, string='Total Timesheet', multi="_total_day"),
        'total_difference_day': fields.function(_total_day, string='Difference', multi="_total_day"),
        'total_attendance': fields.function(_total, string='Total Attendance', multi="_total_sheet"),
        'total_timesheet': fields.function(_total, string='Total Timesheet', multi="_total_sheet"),
        'total_difference': fields.function(_total, string='Difference', multi="_total_sheet"),
=======
        'state_attendance' : fields.function(_state_attendance, type='selection', selection=[('absent', 'Absent'), ('present', 'Present'),('none','No employee defined')], string='Current Status'),
        'total_attendance_day': fields.function(_total, method=True, string='Total Attendance', multi="_total"),
        'total_timesheet_day': fields.function(_total, method=True, string='Total Timesheet', multi="_total"),
        'total_difference_day': fields.function(_total, method=True, string='Difference', multi="_total"),
        'total_attendance': fields.function(_total, method=True, string='Total Attendance', multi="_total"),
        'total_timesheet': fields.function(_total, method=True, string='Total Timesheet', multi="_total"),
        'total_difference': fields.function(_total, method=True, string='Difference', multi="_total"),
>>>>>>> d0ddde6e
        'period_ids': fields.one2many('hr_timesheet_sheet.sheet.day', 'sheet_id', 'Period', readonly=True),
        'account_ids': fields.one2many('hr_timesheet_sheet.sheet.account', 'sheet_id', 'Analytic accounts', readonly=True),
        'company_id': fields.many2one('res.company', 'Company'),
        'department_id':fields.many2one('hr.department','Department'),
    }

    def _default_date_from(self,cr, uid, context=None):
        user = self.pool.get('res.users').browse(cr, uid, uid, context=context)
        r = user.company_id and user.company_id.timesheet_range or 'month'
        if r=='month':
            return time.strftime('%Y-%m-01')
        elif r=='week':
            return (datetime.today() + relativedelta(weekday=0, weeks=-1)).strftime('%Y-%m-%d')
        elif r=='year':
            return time.strftime('%Y-01-01')
        return time.strftime('%Y-%m-%d')

    def _default_date_to(self,cr, uid, context=None):
        user = self.pool.get('res.users').browse(cr, uid, uid, context=context)
        r = user.company_id and user.company_id.timesheet_range or 'month'
        if r=='month':
            return (datetime.today() + relativedelta(months=+1,day=1,days=-1)).strftime('%Y-%m-%d')
        elif r=='week':
            return (datetime.today() + relativedelta(weekday=6)).strftime('%Y-%m-%d')
        elif r=='year':
            return time.strftime('%Y-12-31')
        return time.strftime('%Y-%m-%d')

    def _default_employee(self, cr, uid, context=None):
        emp_ids = self.pool.get('hr.employee').search(cr, uid, [('user_id','=',uid)], context=context)
        return emp_ids and emp_ids[0] or False
    
    _defaults = {
        'date_from' : _default_date_from,
        'date_current' : lambda *a: time.strftime('%Y-%m-%d'),
        'date_to' : _default_date_to,
        'state': 'new',
        'employee_id': _default_employee,
        'company_id': lambda self, cr, uid, c: self.pool.get('res.company')._company_default_get(cr, uid, 'hr_timesheet_sheet.sheet', context=c)
    }

    def _sheet_date(self, cr, uid, ids, forced_user_id=False, context=None):
        for sheet in self.browse(cr, uid, ids, context=context):
            new_user_id = forced_user_id or sheet.user_id and sheet.user_id.id
            if new_user_id:
                cr.execute('SELECT id \
                    FROM hr_timesheet_sheet_sheet \
                    WHERE (date_from < %s and %s < date_to) \
                        AND user_id=%s \
                        AND id <> %s',(sheet.date_to, sheet.date_from, new_user_id, sheet.id))
                if cr.fetchall():
                    return False
        return True

    def _date_current_check(self, cr, uid, ids, context=None):
        for sheet in self.browse(cr, uid, ids, context=context):
            if sheet.date_current < sheet.date_from or sheet.date_current > sheet.date_to:
                return False
        return True


    _constraints = [
        (_sheet_date, 'You cannot have 2 timesheets that overlaps !\nPlease use the menu \'My Current Timesheet\' to avoid this problem.', ['date_from','date_to']),
        (_date_current_check, 'You must select a Current date which is in the timesheet dates !', ['date_current']),
    ]

    def action_set_to_draft(self, cr, uid, ids, *args):
        self.write(cr, uid, ids, {'state': 'draft'})
        wf_service = netsvc.LocalService('workflow')
        for id in ids:
            wf_service.trg_create(uid, self._name, id, cr)
        return True

    def name_get(self, cr, uid, ids, context=None):
        if not len(ids):
            return []
        return [(r['id'], r['date_from'] + ' - ' + r['date_to']) \
                for r in self.read(cr, uid, ids, ['date_from', 'date_to'],
                    context=context, load='_classic_write')]

    def unlink(self, cr, uid, ids, context=None):
        sheets = self.read(cr, uid, ids, ['state','total_attendance'], context=context)
        for sheet in sheets:
            if sheet['state'] in ('confirm', 'done'):
                raise osv.except_osv(_('Invalid action !'), _('You cannot delete a timesheet which is already confirmed!'))
            elif sheet['total_attendance'] <> 0.00:
                raise osv.except_osv(_('Invalid action !'), _('You cannot delete a timesheet which have attendance entries!'))
        return super(hr_timesheet_sheet, self).unlink(cr, uid, ids, context=context)

    def onchange_employee_id(self, cr, uid, ids, employee_id, context=None):
        department_id =  False
        if employee_id:
            department_id = self.pool.get('hr.employee').browse(cr, uid, employee_id, context=context).department_id.id
        return {'value': {'department_id': department_id}}

hr_timesheet_sheet()


class hr_timesheet_line(osv.osv):
    _inherit = "hr.analytic.timesheet"

    def _get_default_date(self, cr, uid, context=None):
        if context is None:
            context = {}
        if 'date' in context:
            return context['date']
        return time.strftime('%Y-%m-%d')

    def _sheet(self, cursor, user, ids, name, args, context=None):
        sheet_obj = self.pool.get('hr_timesheet_sheet.sheet')
        res = {}.fromkeys(ids, False)
        for ts_line in self.browse(cursor, user, ids, context=context):
            sheet_ids = sheet_obj.search(cursor, user,
            [('date_to', '>=', ts_line.date),
            ('date_from', '<=', ts_line.date),
            ('employee_id.user_id', '=', ts_line.user_id.id)], context=context)
            if sheet_ids:
            # [0] because only one sheet possible for an employee between 2 dates
                res[ts_line.id] = sheet_obj.name_get(cursor, user, sheet_ids, context=context)[0]
        return res

    def _get_hr_timesheet_sheet(self, cr, uid, ids, context=None):
        ts_line_ids = []
        for ts in self.browse(cr, uid, ids, context=context):
            cr.execute("""
                    SELECT l.id
                        FROM hr_analytic_timesheet l
                    INNER JOIN account_analytic_line al
                        ON (l.line_id = al.id)
                    WHERE %(date_to)s >= al.date
                        AND %(date_from)s <= al.date
                        AND %(user_id)s = al.user_id
                    GROUP BY l.id""", {'date_from': ts.date_from,
                                        'date_to': ts.date_to,
                                        'user_id': ts.employee_id.user_id.id,})
            ts_line_ids.extend([row[0] for row in cr.fetchall()])
        return ts_line_ids

    def _get_account_analytic_line(self, cr, uid, ids, context=None):
        ts_line_ids = self.pool.get('hr.analytic.timesheet').search(cr, uid, [('line_id', 'in', ids)])
        return ts_line_ids

    _columns = {
        'sheet_id': fields.function(_sheet, string='Sheet',
            type='many2one', relation='hr_timesheet_sheet.sheet',
            store={
                    'hr_timesheet_sheet.sheet': (_get_hr_timesheet_sheet, ['employee_id', 'date_from', 'date_to'], 10),
                    'account.analytic.line': (_get_account_analytic_line, ['user_id', 'date'], 10),
                    'hr.analytic.timesheet': (lambda self,cr,uid,ids,c={}: ids, ['line_id'], 10),
                  },
            ),
    }
    _defaults = {
        'date': _get_default_date,
    }

    def _check_sheet_state(self, cr, uid, ids, context=None):
        if context is None:
            context = {}
        for timesheet_line in self.browse(cr, uid, ids, context=context):
            if timesheet_line.sheet_id and timesheet_line.sheet_id.state not in ('draft', 'new'):
                return False
        return True

    _constraints = [
        (_check_sheet_state, 'You cannot modify an entry in a Confirmed/Done timesheet !.', ['state']),
    ]

    def unlink(self, cr, uid, ids, *args, **kwargs):
        if isinstance(ids, (int, long)):
            ids = [ids]
        self._check(cr, uid, ids)
        return super(hr_timesheet_line,self).unlink(cr, uid, ids,*args, **kwargs)

    def _check(self, cr, uid, ids):
        for att in self.browse(cr, uid, ids):
            if att.sheet_id and att.sheet_id.state not in ('draft', 'new'):
                raise osv.except_osv(_('Error !'), _('You can not modify an entry in a confirmed timesheet !'))
        return True

hr_timesheet_line()

class hr_attendance(osv.osv):
    _inherit = "hr.attendance"

    def _get_default_date(self, cr, uid, context=None):
        if context is None:
            context = {}
        if 'name' in context:
            return context['name'] + time.strftime(' %H:%M:%S')
        return time.strftime('%Y-%m-%d %H:%M:%S')

    def _get_hr_timesheet_sheet(self, cr, uid, ids, context=None):
        attendance_ids = []
        for ts in self.browse(cr, uid, ids, context=context):
            cr.execute("""
                        SELECT a.id
                          FROM hr_attendance a
                         INNER JOIN hr_employee e
                               INNER JOIN resource_resource r
                                       ON (e.resource_id = r.id)
                            ON (a.employee_id = e.id)
                        WHERE %(date_to)s >= date_trunc('day', a.name)
                              AND %(date_from)s <= a.name
                              AND %(user_id)s = r.user_id
                         GROUP BY a.id""", {'date_from': ts.date_from,
                                            'date_to': ts.date_to,
                                            'user_id': ts.employee_id.user_id.id,})
            attendance_ids.extend([row[0] for row in cr.fetchall()])
        return attendance_ids

    def _sheet(self, cursor, user, ids, name, args, context=None):
        sheet_obj = self.pool.get('hr_timesheet_sheet.sheet')
        res = {}.fromkeys(ids, False)
        for attendance in self.browse(cursor, user, ids, context=context):
            date_to = datetime.strftime(datetime.strptime(attendance.name[0:10], '%Y-%m-%d'), '%Y-%m-%d %H:%M:%S')
            sheet_ids = sheet_obj.search(cursor, user,
                [('date_to', '>=', date_to),
                 ('date_from', '<=', attendance.name),
                 ('employee_id', '=', attendance.employee_id.id)], context=context)
            if sheet_ids:
                # [0] because only one sheet possible for an employee between 2 dates
                res[attendance.id] = sheet_obj.name_get(cursor, user, sheet_ids, context=context)[0]
        return res

    _columns = {
        'sheet_id': fields.function(_sheet, string='Sheet',
            type='many2one', relation='hr_timesheet_sheet.sheet',
            store={
                      'hr_timesheet_sheet.sheet': (_get_hr_timesheet_sheet, ['employee_id', 'date_from', 'date_to'], 10),
                      'hr.attendance': (lambda self,cr,uid,ids,c={}: ids, ['employee_id', 'name', 'day'], 10),
                  },
            )
    }
    _defaults = {
        'name': _get_default_date,
    }

    def create(self, cr, uid, vals, context=None):
        if context is None:
            context = {}
        if 'sheet_id' in context:
            ts = self.pool.get('hr_timesheet_sheet.sheet').browse(cr, uid, context['sheet_id'], context=context)
            if ts.state not in ('draft', 'new'):
                raise osv.except_osv(_('Error !'), _('You cannot modify an entry in a confirmed timesheet!'))
        res = super(hr_attendance,self).create(cr, uid, vals, context=context)
        if 'sheet_id' in context:
            if context['sheet_id'] != self.browse(cr, uid, res, context=context).sheet_id.id:
                raise osv.except_osv(_('UserError'), _('You cannot enter an attendance ' \
                        'date outside the current timesheet dates!'))
        return res

    def unlink(self, cr, uid, ids, *args, **kwargs):
        if isinstance(ids, (int, long)):
            ids = [ids]
        self._check(cr, uid, ids)
        return super(hr_attendance,self).unlink(cr, uid, ids,*args, **kwargs)

    def write(self, cr, uid, ids, vals, context=None):
        if context is None:
            context = {}
        if isinstance(ids, (int, long)):
            ids = [ids]
        self._check(cr, uid, ids)
        res = super(hr_attendance,self).write(cr, uid, ids, vals, context=context)
        if 'sheet_id' in context:
            for attendance in self.browse(cr, uid, ids, context=context):
                if context['sheet_id'] != attendance.sheet_id.id:
                    raise osv.except_osv(_('UserError'), _('You cannot enter an attendance ' \
                            'date outside the current timesheet dates!'))
        return res

    def _check(self, cr, uid, ids):
        for att in self.browse(cr, uid, ids):
            if att.sheet_id and att.sheet_id.state not in ('draft', 'new'):
                raise osv.except_osv(_('Error !'), _('You cannot modify an entry in a confirmed timesheet !'))
        return True

hr_attendance()

class hr_timesheet_sheet_sheet_day(osv.osv):
    _name = "hr_timesheet_sheet.sheet.day"
    _description = "Timesheets by Period"
    _auto = False
    _order='name'
    _columns = {
        'name': fields.date('Date', readonly=True),
        'sheet_id': fields.many2one('hr_timesheet_sheet.sheet', 'Sheet', readonly=True, select="1"),
        'total_timesheet': fields.float('Total Timesheet', readonly=True),
        'total_attendance': fields.float('Attendance', readonly=True),
        'total_difference': fields.float('Difference', readonly=True),
    }

    def init(self, cr):
        cr.execute("""create or replace view hr_timesheet_sheet_sheet_day as
            SELECT
                id,
                name,
                sheet_id,
                total_timesheet,
                total_attendance,
                cast(round(cast(total_attendance - total_timesheet as Numeric),2) as Double Precision) AS total_difference
            FROM
                ((
                    SELECT
                        MAX(id) as id,
                        name,
                        sheet_id,
                        SUM(total_timesheet) as total_timesheet,
                        CASE WHEN SUM(total_attendance) < 0
                            THEN (SUM(total_attendance) +
                                CASE WHEN current_date <> name
                                    THEN 1440
                                    ELSE (EXTRACT(hour FROM current_time) * 60) + EXTRACT(minute FROM current_time)
                                END
                                )
                            ELSE SUM(total_attendance)
                        END /60  as total_attendance
                    FROM
                        ((
                            select
                                min(hrt.id) as id,
                                l.date::date as name,
                                s.id as sheet_id,
                                sum(l.unit_amount) as total_timesheet,
                                0.0 as total_attendance
                            from
                                hr_analytic_timesheet hrt
                                left join (account_analytic_line l
                                    LEFT JOIN hr_timesheet_sheet_sheet s
                                    ON (s.date_to >= l.date
                                        AND s.date_from <= l.date
                                        AND s.user_id = l.user_id))
                                    on (l.id = hrt.line_id)
                            group by l.date::date, s.id
                        ) union (
                            select
                                -min(a.id) as id,
                                a.name::date as name,
                                s.id as sheet_id,
                                0.0 as total_timesheet,
                                SUM(((EXTRACT(hour FROM a.name) * 60) + EXTRACT(minute FROM a.name)) * (CASE WHEN a.action = 'sign_in' THEN -1 ELSE 1 END)) as total_attendance
                            from
                                hr_attendance a
                                LEFT JOIN (hr_timesheet_sheet_sheet s
                                    LEFT JOIN resource_resource r
                                        LEFT JOIN hr_employee e
                                        ON (e.resource_id = r.id)
                                    ON (s.user_id = r.user_id))
                                ON (a.employee_id = e.id
                                    AND s.date_to >= date_trunc('day',a.name)
                                    AND s.date_from <= a.name)
                            WHERE action in ('sign_in', 'sign_out')
                            group by a.name::date, s.id
                        )) AS foo
                        GROUP BY name, sheet_id
                )) AS bar""")

hr_timesheet_sheet_sheet_day()


class hr_timesheet_sheet_sheet_account(osv.osv):
    _name = "hr_timesheet_sheet.sheet.account"
    _description = "Timesheets by Period"
    _auto = False
    _order='name'
    _columns = {
        'name': fields.many2one('account.analytic.account', 'Project / Analytic Account', readonly=True),
        'sheet_id': fields.many2one('hr_timesheet_sheet.sheet', 'Sheet', readonly=True),
        'total': fields.float('Total Time', digits=(16,2), readonly=True),
        'invoice_rate': fields.many2one('hr_timesheet_invoice.factor', 'Invoice rate', readonly=True),
        }

    def init(self, cr):
        cr.execute("""create or replace view hr_timesheet_sheet_sheet_account as (
            select
                min(hrt.id) as id,
                l.account_id as name,
                s.id as sheet_id,
                sum(l.unit_amount) as total,
                l.to_invoice as invoice_rate
            from
                hr_analytic_timesheet hrt
                left join (account_analytic_line l
                    LEFT JOIN hr_timesheet_sheet_sheet s
                        ON (s.date_to >= l.date
                            AND s.date_from <= l.date
                            AND s.user_id = l.user_id))
                    on (l.id = hrt.line_id)
            group by l.account_id, s.id, l.to_invoice
        )""")

hr_timesheet_sheet_sheet_account()



class res_company(osv.osv):
    _inherit = 'res.company'
    _columns = {
        'timesheet_range': fields.selection(
            [('day','Day'),('week','Week'),('month','Month')], 'Timesheet range',
            help="Periodicity on which you validate your timesheets."),
        'timesheet_max_difference': fields.float('Timesheet allowed difference(Hours)',
            help="Allowed difference in hours between the sign in/out and the timesheet " \
                 "computation for one sheet. Set this to 0 if you do not want any control."),
    }
    _defaults = {
        'timesheet_range': lambda *args: 'week',
        'timesheet_max_difference': lambda *args: 0.0
    }

res_company()

# vim:expandtab:smartindent:tabstop=4:softtabstop=4:shiftwidth=4:
<|MERGE_RESOLUTION|>--- conflicted
+++ resolved
@@ -35,6 +35,7 @@
         if values is None:
             values = {}
 
+        # res6: {id: date_current, ...}
         res6 = dict([(rec['id'], rec['date_current'])
             for rec in obj.read(cr, user, ids, ['date_current'], context=context)])
 
@@ -77,10 +78,8 @@
         if values is None:
             values = {}
 
-        res5 = obj.read(cr, user, ids, ['date_current'], context=context)
-        res6 = {}
-        for r in res5:
-            res6[r['id']] = r['date_current']
+        res6 = dict([(rec['id'], rec['date_current'])
+            for rec in obj.read(cr, user, ids, ['date_current'], context=context)])
 
         ids2 = []
         for id in ids:
@@ -196,13 +195,9 @@
             return total
 
         def timedelta_to_hours(delta):
-            hours = 0.0
-            seconds = float(delta.seconds)
+            hours = delta.days * 24 + float(delta.seconds) / 3600
             if delta.microseconds:
-                seconds += float(delta.microseconds) / 100000
-            hours += delta.days * 24
-            if seconds:
-                hours += seconds / 3600
+                hours += float(delta.microseconds) / 3600000000
             return hours
 
         res = {}
@@ -367,23 +362,13 @@
             help=' * The \'Draft\' state is used when a user is encoding a new and unconfirmed timesheet. \
                 \n* The \'Confirmed\' state is used for to confirm the timesheet by user. \
                 \n* The \'Done\' state is used when users timesheet is accepted by his/her senior.'),
-<<<<<<< HEAD
         'state_attendance' : fields.related('employee_id', 'state', type='selection', selection=[('absent', 'Absent'), ('present', 'Present')], string='Current Status', readonly=True),
-        'total_attendance_day': fields.function(_total_day, string='Total Attendance', multi="_total_day"),
-        'total_timesheet_day': fields.function(_total_day, string='Total Timesheet', multi="_total_day"),
-        'total_difference_day': fields.function(_total_day, string='Difference', multi="_total_day"),
-        'total_attendance': fields.function(_total, string='Total Attendance', multi="_total_sheet"),
-        'total_timesheet': fields.function(_total, string='Total Timesheet', multi="_total_sheet"),
-        'total_difference': fields.function(_total, string='Difference', multi="_total_sheet"),
-=======
-        'state_attendance' : fields.function(_state_attendance, type='selection', selection=[('absent', 'Absent'), ('present', 'Present'),('none','No employee defined')], string='Current Status'),
         'total_attendance_day': fields.function(_total, method=True, string='Total Attendance', multi="_total"),
         'total_timesheet_day': fields.function(_total, method=True, string='Total Timesheet', multi="_total"),
         'total_difference_day': fields.function(_total, method=True, string='Difference', multi="_total"),
         'total_attendance': fields.function(_total, method=True, string='Total Attendance', multi="_total"),
         'total_timesheet': fields.function(_total, method=True, string='Total Timesheet', multi="_total"),
         'total_difference': fields.function(_total, method=True, string='Difference', multi="_total"),
->>>>>>> d0ddde6e
         'period_ids': fields.one2many('hr_timesheet_sheet.sheet.day', 'sheet_id', 'Period', readonly=True),
         'account_ids': fields.one2many('hr_timesheet_sheet.sheet.account', 'sheet_id', 'Analytic accounts', readonly=True),
         'company_id': fields.many2one('res.company', 'Company'),
@@ -494,14 +479,14 @@
 
     def _sheet(self, cursor, user, ids, name, args, context=None):
         sheet_obj = self.pool.get('hr_timesheet_sheet.sheet')
-        res = {}.fromkeys(ids, False)
+        res = dict.fromkeys(ids, False)
         for ts_line in self.browse(cursor, user, ids, context=context):
             sheet_ids = sheet_obj.search(cursor, user,
             [('date_to', '>=', ts_line.date),
             ('date_from', '<=', ts_line.date),
             ('employee_id.user_id', '=', ts_line.user_id.id)], context=context)
             if sheet_ids:
-            # [0] because only one sheet possible for an employee between 2 dates
+                # [0] because only one sheet possible for an employee between 2 dates
                 res[ts_line.id] = sheet_obj.name_get(cursor, user, sheet_ids, context=context)[0]
         return res
 
@@ -597,7 +582,7 @@
 
     def _sheet(self, cursor, user, ids, name, args, context=None):
         sheet_obj = self.pool.get('hr_timesheet_sheet.sheet')
-        res = {}.fromkeys(ids, False)
+        res = dict.fromkeys(ids, False)
         for attendance in self.browse(cursor, user, ids, context=context):
             date_to = datetime.strftime(datetime.strptime(attendance.name[0:10], '%Y-%m-%d'), '%Y-%m-%d %H:%M:%S')
             sheet_ids = sheet_obj.search(cursor, user,
