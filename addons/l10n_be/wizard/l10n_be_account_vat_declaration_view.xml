<?xml version="1.0" encoding="utf-8"?>
<openerp>
    <data>

    	<menuitem
        id="menu_finance_belgian_statement"
        name="Belgium Statements"
        parent="account.menu_finance_legal_statement"/>

    	<record id="view_vat_declaration" model="ir.ui.view">
            <field name="name">Select Period</field>
            <field name="model">l1on_be.vat.declaration</field>
            <field name="type">form</field>
            <field name="arch" type="xml">
			<form string="Select Period">
               	<group  colspan="4" >
<<<<<<< HEAD
					    <field name="period_id" select="1"/>
              <field name="ask_resitution"/>
              <field name="ask_payment"/>
              <field name="client_nihil"/>
              		<button colspan="1" name="create_xml" string="Create XML" type="object"/>
=======
					<field name="period_id" select="1"/>
					<field name="ask_resitution"/>
					<field name="ask_payment"/>
					<field name="client_nihil"/>
              		<button colspan="1" name="create_xml" string="Create XML" type="object" default_focus="1"/>
>>>>>>> 50724c0a
              	 </group>
              	 <separator string="XML Flie has been Created." colspan="4"/>
              	 <group colspan="4" >
					<field name="msg" nolabel="1" colspan="4"/>
			    	<field name="file_save" readonly="True"/>
			     </group>
              		<button special="cancel" string="Cancel" icon="gtk-cancel"/>
			</form>
            </field>
		</record>

		<record id="action_vat_declaration" model="ir.actions.act_window">
            <field name="name">Vat Declaraion</field>
            <field name="type">ir.actions.act_window</field>
            <field name="res_model">l1on_be.vat.declaration</field>
            <field name="view_type">form</field>
            <field name="view_mode">form</field>
            <field name="view_id" ref="view_vat_declaration"/>
            <field name="target">new</field>
    	</record>

	    <menuitem
	        name="Periodical VAT Declaration"
	        parent="menu_finance_belgian_statement"
	        action="action_vat_declaration"
	        id="l10_be_vat_declaration"/>

    </data>
</openerp><|MERGE_RESOLUTION|>--- conflicted
+++ resolved
@@ -14,19 +14,11 @@
             <field name="arch" type="xml">
 			<form string="Select Period">
                	<group  colspan="4" >
-<<<<<<< HEAD
-					    <field name="period_id" select="1"/>
-              <field name="ask_resitution"/>
-              <field name="ask_payment"/>
-              <field name="client_nihil"/>
-              		<button colspan="1" name="create_xml" string="Create XML" type="object"/>
-=======
 					<field name="period_id" select="1"/>
 					<field name="ask_resitution"/>
 					<field name="ask_payment"/>
 					<field name="client_nihil"/>
               		<button colspan="1" name="create_xml" string="Create XML" type="object" default_focus="1"/>
->>>>>>> 50724c0a
               	 </group>
               	 <separator string="XML Flie has been Created." colspan="4"/>
               	 <group colspan="4" >
