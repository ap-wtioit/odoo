# -*- coding: utf-8 -*-
# Part of Odoo. See LICENSE file for full copyright and licensing details.

import uuid

from itertools import groupby
from datetime import datetime, timedelta
from werkzeug.urls import url_encode

from odoo import api, fields, models, _
from odoo.exceptions import UserError, AccessError
from odoo.osv import expression
from odoo.tools import float_is_zero, float_compare, DEFAULT_SERVER_DATETIME_FORMAT

from odoo.tools.misc import formatLang

from odoo.addons import decimal_precision as dp


class SaleOrder(models.Model):
    _name = "sale.order"
    _inherit = ['portal.mixin', 'mail.thread', 'mail.activity.mixin']
    _description = "Quotation"
    _order = 'date_order desc, id desc'

    @api.depends('order_line.price_total')
    def _amount_all(self):
        """
        Compute the total amounts of the SO.
        """
        for order in self:
            amount_untaxed = amount_tax = 0.0
            for line in order.order_line:
                amount_untaxed += line.price_subtotal
                amount_tax += line.price_tax
            order.update({
                'amount_untaxed': amount_untaxed,
                'amount_tax': amount_tax,
                'amount_total': amount_untaxed + amount_tax,
            })

    @api.depends('state', 'order_line.invoice_status')
    def _get_invoiced(self):
        """
        Compute the invoice status of a SO. Possible statuses:
        - no: if the SO is not in status 'sale' or 'done', we consider that there is nothing to
          invoice. This is also hte default value if the conditions of no other status is met.
        - to invoice: if any SO line is 'to invoice', the whole SO is 'to invoice'
        - invoiced: if all SO lines are invoiced, the SO is invoiced.
        - upselling: if all SO lines are invoiced or upselling, the status is upselling.

        The invoice_ids are obtained thanks to the invoice lines of the SO lines, and we also search
        for possible refunds created directly from existing invoices. This is necessary since such a
        refund is not directly linked to the SO.
        """
        # Ignore the status of the deposit product
        deposit_product_id = self.env['sale.advance.payment.inv']._default_product_id()
        line_invoice_status_all = [(d['order_id'][0], d['invoice_status']) for d in self.env['sale.order.line'].read_group([('order_id', 'in', self.ids), ('product_id', '!=', deposit_product_id.id)], ['order_id', 'invoice_status'], ['order_id', 'invoice_status'], lazy=False)]
        for order in self:
            invoice_ids = order.order_line.mapped('invoice_lines').mapped('invoice_id').filtered(lambda r: r.type in ['out_invoice', 'out_refund'])
            # Search for invoices which have been 'cancelled' (filter_refund = 'modify' in
            # 'account.invoice.refund')
            # use like as origin may contains multiple references (e.g. 'SO01, SO02')
            refunds = invoice_ids.search([('origin', 'like', order.name), ('company_id', '=', order.company_id.id), ('type', 'in', ('out_invoice', 'out_refund'))])
            invoice_ids |= refunds.filtered(lambda r: order.name in [origin.strip() for origin in r.origin.split(',')])

            # Search for refunds as well
            domain_inv = expression.OR([
                ['&', ('origin', '=', inv.number), ('journal_id', '=', inv.journal_id.id)]
                for inv in invoice_ids if inv.number
            ])
            if domain_inv:
                refund_ids = self.env['account.invoice'].search(expression.AND([
                    ['&', ('type', '=', 'out_refund'), ('origin', '!=', False)], 
                    domain_inv
                ]))
            else:
                refund_ids = self.env['account.invoice'].browse()

            line_invoice_status = [d[1] for d in line_invoice_status_all if d[0] == order.id]

            if order.state not in ('sale', 'done'):
                invoice_status = 'no'
            elif any(invoice_status == 'to invoice' for invoice_status in line_invoice_status):
                invoice_status = 'to invoice'
            elif all(invoice_status == 'invoiced' for invoice_status in line_invoice_status):
                invoice_status = 'invoiced'
            elif all(invoice_status in ['invoiced', 'upselling'] for invoice_status in line_invoice_status):
                invoice_status = 'upselling'
            else:
                invoice_status = 'no'

            order.update({
                'invoice_count': len(set(invoice_ids.ids + refund_ids.ids)),
                'invoice_ids': invoice_ids.ids + refund_ids.ids,
                'invoice_status': invoice_status
            })

    @api.model
    def get_empty_list_help(self, help):
        self = self.with_context(
            empty_list_help_document_name=_("sale order"),
        )
        return super(SaleOrder, self).get_empty_list_help(help)

    def _get_default_access_token(self):
        return str(uuid.uuid4())

    @api.model
    def _default_note(self):
        return self.env['ir.config_parameter'].sudo().get_param('sale.use_sale_note') and self.env.user.company_id.sale_note or ''

    @api.model
    def _get_default_team(self):
        return self.env['crm.team']._get_default_team_id()

    @api.onchange('fiscal_position_id')
    def _compute_tax_id(self):
        """
        Trigger the recompute of the taxes if the fiscal position is changed on the SO.
        """
        for order in self:
            order.order_line._compute_tax_id()

    @api.multi
    def _get_payment_type(self):
        self.ensure_one()
        return 'form'

    name = fields.Char(string='Order Reference', required=True, copy=False, readonly=True, states={'draft': [('readonly', False)]}, index=True, default=lambda self: _('New'))
    origin = fields.Char(string='Source Document', help="Reference of the document that generated this sales order request.")
    client_order_ref = fields.Char(string='Customer Reference', copy=False)
    access_token = fields.Char(
        'Security Token', copy=False,
        default=_get_default_access_token)
    state = fields.Selection([
        ('draft', 'Quotation'),
        ('sent', 'Quotation Sent'),
        ('sale', 'Sales Order'),
        ('done', 'Locked'),
        ('cancel', 'Cancelled'),
        ], string='Status', readonly=True, copy=False, index=True, track_visibility='onchange', default='draft')
    date_order = fields.Datetime(string='Order Date', required=True, readonly=True, index=True, states={'draft': [('readonly', False)], 'sent': [('readonly', False)]}, copy=False, default=fields.Datetime.now)
    validity_date = fields.Date(string='Quote Validity', readonly=True, copy=False, states={'draft': [('readonly', False)], 'sent': [('readonly', False)]},
        help="Validity date of the quotation, after this date, the customer won't be able to validate the quotation online.")
    is_expired = fields.Boolean(compute='_compute_is_expired', string="Is expired")
    create_date = fields.Datetime(string='Creation Date', readonly=True, index=True, help="Date on which sales order is created.")
    confirmation_date = fields.Datetime(string='Confirmation Date', readonly=True, index=True, help="Date on which the sales order is confirmed.", oldname="date_confirm", copy=False)
    user_id = fields.Many2one('res.users', string='Salesperson', index=True, track_visibility='onchange', default=lambda self: self.env.user)
    partner_id = fields.Many2one('res.partner', string='Customer', readonly=True, states={'draft': [('readonly', False)], 'sent': [('readonly', False)]}, required=True, change_default=True, index=True, track_visibility='always')
    partner_invoice_id = fields.Many2one('res.partner', string='Invoice Address', readonly=True, required=True, states={'draft': [('readonly', False)], 'sent': [('readonly', False)], 'sale': [('readonly', False)]}, help="Invoice address for current sales order.")
    partner_shipping_id = fields.Many2one('res.partner', string='Delivery Address', readonly=True, required=True, states={'draft': [('readonly', False)], 'sent': [('readonly', False)], 'sale': [('readonly', False)]}, help="Delivery address for current sales order.")

    pricelist_id = fields.Many2one('product.pricelist', string='Pricelist', required=True, readonly=True, states={'draft': [('readonly', False)], 'sent': [('readonly', False)]}, help="Pricelist for current sales order.")
    currency_id = fields.Many2one("res.currency", related='pricelist_id.currency_id', string="Currency", readonly=True, required=True)
    analytic_account_id = fields.Many2one('account.analytic.account', 'Analytic Account', readonly=True, states={'draft': [('readonly', False)], 'sent': [('readonly', False)]}, help="The analytic account related to a sales order.", copy=False, oldname='project_id')

    order_line = fields.One2many('sale.order.line', 'order_id', string='Order Lines', states={'cancel': [('readonly', True)], 'done': [('readonly', True)]}, copy=True, auto_join=True)

    invoice_count = fields.Integer(string='Invoice Count', compute='_get_invoiced', readonly=True)
    invoice_ids = fields.Many2many("account.invoice", string='Invoices', compute="_get_invoiced", readonly=True, copy=False)
    invoice_status = fields.Selection([
        ('upselling', 'Upselling Opportunity'),
        ('invoiced', 'Fully Invoiced'),
        ('to invoice', 'To Invoice'),
        ('no', 'Nothing to Invoice')
        ], string='Invoice Status', compute='_get_invoiced', store=True, readonly=True)

    note = fields.Text('Terms and conditions', default=_default_note)

    amount_untaxed = fields.Monetary(string='Untaxed Amount', store=True, readonly=True, compute='_amount_all', track_visibility='onchange')
    amount_tax = fields.Monetary(string='Taxes', store=True, readonly=True, compute='_amount_all')
    amount_total = fields.Monetary(string='Total', store=True, readonly=True, compute='_amount_all', track_visibility='always')

    payment_term_id = fields.Many2one('account.payment.term', string='Payment Terms', oldname='payment_term')
    fiscal_position_id = fields.Many2one('account.fiscal.position', oldname='fiscal_position', string='Fiscal Position')
    company_id = fields.Many2one('res.company', 'Company', default=lambda self: self.env['res.company']._company_default_get('sale.order'))
    team_id = fields.Many2one('crm.team', 'Sales Channel', change_default=True, default=_get_default_team, oldname='section_id')

    product_id = fields.Many2one('product.product', related='order_line.product_id', string='Product')

    def _compute_portal_url(self):
        super(SaleOrder, self)._compute_portal_url()
        for order in self:
            order.portal_url = '/my/orders/%s' % (order.id)

    def _compute_is_expired(self):
        now = datetime.now()
        for order in self:
            if order.validity_date and fields.Datetime.from_string(order.validity_date) < now:
                order.is_expired = True
            else:
                order.is_expired = False

    @api.model
    def _get_customer_lead(self, product_tmpl_id):
        return False

    @api.multi
    def unlink(self):
        for order in self:
            if order.state not in ('draft', 'cancel'):
                raise UserError(_('You can not delete a sent quotation or a sales order! Try to cancel it before.'))
        return super(SaleOrder, self).unlink()

    @api.multi
    def _track_subtype(self, init_values):
        self.ensure_one()
        if 'state' in init_values and self.state == 'sale':
            return 'sale.mt_order_confirmed'
        elif 'state' in init_values and self.state == 'sent':
            return 'sale.mt_order_sent'
        return super(SaleOrder, self)._track_subtype(init_values)

    @api.multi
    @api.onchange('partner_shipping_id', 'partner_id')
    def onchange_partner_shipping_id(self):
        """
        Trigger the change of fiscal position when the shipping address is modified.
        """
        self.fiscal_position_id = self.env['account.fiscal.position'].get_fiscal_position(self.partner_id.id, self.partner_shipping_id.id)
        return {}

    @api.multi
    @api.onchange('partner_id')
    def onchange_partner_id(self):
        """
        Update the following fields when the partner is changed:
        - Pricelist
        - Payment terms
        - Invoice address
        - Delivery address
        """
        if not self.partner_id:
            self.update({
                'partner_invoice_id': False,
                'partner_shipping_id': False,
                'payment_term_id': False,
                'fiscal_position_id': False,
            })
            return

        addr = self.partner_id.address_get(['delivery', 'invoice'])
        values = {
            'pricelist_id': self.partner_id.property_product_pricelist and self.partner_id.property_product_pricelist.id or False,
            'payment_term_id': self.partner_id.property_payment_term_id and self.partner_id.property_payment_term_id.id or False,
            'partner_invoice_id': addr['invoice'],
            'partner_shipping_id': addr['delivery'],
            'user_id': self.partner_id.user_id.id or self.env.uid
        }
        if self.env['ir.config_parameter'].sudo().get_param('sale.use_sale_note') and self.env.user.company_id.sale_note:
            values['note'] = self.with_context(lang=self.partner_id.lang).env.user.company_id.sale_note

        if self.partner_id.team_id:
            values['team_id'] = self.partner_id.team_id.id
        self.update(values)

    @api.onchange('partner_id')
    def onchange_partner_id_warning(self):
        if not self.partner_id:
            return
        warning = {}
        title = False
        message = False
        partner = self.partner_id

        # If partner has no warning, check its company
        if partner.sale_warn == 'no-message' and partner.parent_id:
            partner = partner.parent_id

        if partner.sale_warn and partner.sale_warn != 'no-message':
            # Block if partner only has warning but parent company is blocked
            if partner.sale_warn != 'block' and partner.parent_id and partner.parent_id.sale_warn == 'block':
                partner = partner.parent_id
            title = ("Warning for %s") % partner.name
            message = partner.sale_warn_msg
            warning = {
                    'title': title,
                    'message': message,
            }
            if partner.sale_warn == 'block':
                self.update({'partner_id': False, 'partner_invoice_id': False, 'partner_shipping_id': False, 'pricelist_id': False})
                return {'warning': warning}

        if warning:
            return {'warning': warning}

    @api.model
    def create(self, vals):
        if vals.get('name', _('New')) == _('New'):
            if 'company_id' in vals:
                vals['name'] = self.env['ir.sequence'].with_context(force_company=vals['company_id']).next_by_code('sale.order') or _('New')
            else:
                vals['name'] = self.env['ir.sequence'].next_by_code('sale.order') or _('New')

        # Makes sure partner_invoice_id', 'partner_shipping_id' and 'pricelist_id' are defined
        if any(f not in vals for f in ['partner_invoice_id', 'partner_shipping_id', 'pricelist_id']):
            partner = self.env['res.partner'].browse(vals.get('partner_id'))
            addr = partner.address_get(['delivery', 'invoice'])
            vals['partner_invoice_id'] = vals.setdefault('partner_invoice_id', addr['invoice'])
            vals['partner_shipping_id'] = vals.setdefault('partner_shipping_id', addr['delivery'])
            vals['pricelist_id'] = vals.setdefault('pricelist_id', partner.property_product_pricelist and partner.property_product_pricelist.id)
        result = super(SaleOrder, self).create(vals)
        return result

    @api.multi
    def _write(self, values):
        """ Override of private write method in order to generate activities
        based in the invoice status. As the invoice status is a computed field
        triggered notably when its lines and linked invoice status changes the
        flow does not necessarily goes through write if the action was not done
        on the SO itself. We hence override the _write to catch the computation
        of invoice_status field. """
        if self.env.context.get('mail_activity_automation_skip'):
            return super(SaleOrder, self)._write(values)

        res = super(SaleOrder, self)._write(values)
        if 'invoice_status' in values:
            self.activity_unlink(['sale.mail_act_sale_upsell'])
            if values['invoice_status'] == 'upselling':
                for order in self.filtered('user_id'):
                    order.activity_schedule(
                        'sale.mail_act_sale_upsell', fields.Date.today(),
                        user_id=order.user_id.id,
                        note=_("Upsell <a href='#' data-oe-model='%s' data-oe-id='%d'>%s</a> for customer <a href='#' data-oe-model='%s' data-oe-id='%s'>%s</a>") % (
                            order._name, order.id, order.name,
                            order.partner_id._name, order.partner_id.id, order.partner_id.display_name))

        return res

    @api.multi
    def copy_data(self, default=None):
        if default is None:
            default = {}
        if 'order_line' not in default:
            default['order_line'] = [(0, 0, line.copy_data()[0]) for line in self.order_line.filtered(lambda l: not l.is_downpayment)]
        return super(SaleOrder, self).copy_data(default)

    @api.multi
    def name_get(self):
        if self._context.get('sale_show_partner_name'):
            res = []
            for order in self:
                name = order.name
                if order.partner_id.name:
                    name = '%s - %s' % (name, order.partner_id.name)
                res.append((order.id, name))
            return res
        return super(SaleOrder, self).name_get()

    @api.model
    def name_search(self, name='', args=None, operator='ilike', limit=100):
        if self._context.get('sale_show_partner_name'):
            if operator in ('ilike', 'like', '=', '=like', '=ilike'):
                domain = expression.AND([
                    args or [],
                    ['|', ('name', operator, name), ('partner_id.name', operator, name)]
                ])
                return self.search(domain, limit=limit).name_get()
        return super(SaleOrder, self).name_search(name, args, operator, limit)

    @api.model_cr_context
    def _init_column(self, column_name):
        """ Initialize the value of the given column for existing rows.

            Overridden here because we need to generate different access tokens
            and by default _init_column calls the default method once and applies
            it for every record.
        """
        if column_name != 'access_token':
            super(SaleOrder, self)._init_column(column_name)
        else:
            query = """UPDATE %(table_name)s
                          SET %(column_name)s = md5(md5(random()::varchar || id::varchar) || clock_timestamp()::varchar)::uuid::varchar
                        WHERE %(column_name)s IS NULL
                    """ % {'table_name': self._table, 'column_name': column_name}
            self.env.cr.execute(query)

    def _generate_access_token(self):
        for order in self:
            order.access_token = self._get_default_access_token()

    @api.multi
    def _prepare_invoice(self):
        """
        Prepare the dict of values to create the new invoice for a sales order. This method may be
        overridden to implement custom invoice generation (making sure to call super() to establish
        a clean extension chain).
        """
        self.ensure_one()
        journal_id = self.env['account.invoice'].default_get(['journal_id'])['journal_id']
        if not journal_id:
            raise UserError(_('Please define an accounting sales journal for this company.'))
        invoice_vals = {
            'name': self.client_order_ref or '',
            'origin': self.name,
            'type': 'out_invoice',
            'account_id': self.partner_invoice_id.property_account_receivable_id.id,
            'partner_id': self.partner_invoice_id.id,
            'partner_shipping_id': self.partner_shipping_id.id,
            'journal_id': journal_id,
            'currency_id': self.pricelist_id.currency_id.id,
            'comment': self.note,
            'payment_term_id': self.payment_term_id.id,
            'fiscal_position_id': self.fiscal_position_id.id or self.partner_invoice_id.property_account_position_id.id,
            'company_id': self.company_id.id,
            'user_id': self.user_id and self.user_id.id,
            'team_id': self.team_id.id
        }
        return invoice_vals

    @api.multi
    def print_quotation(self):
        self.filtered(lambda s: s.state == 'draft').write({'state': 'sent'})
        return self.env.ref('sale.action_report_saleorder').report_action(self)

    @api.multi
    def action_view_invoice(self):
        invoices = self.mapped('invoice_ids')
        action = self.env.ref('account.action_invoice_tree1').read()[0]
        if len(invoices) > 1:
            action['domain'] = [('id', 'in', invoices.ids)]
        elif len(invoices) == 1:
            action['views'] = [(self.env.ref('account.invoice_form').id, 'form')]
            action['res_id'] = invoices.ids[0]
        else:
            action = {'type': 'ir.actions.act_window_close'}
        return action

    @api.multi
    def action_invoice_create(self, grouped=False, final=False):
        """
        Create the invoice associated to the SO.
        :param grouped: if True, invoices are grouped by SO id. If False, invoices are grouped by
                        (partner_invoice_id, currency)
        :param final: if True, refunds will be generated if necessary
        :returns: list of created invoices
        """
        inv_obj = self.env['account.invoice']
        precision = self.env['decimal.precision'].precision_get('Product Unit of Measure')
        invoices = {}
        references = {}
        invoices_origin = {}
        invoices_name = {}

        for order in self:
            group_key = order.id if grouped else (order.partner_invoice_id.id, order.currency_id.id)
            for line in order.order_line.sorted(key=lambda l: l.qty_to_invoice < 0):
                if float_is_zero(line.qty_to_invoice, precision_digits=precision):
                    continue
                if group_key not in invoices:
                    inv_data = order._prepare_invoice()
                    invoice = inv_obj.create(inv_data)
                    references[invoice] = order
                    invoices[group_key] = invoice
                    invoices_origin[group_key] = [invoice.origin]
                    invoices_name[group_key] = [invoice.name]
                elif group_key in invoices:
                    if order.name not in invoices_origin[group_key]:
                        invoices_origin[group_key].append(order.name)
                    if order.client_order_ref and order.client_order_ref not in invoices_name[group_key]:
                        invoices_name[group_key].append(order.client_order_ref)

                if line.qty_to_invoice > 0:
                    line.invoice_line_create(invoices[group_key].id, line.qty_to_invoice)
                elif line.qty_to_invoice < 0 and final:
                    line.invoice_line_create(invoices[group_key].id, line.qty_to_invoice)

            if references.get(invoices.get(group_key)):
                if order not in references[invoices[group_key]]:
                    references[invoices[group_key]] |= order

        for group_key in invoices:
            invoices[group_key].write({'name': ', '.join(invoices_name[group_key]),
                                       'origin': ', '.join(invoices_origin[group_key])})

        if not invoices:
            raise UserError(_('There is no invoiceable line.'))

        for invoice in invoices.values():
            invoice.compute_taxes()
            if not invoice.invoice_line_ids:
                raise UserError(_('There is no invoiceable line.'))
            # If invoice is negative, do a refund invoice instead
            if invoice.amount_total < 0:
                invoice.type = 'out_refund'
                for line in invoice.invoice_line_ids:
                    line.quantity = -line.quantity
            # Use additional field helper function (for account extensions)
            for line in invoice.invoice_line_ids:
                line._set_additional_fields(invoice)
            # Necessary to force computation of taxes. In account_invoice, they are triggered
            # by onchanges, which are not triggered when doing a create.
            invoice.compute_taxes()
            invoice.message_post_with_view('mail.message_origin_link',
                values={'self': invoice, 'origin': references[invoice]},
                subtype_id=self.env.ref('mail.mt_note').id)
        return [inv.id for inv in invoices.values()]

    @api.multi
    def action_draft(self):
        orders = self.filtered(lambda s: s.state in ['cancel', 'sent'])
        return orders.write({
            'state': 'draft',
        })

    @api.multi
    def action_cancel(self):
        return self.write({'state': 'cancel'})

    @api.multi
    def action_quotation_send(self):
        '''
        This function opens a window to compose an email, with the edi sale template message loaded by default
        '''
        self.ensure_one()
        ir_model_data = self.env['ir.model.data']
        try:
            template_id = ir_model_data.get_object_reference('sale', 'email_template_edi_sale')[1]
        except ValueError:
            template_id = False
        try:
            compose_form_id = ir_model_data.get_object_reference('mail', 'email_compose_message_wizard_form')[1]
        except ValueError:
            compose_form_id = False
        ctx = {
            'default_model': 'sale.order',
            'default_res_id': self.ids[0],
            'default_use_template': bool(template_id),
            'default_template_id': template_id,
            'default_composition_mode': 'comment',
            'mark_so_as_sent': True,
            'custom_layout': "mail.mail_notification_borders",
            'proforma': self.env.context.get('proforma', False),
            'force_email': True
        }
        return {
            'type': 'ir.actions.act_window',
            'view_type': 'form',
            'view_mode': 'form',
            'res_model': 'mail.compose.message',
            'views': [(compose_form_id, 'form')],
            'view_id': compose_form_id,
            'target': 'new',
            'context': ctx,
        }

    @api.multi
    @api.returns('self', lambda value: value.id)
    def message_post(self, **kwargs):
        if self.env.context.get('mark_so_as_sent'):
            self.filtered(lambda o: o.state == 'draft').with_context(tracking_disable=True).write({'state': 'sent'})
        return super(SaleOrder, self.with_context(mail_post_autofollow=True)).message_post(**kwargs)

    @api.multi
    def force_quotation_send(self):
        for order in self:
            email_act = order.action_quotation_send()
            if email_act and email_act.get('context'):
                email_ctx = email_act['context']
                email_ctx.update(default_email_from=order.company_id.email)
                order.with_context(email_ctx).message_post_with_template(email_ctx.get('default_template_id'))
        return True

    @api.multi
    def action_done(self):
        return self.write({'state': 'done'})

    @api.multi
    def action_unlock(self):
        self.write({'state': 'sale'})

    @api.multi
    def _action_confirm(self):
        for order in self.filtered(lambda order: order.partner_id not in order.message_partner_ids):
            order.message_subscribe([order.partner_id.id])
        self.write({
            'state': 'sale',
            'confirmation_date': fields.Datetime.now()
        })
        if self.env.context.get('send_email'):
            self.force_quotation_send()

        # create an analytic account if at least an expense product
        for order in self:
            if any([expense_policy not in [False, 'no'] for expense_policy in order.order_line.mapped('product_id.expense_policy')]):
                if not order.analytic_account_id:
                    order._create_analytic_account()

        return True

    @api.multi
    def action_confirm(self):
        if self._get_forbidden_state_confirm() & set(self.mapped('state')):
            raise UserError(_(
                'It is not allowed to confirm an order in the following states: %s'
            ) % (', '.join(self._get_forbidden_state_confirm())))
        self._action_confirm()
        if self.env['ir.config_parameter'].sudo().get_param('sale.auto_done_setting'):
            self.action_done()
        return True

    def _get_forbidden_state_confirm(self):
        return {'done', 'cancel'}

    @api.multi
    def _create_analytic_account(self, prefix=None):
        for order in self:
            name = order.name
            if prefix:
                name = prefix + ": " + order.name
            analytic = self.env['account.analytic.account'].create({
                'name': name,
                'code': order.client_order_ref,
                'company_id': order.company_id.id,
                'partner_id': order.partner_id.id
            })
            order.analytic_account_id = analytic

    @api.multi
    def order_lines_layouted(self):
        """
        Returns this order lines classified by sale_layout_category and separated in
        pages according to the category pagebreaks. Used to render the report.
        """
        self.ensure_one()
        report_pages = [[]]
        for category, lines in groupby(self.order_line, lambda l: l.layout_category_id):
            # If last added category induced a pagebreak, this one will be on a new page
            if report_pages[-1] and report_pages[-1][-1]['pagebreak']:
                report_pages.append([])
            # Append category to current report page
            report_pages[-1].append({
                'name': category and category.name or _('Uncategorized'),
                'subtotal': category and category.subtotal,
                'pagebreak': category and category.pagebreak,
                'lines': list(lines)
            })

        return report_pages

    @api.multi
    def _get_tax_amount_by_group(self):
        self.ensure_one()
        res = {}
        for line in self.order_line:
            price_reduce = line.price_unit * (1.0 - line.discount / 100.0)
            taxes = line.tax_id.compute_all(price_reduce, quantity=line.product_uom_qty, product=line.product_id, partner=self.partner_shipping_id)['taxes']
            for tax in line.tax_id:
                group = tax.tax_group_id
                res.setdefault(group, {'amount': 0.0, 'base': 0.0})
                for t in taxes:
                    if t['id'] == tax.id or t['id'] in tax.children_tax_ids.ids:
                        res[group]['amount'] += t['amount']
                        res[group]['base'] += t['base']
        res = sorted(res.items(), key=lambda l: l[0].sequence)
        res = [(l[0].name, l[1]['amount'], l[1]['base'], len(res)) for l in res]
        return res

    @api.multi
    def get_access_action(self, access_uid=None):
        """ Instead of the classic form view, redirect to the online order for
        portal users or if force_website=True in the context. """
        # TDE note: read access on sales order to portal users granted to followed sales orders
        self.ensure_one()

        if self.state != 'cancel' and (self.state != 'draft' or self.env.context.get('mark_so_as_sent')):
            user, record = self.env.user, self
            if access_uid:
                user = self.env['res.users'].sudo().browse(access_uid)
                record = self.sudo(user)
            if user.share or self.env.context.get('force_website'):
                try:
                    record.check_access_rule('read')
                except AccessError:
                    if self.env.context.get('force_website'):
                        return {
                            'type': 'ir.actions.act_url',
                            'url': '/my/orders/%s' % self.id,
                            'target': 'self',
                            'res_id': self.id,
                        }
                    else:
                        pass
                else:
                    return {
                        'type': 'ir.actions.act_url',
                        'url': '/my/orders/%s?access_token=%s' % (self.id, self.access_token),
                        'target': 'self',
                        'res_id': self.id,
                    }
        else:
            action = self.env.ref('sale.action_quotations', False)
            if action:
                result = action.read()[0]
                result['res_id'] = self.id
                return result
        return super(SaleOrder, self).get_access_action(access_uid)

    def get_mail_url(self):
        return self.get_share_url()

    def get_portal_confirmation_action(self):
        return self.env['ir.config_parameter'].sudo().get_param('sale.sale_portal_confirmation_options', default='none')

    @api.multi
    def _notify_get_groups(self, message, groups):
        """ Give access button to users and portal customer as portal is integrated
        in sale. Customer and portal group have probably no right to see
        the document so they don't have the access button. """
        groups = super(SaleOrder, self)._notify_get_groups(message, groups)

        self.ensure_one()
        if self.state not in ('draft', 'cancel'):
            for group_name, group_method, group_data in groups:
                if group_name in ('customer', 'portal'):
                    continue
                group_data['has_button_access'] = True

        return groups


class SaleOrderLine(models.Model):
    _name = 'sale.order.line'
    _description = 'Sales Order Line'
    _order = 'order_id, layout_category_id, sequence, id'

    @api.depends('state', 'product_uom_qty', 'qty_delivered', 'qty_to_invoice', 'qty_invoiced')
    def _compute_invoice_status(self):
        """
        Compute the invoice status of a SO line. Possible statuses:
        - no: if the SO is not in status 'sale' or 'done', we consider that there is nothing to
          invoice. This is also hte default value if the conditions of no other status is met.
        - to invoice: we refer to the quantity to invoice of the line. Refer to method
          `_get_to_invoice_qty()` for more information on how this quantity is calculated.
        - upselling: this is possible only for a product invoiced on ordered quantities for which
          we delivered more than expected. The could arise if, for example, a project took more
          time than expected but we decided not to invoice the extra cost to the client. This
          occurs onyl in state 'sale', so that when a SO is set to done, the upselling opportunity
          is removed from the list.
        - invoiced: the quantity invoiced is larger or equal to the quantity ordered.
        """
        precision = self.env['decimal.precision'].precision_get('Product Unit of Measure')
        for line in self:
            if line.state not in ('sale', 'done'):
                line.invoice_status = 'no'
            elif not float_is_zero(line.qty_to_invoice, precision_digits=precision):
                line.invoice_status = 'to invoice'
            elif line.state == 'sale' and line.product_id.invoice_policy == 'order' and\
                    float_compare(line.qty_delivered, line.product_uom_qty, precision_digits=precision) == 1:
                line.invoice_status = 'upselling'
            elif float_compare(line.qty_invoiced, line.product_uom_qty, precision_digits=precision) >= 0:
                line.invoice_status = 'invoiced'
            else:
                line.invoice_status = 'no'

    @api.depends('product_uom_qty', 'discount', 'price_unit', 'tax_id')
    def _compute_amount(self):
        """
        Compute the amounts of the SO line.
        """
        for line in self:
            price = line.price_unit * (1 - (line.discount or 0.0) / 100.0)
            taxes = line.tax_id.compute_all(price, line.order_id.currency_id, line.product_uom_qty, product=line.product_id, partner=line.order_id.partner_shipping_id)
            line.update({
                'price_tax': sum(t.get('amount', 0.0) for t in taxes.get('taxes', [])),
                'price_total': taxes['total_included'],
                'price_subtotal': taxes['total_excluded'],
            })

    @api.depends('product_id', 'order_id.state', 'qty_invoiced', 'qty_delivered')
    def _compute_product_updatable(self):
        for line in self:
            if line.state in ['done', 'cancel'] or (line.state == 'sale' and (line.qty_invoiced > 0 or line.qty_delivered > 0)):
                line.product_updatable = False
            else:
                line.product_updatable = True

    @api.depends('qty_invoiced', 'qty_delivered', 'product_uom_qty', 'order_id.state')
    def _get_to_invoice_qty(self):
        """
        Compute the quantity to invoice. If the invoice policy is order, the quantity to invoice is
        calculated from the ordered quantity. Otherwise, the quantity delivered is used.
        """
        for line in self:
            if line.order_id.state in ['sale', 'done']:
                if line.product_id.invoice_policy == 'order':
                    line.qty_to_invoice = line.product_uom_qty - line.qty_invoiced
                else:
                    line.qty_to_invoice = line.qty_delivered - line.qty_invoiced
            else:
                line.qty_to_invoice = 0

    @api.depends('invoice_lines.invoice_id.state', 'invoice_lines.quantity')
    def _get_invoice_qty(self):
        """
        Compute the quantity invoiced. If case of a refund, the quantity invoiced is decreased. Note
        that this is the case only if the refund is generated from the SO and that is intentional: if
        a refund made would automatically decrease the invoiced quantity, then there is a risk of reinvoicing
        it automatically, which may not be wanted at all. That's why the refund has to be created from the SO
        """
        for line in self:
            qty_invoiced = 0.0
            for invoice_line in line.invoice_lines:
                if invoice_line.invoice_id.state != 'cancel':
                    if invoice_line.invoice_id.type == 'out_invoice':
                        qty_invoiced += invoice_line.uom_id._compute_quantity(invoice_line.quantity, line.product_uom)
                    elif invoice_line.invoice_id.type == 'out_refund':
                        qty_invoiced -= invoice_line.uom_id._compute_quantity(invoice_line.quantity, line.product_uom)
            line.qty_invoiced = qty_invoiced

    @api.depends('price_unit', 'discount')
    def _get_price_reduce(self):
        for line in self:
            line.price_reduce = line.price_unit * (1.0 - line.discount / 100.0)

    @api.depends('price_total', 'product_uom_qty')
    def _get_price_reduce_tax(self):
        for line in self:
            line.price_reduce_taxinc = line.price_total / line.product_uom_qty if line.product_uom_qty else 0.0

    @api.depends('price_subtotal', 'product_uom_qty')
    def _get_price_reduce_notax(self):
        for line in self:
            line.price_reduce_taxexcl = line.price_subtotal / line.product_uom_qty if line.product_uom_qty else 0.0

    @api.multi
    def _compute_tax_id(self):
        for line in self:
            fpos = line.order_id.fiscal_position_id or line.order_id.partner_id.property_account_position_id
            # If company_id is set, always filter taxes by the company
            taxes = line.product_id.taxes_id.filtered(lambda r: not line.company_id or r.company_id == line.company_id)
            line.tax_id = fpos.map_tax(taxes, line.product_id, line.order_id.partner_shipping_id) if fpos else taxes

    @api.model
    def _get_purchase_price(self, pricelist, product, product_uom, date):
        return {}

    @api.model
    def _prepare_add_missing_fields(self, values):
        """ Deduce missing required fields from the onchange """
        res = {}
        onchange_fields = ['name', 'price_unit', 'product_uom', 'tax_id']
        if values.get('order_id') and values.get('product_id') and any(f not in values for f in onchange_fields):
            line = self.new(values)
            line.product_id_change()
            for field in onchange_fields:
                if field not in values:
                    res[field] = line._fields[field].convert_to_write(line[field], line)
        return res

    @api.model
    def create(self, values):
        values.update(self._prepare_add_missing_fields(values))
        line = super(SaleOrderLine, self).create(values)
        if line.order_id.state == 'sale':
            msg = _("Extra line with %s ") % (line.product_id.display_name,)
            line.order_id.message_post(body=msg)
            # create an analytic account if at least an expense product
            if line.product_id.expense_policy not in [False, 'no'] and not self.order_id.analytic_account_id:
                self.order_id._create_analytic_account()
        return line

    def _update_line_quantity(self, values):
        orders = self.mapped('order_id')
        for order in orders:
            order_lines = self.filtered(lambda x: x.order_id == order)
            msg = "<b>The ordered quantity has been updated.</b><ul>"
            for line in order_lines:
                msg += "<li> %s:" % (line.product_id.display_name,)
                msg += "<br/>" + _("Ordered Quantity") + ": %s -> %s <br/>" % (
                line.product_uom_qty, float(values['product_uom_qty']),)
                if line.product_id.type in ('consu', 'product'):
                    msg += _("Delivered Quantity") + ": %s <br/>" % (line.qty_delivered,)
                msg += _("Invoiced Quantity") + ": %s <br/>" % (line.qty_invoiced,)
            msg += "</ul>"
            order.message_post(body=msg)

    @api.multi
    def write(self, values):
        if 'product_uom_qty' in values:
            precision = self.env['decimal.precision'].precision_get('Product Unit of Measure')
            self.filtered(
                lambda r: r.state == 'sale' and float_compare(r.product_uom_qty, values['product_uom_qty'], precision_digits=precision) != 0)._update_line_quantity(values)

        # Prevent writing on a locked SO.
        protected_fields = self._get_protected_fields()
        if 'done' in self.mapped('order_id.state') and any(f in values.keys() for f in protected_fields):
            protected_fields_modified = list(set(protected_fields) & set(values.keys()))
            fields = self.env['ir.model.fields'].search([
                ('name', 'in', protected_fields_modified), ('model', '=', self._name)
            ])
            raise UserError(
                _('It is forbidden to modify the following fields in a locked order:\n%s')
                % '\n'.join(fields.mapped('field_description'))
            )

        result = super(SaleOrderLine, self).write(values)
        return result

    order_id = fields.Many2one('sale.order', string='Order Reference', required=True, ondelete='cascade', index=True, copy=False)
    name = fields.Text(string='Description', required=True)
    sequence = fields.Integer(string='Sequence', default=10)

    invoice_lines = fields.Many2many('account.invoice.line', 'sale_order_line_invoice_rel', 'order_line_id', 'invoice_line_id', string='Invoice Lines', copy=False)
    invoice_status = fields.Selection([
        ('upselling', 'Upselling Opportunity'),
        ('invoiced', 'Fully Invoiced'),
        ('to invoice', 'To Invoice'),
        ('no', 'Nothing to Invoice')
        ], string='Invoice Status', compute='_compute_invoice_status', store=True, readonly=True, default='no')
    price_unit = fields.Float('Unit Price', required=True, digits=dp.get_precision('Product Price'), default=0.0)

    price_subtotal = fields.Monetary(compute='_compute_amount', string='Subtotal', readonly=True, store=True)
    price_tax = fields.Float(compute='_compute_amount', string='Total Tax', readonly=True, store=True)
    price_total = fields.Monetary(compute='_compute_amount', string='Total', readonly=True, store=True)

    price_reduce = fields.Float(compute='_get_price_reduce', string='Price Reduce', digits=dp.get_precision('Product Price'), readonly=True, store=True)
    tax_id = fields.Many2many('account.tax', string='Taxes', domain=['|', ('active', '=', False), ('active', '=', True)])
    price_reduce_taxinc = fields.Monetary(compute='_get_price_reduce_tax', string='Price Reduce Tax inc', readonly=True, store=True)
    price_reduce_taxexcl = fields.Monetary(compute='_get_price_reduce_notax', string='Price Reduce Tax excl', readonly=True, store=True)

    discount = fields.Float(string='Discount (%)', digits=dp.get_precision('Discount'), default=0.0)

    product_id = fields.Many2one('product.product', string='Product', domain=[('sale_ok', '=', True)], change_default=True, ondelete='restrict', required=True)
    product_updatable = fields.Boolean(compute='_compute_product_updatable', string='Can Edit Product', readonly=True, default=True)
    product_uom_qty = fields.Float(string='Ordered Quantity', digits=dp.get_precision('Product Unit of Measure'), required=True, default=1.0)
    product_uom = fields.Many2one('uom.uom', string='Unit of Measure', required=True)
    # Non-stored related field to allow portal user to see the image of the product he has ordered
    product_image = fields.Binary('Product Image', related="product_id.image", store=False)

    qty_delivered_method = fields.Selection([
        ('manual', 'Manual'),
        ('analytic', 'Analytic From Expenses')
    ], string="Method to update delivered qty", compute='_compute_qty_delivered_method', compute_sudo=True, store=True, readonly=True,
        help="According to product configuration, the delivered quantity can be automatically computed by mechanism :\n"
             "  - Manual: the quantity is set manually on the line\n"
             "  - Analytic From expenses: the quantity is the quantity sum from posted expenses\n"
             "  - Timesheet: the quantity is the sum of hours recorded on tasks linked to this sale line\n"
             "  - Stock Moves: the quantity comes from confirmed pickings\n")
    qty_delivered = fields.Float('Delivered', copy=False, compute='_compute_qty_delivered', inverse='_inverse_qty_delivered', compute_sudo=True, store=True, digits=dp.get_precision('Product Unit of Measure'), default=0.0)
    qty_delivered_manual = fields.Float('Delivered Manually', copy=False, digits=dp.get_precision('Product Unit of Measure'), default=0.0)
    qty_to_invoice = fields.Float(
        compute='_get_to_invoice_qty', string='To Invoice', store=True, readonly=True,
        digits=dp.get_precision('Product Unit of Measure'))
    qty_invoiced = fields.Float(
        compute='_get_invoice_qty', string='Invoiced', store=True, readonly=True,
        digits=dp.get_precision('Product Unit of Measure'))

    salesman_id = fields.Many2one(related='order_id.user_id', store=True, string='Salesperson', readonly=True)
    currency_id = fields.Many2one(related='order_id.currency_id', depends=['order_id'], store=True, string='Currency', readonly=True)
    company_id = fields.Many2one(related='order_id.company_id', string='Company', store=True, readonly=True)
    order_partner_id = fields.Many2one(related='order_id.partner_id', store=True, string='Customer')
    analytic_tag_ids = fields.Many2many('account.analytic.tag', string='Analytic Tags')
    analytic_line_ids = fields.One2many('account.analytic.line', 'so_line', string="Analytic lines")
    is_expense = fields.Boolean('Is expense', help="Is true if the sales order line comes from an expense or a vendor bills")
    is_downpayment = fields.Boolean(
        string="Is a down payment", help="Down payments are made when creating invoices from a sales order."
        " They are not copied when duplicating a sales order.")

    state = fields.Selection([
        ('draft', 'Quotation'),
        ('sent', 'Quotation Sent'),
        ('sale', 'Sales Order'),
        ('done', 'Done'),
        ('cancel', 'Cancelled'),
    ], related='order_id.state', string='Order Status', readonly=True, copy=False, store=True, default='draft')

    customer_lead = fields.Float(
        'Delivery Lead Time', required=True, default=0.0,
        help="Number of days between the order confirmation and the shipping of the products to the customer", oldname="delay")
    layout_category_id = fields.Many2one('sale.layout_category', string='Section')
    layout_category_sequence = fields.Integer(string='Layout Sequence')
    # TODO: remove layout_category_sequence in master or make it work properly

    @api.multi
    @api.depends('state', 'is_expense')
    def _compute_qty_delivered_method(self):
        """ Sale module compute delivered qty for product [('type', 'in', ['consu']), ('service_type', '=', 'manual')]
                - consu + expense_policy : analytic (sum of analytic unit_amount)
                - consu + no expense_policy : manual (set manually on SOL)
                - service (+ service_type='manual', the only available option) : manual

            This is true when only sale is installed: sale_stock redifine the behavior for 'consu' type,
            and sale_timesheet implements the behavior of 'service' + service_type=timesheet.
        """
        for line in self:
            if line.is_expense:
                line.qty_delivered_method = 'analytic'
            else:  # service and consu
                line.qty_delivered_method = 'manual'

    @api.multi
    @api.depends('qty_delivered_method', 'qty_delivered_manual', 'analytic_line_ids.so_line', 'analytic_line_ids.unit_amount', 'analytic_line_ids.product_uom_id')
    def _compute_qty_delivered(self):
        """ This method compute the delivered quantity of the SO lines: it covers the case provide by sale module, aka
            expense/vendor bills (sum of unit_amount of AAL), and manual case.
            This method should be overriden to provide other way to automatically compute delivered qty. Overrides should
            take their concerned so lines, compute and set the `qty_delivered` field, and call super with the remaining
            records.
        """
        # compute for analytic lines
        lines_by_analytic = self.filtered(lambda sol: sol.qty_delivered_method == 'analytic')
        mapping = lines_by_analytic._get_delivered_quantity_by_analytic([('amount', '<=', 0.0)])
        for so_line in lines_by_analytic:
            so_line.qty_delivered = mapping.get(so_line.id, 0.0)
        # compute for manual lines
        for line in self:
            if line.qty_delivered_method == 'manual':
                line.qty_delivered = line.qty_delivered_manual or 0.0

    @api.multi
    def _get_delivered_quantity_by_analytic(self, additional_domain):
        """ Compute and write the delivered quantity of current SO lines, based on their related
            analytic lines.
            :param additional_domain: domain to restrict AAL to include in computation (required since timesheet is an AAL with a project ...)
        """
        result = {}
        # avoid recomputation if no SO lines concerned
        if not self:
            return result

        # group anaytic lines by product uom and so line
        domain = expression.AND([[('so_line', 'in', self.ids)], additional_domain])
        data = self.env['account.analytic.line'].read_group(
            domain,
            ['so_line', 'unit_amount', 'product_uom_id'], ['product_uom_id', 'so_line'], lazy=False
        )

        # convert uom and sum all unit_amount of analytic lines to get the delivered qty of SO lines
        # browse so lines and product uoms here to make them share the same prefetch
        lines_map = {line.id: line for line in self}
        product_uom_ids = [item['product_uom_id'][0] for item in data if item['product_uom_id']]
        product_uom_map = {uom.id: uom for uom in self.env['uom.uom'].browse(product_uom_ids)}
        for item in data:
            if not item['product_uom_id']:
                continue
            so_line_id = item['so_line'][0]
            so_line = lines_map[so_line_id]
            result.setdefault(so_line_id, 0.0)
            uom = product_uom_map.get(item['product_uom_id'][0])
            if so_line.product_uom.category_id == uom.category_id:
                qty = uom._compute_quantity(item['unit_amount'], so_line.product_uom, rounding_method='HALF-UP')
            else:
                qty = item['unit_amount']
            result[so_line_id] += qty

        return result

    @api.multi
    @api.onchange('qty_delivered')
    def _inverse_qty_delivered(self):
        """ When writing on qty_delivered, if the value should be modify manually (`qty_delivered_method` = 'manual' only),
            then we put the value in `qty_delivered_manual`. Otherwise, `qty_delivered_manual` should be False since the
            delivered qty is automatically compute by other mecanisms.
        """
        for line in self:
            if line.qty_delivered_method == 'manual':
                line.qty_delivered_manual = line.qty_delivered
            else:
                line.qty_delivered_manual = 0.0

    @api.multi
    def _prepare_invoice_line(self, qty):
        """
        Prepare the dict of values to create the new invoice line for a sales order line.

        :param qty: float quantity to invoice
        """
        self.ensure_one()
        res = {}
        account = self.product_id.property_account_income_id or self.product_id.categ_id.property_account_income_categ_id
        if not account:
            raise UserError(_('Please define income account for this product: "%s" (id:%d) - or for its category: "%s".') %
                (self.product_id.name, self.product_id.id, self.product_id.categ_id.name))

        fpos = self.order_id.fiscal_position_id or self.order_id.partner_id.property_account_position_id
        if fpos:
            account = fpos.map_account(account)

        res = {
            'name': self.name,
            'sequence': self.sequence,
            'origin': self.order_id.name,
            'account_id': account.id,
            'price_unit': self.price_unit,
            'quantity': qty,
            'discount': self.discount,
            'uom_id': self.product_uom.id,
            'product_id': self.product_id.id or False,
            'layout_category_id': self.layout_category_id and self.layout_category_id.id or False,
            'invoice_line_tax_ids': [(6, 0, self.tax_id.ids)],
            'account_analytic_id': self.order_id.analytic_account_id.id,
            'analytic_tag_ids': [(6, 0, self.analytic_tag_ids.ids)],
        }
        return res

    @api.multi
    def invoice_line_create(self, invoice_id, qty):
        """ Create an invoice line. The quantity to invoice can be positive (invoice) or negative (refund).
            :param invoice_id: integer
            :param qty: float quantity to invoice
            :returns recordset of account.invoice.line created
        """
        invoice_lines = self.env['account.invoice.line']
        precision = self.env['decimal.precision'].precision_get('Product Unit of Measure')
        for line in self:
            if not float_is_zero(qty, precision_digits=precision):
                vals = line._prepare_invoice_line(qty=qty)
                vals.update({'invoice_id': invoice_id, 'sale_line_ids': [(6, 0, [line.id])]})
                invoice_lines |= self.env['account.invoice.line'].create(vals)
        return invoice_lines

    @api.multi
    def _prepare_procurement_values(self, group_id=False):
        """ Prepare specific key for moves or other components that will be created from a procurement rule
        comming from a sale order line. This method could be override in order to add other custom key that could
        be used in move/po creation.
        """
        return {}

    @api.multi
    def _get_display_price(self, product):
        # TO DO: move me in master/saas-16 on sale.order
        if self.order_id.pricelist_id.discount_policy == 'with_discount':
            return product.with_context(pricelist=self.order_id.pricelist_id.id).price
        product_context = dict(self.env.context, partner_id=self.order_id.partner_id.id, date=self.order_id.date_order, uom=self.product_uom.id)
        final_price, rule_id = self.order_id.pricelist_id.with_context(product_context).get_product_price_rule(self.product_id, self.product_uom_qty or 1.0, self.order_id.partner_id)
        base_price, currency_id = self.with_context(product_context)._get_real_price_currency(product, rule_id, self.product_uom_qty, self.product_uom, self.order_id.pricelist_id.id)
        if currency_id != self.order_id.pricelist_id.currency_id.id:
            base_price = self.env['res.currency'].browse(currency_id).with_context(product_context).compute(base_price, self.order_id.pricelist_id.currency_id)
        # negative discounts (= surcharge) are included in the display price
        return max(base_price, final_price)

    @api.multi
    @api.onchange('product_id')
    def product_id_change(self):
        if not self.product_id:
            return {'domain': {'product_uom': []}}

        vals = {}
        domain = {'product_uom': [('category_id', '=', self.product_id.uom_id.category_id.id)]}
        if not self.product_uom or (self.product_id.uom_id.id != self.product_uom.id):
            vals['product_uom'] = self.product_id.uom_id
            vals['product_uom_qty'] = 1.0

        product = self.product_id.with_context(
            lang=self.order_id.partner_id.lang,
            partner=self.order_id.partner_id.id,
            quantity=vals.get('product_uom_qty') or self.product_uom_qty,
            date=self.order_id.date_order,
            pricelist=self.order_id.pricelist_id.id,
            uom=self.product_uom.id
        )

        result = {'domain': domain}

        title = False
        message = False
        warning = {}
        if product.sale_line_warn != 'no-message':
            title = _("Warning for %s") % product.name
            message = product.sale_line_warn_msg
            warning['title'] = title
            warning['message'] = message
            result = {'warning': warning}
            if product.sale_line_warn == 'block':
                self.product_id = False
                return result

        name = product.name_get()[0][1]
        if product.description_sale:
            name += '\n' + product.description_sale
        vals['name'] = name

        self._compute_tax_id()

        if self.order_id.pricelist_id and self.order_id.partner_id:
            vals['price_unit'] = self.env['account.tax']._fix_tax_included_price_company(self._get_display_price(product), product.taxes_id, self.tax_id, self.company_id)
        self.update(vals)

        return result

    @api.onchange('product_uom', 'product_uom_qty')
    def product_uom_change(self):
        if not self.product_uom or not self.product_id:
            self.price_unit = 0.0
            return
        if self.order_id.pricelist_id and self.order_id.partner_id:
            product = self.product_id.with_context(
                lang=self.order_id.partner_id.lang,
                partner=self.order_id.partner_id.id,
                quantity=self.product_uom_qty,
                date=self.order_id.date_order,
                pricelist=self.order_id.pricelist_id.id,
                uom=self.product_uom.id,
                fiscal_position=self.env.context.get('fiscal_position')
            )
            self.price_unit = self.env['account.tax']._fix_tax_included_price_company(self._get_display_price(product), product.taxes_id, self.tax_id, self.company_id)

    @api.multi
    def name_get(self):
        result = []
        for so_line in self:
            name = '%s - %s' % (so_line.order_id.name, so_line.name.split('\n')[0] or so_line.product_id.name)
            if so_line.order_partner_id.ref:
                name = '%s (%s)' % (name, so_line.order_partner_id.ref)
            result.append((so_line.id, name))
        return result

    @api.model
    def name_search(self, name='', args=None, operator='ilike', limit=100):
        if operator in ('ilike', 'like', '=', '=like', '=ilike'):
            args = expression.AND([
                args or [],
                ['|', ('order_id.name', operator, name), ('name', operator, name)]
            ])
        return super(SaleOrderLine, self).name_search(name, args, operator, limit)

    @api.multi
    def unlink(self):
        if self.filtered(lambda x: x.state in ('sale', 'done')):
            raise UserError(_('You can not remove an order line once the sales order is confirmed.\nYou should rather set the quantity to 0.'))
        return super(SaleOrderLine, self).unlink()

    def _get_real_price_currency(self, product, rule_id, qty, uom, pricelist_id):
        """Retrieve the price before applying the pricelist
            :param obj product: object of current product record
            :parem float qty: total quentity of product
            :param tuple price_and_rule: tuple(price, suitable_rule) coming from pricelist computation
            :param obj uom: unit of measure of current order line
            :param integer pricelist_id: pricelist id of sales order"""
        PricelistItem = self.env['product.pricelist.item']
        field_name = 'lst_price'
        currency_id = None
        product_currency = None
        if rule_id:
            pricelist_item = PricelistItem.browse(rule_id)
            if pricelist_item.pricelist_id.discount_policy == 'without_discount':
                while pricelist_item.base == 'pricelist' and pricelist_item.base_pricelist_id and pricelist_item.base_pricelist_id.discount_policy == 'without_discount':
                    price, rule_id = pricelist_item.base_pricelist_id.with_context(uom=uom.id).get_product_price_rule(product, qty, self.order_id.partner_id)
                    pricelist_item = PricelistItem.browse(rule_id)

            if pricelist_item.base == 'standard_price':
                field_name = 'standard_price'
            if pricelist_item.base == 'pricelist' and pricelist_item.base_pricelist_id:
                field_name = 'price'
                product = product.with_context(pricelist=pricelist_item.base_pricelist_id.id)
                product_currency = pricelist_item.base_pricelist_id.currency_id
            currency_id = pricelist_item.pricelist_id.currency_id

        product_currency = product_currency or(product.company_id and product.company_id.currency_id) or self.env.user.company_id.currency_id
        if not currency_id:
            currency_id = product_currency
            cur_factor = 1.0
        else:
            if currency_id.id == product_currency.id:
                cur_factor = 1.0
            else:
                cur_factor = currency_id._get_conversion_rate(product_currency, currency_id)

        product_uom = self.env.context.get('uom') or product.uom_id.id
        if uom and uom.id != product_uom:
            # the unit price is in a different uom
            uom_factor = uom._compute_price(1.0, product.uom_id)
        else:
            uom_factor = 1.0

        return product[field_name] * uom_factor * cur_factor, currency_id.id

    def _get_protected_fields(self):
        return [
            'product_id', 'name', 'price_unit', 'product_uom', 'product_uom_qty',
            'tax_id', 'analytic_tag_ids'
        ]

    @api.onchange('product_id', 'price_unit', 'product_uom', 'product_uom_qty', 'tax_id')
    def _onchange_discount(self):
        if not (self.product_id and self.product_uom and
                self.order_id.partner_id and self.order_id.pricelist_id and
                self.order_id.pricelist_id.discount_policy == 'without_discount' and
                self.env.user.has_group('sale.group_discount_per_so_line')):
            return

        self.discount = 0.0
        product = self.product_id.with_context(
            lang=self.order_id.partner_id.lang,
            partner=self.order_id.partner_id.id,
            quantity=self.product_uom_qty,
            date=self.order_id.date_order,
            pricelist=self.order_id.pricelist_id.id,
            uom=self.product_uom.id,
            fiscal_position=self.env.context.get('fiscal_position')
        )

        product_context = dict(self.env.context, partner_id=self.order_id.partner_id.id, date=self.order_id.date_order, uom=self.product_uom.id)

        price, rule_id = self.order_id.pricelist_id.with_context(product_context).get_product_price_rule(self.product_id, self.product_uom_qty or 1.0, self.order_id.partner_id)
        new_list_price, currency_id = self.with_context(product_context)._get_real_price_currency(product, rule_id, self.product_uom_qty, self.product_uom, self.order_id.pricelist_id.id)

        if new_list_price != 0:
            if self.order_id.pricelist_id.currency_id.id != currency_id:
                # we need new_list_price in the same currency as price, which is in the SO's pricelist's currency
                new_list_price = self.env['res.currency'].browse(currency_id).with_context(product_context).compute(new_list_price, self.order_id.pricelist_id.currency_id)
            discount = (new_list_price - price) / new_list_price * 100
            if discount > 0:
                self.discount = discount

<<<<<<< HEAD
=======
    ###########################
    # Analytic Methods
    ###########################

    @api.multi
    def _analytic_compute_delivered_quantity_domain(self):
        """ Return the domain of the analytic lines to use to recompute the delivered quantity
            on SO lines. This method is a hook: since analytic line are used for timesheet,
            expense, ...  each use case should provide its part of the domain.
        """
        return ['&', ('so_line', 'in', self.ids), ('amount', '<=', 0.0)]

    @api.multi
    def _analytic_compute_delivered_quantity(self):
        """ Compute and write the delivered quantity of current SO lines, based on their related
            analytic lines.
        """
        # The delivered quantity of Sales Lines in 'manual' mode should not be erased
        self = self.filtered(lambda sol: sol.product_id.service_type != 'manual')

        # avoid recomputation if no SO lines concerned
        if not self:
            return False

        # group anaytic lines by product uom and so line
        domain = self._analytic_compute_delivered_quantity_domain()
        data = self.env['account.analytic.line'].read_group(
            domain,
            ['so_line', 'unit_amount', 'product_uom_id'], ['product_uom_id', 'so_line'], lazy=False
        )
        # Force recompute for the "unlink last line" case: if remove the last AAL link to the SO, the read_group
        # will give no value for the qty of the SOL, so we need to reset it to 0.0
        value_to_write = {}
        if self._context.get('sale_analytic_force_recompute'):
            value_to_write = dict.fromkeys([sol for sol in self], 0.0)
        # convert uom and sum all unit_amount of analytic lines to get the delivered qty of SO lines
        for item in data:
            if not item['product_uom_id']:
                continue
            so_line = self.browse(item['so_line'][0])
            value_to_write.setdefault(so_line, 0.0)
            uom = self.env['product.uom'].browse(item['product_uom_id'][0])
            if so_line.product_uom.category_id == uom.category_id:
                qty = uom._compute_quantity(item['unit_amount'], so_line.product_uom, rounding_method='HALF-UP')
            else:
                qty = item['unit_amount']
            value_to_write[so_line] += qty

        # write the delivered quantity
        for so_line, qty in value_to_write.items():
            so_line.write({'qty_delivered': qty})

        return True
>>>>>>> a25f6e1b

    def _is_delivery(self):
        self.ensure_one()
        return False<|MERGE_RESOLUTION|>--- conflicted
+++ resolved
@@ -1016,6 +1016,10 @@
             :param additional_domain: domain to restrict AAL to include in computation (required since timesheet is an AAL with a project ...)
         """
         result = {}
+
+        # The delivered quantity of Sales Lines in 'manual' mode should not be erased
+        self = self.filtered(lambda sol: sol.product_id.service_type != 'manual')
+
         # avoid recomputation if no SO lines concerned
         if not self:
             return result
@@ -1306,63 +1310,6 @@
             if discount > 0:
                 self.discount = discount
 
-<<<<<<< HEAD
-=======
-    ###########################
-    # Analytic Methods
-    ###########################
-
-    @api.multi
-    def _analytic_compute_delivered_quantity_domain(self):
-        """ Return the domain of the analytic lines to use to recompute the delivered quantity
-            on SO lines. This method is a hook: since analytic line are used for timesheet,
-            expense, ...  each use case should provide its part of the domain.
-        """
-        return ['&', ('so_line', 'in', self.ids), ('amount', '<=', 0.0)]
-
-    @api.multi
-    def _analytic_compute_delivered_quantity(self):
-        """ Compute and write the delivered quantity of current SO lines, based on their related
-            analytic lines.
-        """
-        # The delivered quantity of Sales Lines in 'manual' mode should not be erased
-        self = self.filtered(lambda sol: sol.product_id.service_type != 'manual')
-
-        # avoid recomputation if no SO lines concerned
-        if not self:
-            return False
-
-        # group anaytic lines by product uom and so line
-        domain = self._analytic_compute_delivered_quantity_domain()
-        data = self.env['account.analytic.line'].read_group(
-            domain,
-            ['so_line', 'unit_amount', 'product_uom_id'], ['product_uom_id', 'so_line'], lazy=False
-        )
-        # Force recompute for the "unlink last line" case: if remove the last AAL link to the SO, the read_group
-        # will give no value for the qty of the SOL, so we need to reset it to 0.0
-        value_to_write = {}
-        if self._context.get('sale_analytic_force_recompute'):
-            value_to_write = dict.fromkeys([sol for sol in self], 0.0)
-        # convert uom and sum all unit_amount of analytic lines to get the delivered qty of SO lines
-        for item in data:
-            if not item['product_uom_id']:
-                continue
-            so_line = self.browse(item['so_line'][0])
-            value_to_write.setdefault(so_line, 0.0)
-            uom = self.env['product.uom'].browse(item['product_uom_id'][0])
-            if so_line.product_uom.category_id == uom.category_id:
-                qty = uom._compute_quantity(item['unit_amount'], so_line.product_uom, rounding_method='HALF-UP')
-            else:
-                qty = item['unit_amount']
-            value_to_write[so_line] += qty
-
-        # write the delivered quantity
-        for so_line, qty in value_to_write.items():
-            so_line.write({'qty_delivered': qty})
-
-        return True
->>>>>>> a25f6e1b
-
     def _is_delivery(self):
         self.ensure_one()
         return False