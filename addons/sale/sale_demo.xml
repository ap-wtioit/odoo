--- conflicted
+++ resolved
@@ -55,11 +55,7 @@
         <record id="sale_order_line_4" model="sale.order.line">
             <field name="order_id" ref="sale_order_2"/>
             <field name="name">Service on demand</field>
-<<<<<<< HEAD
-            <field name="product_id" ref="product.product_product_0"/>
-=======
             <field name="product_id" ref="product.product_product_consultant"/>
->>>>>>> 9be1dc63
             <field name="product_uom_qty">24</field>
             <field name="product_uos_qty">24</field>
             <field name="product_uom" ref="product.product_uom_hour"/>
@@ -122,11 +118,7 @@
         <record id="sale_order_line_8" model="sale.order.line">
             <field name="order_id" ref="sale_order_4"/>
             <field name="name">Service on demand</field>
-<<<<<<< HEAD
-            <field name="product_id" ref="product.product_product_0"/>
-=======
             <field name="product_id" ref="product.product_product_consultant"/>
->>>>>>> 9be1dc63
             <field name="product_uom_qty">16</field>
             <field name="product_uos_qty">16</field>
             <field name="product_uom" ref="product.product_uom_hour"/>
@@ -242,7 +234,6 @@
             <field name="product_uos_qty">5</field>
             <field name="product_uom" ref="product.product_uom_unit"/>
             <field name="price_unit">2950.00</field>
-<<<<<<< HEAD
         </record>
 
         <record id="sale_order_line_17" model="sale.order.line">
@@ -265,30 +256,6 @@
             <field name="price_unit">40.00</field>
         </record>
 
-=======
-        </record>
-
-        <record id="sale_order_line_17" model="sale.order.line">
-            <field name="order_id" ref="sale_order_7"/>
-            <field name="name">GrapWorks Software</field>
-            <field name="product_id" ref="product.product_product_44"/>
-            <field name="product_uom_qty">1</field>
-            <field name="product_uos_qty">1</field>
-            <field name="product_uom" ref="product.product_uom_unit"/>
-            <field name="price_unit">173.00</field>
-        </record>
-
-        <record id="sale_order_line_18" model="sale.order.line">
-            <field name="order_id" ref="sale_order_7"/>
-            <field name="name">Datacard</field>
-            <field name="product_id" ref="product.product_product_46"/>
-            <field name="product_uom_qty">1</field>
-            <field name="product_uos_qty">1</field>
-            <field name="product_uom" ref="product.product_uom_unit"/>
-            <field name="price_unit">40.00</field>
-        </record>
-
->>>>>>> 9be1dc63
         <record id="sale_order_line_19" model="sale.order.line">
             <field name="order_id" ref="sale_order_7"/>
             <field name="name">USB Adapter</field>
