<?xml version="1.0" encoding="utf-8"?>
<openerp>
<data>
<template id="report_saleorder_document">
    <t t-call="report.external_layout">
        <t t-set="doc" t-value="doc.with_context({'lang':doc.partner_id.lang})" />
        <div class="page">
            <div class="oe_structure"/>
            <div class="row">
                <div class="col-xs-6">
                    <strong t-if="doc.partner_shipping_id == doc.partner_invoice_id">Invoicing and shipping address:</strong>
                    <strong t-if="doc.partner_shipping_id != doc.partner_invoice_id">Invoicing address:</strong>
                    <div t-field="doc.partner_invoice_id"
                        t-field-options='{"widget": "contact", "fields": ["address", "name", "phone", "fax"], "no_marker": true, "phone_icons": true}'/>
                    <p t-if="doc.partner_id.vat">VAT: <span t-field="doc.partner_id.vat"/></p>
                    <div t-if="doc.partner_shipping_id != doc.partner_invoice_id" class="mt8">
                        <strong>Shipping address:</strong>
                        <div t-field="doc.partner_shipping_id" 
                            t-field-options='{"widget": "contact", "fields": ["address", "name", "phone", "fax"], "no_marker": true, "phone_icons": true}'/>
                        <p t-if="doc.partner_id.vat">VAT: <span t-field="doc.partner_id.vat"/></p>
                    </div>
                </div>
                <div class="col-xs-5 col-xs-offset-1">
                    <div t-field="doc.partner_id"
                        t-field-options='{"widget": "contact", "fields": ["address", "name"], "no_marker": true}' />
                </div>
            </div>

            <h2>
                <span t-if="doc.state not in ['draft','sent']">Order N° </span>
                <span t-if="doc.state in ['draft','sent']">Quotation N° </span>
                <span t-field="doc.name"/>
            </h2>

            <div class="row mt32 mb32" id="informations">
                <div t-if="doc.client_order_ref" class="col-xs-3">
                    <strong>Your Reference:</strong>
                    <p t-field="doc.client_order_ref"/>
                </div>
                <div t-if="doc.date_order" class="col-xs-3">
                    <strong t-if="doc.state not in ['draft','sent']">Date Ordered:</strong>
                    <strong t-if="doc.state in ['draft','sent']">Quotation Date:</strong>
                    <p t-field="doc.date_order"/>
                </div>
                <div t-if="doc.user_id.name" class="col-xs-3">
                    <strong>Salesperson:</strong>
                    <p t-field="doc.user_id"/>
                </div>
                <div name="payment_term" t-if="doc.payment_term_id" class="col-xs-3">
                    <strong>Payment Term:</strong>
                    <p t-field="doc.payment_term_id"/>
                </div>
            </div>

            <!-- Is there a discount on at least one line? -->
            <t t-set="display_discount" t-value="any([l.discount for l in doc.order_line])"/>

            <table class="table table-condensed">
                <thead>
                    <tr>
                        <th>Description</th>
                        <th class="text-right">Quantity</th>
                        <th class="text-right">Unit Price</th>
                        <th t-if="display_discount" class="text-right"><span groups="sale.group_discount_per_so_line">Disc.(%)</span></th>
                        <th class="text-right">Taxes</th>
                        <th class="text-right">Price</th>
                    </tr>
               </thead>
               <tbody class="sale_tbody">
<<<<<<< HEAD
                    <t t-foreach="doc.order_line" t-as="l">
                        <tr t-if="l.product_uom_qty">
                            <td>
                               <span t-field="l.name"/>
                            </td>
                            <td class="text-right">
                                <span t-field="l.product_uom_qty"/>
                                <span groups="product.group_uom" t-field="l.product_uom"/>
                            </td>
                            <td class="text-right">
                                <span t-field="l.price_unit"/>
                            </td>
                            <td t-if="display_discount" class="text-right" groups="sale.group_discount_per_so_line">
                                <span t-field="l.discount"/>
                            </td>
                            <td>
                                <span t-esc="', '.join(map(lambda x: (x.description or x.name), l.tax_id))"/>
                            </td>
                            <td class="text-right">
                                <span t-field="l.price_subtotal"
                                    t-field-options='{"widget": "monetary", "display_currency": "doc.pricelist_id.currency_id"}'/>
                            </td>
                        </tr>
                    </t>
=======
                    <tr t-foreach="doc.order_line" t-as="l">
                        <td>
                           <span t-field="l.name"/>
                        </td>
                        <td class="text-right">
                            <span t-field="l.product_uom_qty"/>
                            <span groups="product.group_uom" t-field="l.product_uom"/>
                        </td>
                        <td class="text-right">
                            <span t-field="l.price_unit"/>
                        </td>
                        <td class="text-right" groups="sale.group_discount_per_so_line">
                            <span t-field="l.discount"/>
                        </td>
                        <td class="text-right">
                            <span t-esc="', '.join(map(lambda x: x.name, l.tax_id))"/>
                        </td>
                        <td class="text-right">
                            <span t-field="l.price_subtotal"
                                t-field-options='{"widget": "monetary", "display_currency": "doc.pricelist_id.currency_id"}'/>
                        </td>
                    </tr>
>>>>>>> a6694333
                </tbody>
            </table>

            <div class="row" name="total">
                <div class="col-xs-4 pull-right">
                    <table class="table table-condensed">
                        <tr class="border-black">
                            <td><strong>Total Without Taxes</strong></td>
                            <td class="text-right">
                                <span t-field="doc.amount_untaxed"
                                    t-field-options='{"widget": "monetary", "display_currency": "doc.pricelist_id.currency_id"}'/>
                            </td>
                        </tr>
                        <tr>
                            <td>Taxes</td>
                            <td class="text-right">
                                <span t-field="doc.amount_tax"
                                    t-field-options='{"widget": "monetary", "display_currency": "doc.pricelist_id.currency_id"}'/>
                            </td>
                        </tr>
                        <tr class="border-black">
                            <td><strong>Total</strong></td>
                            <td class="text-right">
                                <span t-field="doc.amount_total"
                                    t-field-options='{"widget": "monetary", "display_currency": "doc.pricelist_id.currency_id"}'/>
                            </td>
                        </tr>
                    </table>
                </div>
            </div>

            <p t-field="doc.note" />
            <p t-if="doc.payment_term_id.note">
                <span t-field="doc.payment_term_id.note"/>
            </p>
            <p t-if="not doc.payment_term_id and doc.partner_id.property_payment_term_id">
                <span t-field="doc.partner_id.property_payment_term_id.note"/>
            </p>
            <p id="fiscal_position_remark" t-if="doc.fiscal_position_id and doc.fiscal_position_id.note">
                <strong>Fiscal Position Remark:</strong>
                <span t-field="doc.fiscal_position_id.note"/>
            </p>
            <div class="oe_structure"/>
        </div>
    </t>
</template>


<template id="report_saleorder">
    <t t-call="report.html_container">
        <t t-foreach="docs" t-as="doc">
            <t t-call="sale.report_saleorder_document" t-lang="doc.partner_id.lang"/>
        </t>
    </t>
</template>
</data>
</openerp><|MERGE_RESOLUTION|>--- conflicted
+++ resolved
@@ -67,7 +67,6 @@
                     </tr>
                </thead>
                <tbody class="sale_tbody">
-<<<<<<< HEAD
                     <t t-foreach="doc.order_line" t-as="l">
                         <tr t-if="l.product_uom_qty">
                             <td>
@@ -83,7 +82,7 @@
                             <td t-if="display_discount" class="text-right" groups="sale.group_discount_per_so_line">
                                 <span t-field="l.discount"/>
                             </td>
-                            <td>
+                            <td class="text-right">
                                 <span t-esc="', '.join(map(lambda x: (x.description or x.name), l.tax_id))"/>
                             </td>
                             <td class="text-right">
@@ -92,30 +91,6 @@
                             </td>
                         </tr>
                     </t>
-=======
-                    <tr t-foreach="doc.order_line" t-as="l">
-                        <td>
-                           <span t-field="l.name"/>
-                        </td>
-                        <td class="text-right">
-                            <span t-field="l.product_uom_qty"/>
-                            <span groups="product.group_uom" t-field="l.product_uom"/>
-                        </td>
-                        <td class="text-right">
-                            <span t-field="l.price_unit"/>
-                        </td>
-                        <td class="text-right" groups="sale.group_discount_per_so_line">
-                            <span t-field="l.discount"/>
-                        </td>
-                        <td class="text-right">
-                            <span t-esc="', '.join(map(lambda x: x.name, l.tax_id))"/>
-                        </td>
-                        <td class="text-right">
-                            <span t-field="l.price_subtotal"
-                                t-field-options='{"widget": "monetary", "display_currency": "doc.pricelist_id.currency_id"}'/>
-                        </td>
-                    </tr>
->>>>>>> a6694333
                 </tbody>
             </table>
 
