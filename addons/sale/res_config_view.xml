--- conflicted
+++ resolved
@@ -1,52 +1,20 @@
 <?xml version="1.0" encoding="utf-8"?>
 <openerp>
     <data>
-
         <record id="view_sales_config" model="ir.ui.view">
             <field name="name">sale settings</field>
             <field name="model">sale.config.settings</field>
             <field name="type">form</field>
             <field name="inherit_id" ref="base_setup.view_sale_config_settings"/>
             <field name="arch" type="xml">
-<<<<<<< HEAD
-                <group name="config_sale" position="inside">
-                    <separator string="Sale Order" colspan="2"/>
-                    <field name="group_uom"/>
-                    <field name="group_sale_delivery_address"/>
-                    <field name="group_sale_pricelist"/>
-                    <field name="module_warning"/>
-                    <field name="decimal_precision"/>
-                    <field name="group_discount_per_so_line"/>
-                    <field name="module_sale_margin"/>
-                    <field name="module_sale_journal"/>
-                </group>
-                <group name="config_other" position="inside">
-                    <separator string="Invoicing Policy" colspan="2" />
-                    <field name="group_invoice_so_lines" on_change="onchange_invoice_methods(group_invoice_so_lines)"/>
-                    <field name="timesheet" on_change="onchange_timesheet(timesheet)"/>
-                    <field name="default_order_policy" attrs="{'invisible':[('group_invoice_so_lines','=',False)],'required': [('group_invoice_so_lines','=',True)]}"/>
-                    <field name="time_unit" domain="[('category_id.name','=','Working Time')]"
-                        attrs="{'invisible': [('module_account_analytic_analysis','=',False)],'required': [('module_account_analytic_analysis','=',True)]}"/>
-                    <separator string="Contracts" colspan="2"/>
-                    <field name="module_account_analytic_analysis" on_change="onchange_timesheet(module_account_analytic_analysis)"/>
-                    <field name="module_analytic_user_function" attrs="{'invisible':[('module_account_analytic_analysis','=',False)]}"/>
-=======
                 <div name="customer feature" position="before">
                     <separator string="Invoicing Process"/>
                     <group>
                         <label for="id" string="Invoicing Process"/>
                         <div>
-                            <div>
-                                <field name="group_invoice_so_lines" on_change="onchange_invoice_methods(group_invoice_so_lines, group_invoice_deli_orders)" class="oe_inline"/>
+                            <div name="invoice_so_lines">
+                                <field name="group_invoice_so_lines" on_change="onchange_invoice_methods(group_invoice_so_lines)" class="oe_inline"/>
                                 <label for="group_invoice_so_lines"/>
-                            </div>
-                            <div>
-                                <field name="group_invoice_deli_orders" class="oe_inline" on_change="onchange_invoice_methods(group_invoice_so_lines, group_invoice_deli_orders)"/>
-                                <label for="group_invoice_deli_orders"/>
-                            </div>
-                            <div>
-                                <field name="task_work" class="oe_inline" on_change="onchange_task_work(task_work)"/>
-                                <label for="task_work"/>
                             </div>
                             <div>
                                 <field name="timesheet" class="oe_inline" on_change="onchange_timesheet(timesheet)"/>
@@ -54,25 +22,19 @@
                             </div>
                         </div>
                     </group>
-                    <group>
-                        <label for="id" string="Default Options" attrs="{'invisible':['|',('group_invoice_so_lines','=',False),('group_invoice_deli_orders','=',False),('group_invoice_so_lines','=',False), ('group_invoice_deli_orders','=',False),('task_work','=',False), ('module_account_analytic_analysis','=',False)]}"/>
+                    <group name='default_options'>
+                        <label for="id" string="Default Options" attrs="{'invisible':['|',('group_invoice_so_lines','=',False),('module_account_analytic_analysis','=',False)]}"/>
                         <div>
-                            <div attrs="{'invisible':['|',('group_invoice_so_lines','=',False),('group_invoice_deli_orders','=',False)],'required': ['|',('group_invoice_so_lines','=',True),('group_invoice_deli_orders','=',True)]}">
+                            <div name='default_order_policy' attrs="{'invisible':[('group_invoice_so_lines','=',False)],'required': [('group_invoice_so_lines','=',True)]}">
                                 <label for="default_order_policy"/>
                                 <field name="default_order_policy" class="oe_inline"/>
                             </div>
-                            <div attrs="{'invisible':[('group_invoice_so_lines','=',False), ('group_invoice_deli_orders','=',False)]}">
-                                <field name="module_delivery" class="oe_inline"/>
-                                <label for="module_delivery"/>
-                            </div>
-                            <div attrs="{'invisible': [('task_work','=',False), ('module_account_analytic_analysis','=',False)],'required': ['|', ('task_work','=',True), ('module_account_analytic_analysis','=',True)]}">
+                            <div name='time_unit' attrs="{'invisible': [('module_account_analytic_analysis','=',False)],'required':[('module_account_analytic_analysis','=',True)]}">
                                 <label for="time_unit"/>
                                 <field name="time_unit" domain="[('category_id.name','=','Working Time')]" class="oe_inline"/>
                             </div>
                         </div>
                     </group>
-                    <field name="module_project_timesheet" invisible="1"/>
-                    <field name="module_project_mrp" invisible="1"/>
                 </div>
                 <div name="Customer Features" position="inside">
                     <div>
@@ -83,15 +45,22 @@
                         <field name="group_sale_pricelist" class="oe_inline"/>
                         <label for="group_sale_pricelist"/>
                     </div>
-                    <div>
-                        <field name="module_sale_journal" class="oe_inline"/>
-                        <label for="module_sale_journal"/>
-                    </div>
                     <div name="module_warning">
                         <field name="module_warning" class="oe_inline"/>
                         <label for="module_warning"/>
                     </div>
                 </div>
+                <group name="Sale" position="before">
+                    <group>
+                        <label for="id" string="Warehouse Features"/>
+                        <div name="warehouse_features">
+                            <div name='module_sale_journal'>
+                                <field name="module_sale_journal" class="oe_inline"/>
+                                <label for="module_sale_journal"/>
+                            </div>
+                        </div>
+                    </group>
+                </group>
                 <group name="Sale" position="before">
                     <group>
                         <label for="id" string="Product Features"/>
@@ -105,26 +74,13 @@
                                 <label for="group_discount_per_so_line"/>
                             </div>
                             <div>
-                                <field name="group_mrp_properties" class="oe_inline"/>
-                                <label for="group_mrp_properties"/>
-                            </div>
-                            <div>
                                 <label for="decimal_precision"/>
                                 <field name="decimal_precision" class="oe_inline"/>
                             </div>
                         </div>
                     </group>
->>>>>>> 0d2d7ee5
                 </group>
                 <div name="Sale Features" position="inside">
-                    <div>
-                        <field name="group_multiple_shops" class="oe_inline"/>
-                        <label for="group_multiple_shops"/>
-                    </div>
-                    <div attrs="{'invisible':[('group_invoice_deli_orders','=',False)]}">
-                        <field name="default_picking_policy" class="oe_inline"/>
-                        <label for="default_picking_policy"/>
-                    </div>
                     <div name="module_sale_margin">
                         <field name="module_sale_margin" class="oe_inline"/>
                         <label for="module_sale_margin"/>
