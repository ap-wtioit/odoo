<<<<<<< HEAD
# Polish translation for openobject-addons
# Copyright (c) 2014 Rosetta Contributors and Canonical Ltd 2014
# This file is distributed under the same license as the openobject-addons package.
# FIRST AUTHOR <EMAIL@ADDRESS>, 2014.
#
msgid ""
msgstr ""
"Project-Id-Version: openobject-addons\n"
"Report-Msgid-Bugs-To: FULL NAME <EMAIL@ADDRESS>\n"
"POT-Creation-Date: 2014-08-14 13:09+0000\n"
"PO-Revision-Date: 2014-08-29 15:24+0000\n"
"Last-Translator: Grzegorz Grzelak (OpenGLOBE.pl) <grzegorz@openglobe.pl>\n"
"Language-Team: Polish <pl@li.org>\n"
=======
# Translation of Odoo Server.
# This file contains the translation of the following modules:
# * payment_transfer
# 
# Translators:
# Dariusz Żbikowski <darek@krokus.com.pl>, 2015-2016
# FIRST AUTHOR <EMAIL@ADDRESS>, 2014
msgid ""
msgstr ""
"Project-Id-Version: Odoo 8.0\n"
"Report-Msgid-Bugs-To: \n"
"POT-Creation-Date: 2015-09-05 12:00+0000\n"
"PO-Revision-Date: 2016-01-23 16:30+0000\n"
"Last-Translator: Dariusz Żbikowski <darek@krokus.com.pl>\n"
"Language-Team: Polish (http://www.transifex.com/odoo/odoo-8/language/pl/)\n"
>>>>>>> ab245fca
"MIME-Version: 1.0\n"
"Content-Type: text/plain; charset=UTF-8\n"
"Content-Transfer-Encoding: 8bit\n"
"X-Launchpad-Export-Date: 2014-08-30 08:38+0000\n"
"X-Generator: Launchpad (build 17176)\n"

#. module: payment_transfer
#: code:addons/payment_transfer/models/payment_acquirer.py:30
#, python-format
msgid "Bank Account"
msgstr "Konto bankowe"

#. module: payment_transfer
#: code:addons/payment_transfer/models/payment_acquirer.py:30
#, python-format
msgid "Bank Accounts"
msgstr "Konta bankowe"

#. module: payment_transfer
#: model:ir.model,name:payment_transfer.model_payment_acquirer
msgid "Payment Acquirer"
msgstr "Beneficjent płatności"

#. module: payment_transfer
#: model:ir.model,name:payment_transfer.model_payment_transaction
msgid "Payment Transaction"
<<<<<<< HEAD
msgstr "Transakcja płatności"
=======
msgstr "Transakcja płatności"

#. module: payment_transfer
#: code:addons/payment_transfer/models/payment_acquirer.py:19
#, python-format
msgid "Wire Transfer"
msgstr "Przelew bankowy"
>>>>>>> ab245fca
<|MERGE_RESOLUTION|>--- conflicted
+++ resolved
@@ -1,18 +1,3 @@
-<<<<<<< HEAD
-# Polish translation for openobject-addons
-# Copyright (c) 2014 Rosetta Contributors and Canonical Ltd 2014
-# This file is distributed under the same license as the openobject-addons package.
-# FIRST AUTHOR <EMAIL@ADDRESS>, 2014.
-#
-msgid ""
-msgstr ""
-"Project-Id-Version: openobject-addons\n"
-"Report-Msgid-Bugs-To: FULL NAME <EMAIL@ADDRESS>\n"
-"POT-Creation-Date: 2014-08-14 13:09+0000\n"
-"PO-Revision-Date: 2014-08-29 15:24+0000\n"
-"Last-Translator: Grzegorz Grzelak (OpenGLOBE.pl) <grzegorz@openglobe.pl>\n"
-"Language-Team: Polish <pl@li.org>\n"
-=======
 # Translation of Odoo Server.
 # This file contains the translation of the following modules:
 # * payment_transfer
@@ -28,12 +13,18 @@
 "PO-Revision-Date: 2016-01-23 16:30+0000\n"
 "Last-Translator: Dariusz Żbikowski <darek@krokus.com.pl>\n"
 "Language-Team: Polish (http://www.transifex.com/odoo/odoo-8/language/pl/)\n"
->>>>>>> ab245fca
 "MIME-Version: 1.0\n"
 "Content-Type: text/plain; charset=UTF-8\n"
-"Content-Transfer-Encoding: 8bit\n"
-"X-Launchpad-Export-Date: 2014-08-30 08:38+0000\n"
-"X-Generator: Launchpad (build 17176)\n"
+"Content-Transfer-Encoding: \n"
+"Language: pl\n"
+"Plural-Forms: nplurals=3; plural=(n==1 ? 0 : n%10>=2 && n%10<=4 && (n%100<10 || n%100>=20) ? 1 : 2);\n"
+
+#. module: payment_transfer
+#: model:payment.acquirer,pre_msg:payment_transfer.payment_acquirer_transfer
+msgid ""
+"<p>Transfer information will be provided after choosing the payment mode.</p>\n"
+"            "
+msgstr "Informacje o transferach otrzymają Państwo po wybraniu trybu płatności."
 
 #. module: payment_transfer
 #: code:addons/payment_transfer/models/payment_acquirer.py:30
@@ -55,14 +46,10 @@
 #. module: payment_transfer
 #: model:ir.model,name:payment_transfer.model_payment_transaction
 msgid "Payment Transaction"
-<<<<<<< HEAD
-msgstr "Transakcja płatności"
-=======
 msgstr "Transakcja płatności"
 
 #. module: payment_transfer
 #: code:addons/payment_transfer/models/payment_acquirer.py:19
 #, python-format
 msgid "Wire Transfer"
-msgstr "Przelew bankowy"
->>>>>>> ab245fca
+msgstr "Przelew bankowy"