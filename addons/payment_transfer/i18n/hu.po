--- conflicted
+++ resolved
@@ -16,11 +16,7 @@
 msgstr ""
 "Project-Id-Version: Odoo 9.0\n"
 "Report-Msgid-Bugs-To: \n"
-<<<<<<< HEAD
-"POT-Creation-Date: 2016-08-19 10:25+0000\n"
-=======
 "POT-Creation-Date: 2016-08-18 14:07+0000\n"
->>>>>>> bc1a0a32
 "PO-Revision-Date: 2015-10-23 16:44+0000\n"
 "Last-Translator: Martin Trigaux\n"
 "Language-Team: Hungarian (http://www.transifex.com/odoo/odoo-9/language/"
@@ -45,8 +41,6 @@
 #, python-format
 msgid "; no order found"
 msgstr "; nem talált rendelést"
-<<<<<<< HEAD
-=======
 
 #. module: payment_transfer
 #: model:payment.acquirer,cancel_msg:payment_transfer.payment_acquirer_transfer
@@ -92,7 +86,6 @@
 msgstr ""
 "<span><i>Függőben,</i> Az online fizetése sikeresen teljesítve. De a "
 "megrendelését még nem hagyták jóvá.</span>"
->>>>>>> bc1a0a32
 
 #. module: payment_transfer
 #: code:addons/payment_transfer/models/payment_acquirer.py:30
@@ -123,9 +116,6 @@
 msgstr "Fizetési tranzakció"
 
 #. module: payment_transfer
-<<<<<<< HEAD
-#: code:addons/payment_transfer/models/payment_acquirer.py:19
-=======
 #: model:payment.acquirer,post_msg:payment_transfer.payment_acquirer_transfer
 msgid "Please use the following transfer details"
 msgstr ""
@@ -143,7 +133,6 @@
 #. module: payment_transfer
 #: code:addons/payment_transfer/models/payment_acquirer.py:19
 #: model:payment.acquirer,name:payment_transfer.payment_acquirer_transfer
->>>>>>> bc1a0a32
 #, python-format
 msgid "Wire Transfer"
 msgstr "Banki átutalás"
@@ -152,50 +141,4 @@
 #: code:addons/payment_transfer/models/payment_acquirer.py:64
 #, python-format
 msgid "received data for reference %s"
-<<<<<<< HEAD
-msgstr "fogadott adat ehhez a referenciához %s"
-
-#, fuzzy
-#~ msgid "<span><i>Cancel,</i> Your payment has been cancelled.</span>"
-#~ msgstr ""
-#~ "#-#-#-#-#  hu.po (Odoo 9.0)  #-#-#-#-#\n"
-#~ "<span><i>Mégse,</i> A fizetése elutasítva.</span>\n"
-#~ "#-#-#-#-#  hu.po (Odoo 9.0)  #-#-#-#-#\n"
-#~ "<span><i>Mégse,</i> A fizetése visszavont.</span>"
-
-#, fuzzy
-#~ msgid ""
-#~ "<span><i>Done,</i> Your online payment has been successfully processed. "
-#~ "Thank you for your order.</span>"
-#~ msgstr ""
-#~ "#-#-#-#-#  hu.po (Odoo 9.0)  #-#-#-#-#\n"
-#~ "<span><i>Elvégezve,</i> Az online fizetése sikeresen végrehajtva. "
-#~ "Köszönjük a megrendelést.</span>\n"
-#~ "#-#-#-#-#  hu.po (Odoo 9.0)  #-#-#-#-#\n"
-#~ "<span><i>Elvégezve,</i> Az online fizetése sikeresen végrehajtva. "
-#~ "Köszönjük a megrendelsést.</span>"
-
-#~ msgid ""
-#~ "<span><i>Error,</i> Please be aware that an error occurred during the "
-#~ "transaction. The order has been confirmed but won't be paid. Don't "
-#~ "hesitate to contact us if you have any questions on the status of your "
-#~ "order.</span>"
-#~ msgstr ""
-#~ "<span><i>Hiba,</i> Vegye figyelembe, hogy a tranzakció alatt hiba "
-#~ "történt. A megrendelés visszaigazolt, de nem lett kifizetve. A "
-#~ "megrendelésének állapotával kapcsolatos kérdésekben, kérjük vegye fel "
-#~ "velünk a kapcsolatot.</span>"
-
-#~ msgid ""
-#~ "<span><i>Pending,</i> Your online payment has been successfully "
-#~ "processed. But your order is not validated yet.</span>"
-#~ msgstr ""
-#~ "<span><i>Függőben,</i> Az online fizetése sikeresen teljesítve. De a "
-#~ "megrendelését még nem hagyták jóvá.</span>"
-
-#~ msgid ""
-#~ "Transfer information will be provided after choosing the payment mode."
-#~ msgstr "Utalási információt szolgáltat a fizetési mód kiválasztása után."
-=======
-msgstr "fogadott adat ehhez a referenciához %s"
->>>>>>> bc1a0a32
+msgstr "fogadott adat ehhez a referenciához %s"