<?xml version="1.0" encoding="utf-8"?>
<odoo>
    <data noupdate="1">
         <record id="slide_template_published" model="mail.template">
            <field name="name">Slide Published</field>
            <field name="model_id" ref="model_slide_slide"/>
            <field name="subject">New ${object.slide_type} published on ${object.channel_id.name}</field>
            <field name="body_html" type="html">
                <div style="margin: 0px; padding: 0px;">
                    <p style="margin: 0px; padding: 0px; font-size: 13px;">
                        Hello<br/><br/>
                        A new ${object.slide_type} <strong>${object.name}</strong> has been published on ${object.channel_id.name} at ${format_tz(object.write_date, tz=user.tz)}
                        <div style="margin: 16px 8px 16px 8px; text-align: center;">
                            <a href="${object.website_url}">
                                <img alt="${object.name}" src="${ctx['base_url']}/web/image/slide.slide/${object.id}/image" style="height:auto; width:150px; margin: 16px;"/>
                            </a>
                        </div>
                        <div style="margin: 16px 8px 16px 8px; text-align: center;">
                            <a href="${object.website_url}"
                                style="background-color: #875a7b; padding: 8px 16px 8px 16px; text-decoration: none; color: #fff; border-radius: 5px;">View <strong>${object.name}</strong></a>
                        </div>
                    </p>
                </div>
            </field>
            <field name="auto_delete" eval="True"/>
            <field name="user_signature" eval="True"/>
        </record>

        <record id="slide_template_shared" model="mail.template">
            <field name="name">Slide Shared</field>
            <field name="model_id" ref="model_slide_slide"/>
<<<<<<< HEAD
            <field name="subject">${user.name} shared a ${object.slide_type} with you!</field>
            <field name="email_from">${user.email_formatted | safe}</field>
=======
            <field name="subject">${ctx['user'].name} shared a ${object.slide_type} with you!</field>
            <field name="email_from">${(ctx['user'].email or '')|safe}</field>
>>>>>>> 87fc1554
            <field name="email_to">${ctx['email']}</field>
            <field name="body_html" type="html">
                <div style="margin: 0px; padding: 0px;">
                    <p style="margin: 0px; padding: 0px; font-size: 13px;">
                        Hello<br/><br/>
                        ${ctx['user'].name} shared the ${object.slide_type} <strong>${object.name}</strong> with you!
                        <div style="margin: 16px 8px 16px 8px; text-align: center;">
                            <a href="${object.website_url}">
                                <img alt="${object.name}" src="${ctx['base_url']}/web/image/slide.slide/${object.id}/image" style="height:auto; width:150px; margin: 16px;"/>
                            </a>
                        </div>
                        <div style="margin: 16px 8px 16px 8px; text-align: center;">
                            <a href="${object.website_url}"
                                style="background-color: #875a7b; padding: 8px 16px 8px 16px; text-decoration: none; color: #fff; border-radius: 5px;">View <strong>${object.name}</strong></a>
                        </div>
                    </p>
                </div>
            </field>
            <field name="auto_delete" eval="True"/>
            <field name="user_signature" eval="True"/>
        </record>

        <!-- Channel subtypes -->
        <record id="mt_channel_slide_published" model="mail.message.subtype">
            <field name="name">Presentation Published</field>
            <field name="res_model">slide.channel</field>
            <field name="default" eval="True"/>
            <field name="description">Presentation Published</field>
        </record>

        <!-- Slide channel invite feature -->
        <record id="mail_template_slide_channel_invite" model="mail.template">
            <field name="name">Channel: Invite by email</field>
            <field name="model_id" ref="model_slide_channel_partner" />
            <field name="subject">You have been invited to join ${object.channel_id.name}</field>
            <field name="use_default_to" eval="True"/>
            <field name="body_html" type="html">
<div style="margin: 0px; padding: 0px; font-size: 13px;">
    <p style="margin: 0px; padding: 0px; font-size: 13px;">
        Dear ${object.partner_id.name or 'participant'}<br/><br/>
        You have been invited to join a new course: ${object.channel_id.name}.
        <div style="margin: 16px 0px 16px 0px;">
            <a href="${(object.channel_id.website_url) | safe}"
                style="background-color: #875A7B; padding: 8px 16px 8px 16px; text-decoration: none; color: #fff; border-radius: 5px; font-size:13px;">
                Click here to start the course.
            </a>
        </div>
        Enjoy this exclusive content !
    </p>
</div>
            </field>
            <field name="lang">${object.partner_id.lang}</field>
            <field name="auto_delete" eval="True"/>
            <field name="user_signature" eval="False"/>
        </record>
    </data>
</odoo><|MERGE_RESOLUTION|>--- conflicted
+++ resolved
@@ -29,13 +29,8 @@
         <record id="slide_template_shared" model="mail.template">
             <field name="name">Slide Shared</field>
             <field name="model_id" ref="model_slide_slide"/>
-<<<<<<< HEAD
-            <field name="subject">${user.name} shared a ${object.slide_type} with you!</field>
+            <field name="subject">${ctx['user'].name} shared a ${object.slide_type} with you!</field>
             <field name="email_from">${user.email_formatted | safe}</field>
-=======
-            <field name="subject">${ctx['user'].name} shared a ${object.slide_type} with you!</field>
-            <field name="email_from">${(ctx['user'].email or '')|safe}</field>
->>>>>>> 87fc1554
             <field name="email_to">${ctx['email']}</field>
             <field name="body_html" type="html">
                 <div style="margin: 0px; padding: 0px;">
