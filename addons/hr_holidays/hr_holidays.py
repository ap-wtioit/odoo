# -*- coding: utf-8 -*-
##################################################################################
#
# Copyright (c) 2005-2006 Axelor SARL. (http://www.axelor.com)
# and 2004-2010 Tiny SPRL (<http://tiny.be>).
#
# $Id: hr.py 4656 2006-11-24 09:58:42Z Cyp $
#
#     This program is free software: you can redistribute it and/or modify
#     it under the terms of the GNU Affero General Public License as
#     published by the Free Software Foundation, either version 3 of the
#     License, or (at your option) any later version.
#
#     This program is distributed in the hope that it will be useful,
#     but WITHOUT ANY WARRANTY; without even the implied warranty of
#     MERCHANTABILITY or FITNESS FOR A PARTICULAR PURPOSE.  See the
#     GNU Affero General Public License for more details.
#
#     You should have received a copy of the GNU Affero General Public License
#     along with this program.  If not, see <http://www.gnu.org/licenses/>.
#
##############################################################################
<<<<<<< HEAD
from mx import DateTime
import time
=======
>>>>>>> a8f570fc

import pooler
import netsvc
from osv import fields, osv
from tools.translate import _

class hr_holidays_status(osv.osv):
    _name = "hr.holidays.status"
    _description = "Leave Types"

    def get_days_cat(self, cr, uid, ids, category_id, return_false, context={}):
        res = {}
        for record in self.browse(cr, uid, ids, context):
            res[record.id] = {}
            max_leaves = leaves_taken = 0
            if not return_false:
                cr.execute("""SELECT type, sum(number_of_days) FROM hr_holidays WHERE category_id = %s AND state='validate' AND holiday_status_id = %s GROUP BY type""", (str(category_id), str(record.id)))
                for line in cr.fetchall():
                    if line[0] =='remove':
                        leaves_taken = -line[1]
                    if line[0] =='add':
                        max_leaves = line[1]
            res[record.id]['max_leaves'] = max_leaves
            res[record.id]['leaves_taken'] = leaves_taken
            res[record.id]['remaining_leaves'] = max_leaves - leaves_taken
        return res

    def get_days(self, cr, uid, ids, employee_id, return_false, context={}):
        res = {}
        for record in self.browse(cr, uid, ids, context):
            res[record.id] = {}
            max_leaves = leaves_taken = 0
            if not return_false:
                cr.execute("""SELECT type, sum(number_of_days) FROM hr_holidays WHERE employee_id = %s AND state='validate' AND holiday_status_id = %s GROUP BY type""", (str(employee_id), str(record.id)))
                for line in cr.fetchall():
                    if line[0] =='remove':
                        leaves_taken = -line[1]
                    if line[0] =='add':
                        max_leaves = line[1]
            res[record.id]['max_leaves'] = max_leaves
            res[record.id]['leaves_taken'] = leaves_taken
            res[record.id]['remaining_leaves'] = max_leaves - leaves_taken
        return res

    def _user_left_days(self, cr, uid, ids, name, args, context={}):
        return_false = False
        employee_id = False
        res = {}
        if context and context.has_key('employee_id'):
            if not context['employee_id']:
                return_false = True
            employee_id = context['employee_id']
        else:
            employee_ids = self.pool.get('hr.employee').search(cr, uid, [('user_id','=',uid)])
            if employee_ids:
                employee_id = employee_ids[0]
            else:
                return_false = True
        if employee_id:
            res = self.get_days(cr, uid, ids, employee_id, return_false, context=context)
        else:
            res = dict.fromkeys(ids, {name: 0})
        return res

    # To do: we can add remaining_leaves_category field to display remaining leaves for particular type
    _columns = {
        'name': fields.char('Name', size=64, required=True, translate=True),
        'categ_id': fields.many2one('crm.case.categ', 'Meeting Category', domain="[('object_id.model', '=', 'crm.meeting')]", help='If you link this type of leave with a category in the CRM, it will synchronize each leave asked with a case in this category, to display it in the company shared calendar for example.'),
        'color_name': fields.selection([('red', 'Red'), ('lightgreen', 'Light Green'), ('lightblue','Light Blue'), ('lightyellow', 'Light Yellow'), ('magenta', 'Magenta'),('lightcyan', 'Light Cyan'),('black', 'Black'),('lightpink', 'Light Pink'),('brown', 'Brown'),('violet', 'Violet'),('lightcoral', 'Light Coral'),('lightsalmon', 'Light Salmon'),('lavender', 'Lavender'),('wheat', 'Wheat'),('ivory', 'Ivory')],'Color in Report', required=True, help='This color will be used in the leaves summary located in Reporting\Leaves by Departement'),
        'limit': fields.boolean('Allow to Override Limit', help='If you thick this checkbox, the system will allow, for this section, the employees to take more leaves than the available ones.'),
        'active': fields.boolean('Active', help="If the active field is set to false, it will allow you to hide the leave type without removing it."),
        'max_leaves': fields.function(_user_left_days, method=True, string='Maximum Leaves Allowed', help='This value is given by the sum of all holidays requests with a positive value.', multi='user_left_days'),
        'leaves_taken': fields.function(_user_left_days, method=True, string='Leaves Already Taken', help='This value is given by the sum of all holidays requests with a negative value.', multi='user_left_days'),
        'remaining_leaves': fields.function(_user_left_days, method=True, string='Remaining Leaves', help='Maximum Leaves Allowed - Leaves Already Taken', multi='user_left_days'),
        'double_validation': fields.boolean('Apply Double Validation', help="If its True then its Allocation/Request have to be validated by second validator")
    }
    _defaults = {
        'color_name': 'red',
        'active': True,
    }

hr_holidays_status()

class hr_holidays(osv.osv):
    _name = "hr.holidays"
    _description = "Holidays"
    _order = "type desc, date_from asc"

    def _employee_get(obj, cr, uid, context=None):
        ids = obj.pool.get('hr.employee').search(cr, uid, [('user_id','=', uid)])
        if ids:
            return ids[0]
        return False

    _columns = {
        'name' : fields.char('Description', required=True, readonly=True, size=64, states={'draft':[('readonly',False)]}),
        'state': fields.selection([('draft', 'Draft'), ('confirm', 'Waiting Validation'), ('refuse', 'Refused'), ('validate1', 'Waiting Second Validation'), ('validate', 'Validated'), ('cancel', 'Cancelled')], 'State', readonly=True, help='When the holiday request is created the state is \'Draft\'.\n It is confirmed by the user and request is sent to admin, the state is \'Waiting Validation\'.\
            If the admin accepts it, the state is \'Validated\'. If it is refused, the state is \'Refused\'.'),
        'date_from' : fields.datetime('Start Date', readonly=True, states={'draft':[('readonly',False)]}),
        'user_id':fields.many2one('res.users', 'User', states={'draft':[('readonly',False)]}, select=True, readonly=True),
        'date_to' : fields.datetime('End Date', readonly=True, states={'draft':[('readonly',False)]}),
        'holiday_status_id' : fields.many2one("hr.holidays.status", "Leave Type", required=True,readonly=True, states={'draft':[('readonly',False)]}),
        'employee_id' : fields.many2one('hr.employee', "Employee", select=True, invisible=False, readonly=True, states={'draft':[('readonly',False)]}, help='Leave Manager can let this field empty if this leave request/allocation is for every employee'),
        'manager_id' : fields.many2one('hr.employee', 'Leave Manager', invisible=False, readonly=True, help='This area is automaticly filled by the user who validate the leave'),
        'notes' : fields.text('Notes',readonly=True, states={'draft':[('readonly',False)]}),
        'number_of_days': fields.float('Number of Days', readonly=True, states={'draft':[('readonly',False)]}),
        'number_of_days_temp': fields.float('Number of Days', readonly=True, states={'draft':[('readonly',False)]}),
        'case_id': fields.many2one('crm.meeting', 'Case'),
        'type': fields.selection([('remove','Leave Request'),('add','Allocation Request')], 'Request Type', required=True, readonly=True, states={'draft':[('readonly',False)]}, help="Choose 'Leave Request' if someone wants to take an off-day. \nChoose 'Allocation Request' if you want to increase the number of leaves available for someone"),
        'allocation_type': fields.selection([('employee','Employee Request'),('company','Company Allocation')], 'Allocation Type', required=True, readonly=True, states={'draft':[('readonly',False)]}, help='This field is only for informative purposes, to depict if the leave request/allocation comes from an employee or from the company'),
        'parent_id': fields.many2one('hr.holidays', 'Parent'),
        'linked_request_ids': fields.one2many('hr.holidays', 'parent_id', 'Linked Requests',),
        'department_id':fields.related('employee_id', 'department_id', string='Department', type='many2one', relation='hr.department', readonly=True, store=True),
        'category_id': fields.many2one('hr.employee.category', "Employee Category", help='Category Of employee'),
        'holiday_type': fields.selection([('employee','By Employee'),('category','By Employee Category')], 'Holiday Type', help='By Employee: Allocation/Request for individual Employee, By Employee Category: Allocation/Request for group of employees in category'),
        'manager_id2': fields.many2one('hr.employee', 'Second Validator', readonly=True, help='This area is automaticly filled by the user who validate the leave with second level (If Leave type need second validation)')
            }

    _defaults = {
        'employee_id' : _employee_get ,
        'state' : 'draft',
        'type': 'remove',
        'allocation_type': 'employee',
        'user_id': lambda obj, cr, uid, context: uid,
        'holiday_type': 'employee'
    }

    def create(self, cr, uid, vals, context=None):
        if context is None:
            context = {}
        if 'holiday_type' in vals:
            if vals['holiday_type'] == 'employee':
                vals.update({'category_id': False})
            else:
                vals.update({'employee_id': False})
        if context.has_key('type'):
            vals['type'] = context['type']
        if context.has_key('allocation_type'):
            vals['allocation_type'] = context['allocation_type']
        return super(hr_holidays, self).create(cr, uid, vals, context=context)

    def write(self, cr, uid, ids, vals, context=None):
        if context is None:
            context = {}
        if 'holiday_type' in vals:
            if vals['holiday_type'] == 'employee':
                vals.update({'category_id': False})
            else:
                vals.update({'employee_id': False})
        return super(hr_holidays, self).write(cr, uid, ids, vals, context=context)

    def onchange_type(self, cr, uid, ids, holiday_type):
        result = {}
        if holiday_type=='employee':
            ids_employee = self.pool.get('hr.employee').search(cr, uid, [('user_id','=', uid)])
            if ids_employee:
                result['value'] = {
                    'employee_id': ids_employee[0]
                                    }
        return result

    def _get_number_of_days(date_from, date_to):
        """Returns a float equals to the timedelta between two dates given as string."""

        DATETIME_FORMAT = "%Y-%m-%d %H:%M:%S"
        from_dt = datetime.datetime.strptime(date_from, DATETIME_FORMAT)
        to_dt = datetime.datetime.strptime(date_to, DATETIME_FORMAT)
        timedelta = to_dt - from_dt
        diff_day = timedelta.days + float(timedelata.seconds) / 86400
        return diff_day

    def _update_user_holidays(self, cr, uid, ids):
        for record in self.browse(cr, uid, ids):
            if record.state=='validate':
                if record.case_id:
                    self.pool.get('crm.meeting').unlink(cr,uid,[record.case_id.id])
                if record.linked_request_ids:
                    list_ids = []
                    [list_ids.append(i) for id in record.linked_request_ids]
                    self.holidays_cancel(cr, uid, list_ids)
                    self.unlink(cr, uid, list_ids)

    def _check_date(self, cr, uid, ids):
        if ids:
            cr.execute('select number_of_days_temp from hr_holidays where id in ('+','.join(map(str, ids))+')')
            res =  cr.fetchall()
            if res and res[0][0] and res[0][0] < 0:
                return False
        return True

    _constraints = [(_check_date, 'Start date should not be larger than end date! ', ['number_of_days'])]

    def unlink(self, cr, uid, ids, context={}):
        leave_obj = self.pool.get('resource.calendar.leaves')
        self._update_user_holidays(cr, uid, ids)
        leave_ids = leave_obj.search(cr, uid, [('holiday_id', 'in', ids)])
        leave_obj.unlink(cr, uid, leave_ids)
        return super(hr_holidays, self).unlink(cr, uid, ids, context)

<<<<<<< HEAD
    def onchange_date_to(self, cr, uid, ids, date_from, date_to):
=======

    def onchange_date_from(self, cr, uid, ids, date_to, date_from):
>>>>>>> a8f570fc
        result = {}
        if date_to and date_from:
            diff_day = self._get_number_of_days(date_from, date_to)
            result['value'] = {
                'number_of_days_temp': round(diff_day)+1
            }
            return result
        result['value'] = {
            'number_of_days_temp': 0,
        }
        return result

    def onchange_date_to(self, cr, uid, ids, date_from, date_to):
        return onchange_date_from(cr, uid, ids, date_to, date_from)

    def onchange_sec_id(self, cr, uid, ids, status, context={}):
        warning = {}
        if status:
            brows_obj = self.pool.get('hr.holidays.status').browse(cr, uid, [status])[0]
            if brows_obj.categ_id and brows_obj.categ_id.section_id and not brows_obj.categ_id.section_id.allow_unlink:
                warning = {
                    'title': "Warning for ",
                    'message': "You won\'t be able to cancel this leave request because the CRM Sales Team of the leave type disallows."
                        }
        return {'warning': warning}

    def set_to_draft(self, cr, uid, ids, *args):
        self.write(cr, uid, ids, {
            'state':'draft',
            'manager_id': False,
            'number_of_days': 0,
        })
        wf_service = netsvc.LocalService("workflow")
        for holiday_id in ids:
            wf_service.trg_create(uid, 'hr.holidays', holiday_id, cr)
        return True

    def holidays_validate2(self, cr, uid, ids, *args):
        vals = {'state':'validate1'}
        self.check_holidays(cr, uid, ids)
        ids2 = self.pool.get('hr.employee').search(cr, uid, [('user_id','=', uid)])
        if ids2:
            vals['manager_id'] = ids2[0]
        else:
            raise osv.except_osv(_('Warning !'),_('No user related to the selected employee.'))
        self.write(cr, uid, ids, vals)
        return True

    def holidays_validate(self, cr, uid, ids, *args):
        data_holiday = self.browse(cr, uid, ids)
        self.check_holidays(cr, uid, ids)
        vals = {'state':'validate'}
        ids2 = self.pool.get('hr.employee').search(cr, uid, [('user_id','=', uid)])
        if ids2:
            if data_holiday[0].state == 'validate1':
                vals['manager_id2'] = ids2[0]
            else:
                vals['manager_id'] = ids2[0]
        else:
            raise osv.except_osv(_('Warning !'),_('No user related to the selected employee.'))
        self.write(cr, uid, ids, vals)
        for record in data_holiday:
            if record.holiday_type=='employee' and record.type=='remove':
                vals = {
                   'name':record.name,
                   'date_from':record.date_from,
                   'date_to':record.date_to,
                   'calendar_id':record.employee_id.calendar_id.id,
                   'company_id':record.employee_id.company_id.id,
                   'resource_id':record.employee_id.resource_id.id,
                   'holiday_id':record.id
                     }
                self.pool.get('resource.calendar.leaves').create(cr, uid, vals)
        return True

    def holidays_confirm(self, cr, uid, ids, *args):
        for record in self.browse(cr, uid, ids):
            user_id = False
            leave_asked = record.number_of_days_temp
            if record.holiday_type=='employee' and record.type == 'remove':
                if record.employee_id and not record.holiday_status_id.limit:
                    leaves_rest = self.pool.get('hr.holidays.status').get_days( cr, uid, [record.holiday_status_id.id], record.employee_id.id, False)[record.holiday_status_id.id]['remaining_leaves']
                    if leaves_rest < leave_asked:
                        raise osv.except_osv(_('Warning!'),_('You cannot validate leaves for %s while available leaves are less than asked leaves.' %(record.employee_id.name)))
                nb = -(record.number_of_days_temp)
            elif record.holiday_type=='category' and record.type == 'remove':
                if record.category_id and not record.holiday_status_id.limit:
                    leaves_rest = self.pool.get('hr.holidays.status').get_days_cat( cr, uid, [record.holiday_status_id.id], record.category_id.id, False)[record.holiday_status_id.id]['remaining_leaves']
                    if leaves_rest < leave_asked:
                        raise osv.except_osv(_('Warning!'),_('You cannot validate leaves for %s while available leaves are less than asked leaves.' %(record.category_id.name)))
                nb = -(record.number_of_days_temp)
            else:
                nb = record.number_of_days_temp

            if record.holiday_type=='employee' and record.employee_id:
                user_id = record.employee_id.user_id and record.employee_id.user_id.id or uid

            self.write(cr, uid, [record.id], {
                'state':'confirm',
                'number_of_days': nb,
                'user_id': user_id
            })
        return True

    def holidays_refuse(self, cr, uid, ids, *args):
        vals = {
            'state':'refuse',
        }
        ids2 = self.pool.get('hr.employee').search(cr, uid, [('user_id','=', uid)])
        if ids2:
            vals['manager_id'] = ids2[0]
        self.write(cr, uid, ids, vals)
        return True

    def holidays_cancel(self, cr, uid, ids, *args):
        leave_obj = self.pool.get('resource.calendar.leaves')
        self._update_user_holidays(cr, uid, ids)
        self.write(cr, uid, ids, {
            'state':'cancel'
            })
        leave_ids = leave_obj.search(cr, uid, [('holiday_id', 'in', ids)])
        leave_obj.unlink(cr, uid, leave_ids)
        return True

    def holidays_draft(self, cr, uid, ids, *args):
        self.write(cr, uid, ids, {
            'state':'draft'
        })
        self.pool.get('resource.calendar.leaves')
        return True

    def check_holidays(self, cr, uid, ids):
        for record in self.browse(cr, uid, ids):
            if not record.number_of_days:
                raise osv.except_osv(_('Warning!'),_('Wrong leave definition.'))
            if record.holiday_type=='employee' and record.employee_id:
                leave_asked = record.number_of_days
                if leave_asked < 0.00:
                    if not record.holiday_status_id.limit:
                        leaves_rest = self.pool.get('hr.holidays.status').get_days(cr, uid, [record.holiday_status_id.id], record.employee_id.id, False)[record.holiday_status_id.id]['remaining_leaves']
                        if leaves_rest < -(leave_asked):
                            raise osv.except_osv(_('Warning!'),_('You Cannot Validate leaves while available leaves are less than asked leaves.'))
            elif record.holiday_type=='category' and record.category_id:
                leave_asked = record.number_of_days
                if leave_asked < 0.00:
                    if not record.holiday_status_id.limit:
                        leaves_rest = self.pool.get('hr.holidays.status').get_days_cat(cr, uid, [record.holiday_status_id.id], record.category_id.id, False)[record.holiday_status_id.id]['remaining_leaves']
                        if leaves_rest < -(leave_asked):
                            raise osv.except_osv(_('Warning!'),_('You Cannot Validate leaves while available leaves are less than asked leaves.'))
            else:# This condition will never meet!!
                holiday_ids = []
                vals = {
                    'name' : record.name,
                    'holiday_status_id' : record.holiday_status_id.id,
                    'state': 'draft',
                    'date_from' : record.date_from,
                    'date_to' : record.date_to,
                    'notes' : record.notes,
                    'number_of_days': record.number_of_days,
                    'number_of_days_temp': record.number_of_days_temp,
                    'type': record.type,
                    'allocation_type': record.allocation_type,
                    'parent_id': record.id,
                }
                employee_ids = self.pool.get('hr.employee').search(cr, uid, [])
                for employee in employee_ids:
                    vals['employee_id'] = employee
                    user_id = self.pool.get('hr.employee').search(cr, uid, [('user_id','=',uid)])
                    if user_id:
                        vals['user_id'] = user_id[0]
                    holiday_ids.append(self.create(cr, uid, vals, context={}))
                self.holidays_confirm(cr, uid, holiday_ids)
                self.holidays_validate(cr, uid, holiday_ids)

<<<<<<< HEAD
            #if record.holiday_status_id.categ_id and record.date_from and record.date_to and record.employee_id:
            if record.holiday_status_id.categ_id and record.date_from and record.date_to:
                vals={}
                vals['name']=record.name
                vals['categ_id']=record.holiday_status_id.categ_id.id
                epoch_c = time.mktime(time.strptime(record.date_to,'%Y-%m-%d %H:%M:%S'))
                epoch_d = time.mktime(time.strptime(record.date_from,'%Y-%m-%d %H:%M:%S'))
                diff_day = (epoch_c - epoch_d)/(3600*24)
                vals['duration'] = (diff_day) * 8
                vals['note'] = record.notes
#                vals['user_id'] = record.user_id.id
                vals['date'] = record.date_from
                if record.holiday_type=='employee':
                    vals['user_id'] = record.user_id.id
=======
            if record.holiday_status_id.categ_id and record.date_from and record.date_to and record.employee_id:
                diff_day = self._get_number_of_days(record.date_from, record.date_to)
                vals = {
                    'name' : record.name,
                    'categ_id' : record.holiday_status_id.categ_id.id,
                    'duration' : (diff_day) * 8,
                    'note' : record.notes,
                    'user_id' : record.user_id.id,
                    'date' : record.date_from,
                }
>>>>>>> a8f570fc
                case_id = self.pool.get('crm.meeting').create(cr,uid,vals)
                self.write(cr, uid, ids, {'case_id':case_id})
        return True
hr_holidays()

class resource_calendar_leaves(osv.osv):
    _inherit = "resource.calendar.leaves"
    _description = "Leave Detail"
    _columns = {
        'holiday_id': fields.many2one("hr.holidays", "Holiday"),
                }

resource_calendar_leaves()
# vim:expandtab:smartindent:tabstop=4:softtabstop=4:shiftwidth=4:<|MERGE_RESOLUTION|>--- conflicted
+++ resolved
@@ -20,11 +20,7 @@
 #     along with this program.  If not, see <http://www.gnu.org/licenses/>.
 #
 ##############################################################################
-<<<<<<< HEAD
-from mx import DateTime
 import time
-=======
->>>>>>> a8f570fc
 
 import pooler
 import netsvc
@@ -224,12 +220,8 @@
         leave_obj.unlink(cr, uid, leave_ids)
         return super(hr_holidays, self).unlink(cr, uid, ids, context)
 
-<<<<<<< HEAD
-    def onchange_date_to(self, cr, uid, ids, date_from, date_to):
-=======
 
     def onchange_date_from(self, cr, uid, ids, date_to, date_from):
->>>>>>> a8f570fc
         result = {}
         if date_to and date_from:
             diff_day = self._get_number_of_days(date_from, date_to)
@@ -404,22 +396,20 @@
                 self.holidays_confirm(cr, uid, holiday_ids)
                 self.holidays_validate(cr, uid, holiday_ids)
 
-<<<<<<< HEAD
             #if record.holiday_status_id.categ_id and record.date_from and record.date_to and record.employee_id:
-            if record.holiday_status_id.categ_id and record.date_from and record.date_to:
-                vals={}
-                vals['name']=record.name
-                vals['categ_id']=record.holiday_status_id.categ_id.id
-                epoch_c = time.mktime(time.strptime(record.date_to,'%Y-%m-%d %H:%M:%S'))
-                epoch_d = time.mktime(time.strptime(record.date_from,'%Y-%m-%d %H:%M:%S'))
-                diff_day = (epoch_c - epoch_d)/(3600*24)
-                vals['duration'] = (diff_day) * 8
-                vals['note'] = record.notes
-#                vals['user_id'] = record.user_id.id
-                vals['date'] = record.date_from
-                if record.holiday_type=='employee':
-                    vals['user_id'] = record.user_id.id
-=======
+#            if record.holiday_status_id.categ_id and record.date_from and record.date_to:
+#                vals={}
+#                vals['name']=record.name
+#                vals['categ_id']=record.holiday_status_id.categ_id.id
+#                epoch_c = time.mktime(time.strptime(record.date_to,'%Y-%m-%d %H:%M:%S'))
+#                epoch_d = time.mktime(time.strptime(record.date_from,'%Y-%m-%d %H:%M:%S'))
+#                diff_day = (epoch_c - epoch_d)/(3600*24)
+#                vals['duration'] = (diff_day) * 8
+#                vals['note'] = record.notes
+##                vals['user_id'] = record.user_id.id
+#                vals['date'] = record.date_from
+#                if record.holiday_type=='employee':
+#                    vals['user_id'] = record.user_id.id
             if record.holiday_status_id.categ_id and record.date_from and record.date_to and record.employee_id:
                 diff_day = self._get_number_of_days(record.date_from, record.date_to)
                 vals = {
@@ -430,7 +420,6 @@
                     'user_id' : record.user_id.id,
                     'date' : record.date_from,
                 }
->>>>>>> a8f570fc
                 case_id = self.pool.get('crm.meeting').create(cr,uid,vals)
                 self.write(cr, uid, ids, {'case_id':case_id})
         return True
