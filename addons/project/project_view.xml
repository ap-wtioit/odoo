<?xml version="1.0" encoding="utf-8"?>
<openerp>
    <data>

        <menuitem
            icon="terp-project" id="base.menu_main_pm"
            name="Project" sequence="10"
            groups="group_project_manager,group_project_user"
            web_icon="images/project.png"
            web_icon_hover="images/project-hover.png"/>

        <menuitem id="menu_project_management" name="Project" parent="base.menu_main_pm" sequence="1"/>
        <menuitem id="menu_definitions" name="Configuration" parent="base.menu_main_pm" sequence="60"/>

        <!-- Project -->
        <record id="edit_project" model="ir.ui.view">
            <field name="name">project.project.form</field>
            <field name="model">project.project</field>
            <field name="type">form</field>
            <field name="arch" type="xml">
                <form string="Project" version="7.0">
                <header>
                    <button name="set_done" string="Done" type="object" states="open,pending"/>
                    <button name="set_open" string="Re-open project" type="object" states="pending,cancelled,close"/>
                    <button name="set_pending" string="Pending" type="object" states="open"/>
                    <button name="set_template" string="Set as Template" type="object" states="open"/>
                    <button string="New Project Based on Template" name="duplicate_template"  type="object" states="template" context="{'parent_id':parent_id}"/>
                    <button name="reset_project" string="Reset as Project" type="object" states="template"/>
                    <button name="set_cancel" string="Cancel" type="object" states="open,pending"/>
                    <field name="state" widget="statusbar" statusbar_visible="open,close" statusbar_colors='{"pending":"blue"}' readonly="1"/>
                </header>
                <sheet string="Project" layout="auto">
                    <field name="analytic_account_id" invisible="1" required="0"/>
                    <label for="name" class="oe_form_readonly_hidden" string="Project Name"/>
                    <h1>
                        <field name="name"/>
                    </h1>
                    <label for="parent_id" class="oe_form_readonly_hidden" string="Parent Project"/>
                    <h2>
                        <field name="parent_id" domain="[('id','!=',analytic_account_id)]" context="{'current_model': 'project.project'}"/>
                    </h2>
                    <group>
                        <group>
                            <field name="user_id" string="Project Manager" attrs="{'readonly':[('state','in',['close', 'cancelled'])]}"/>
                        </group><group>
                            <field name="date_start" string="Start Date" attrs="{'readonly':[('state','in',['close', 'cancelled'])]}"/>
                            <field name="date" string="End Date" attrs="{'readonly':[('state','in',['close', 'cancelled'])]}"/>
                            <field name="progress_rate" widget="progressbar"/>
                        </group>
                    </group>
                    <notebook colspan="4">
                        <page string="Members">
                            <field colspan="4" name="members" nolabel="1" widget="many2many_kanban">
                                <kanban quick_create="true" create="false">
                                    <field name="name"/>
                                    <templates>
                                        <t t-name="kanban-box">
                                            <div style="position: relative">
                                                <a t-if="! read_only_mode" type="delete" style="position: absolute; right: 0; padding: 4px; diplay: inline-block">X</a>
                                                <div class="oe_module_vignette">
                                                    <div class="oe_module_desc">
                                                        <field name="name"/>
                                                    </div>
                                                </div>
                                            </div>
                                        </t>
                                    </templates>
                                </kanban>
                            </field>
                        </page>
                        <page string="Administration">
                            <group>
                                <group name="kanban" string="Project Management">
                                    <field name="use_tasks"/>
                                </group>
                                <group string="Performance">
                                    <field name="planned_hours" widget="float_time"/>
                                    <field name="effective_hours" widget="float_time" />
                                    <field name="resource_calendar_id"/>
                                </group>
                                <newline/>
                                <group name="misc" string="Miscellaneous">
                                    <field name="company_id" groups="base.group_multi_company" widget="selection" required="1"/>
                                    <field name="warn_manager"/>
                                    <field name="priority"/>
                                    <field name="active" attrs="{'invisible':[('state','in',['open', 'pending', 'template'])]}"/>
                                </group>
                            </group>
                        </page>
                        <page string="Billing" groups="account.group_account_invoice">
                            <group col="4">
                                <field colspan="4" name="partner_id" on_change="onchange_partner_id(partner_id)" string="Customer"/>
                                <field name="warn_customer"/>
                                <field name="currency_id" groups="base.group_multi_company" required="1"/>
                            </group>
                            <group col="4">
                                <separator colspan="2" string="Mail Header"/>
                                <separator colspan="2" string="Mail Footer"/>
                                <field name="warn_header" nolabel="1" colspan="2"/>
                                <field name="warn_footer" nolabel="1" colspan="2"/>
                            </group>
                            <group col="3">
                                <b>
                                    <label string="Variables you can use for headers and footer." colspan="3"/>
                                </b>
                                <label string="Task: %%(name)s"/>
                                <label string="User: %%(user_id)s"/>
                                <label string="ID: %%(task_id)s"/>
                                <label string="Status: %%(state)s"/>
                                <label string="Date Start: %%(date_start)s"/>
                                <label string="Date Stop: %%(date)s"/>
                            </group>
                        </page>
                        <page string="Tasks Stages">
                             <field name="type_ids"/>
                        </page>
                        <page string="Notes">
                            <field name="description"/>
                        </page>
                    </notebook>
                </sheet>
                <footer>
                    <field name="message_ids" widget="ThreadView"/>
                </footer>
                </form>
            </field>
        </record>

       <record id="view_project_project_filter" model="ir.ui.view">
            <field name="name">project.project.select</field>
            <field name="model">project.project</field>
            <field name="type">search</field>
            <field name="arch" type="xml">
                <search string="Search Project">
                   <group>
                       <filter icon="terp-check" string="Open" name="Current" domain="[('state', '=','open')]" help="Open Projects"/>
                       <filter icon="gtk-media-pause" string="Pending" name="Pending" domain="[('state', '=','pending')]" help="Pending Projects"/>
                       <filter icon="gtk-media-pause" string="Template"
                            name="Template" domain="[('state', '=','template')]" help="Templates of Projects"/>
                       <separator orientation="vertical"/>
                       <filter icon="terp-personal+" string="Member" domain="['|',('user_id', '=', uid),('members', '=', uid)]" help="Projects in which I am a member."/>
                       <separator orientation="vertical"/>
                       <field name="name" string="Project Name"/>
                       <field name="user_id" string="Project Manager">
                            <filter domain="[('user_id','=',uid)]" help="Projects in which I am a manager" icon="terp-personal"/>
                       </field>
                       <field name="partner_id" string="Partner"/>
                   </group>
                   <newline />
                    <group expand="0" string="Group By...">
                        <filter string="Manager" name="Manager"  icon="terp-personal" domain = "[]" context="{'group_by':'user_id'}"/>
                        <filter string="Partner" name="Partner" icon="terp-partner" domain = "[]" context="{'group_by':'partner_id'}"/>
                         <separator orientation="vertical"/>
                        <filter string="Parent" name="Parent"  help="Parent" icon="terp-folder-blue" domain = "[]" context="{'group_by':'parent_id'}"/>
                    </group>
               </search>
            </field>
        </record>

        <record id="view_project" model="ir.ui.view">
            <field name="name">project.project.tree</field>
            <field name="model">project.project</field>
            <field name="type">tree</field>
            <field name="field_parent">child_ids</field>
            <field name="arch" type="xml">
                <tree fonts="bold:needaction_pending==True" colors="red:date and (date&lt;current_date) and (state == 'open');blue:state in ('draft','pending');grey: state in ('close','cancelled')" string="Projects">
                    <field name="sequence" invisible="1"/>
                    <field name="needaction_pending" invisible="1"/>
                    <field name="date" invisible="1"/>
                    <field name="name" string="Project Name"/>
                    <field name="user_id" string="Project Manager"/>
                    <field name="partner_id" string="Partner"/>
                    <field name="parent_id" string="Parent" invisible="1"/>
                    <field name="planned_hours" widget="float_time"/>
                    <field name="total_hours" widget="float_time"/>
                    <field name="effective_hours" widget="float_time"/>
                    <field name="progress_rate" widget="progressbar"/>
                    <field name="state"/>
                </tree>
            </field>
        </record>

        <act_window
            context="{'search_default_project_id': active_id, 'default_project_id': active_id}"
            id="act_project_project_2_project_task_all"
            name="Tasks"
            res_model="project.task"
            src_model="project.project"
            view_mode="kanban,tree,form,calendar,graph"
            view_type="form"/>

        <record model="ir.ui.view" id="view_project_kanban">
            <field name="name">project.project.kanban</field>
            <field name="model">project.project</field>
            <field name="type">kanban</field>
            <field name="arch" type="xml">
                <kanban>
                    <field name="effective_hours"/>
                    <field name="planned_hours"/>
                    <field name="name"/>
                    <field name="members"/>
                    <field name="use_tasks"/>
                    <field name="user_id"/>
                    <field name="date"/>
                    <field name="color"/>
                    <field name="task_count"/>
                    <templates>
                        <t t-name="kanban-box">
                            <div t-attf-class="oe_kanban_color_#{kanban_getcolor(record.color.raw_value)} oe_kanban_card oe_kanban_project oe_kanban_auto_height oe_kanban_global_click">
                                <a class="oe_kanban_menuaction oe_i">B</a>
                                <ul class="oe_kanban_menu">
                                    <li><a type="edit">Edit...</a></li>
                                    <li><a type="delete">Delete</a></li>
                                    <li><ul class="oe_kanban_colorpicker" data-field="color"/></li>
                                </ul>
                                <div class="oe_kanban_content">
                                    <h3 class="oe_kanban_ellipsis"><field name="name"/></h3>

                                    <div class="oe_kanban_project_list">
                                        <a t-if="record.use_tasks.raw_value"
                                            name="%(act_project_project_2_project_task_all)d" type="action">
                                            Tasks(<field name="task_count"/>)</a>
                                    </div>

                                    <div class="oe_kanban_project_fields oe_kanban_project_deadline" t-if="record.date.raw_value">
                                        <div>Deadline</div>
                                        <div><field name="date"/></div>
                                    </div>

                                    <div class="oe_kanban_project_fields oe_kanban_project_progress">
                                        <div>Progress</div>
                                        <div><t t-esc="Math.round(record.effective_hours.raw_value)"/> / <t t-esc="Math.round(record.planned_hours.raw_value)"/> <field name="company_uom_id"/></div>
                                    </div>

                                    <div class="oe_kanban_project_avatars">
                                        <t t-foreach="record.members.raw_value" t-as="member">
                                            <img t-att-src="kanban_image('res.users', 'avatar', member)" t-att-data-member_id="member"/>
                                        </t>
                                    </div>
                                </div>
                            </div>
                        </t>
                    </templates>
                </kanban>
            </field>
        </record>

       <record id="view_project_project_gantt" model="ir.ui.view">
            <field name="name">project.project.gantt</field>
            <field name="model">project.project</field>
            <field name="type">gantt</field>
            <field name="arch" type="xml">
                <gantt date_delay="planned_hours" date_start="date_start" string="Projects">
                </gantt>
            </field>
        </record>

        <record id="open_view_project_all" model="ir.actions.act_window">
            <field name="name">Projects</field>
            <field name="res_model">project.project</field>
            <field name="view_type">form</field>
            <field name="domain">[]</field>
            <field name="view_mode">kanban,tree,form,gantt</field>
            <field name="view_id" ref="view_project_kanban"/>
            <field name="search_view_id" ref="view_project_project_filter"/>
            <field name="context">{}</field>
            <field name="help" type="xml">
                <p>Click <i>'Create'</i> to <b>start a new project</b>.</p>
                <p>Projects are used to organize your activities; plan tasks,
                track issues, invoice timesheets. You can define internal
                projects (R&amp;D, Improve Sales Process), private projects (My
                Todos) or customer ones.</p>
                <p>
                    You will be able collaborate with internal users on
                    projects or invite customers to share your activities.
                </p>
            </field>
        </record>

        <record id="open_view_template_project" model="ir.actions.act_window">
            <field name="name">Templates of Projects</field>
            <field name="res_model">project.project</field>
            <field name="view_type">form</field>
            <field name="domain">[('state','=','template')]</field>
            <field name="view_id" ref="view_project"/>
        </record>

        <record id="view_task_work_form" model="ir.ui.view">
            <field name="name">project.task.work.form</field>
            <field name="model">project.task.work</field>
            <field name="type">form</field>
            <field name="arch" type="xml">
                <form string="Task Work" version="7.0">
                    <group col="4">
                        <field colspan="4" name="name"/>
                        <field name="hours" widget="float_time"/>
                        <field name="date"/>
                        <field name="user_id"/>
                        <field name="company_id" groups="base.group_multi_company" widget="selection"/>
                    </group>
                </form>
            </field>
        </record>

        <record id="view_task_work_tree" model="ir.ui.view">
            <field name="name">project.task.work.tree</field>
            <field name="model">project.task.work</field>
            <field name="type">tree</field>
            <field name="arch" type="xml">
                <tree editable="top" string="Task Work">
                    <field name="date"/>
                    <field name="name"/>
                    <field name="hours" widget="float_time"/>
                    <field name="user_id"/>
                </tree>
            </field>
        </record>

        <!-- Task -->
        <record id="view_task_form2" model="ir.ui.view">
            <field name="name">project.task.form</field>
            <field name="model">project.task</field>
            <field name="type">form</field>
            <field eval="2" name="priority"/>
            <field name="arch" type="xml">
                <form string="Project" version="7.0">
                    <header>
                        <button name="do_open" string="Start Task" type="object"
                                states="draft,pending"/>
                        <button name="%(action_project_task_reevaluate)d" string="Reactivate" type="action"
                                states="done,cancelled" context="{'button_reactivate':True}"/>
                        <button name="do_pending" string="Pending" type="object"
                                states="open"/>
                        <button name="action_close" string="Done" type="object"
                                states="draft,open,pending"/>
                        <button name="do_draft" string="Draft" type="object"
                                states="cancel,done"/>
                        <button name="%(action_project_task_delegate)d" string="Delegate" type="action"
                                states="pending,open,draft" groups="project.group_delegate_task"/>
                        <button name="do_cancel" string="Cancel" type="object"
                                states="draft,open,pending" />
                        <button name="stage_previous" string="Previous Stage" type="object"
                                states="open,pending" icon="gtk-go-back" attrs="{'invisible': [('stage_id','=', False)]}"/>
                        <button name="stage_next" string="Next Stage" type="object"
                                states="open,pending" icon="gtk-go-forward" attrs="{'invisible': [('stage_id','=', False)]}"/>
                        <field name="stage_id" widget="statusbar"/>
                    </header>
                    <sheet string="Task">
                    <label for="name" class="oe_form_readonly_hidden"/>
                    <h1>
                        <field name="name"/>
                    </h1>
                    <label for="project_id" class="oe_form_readonly_hidden"/>
                    <h2>
                        <field name="project_id"  on_change="onchange_project(project_id)"/>
                    </h2>
                    <group>
                        <group>
                            <field name="user_id" attrs="{'readonly':[('state','in',['done', 'cancelled'])]}"/>
                            <field name="partner_id" />
                            <field name="date_deadline" attrs="{'readonly':[('state','in',['done', 'cancelled'])]}"/>
                            <field name="company_id" groups="base.group_multi_company" widget="selection"/>
                        </group>
                        <group>
                            <field name="planned_hours" widget="float_time" attrs="{'readonly':[('state','!=','draft')]}"
                                groups="project.group_time_work_estimation_tasks"
                                on_change="onchange_planned(planned_hours, effective_hours)"/>

                            <field name="effective_hours"
                                widget="float_time" invisible="1" groups="project.group_tasks_work_on_tasks"/>
                            <label for="remaining_hours" string="+ Remaining"/>
                            <div>
                                <field name="remaining_hours" widget="float_time" attrs="{'readonly':[('state','!=','draft')]}" groups="project.group_time_work_estimation_tasks"/>
                                <button name="%(action_project_task_reevaluate)d" string="Reevaluate" type="action" target="new" states="open,pending" icon="gtk-edit"/>
                            </div>
                            <field name="total_hours" widget="float_time" groups="project.group_tasks_work_on_tasks"
                                string="= Total"/>

                            <field name="progress" widget="progressbar" groups="project.group_tasks_work_on_tasks"/>
                        </group>
                    </group>
                    <notebook>
                        <page string="Information">
                            <field name="description" attrs="{'readonly':[('state','=','done')]}"/>
                            <field name="work_ids" attrs="{'readonly':[('state','in',['done','draft'])]}" groups="project.group_tasks_work_on_tasks">
                                <tree string="Task Work" editable="top">
                                    <field name="name" />
                                    <field name="hours" widget="float_time" sum="Spent Hours"/>
                                    <field name="user_id" />
                                    <field name="date" />
                                </tree>
                            </field>
                        </page>
<<<<<<< HEAD
                        <page string="Delegations History" groups="project.group_delegate_task">
                            <separator string="Parent Tasks" colspan="4"/>
                            <field colspan="4" height="150" name="parent_ids" nolabel="1"/>
                            <separator string="Delegated tasks" colspan="4"/>
                            <field colspan="4" height="150" name="child_ids" nolabel="1">
=======
                        <page string="Delegations History">
                            <separator string="Parent Tasks"/>
                            <field name="parent_ids"/>
                            <separator string="Delegated tasks"/>
                            <field name="child_ids">
>>>>>>> b2f173d4
                                <tree string="Delegated tasks">
                                    <field name="name"/>
                                    <field name="user_id"/>
                                    <field name="stage_id"/>
                                    <field name="state" groups="base.group_no_one"/>
                                    <field name="effective_hours" widget="float_time"/>
                                    <field name="progress" widget="progressbar"/>
                                    <field name="remaining_hours" widget="float_time"/>
                                    <field name="date_deadline"/>
                                </tree>
                            </field>
                        </page>
                        <page string="Extra Info" attrs="{'readonly':[('state','=','done')]}">
                            <group col="4">
                                <field name="priority"/>
                                <field name="sequence"/>
                                <field name="state" groups="base.group_no_one"/>
                            </group>
                            <separator string="Notes"/>
                            <field name="notes"/>
                        </page>
                    </notebook>
                    </sheet>
                    <footer>
                        <field name="message_ids" widget="ThreadView"/>
                    </footer>
                </form>
            </field>
        </record>

        <!-- Project Task Kanban View  -->
        <record model="ir.ui.view" id="view_task_kanban">
            <field name="name">project.task.kanban</field>
            <field name="model">project.task</field>
            <field name="type">kanban</field>
            <field name="arch" type="xml">
                <kanban default_group_by="stage_id" >
                    <field name="color"/>
                    <field name="priority"/>
                    <field name="stage_id"/>
                    <field name="user_id"/>
                    <field name="user_email"/>
                    <field name="description"/>
                    <field name="sequence"/>
                    <field name="state" groups="base.group_no_one"/>
                    <field name="kanban_state"/>
                    <field name="remaining_hours" sum="Remaining Time" groups="project.group_time_work_estimation_tasks"/>
                    <field name="date_deadline"/>
                    <templates>
                        <t t-name="task_details">
                            <ul class="oe_kanban_tooltip" t-if="record.project_id.raw_value">
                                <li><b>Project:</b> <field name="project_id"/></li>
                            </ul>
                        </t>
                        <t t-name="kanban-box">
                            <t t-set="pad_url">http://pad.openerp.com/<t t-raw="_.str.underscored(_.str.trim(record.name.raw_value))"/></t>
                            <t t-if="record.kanban_state.raw_value === 'blocked'" t-set="border">oe_kanban_color_red</t>
                            <t t-if="record.kanban_state.raw_value === 'done'" t-set="border">oe_kanban_color_green</t>
                            <div t-attf-class="#{kanban_color(record.color.raw_value)} #{border || ''}">
                                <div class="oe_kanban_box oe_kanban_color_border">
                                    <table class="oe_kanban_table oe_kanban_box_header oe_kanban_color_bgdark oe_kanban_color_border oe_kanban_draghandle">
                                    <tr>
                                        <td align="left" valign="middle" width="16">
                                            <a t-if="record.priority.raw_value == 1" icon="star-on" type="object" name="set_normal_priority"/>
                                            <a t-if="record.priority.raw_value != 1" icon="star-off" type="object" name="set_high_priority" style="opacity:0.6; filter:alpha(opacity=60);"/>
                                        </td>
                                        <td align="left" valign="middle" class="oe_kanban_title" tooltip="task_details">
                                            <field name="name"/>
                                        </td>
                                        <td valign="top" width="22">
                                            <img t-att-src="kanban_image('res.users', 'avatar', record.user_id.raw_value[0])"  t-att-title="record.user_id.value"
                                            width="22" height="22" class="oe_kanban_gravatar"/>
                                        </td>
                                    </tr>
                                    </table>
                                    <div class="oe_kanban_box_content oe_kanban_color_bglight oe_kanban_box_show_onclick_trigger">
                                        <div class="oe_kanban_description">
                                            <t t-esc="kanban_text_ellipsis(record.description.value, 160)"/>
                                            <i t-if="record.date_deadline.raw_value">
                                                <t t-if="record.description.raw_value">, </t>
                                                <field name="date_deadline"/>
                                            </i>
                                            <span class="oe_kanban_project_times" style="white-space: nowrap; padding-left: 5px;">
                                                <t t-set="hours" t-value="record.remaining_hours.raw_value"/>
                                                <t t-set="times" t-value="[
                                                     [1, (hours gte 1 and hours lt 2)]
                                                    ,[2, (hours gte 2 and hours lt 5)]
                                                    ,[5, (hours gte 5 and hours lt 10)]
                                                    ,[10, (hours gte 10)]
                                                ]"/>
                                                <t t-foreach="times" t-as="time"
                                                    ><a t-if="!time[1]" t-attf-data-name="set_remaining_time_#{time[0]}"
                                                        type="object" class="oe_kanban_button"><t t-esc="time[0]"/></a
                                                    ><b t-if="time[1]" class="oe_kanban_button oe_kanban_button_active"><t t-esc="Math.round(hours)"/></b
                                                ></t>
                                                <a name="do_open" states="draft" string="Validate planned time and open task" type="object" class="oe_kanban_button oe_kanban_button_active">!</a>
                                            </span>
                                        </div>
                                        <div class="oe_kanban_clear"/>
                                    </div>
                                    <div class="oe_kanban_buttons_set oe_kanban_color_border oe_kanban_color_bglight oe_kanban_box_show_onclick">
                                        <div class="oe_kanban_left">
                                            <a string="Edit" icon="gtk-edit" type="edit"/>
                                            <a string="Change Color" icon="color-picker" type="color" name="color"/>
                                            <a name="%(action_project_task_delegate)d" states="pending,open,draft" string="Delegate" type="action" icon="terp-personal"/>
                                            <a name="action_close" states="draft,pending,open" string="Done" type="object" icon="terp-dialog-close"/>
                                        </div>
                                        <div class="oe_kanban_right">
                                            <a name="set_kanban_state_blocked" string="Mark as Blocked" attrs="{'invisible' : [('kanban_state', 'not in', ('normal', 'done'))]}" type="object" icon="kanban-stop"/>
                                            <a name="set_kanban_state_normal" string="Normal" attrs="{'invisible' : [('kanban_state', 'not in', ('blocked', 'done'))]}" type="object" icon="gtk-media-play"/>
                                            <a name="set_kanban_state_done" string="Done" attrs="{'invisible' : [('kanban_state', 'not in', ('blocked', 'normal'))]}" type="object" icon="kanban-apply"/>
                                        </div>
                                        <div class="oe_kanban_clear"/>
                                    </div>
                                </div>
                            </div>
                        </t>
                    </templates>
                </kanban>
            </field>
         </record>

        <record id="view_task_tree2" model="ir.ui.view">
            <field name="name">project.task.tree</field>
            <field name="model">project.task</field>
            <field name="type">tree</field>
            <field eval="2" name="priority"/>
            <field name="arch" type="xml">
                <tree fonts="bold:needaction_pending==True" colors="grey:state in ('cancelled','done');blue:state == 'pending';red:date_deadline and (date_deadline&lt;current_date) and (state in ('draft','pending','open'))" string="Tasks">
                    <field name="needaction_pending" invisible="1"/>
                    <field name="sequence" invisible="not context.get('seq_visible', False)"/>
                    <field name="name"/>
                    <field name="project_id" icon="gtk-indent" invisible="context.get('user_invisible', False)"/>
                    <field name="user_id" invisible="context.get('user_invisible', False)"/>
                    <field name="delegated_user_id" invisible="context.get('show_delegated', True)"/>
                    <field name="total_hours" invisible="1"/>
                    <field name="planned_hours" invisible="context.get('set_visible',False)" groups="project.group_time_work_estimation_tasks"/>
                    <field name="effective_hours" widget="float_time" sum="Spent Hours" invisible="1"/>
                    <field name="remaining_hours" widget="float_time" sum="Remaining Hours" on_change="onchange_remaining(remaining_hours,planned_hours)" invisible="context.get('set_visible',False)" groups="project.group_time_work_estimation_tasks"/>
                    <field name="date_deadline" invisible="context.get('deadline_visible',True)"/>
                    <field name="stage_id" invisible="context.get('set_visible',False)"/>
                    <field name="state" invisible="context.get('set_visible',False)" groups="base.group_no_one"/>
                    <field name="date_start" invisible="1" groups="base.group_no_one"/>
                    <field name="date_end" invisible="1" groups="base.group_no_one"/>
                    <field name="progress" widget="progressbar" invisible="context.get('set_visible',False)"/>
                </tree>
            </field>
        </record>

        <record id="view_task_calendar" model="ir.ui.view">
            <field name="name">project.task.calendar</field>
            <field name="model">project.task</field>
            <field name="type">calendar</field>
            <field eval="2" name="priority"/>
            <field name="arch" type="xml">
                <calendar color="user_id" date_start="date_deadline" string="Tasks">
                    <field name="name"/>
                    <field name="project_id"/>
                </calendar>
            </field>
        </record>

        <record id="view_task_gantt" model="ir.ui.view">
            <field name="name">project.task.gantt</field>
            <field name="model">project.task</field>
            <field name="type">gantt</field>
            <field eval="2" name="priority"/>
            <field name="arch" type="xml">
                <gantt date_start="date_start" date_stop="date_end" string="Tasks" default_group_by="project_id">
                </gantt>
            </field>
        </record>

        <record id="view_project_task_graph" model="ir.ui.view">
            <field name="name">project.task.graph</field>
            <field name="model">project.task</field>
            <field name="type">graph</field>
            <field name="arch" type="xml">
                <graph string="Project Tasks" type="bar">
                    <field name="project_id"/>
                    <field name="planned_hours" operator="+"/>
                    <field name="delay_hours" operator="+"/>
                </graph>
            </field>
        </record>

        <record id="view_task_search_form" model="ir.ui.view">
            <field name="name">project.task.search.form</field>
            <field name="model">project.task</field>
            <field name="type">search</field>
            <field name="arch" type="xml">
               <search string="Tasks">
                    <group>
                        <filter name="draft" string="New" domain="[('state','=','draft')]" help="New Tasks" icon="terp-check"/>
                        <filter name="open" string="In Progress" domain="[('state','=','open')]" help="In Progress Tasks" icon="terp-camera_test"/>
                        <filter string="Pending" domain="[('state','=','pending')]" context="{'show_delegated':False}" help="Pending Tasks" icon="terp-gtk-media-pause"/>
                        <separator orientation="vertical"/>
                        <filter string="Deadlines" context="{'deadline_visible': False}" domain="[('date_deadline','&lt;&gt;',False)]" help="Show only tasks having a deadline" icon="terp-gnome-cpu-frequency-applet+"/>
                        <separator orientation="vertical"/>
                        <field name="name"/>
                        <filter name="project" string="Project" domain="[('project_id.user_id','=',uid)]" help="My Projects" icon="terp-check"/>
                        <field name="project_id"/>
                        <field name="user_id">
                            <filter string="My Tasks" domain="[('user_id','=',uid)]"  help="My Tasks" icon="terp-personal" />
                            <filter string="Unassigned Tasks" domain="[('user_id','=',False)]"  help="Unassigned Tasks" icon="terp-personal-" />
                        </field>
                    </group>
                    <newline/>
                    <group expand="0" string="Group By...">
                        <filter string="Users" name="group_user_id" icon="terp-personal" domain="[]"  context="{'group_by':'user_id'}"/>
                        <separator orientation="vertical"/>
                        <filter string="Project" name="group_project_id" icon="terp-folder-violet" domain="[]" context="{'group_by':'project_id'}"/>
                        <separator orientation="vertical"/>
                        <filter string="Stage" name="group_stage_id" icon="terp-stage" domain="[]" context="{'group_by':'stage_id'}"/>
                        <filter string="Status" name="group_state" icon="terp-stock_effects-object-colorize" domain="[]" context="{'group_by':'state'}"/>
                        <separator orientation="vertical"/>
                        <filter string="Deadline" icon="terp-gnome-cpu-frequency-applet+" domain="[]" context="{'group_by':'date_deadline'}"/>
                        <separator orientation="vertical" groups="base.group_no_one"/>
                        <filter string="Start Date" icon="terp-go-month" domain="[]" context="{'group_by':'date_start'}" groups="base.group_no_one"/>
                        <filter string="End Date" icon="terp-go-month" domain="[]" context="{'group_by':'date_end'}" groups="base.group_no_one"/>
                    </group>
                </search>
            </field>
        </record>

        <record id="action_view_task" model="ir.actions.act_window">
            <field name="name">Tasks</field>
            <field name="res_model">project.task</field>
            <field name="view_type">form</field>
            <field name="view_mode">kanban,tree,form,calendar,gantt,graph</field>
            <field eval="False" name="filter"/>
            <field name="view_id" eval="False"/>
            <field name="context">{}</field>
            <field name="search_view_id" ref="view_task_search_form"/>
            <field name="help">Tasks allow you to organize your work into a project. Click on button "Create" to create a new task.</field>
        </record>
        <record id="open_view_task_list_kanban" model="ir.actions.act_window.view">
            <field name="sequence" eval="0"/>
            <field name="view_mode">kanban</field>
            <field name="act_window_id" ref="action_view_task"/>
        </record>
        <record id="open_view_task_list_tree" model="ir.actions.act_window.view">
            <field name="sequence" eval="1"/>
            <field name="view_mode">tree</field>
            <field name="act_window_id" ref="action_view_task"/>
        </record>

        <menuitem action="action_view_task" id="menu_action_view_task" parent="project.menu_project_management" sequence="5"/>

        <record id="action_view_task_overpassed_draft" model="ir.actions.act_window">
            <field name="name">Overpassed Tasks</field>
            <field name="res_model">project.task</field>
            <field name="view_type">form</field>
            <field name="view_mode">tree,form,calendar,graph,kanban</field>
            <field name="domain">[('date_deadline','&lt;',time.strftime('%Y-%m-%d')),('state','in',('draft','pending','open'))]</field>
            <field name="filter" eval="True"/>
            <field name="search_view_id" ref="view_task_search_form"/>
        </record>

        <!-- Opening task when double clicking on project -->
        <record id="dblc_proj" model="ir.actions.act_window">
            <field name="res_model">project.task</field>
            <field name="name">Project's tasks</field>
            <field name="view_type">form</field>
            <field name="view_mode">tree,form,calendar,graph,gantt,kanban</field>
            <field name="domain">[('project_id', 'child_of', [active_id])]</field>
            <field name="context">{'project_id':active_id, 'active_test':False}</field>
        </record>

        <record id="ir_project_task_open" model="ir.values">
            <field eval=" 'tree_but_open'" name="key2"/>
            <field eval="'project.project'" name="model"/>
            <field name="name">View project's tasks</field>
            <field eval="'ir.actions.act_window,'+str(dblc_proj)" name="value"/>
        </record>

        <!-- Task types -->
        <record id="task_type_search" model="ir.ui.view">
            <field name="name">project.task.type.search</field>
            <field name="model">project.task.type</field>
            <field name="type">search</field>
            <field name="arch" type="xml">
                <search string="Tasks Stages">
                   <group>
                       <filter icon="terp-check" string="Common" name="common" domain="[('case_default', '=', 1)]" help="Stages common to all projects"/>
                       <separator orientation="vertical"/>
                       <field name="name"/>
                   </group>
                </search>
            </field>
        </record>

        <record id="task_type_edit" model="ir.ui.view">
            <field name="name">project.task.type.form</field>
            <field name="model">project.task.type</field>
            <field name="type">form</field>
            <field name="arch" type="xml">
                <form string="Task Stage" version="7.0">
                    <group>
                        <group>
                            <field name="name"/>
                            <field name="state"/>
                        </group>
                        <group>
                            <field name="case_default"/>
                            <field name="sequence"/>
                            <field name="fold"/>
                        </group>
                    </group>
                    <separator string="Description"/>
                    <field name="description"/>
                </form>
            </field>
        </record>

        <record id="task_type_tree" model="ir.ui.view">
            <field name="name">project.task.type.tree</field>
            <field name="model">project.task.type</field>
            <field name="type">tree</field>
            <field name="arch" type="xml">
                <tree string="Task Stage">
                    <field name="sequence"/>
                    <field name="name"/>
                    <field name="state"/>
                </tree>
            </field>
        </record>

        <record id="open_task_type_form" model="ir.actions.act_window">
            <field name="name">Stages</field>
            <field name="res_model">project.task.type</field>
            <field name="view_type">form</field>
            <field name="view_id" ref="task_type_tree"/>
            <field name="help">Define the steps that will be used in the project from the creation of the task, up to the closing of the task or issue. You will use these stages in order to track the progress in solving a task or an issue.</field>
        </record>

        <menuitem id="menu_tasks_config" name="GTD" parent="project.menu_definitions" sequence="1"/>

        <menuitem id="menu_project_config_project" name="Stages" parent="project.menu_definitions" sequence="1"/>

        <menuitem action="open_task_type_form" name="Task Stages" id="menu_task_types_view" parent="menu_project_config_project" sequence="2"/>
        <menuitem action="open_view_project_all" id="menu_projects" name="Projects" parent="menu_project_management" sequence="1"/>

        <act_window context="{'search_default_user_id': active_id, 'default_user_id': active_id}" id="act_res_users_2_project_project" name="User's projects" res_model="project.project" src_model="res.users" view_mode="tree,form" view_type="form"/>

         <record id="task_company" model="ir.ui.view">
            <field name="name">res.company.task.config</field>
            <field name="model">res.company</field>
            <field name="type">form</field>
            <field name="inherit_id" ref="base.view_company_form"/>
            <field name="arch" type="xml">
                <page string="Configuration" position="inside">
                    <separator string="Project Management" colspan="4"/>
                    <field name="project_time_mode_id" domain="[('category_id','=','Working Time')]"/>
                    <newline/>
                </page>
            </field>
        </record>

      <!--     User Form-->
        <act_window context="{'search_default_user_id': [active_id], 'default_user_id': active_id}" domain="[('state', '&lt;&gt;', 'cancelled'),('state', '&lt;&gt;', 'done')]" id="act_res_users_2_project_task_opened" name="Assigned Tasks" res_model="project.task" src_model="res.users" view_mode="tree,form,gantt,calendar,graph" view_type="form"/>
    </data>
</openerp><|MERGE_RESOLUTION|>--- conflicted
+++ resolved
@@ -391,19 +391,11 @@
                                 </tree>
                             </field>
                         </page>
-<<<<<<< HEAD
                         <page string="Delegations History" groups="project.group_delegate_task">
-                            <separator string="Parent Tasks" colspan="4"/>
-                            <field colspan="4" height="150" name="parent_ids" nolabel="1"/>
-                            <separator string="Delegated tasks" colspan="4"/>
-                            <field colspan="4" height="150" name="child_ids" nolabel="1">
-=======
-                        <page string="Delegations History">
                             <separator string="Parent Tasks"/>
                             <field name="parent_ids"/>
                             <separator string="Delegated tasks"/>
                             <field name="child_ids">
->>>>>>> b2f173d4
                                 <tree string="Delegated tasks">
                                     <field name="name"/>
                                     <field name="user_id"/>
