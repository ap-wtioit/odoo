--- conflicted
+++ resolved
@@ -167,18 +167,13 @@
         mail_alias = self.pool.get('mail.alias')
         for proj in self.browse(cr, uid, ids):
             if proj.tasks:
-<<<<<<< HEAD
-                raise osv.except_osv(_('Operation Not Permitted !'), _('You cannot delete a project containing tasks. You can either delete all the project\'s tasks and then delete the project or simply deactivate the project.'))
-        return super(project, self).unlink(cr, uid, ids, *args, **kwargs)
-=======
-                raise osv.except_osv(_('Operation Not Permitted !'),
-                                     _('You cannot delete a project containing tasks. You may disable it instead by unticking the Active checkbox.'))
+                raise osv.except_osv(_('Invalid Action!'),
+                                     _('You cannot delete a project containing tasks. You can either delete all the project\'s tasks and then delete the project or simply deactivate the project.'))
             elif proj.alias_id:
                 alias_ids.append(proj.alias_id.id)
         res =  super(project, self).unlink(cr, uid, ids, *args, **kwargs)
         mail_alias.unlink(cr, uid, alias_ids, *args, **kwargs)
         return res
->>>>>>> 063d5693
 
     def _task_count(self, cr, uid, ids, field_name, arg, context=None):
         res = dict.fromkeys(ids, 0)
@@ -208,7 +203,7 @@
         project_ids = project_obj.search(cr, uid, [('message_ids.user_id.id', 'in', args[0][2])], context=context)
         return [('id', 'in', project_ids)]
 
-    # Lambda indirection method to avoid passing a copy of the overridable method when declaring the field 
+    # Lambda indirection method to avoid passing a copy of the overridable method when declaring the field
     _alias_models = lambda self, *args, **kwargs: self._get_alias_models(*args, **kwargs)
 
     _columns = {
@@ -244,10 +239,10 @@
         'type_ids': fields.many2many('project.task.type', 'project_task_type_rel', 'project_id', 'type_id', 'Tasks Stages', states={'close':[('readonly',True)], 'cancelled':[('readonly',True)]}),
         'task_count': fields.function(_task_count, type='integer', string="Open Tasks"),
         'color': fields.integer('Color Index'),
-        'alias_id': fields.many2one('mail.alias', 'Alias', ondelete="cascade", required=True, 
+        'alias_id': fields.many2one('mail.alias', 'Alias', ondelete="cascade", required=True,
                                     help="Internal email associated with this project. Incoming emails are automatically synchronized"
                                          "with Tasks (or optionally Issues if the Issue Tracker module is installed)."),
-        'alias_model': fields.selection(_alias_models, "Alias Model", select=True, required=True, 
+        'alias_model': fields.selection(_alias_models, "Alias Model", select=True, required=True,
                                         help="The kind of document created when an email is received on this project's email alias"),
         'privacy_visibility': fields.selection([('public','Public'), ('followers','Followers Only')], 'Privacy / Visibility', required=True),
         'state': fields.selection([('template', 'Template'),('draft','New'),('open','In Progress'), ('cancelled', 'Cancelled'),('pending','Pending'),('close','Closed')], 'Status', required=True,),
@@ -530,7 +525,7 @@
         mail_alias = self.pool.get('mail.alias')
         if not vals.get('alias_id'):
             name = vals.pop('alias_name', None) or vals['name']
-            alias_id = mail_alias.create_unique_alias(cr, uid, 
+            alias_id = mail_alias.create_unique_alias(cr, uid,
                     {'alias_name': "project_"+short_name(name)},
                     model_name=vals.get('alias_model', 'project.task'),
                     context=context)
