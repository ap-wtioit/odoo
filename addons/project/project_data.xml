<?xml version="1.0" encoding="utf-8"?>
<openerp>
    <data noupdate="1">

        <!-- This will set the unit of measure used in projects and tasks.-->
        <record id="base.main_company" model="res.company">
            <field name="project_time_mode_id" ref="product.product_uom_hour"></field>
        </record>

        <!-- Requests Links -->
        <record id="req_link_project" model="res.request.link">
            <field name="name">Project</field>
            <field name="object">project.project</field>
        </record>

        <record id="req_link_task" model="res.request.link">
            <field name="name">Project task</field>
            <field name="object">project.task</field>
        </record>

        <!-- alias domain: project.config.settings -->
        <function id="default_alias_domain_project" model="ir.values" name="set_default" eval="('project.config.settings', 'generate_project_alias', 1)"/>


        <!-- sale_timesheet and project define the same field without depending on each, which causes the field to be deleted when the module that created it
        is deleted. To avoid this, we create xmlids manually for this field in both modules to prevent accidental deletion. To fix in saas-7 by moving the field definition-->
        <record id="duplicate_field_xmlid" model="ir.model.data">
            <field name="res_id" search="[('model','=','res.company'),('name','=','project_time_mode_id')]" model="ir.model.fields"/>
            <field name="model">ir.model.fields</field>
            <field name="module">project</field>
            <field name="name">project_time_mode_id_duplicate_xmlid</field>
            <field name="noupdate">True</field>
        </record>

    </data>
    <data>


        <!-- Task-related subtypes for messaging / Chatter -->
        <record id="mt_task_new" model="mail.message.subtype">
            <field name="name">Task Opened</field>
            <field name="res_model">project.task</field>
            <field name="default" eval="False"/>
            <field name="hidden" eval="False"/>
            <field name="description">Task opened</field>
        </record>
        <record id="mt_task_blocked" model="mail.message.subtype">
            <field name="name">Task Blocked</field>
            <field name="res_model">project.task</field>
            <field name="default" eval="False"/>
            <field name="description">Task blocked</field>
        </record>
        <record id="mt_task_ready" model="mail.message.subtype">
            <field name="name">Task Ready</field>
            <field name="res_model">project.task</field>
            <field name="default" eval="False"/>
            <field name="description">Task ready for Next Stage</field>
        </record>
        <record id="mt_task_stage" model="mail.message.subtype">
            <field name="name">Stage Changed</field>
            <field name="res_model">project.task</field>
            <field name="default" eval="False"/>
            <field name="description">Stage changed</field>
        </record>
        <!-- Project-related subtypes for messaging / Chatter -->
        <record id="mt_project_task_new" model="mail.message.subtype">
            <field name="name">Task Opened</field>
            <field name="sequence">10</field>
            <field name="res_model">project.project</field>
            <field name="default" eval="True"/>
            <field name="parent_id" eval="ref('mt_task_new')"/>
            <field name="relation_field">project_id</field>
        </record>
        <record id="mt_project_task_blocked" model="mail.message.subtype">
            <field name="name">Task Blocked</field>
            <field name="sequence">11</field>
            <field name="res_model">project.project</field>
            <field name="default" eval="False"/>
            <field name="parent_id" eval="ref('mt_task_blocked')"/>
            <field name="relation_field">project_id</field>
        </record>
        <record id="mt_project_task_ready" model="mail.message.subtype">
            <field name="name">Task Ready</field>
            <field name="sequence">12</field>
            <field name="res_model">project.project</field>
            <field name="default" eval="False"/>
            <field name="parent_id" eval="ref('mt_task_ready')"/>
            <field name="relation_field">project_id</field>
        </record>
        <record id="mt_project_task_stage" model="mail.message.subtype">
            <field name="name">Task Stage Changed</field>
            <field name="sequence">13</field>
            <field name="res_model">project.project</field>
            <field name="default" eval="False"/>
            <field name="parent_id" eval="ref('mt_task_stage')"/>
            <field name="relation_field">project_id</field>
        </record>

        <!-- notify all employees of module installation -->
        <record model="mail.message" id="module_install_notification">
            <field name="model">mail.channel</field>
            <field name="res_id" ref="mail.channel_all_employees"/>
            <field name="message_type">notification</field>
            <field name="subtype_id" ref="mail.mt_comment"/>
            <field name="subject">Project Management application installed!</field>
            <field name="body"><![CDATA[<p>Manage multi-level projects and tasks.  You can delegate tasks, track task work, and review your planning.</p>
<p>You can manage todo lists on tasks by installing the <i>Todo Lists</i> application, supporting the Getting Things Done (GTD) methodology.</p>
<p>You can also manage issues/bugs in projects by installing the "Issue Tracker" application.</p>]]></field>
        </record>
    </data>

    <data noupdate="1">

        <record forcecreate="False" id="project_project_data" model="project.project">
            <field name="name">Start here to discover Odoo</field>
            <field name="privacy_visibility">followers</field>
            <field name="user_id" ref="base.user_root"/>
            <field name="alias_model">project.task</field>
            <field name="alias_name">discover</field>
            <field name="alias_model_id" ref="model_project_task"/>
            <field name="alias_contact">everyone</field>
            <field name="alias_defaults">{'project_id': 1}</field>
            <field name="alias_force_thread_id">0</field>
            <field name="alias_parent_model_id" ref="model_project_project"/>
        </record>

        <record forcecreate="False" id="project_stage_data_0" model="project.task.type">
            <field name="sequence">1</field>
            <field name="name">New</field>
            <field name="project_ids" eval="[(4, ref('project_project_data'))]"/>
        </record>

        <record forcecreate="False" id="project_stage_data_1" model="project.task.type">
            <field name="sequence">2</field>
            <field name="name">Basic</field>
            <field name="project_ids" eval="[(4, ref('project_project_data'))]"/>
        </record>

        <record forcecreate="False" id="project_stage_data_2" model="project.task.type">
            <field name="sequence">3</field>
            <field name="name">Advanced</field>
            <field name="project_ids" eval="[(4, ref('project_project_data'))]"/>
        </record>

        <record forcecreate="False" id="project_task_data_0" model="project.task">
            <field name="sequence">1</field>
            <field name="user_id" ref="base.user_root"/>
            <field name="priority">0</field>
            <field name="project_id" ref="project.project_project_data"/>
            <field name="name">Welcome to Odoo</field>
            <field name="description">Welcome! This project has the objective to show you all the main feature in the project app. Each card will help you to manage your projects easily in a few minutes.</field>
            <field name="color">2</field>
            <field name="stage_id" ref="project_stage_data_0"/>
        </record>

        <record forcecreate="False" id="project_task_data_1" model="project.task">
            <field name="sequence">2</field>
            <field name="user_id" ref="base.user_root"/>
            <field name="priority">0</field>
            <field name="project_id" ref="project.project_project_data"/>
            <field name="name">Try to play with the search bar. Use the filters</field>
            <field name="description">Come back to the tasks view to play with the filters. They are up to the form</field>
            <field name="stage_id" ref="project_stage_data_0"/>
        </record>

        <record forcecreate="False" id="project_task_data_5" model="project.task">
            <field name="sequence">3</field>
            <field name="user_id" ref="base.user_root"/>
            <field name="priority">0</field>
            <field name="project_id" ref="project.project_project_data"/>
            <field name="name">Try to drag a task wherever your want</field>
            <field name="kanban_state">done</field>
            <field name="stage_id" ref="project_stage_data_0"/>
        </record>

        <record forcecreate="False" id="project_task_data_2" model="project.task">
            <field name="sequence">4</field>
            <field name="user_id" ref="base.user_root"/>
            <field name="priority">0</field>
            <field name="project_id" ref="project.project_project_data"/>
            <field name="name">Guess what happens if you set this task as favorite?</field>
            <field name="description">Click on the top left star to change the priority and come back in the tasks view. You task is now at the top of the column.</field>
            <field name="stage_id" ref="project_stage_data_0"/>
        </record>

        <record forcecreate="False" id="project_task_data_4" model="project.task">
            <field name="user_id" ref="base.user_root"/>
            <field name="priority">0</field>
            <field name="project_id" ref="project.project_project_data"/>
            <field name="name">Use the chatter to collaborate with your members</field>
            <field name="description">The chatter is right below</field>
            <field name="stage_id" ref="project_stage_data_2"/>
        </record>

        <record forcecreate="False" id="msg_task_4" model="mail.message">
            <field name="subject">Converse with your customers and colleagues</field>
            <field name="model">project.task</field>
            <field name="author_id" ref="base.partner_root"/>
            <field name="res_id" ref="project_task_data_4"/>
            <field name="body">Use this chatter to send emails. Add new people in the followers list, to make them aware about the main changes about this task!</field>
            <field name="message_type">email</field>
            <field name="subtype_id" ref="mail.mt_comment"/>
        </record>

        <record forcecreate="False" id="project_tag_data" model="project.tags">
            <field name="name">NeedAssistance</field>
            <field name="color" eval="5"/>
        </record>

        <record forcecreate="False" id="project_task_data_6" model="project.task">
            <field name="sequence">3</field>
            <field name="user_id" ref="base.user_root"/>
            <field name="priority">0</field>
            <field name="project_id" ref="project.project_project_data"/>
            <field name="name">Use tags to organize your tasks</field>
            <field name="kanban_state">blocked</field>
            <field name="stage_id" ref="project_stage_data_1"/>
            <field name="description">Tags will be represented by colored bars on the card</field>
            <field name="tag_ids" eval="[(6,0,[ref('project.project_tag_data')])]"/>
        </record>

        <record forcecreate="False" id="project_task_data_12" model="project.task">
            <field name="sequence">4</field>
            <field name="user_id" ref="base.user_root"/>
            <field name="priority">0</field>
            <field name="project_id" ref="project.project_project_data"/>
            <field name="color">3</field>
            <field name="name">Try to customize this card. Change its background.</field>
            <field name="description">Use the edit icon on the card to customize the background.</field>
            <field name="stage_id" ref="project_stage_data_1"/>
        </record>

        <record forcecreate="False" id="project_task_data_13" model="project.task">
            <field name="sequence">5</field>
            <field name="user_id" ref="base.user_root"/>
            <field name="priority">0</field>
            <field name="project_id" ref="project.project_project_data"/>
            <field name="name">Set this task as 'Ready for next stage' to proceed further in the process</field>
            <field name="description">You can change its state by clicking on the small circle on the card, or here, next to the task title.</field>
            <field name="stage_id" ref="project_stage_data_1"/>
        </record>

        <record forcecreate="False" id="project_task_data_8" model="project.task">
            <field name="user_id" ref="base.user_root"/>
            <field name="priority">0</field>
            <field name="project_id" ref="project.project_project_data"/>
            <field name="name">Do you want to learn more? Try our implementation guide!</field>
            <field name="stage_id" ref="project_stage_data_2"/>
            <field name="description">Click on the bar in the upper right corner</field>
        </record>

        <record forcecreate="False" id="msg_task_data_8_attach" model="ir.attachment">
            <field name="name">planner_icon.png</field>
            <field name="datas_fname">planner_icon.png</field>
            <field name="datas" type="base64" file="project/static/src/img/planner_icon.png"></field>
            <field name="res_model">project.task</field>
            <field name="res_id" ref="project_task_data_8"/>
        </record>
        
        <record forcecreate="False" id="msg_task_data_8" model="mail.message">
            <field name="subject">How to open the implementation guide ?</field>
            <field name="model">project.task</field>
            <field name="res_id" ref="project_task_data_8"/>
            <field name="author_id" ref="base.partner_root"/>
            <field name="body"><![CDATA[Click on this icon in the upper right corner to open the planner<br/>
            Best regards,<br/>Me.</p>]]></field>
            <field name="message_type">comment</field>
            <field name="attachment_ids" eval="[(6, 0, [ref('msg_task_data_8_attach')])]"/>
        </record>

        <record forcecreate="False" id="project_task_data_8" model="project.task">
            <field name="displayed_image_id" ref="msg_task_data_8_attach"/>
        </record>

        <record forcecreate="False" id="project_task_data_7" model="project.task">
            <field name="user_id" ref="base.user_root"/>
            <field name="priority">0</field>
            <field name="project_id" ref="project.project_project_data"/>
            <field name="name">Finished with this stage? Archive it !</field>
            <field name="stage_id" ref="project_stage_data_2"/>
            <field name="description">Click on the gear icon on the column, to archive the stage, with all the tasks in it. You can also archive one card only, by clicking on the button in the task form view.</field>
        </record>

        <record forcecreate="False" id="project_task_data_9" model="project.task">
            <field name="user_id" ref="base.user_root"/>
            <field name="priority">0</field>
            <field name="project_id" ref="project.project_project_data"/>
            <field name="name">You want to add a stage? Add a new column !</field>
            <field name="stage_id" ref="project_stage_data_2"/>
            <field name="description">Click on the last column to create a stage. The name depends on the process. For example, in a customer service process, a stage name may be 'Backlog', 'Waiting Customer Feedback' or 'Done'.</field>
        </record>

        <record forcecreate="False" id="project_task_data_11" model="project.task">
            <field name="user_id" ref="base.user_root"/>
            <field name="priority">0</field>
            <field name="project_id" ref="project.project_project_data"/>
            <field name="name">You can set a deadline on a task</field>
            <field name="stage_id" ref="project_stage_data_1"/>
            <field name="date_deadline" eval="datetime.now()+timedelta(days=30)"/>
        </record>

        <record forcecreate="False" id="project_task_data_14" model="project.task">
            <field name="user_id" ref="base.user_root"/>
            <field name="priority">0</field>
            <field name="project_id" ref="project.project_project_data"/>
            <field name="name">Send a message with a picture as attachment, and see what happens!</field>
            <field name="stage_id" ref="project_stage_data_2"/>
            <field name="description">In the chatter, sending an email with an attachment will display the picture on the card. When there are several image attachments, you can choose which one you want to display.</field>
        </record>

        <record forcecreate="False" id="msg_task_data_14_attach" model="ir.attachment">
            <field name="name">bird.jpg</field>
            <field name="datas_fname">bird.jpg</field>
            <field name="datas" type="base64" file="project/static/src/img/bird.jpg"></field>
            <field name="res_model">project.task</field>
            <field name="res_id" ref="project_task_data_14"/>
        </record>

<<<<<<< HEAD
        <record id="msg_task_data_14" model="mail.message">
            <field name="subject">How to open the planner?</field>
=======
        <record forcecreate="False" id="msg_task_data_14" model="mail.message">
            <field name="subject">How to open the planner ?</field>
>>>>>>> a5306360
            <field name="model">project.task</field>
            <field name="res_id" ref="project_task_data_14"/>
            <field name="author_id" ref="base.partner_root"/>
            <field name="body"><![CDATA[Look at this beautiful bird !]]></field>
            <field name="message_type">comment</field>
            <field name="attachment_ids" eval="[(6, 0, [ref('msg_task_data_14_attach')])]"/>
        </record>

        <record forcecreate="False" id="project_task_data_14" model="project.task">
            <field name="displayed_image_id" ref="msg_task_data_14_attach"/>
        </record>

    </data>

</openerp><|MERGE_RESOLUTION|>--- conflicted
+++ resolved
@@ -316,13 +316,8 @@
             <field name="res_id" ref="project_task_data_14"/>
         </record>
 
-<<<<<<< HEAD
-        <record id="msg_task_data_14" model="mail.message">
+        <record forcecreate="False" id="msg_task_data_14" model="mail.message">
             <field name="subject">How to open the planner?</field>
-=======
-        <record forcecreate="False" id="msg_task_data_14" model="mail.message">
-            <field name="subject">How to open the planner ?</field>
->>>>>>> a5306360
             <field name="model">project.task</field>
             <field name="res_id" ref="project_task_data_14"/>
             <field name="author_id" ref="base.partner_root"/>
