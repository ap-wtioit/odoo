# Translation of Odoo Server.
# This file contains the translation of the following modules:
# * project
#
# Translators:
# Jarmo Kortetjärvi <jarmo.kortetjarvi@gmail.com>, 2016
# Kari Lindgren <kari.lindgren@emsystems.fi>, 2015
# Svante Suominen <svante.suominen@web-veistamo.fi>, 2016
# Tuomo Aura <tuomo.aura@web-veistamo.fi>, 2016
#, fuzzy
msgid ""
msgstr ""
"Project-Id-Version: Odoo 9.0\n"
"Report-Msgid-Bugs-To: \n"
<<<<<<< HEAD
"POT-Creation-Date: 2016-08-19 10:24+0000\n"
=======
"POT-Creation-Date: 2016-08-18 14:06+0000\n"
>>>>>>> bc1a0a32
"PO-Revision-Date: 2016-07-15 13:52+0000\n"
"Last-Translator: Svante Suominen <svante.suominen@web-veistamo.fi>\n"
"Language-Team: Finnish (http://www.transifex.com/odoo/odoo-9/language/fi/)\n"
"Language: fi\n"
"MIME-Version: 1.0\n"
"Content-Type: text/plain; charset=UTF-8\n"
"Content-Transfer-Encoding: \n"
"#-#-#-#-#  fi.po (Odoo 9.0)  #-#-#-#-#\n"
"Plural-Forms: nplurals=2; plural=(n != 1);\n"
"#-#-#-#-#  fi.po (Odoo 9.0)  #-#-#-#-#\n"
"Plural-Forms: nplurals=2; plural=(n != 1);\n"

#. module: project
#: model:mail.template,body_html:project.mail_template_data_module_install_project
msgid ""
"\n"
"            % set last_created_project = user.env['project.project']."
"search([], order=\"create_date desc\")[0]\n"
"\n"
"            <div style=\"margin: 10px auto;\">\n"
"            <table cellspacing=\"0\" cellpadding=\"0\" style=\"width:100%;"
"\">\n"
"                <tbody>\n"
"                    <tr>\n"
"                        <td style=\"padding:2px;width:30%;\">\n"
"                            <img src=\"web/static/src/img/logo.png\"/>\n"
"                        </td>\n"
"                        <td style=\"vertical-align: top; padding: 8px 10px;"
"text-align: left;font-size: 14px;\">\n"
"                            <a href=\"web/login\" style=\"float:right ;"
"margin:15px auto;background: #a24689;border-radius: 5px;color: #ffffff;font-"
"size: 16px;padding: 10px 20px 10px 20px;text-decoration: none;\">Auto Login</"
"a>\n"
"                        </td>\n"
"                    </tr>\n"
"                </tbody>\n"
"            </table>\n"
"            <table style=\"width:100%;text-align:justify;margin:0 auto;"
"border-collapse:collapse;border-top:1px solid lightgray\"\">\n"
"                <tbody>\n"
"                    <tr>\n"
"                        <td style=\"padding:15px 10px;font-size:20px\">\n"
"                            <p style=\"color:#a24689;margin:0\" >Hooray!</"
"p><br>\n"
"                            <p dir=\"ltr\" style=\"font-size:15px;margin-"
"top:0pt;margin-bottom:0pt;\">\n"
"                                <span>Your Odoo Project application is up "
"and running</span></p><br>\n"
"                            <p dir=\"ltr\" style=\"margin-top:0pt;margin-"
"bottom:8pt;\">\n"
"                                <span style=\"font-size:13px;font-weight:"
"bold;\">What’s next?</span></p>\n"
"                            <ul style=\"margin-top:0pt;margin-bottom:0pt;"
"font-size:13px;list-style-type:disc;\">\n"
"                                <li dir=\"ltr\">\n"
"                                    <p dir=\"ltr\" style=\"margin-top:0pt;"
"margin-bottom:0pt;\">\n"
"                                        <span>Try creating a task by sending "
"an email to </span>\n"
"                                        <a href=\"mailto:"
"${last_created_project.alias_id.name_get()[0][1] if last_created_project."
"alias_id.alias_domain else user.company_id.email}\">\n"
"                                            <span style=\"font-weight:bold; "
"text-decoration:underline;\">${last_created_project.alias_id.name_get()[0]"
"[1] if last_created_project.alias_id.alias_domain else user.company_id.email}"
"</span>\n"
"                                        </a>\n"
"                                    </p>\n"
"                                </li>\n"
"                                <li dir=\"ltr\">\n"
"                                    <p dir=\"ltr\" style=\"margin-top:0pt;"
"margin-bottom:8pt;\">\n"
"                                        <span><a href=\"/"
"web#view_type=list&model=res.users&action=base.action_res_users\">\n"
"                                            <span style=\"font-weight:bold; "
"text-decoration:underline;\">Invite new users</span></a></span>\n"
"                                        <span>to collaborate</span>\n"
"                                    </p>\n"
"                                </li>\n"
"                            </ul> <br>\n"
"                            <p dir=\"ltr\" style=\"font-size:13px;margin-"
"top:0pt;margin-bottom:8pt;\">\n"
"                                <span style=\"font-weight:bold;\">Discover "
"the </span>\n"
"                                <span><a href=\"/"
"web#view_type=kanban&model=project.project&action=project."
"open_view_project_all\">\n"
"                                    <span style=\"font-weight:bold; text-"
"decoration:underline;\">project planner</span></a></span>\n"
"                                <span> to activate extra features</span>\n"
"                                <span style=\"color:#a24689;margin:0;font-"
"weight:bold\">(${user.env['web.planner']."
"get_planner_progress('planner_project')}% done)</span>\n"
"                            </p>\n"
"                            <ul style=\"margin-top:0pt;margin-bottom:0pt;"
"font-size:13px;list-style-type:disc;\">\n"
"                                <li dir=\"ltr\">\n"
"                                    <p dir=\"ltr\" style=\"margin-top:0pt;"
"margin-bottom:0pt;\">\n"
"                                        <span>Track hours with timesheets,</"
"span>\n"
"                                    </p>\n"
"                                </li>\n"
"                                <li dir=\"ltr\">\n"
"                                    <p dir=\"ltr\" style=\"margin-top:0pt;"
"margin-bottom:0pt;\">\n"
"                                        <span>Plan tasks and resources with "
"forecasts,</span>\n"
"                                    </p>\n"
"                                </li>\n"
"                                <li dir=\"ltr\">\n"
"                                    <p dir=\"ltr\" style=\"margin-top:0pt;"
"margin-bottom:0pt;\">\n"
"                                        <span>Get smart reporting and "
"accurate dashboards,</span>\n"
"                                    </p>\n"
"                                </li>\n"
"                                <li dir=\"ltr\">\n"
"                                    <p dir=\"ltr\" style=\"margin-top:0pt;"
"margin-bottom:0pt;\">\n"
"                                        <span>Bill time on tasks or issues,</"
"span>\n"
"                                    </p>\n"
"                                </li>\n"
"                                <li dir=\"ltr\">\n"
"                                    <p dir=\"ltr\" style=\"margin-top:0pt;"
"margin-bottom:8pt;\">\n"
"                                        <span>And much more...</span>\n"
"                                    </p>\n"
"                                </li>\n"
"                            </ul>\n"
"                            <br>\n"
"                            <p dir=\"ltr\" style=\"font-size:13px;line-"
"height:1.3;margin-top:0pt;margin-bottom:8pt;\">\n"
"                                <span style=\"font-weight:bold;\">Need Help?"
"</span>\n"
"                                <span style=\"font-style:italic;\">You’re "
"not alone</span>\n"
"                            </p>\n"
"                            <p dir=\"ltr\" style=\"font-size:13px;margin-"
"top:0pt;margin-bottom:8pt;\">\n"
"                                <span>We would be delighted to assist you "
"along the way. Contact us at \n"
"                                <a href=\"mailto:help@odoo.com\"><span style="
"\"text-decoration:underline;\">\n"
"                                help@odoo.com</span></a> if you have any "
"question. You can also discover \n"
"                                how to get the best out of Odoo Project with "
"our </span>\n"
"                                <a href=\"https://www.odoo.com/documentation/"
"user/9.0/project.html\">\n"
"                                <span style=\"text-decoration:underline;"
"\">User Documentation</span></a>\n"
"                                </span><span> or with our </span>\n"
"                                <a href=\"https://www.odoo.com/"
"documentation/9.0/\">\n"
"                                <span style=\"text-decoration:underline;"
"\">API Documentation</span></a>\n"
"                            </p>\n"
"                            <br>\n"
"                            <p dir=\"ltr\" style=\"font-size:13px;margin-"
"top:0pt;margin-bottom:8pt;\"><span>Enjoy your Odoo experience,</span></p>\n"
"                        </td>\n"
"                    </tr>\n"
"                </tbody>\n"
"            </table>\n"
"            <div dir=\"ltr\" style=\"font-size:13px;margin-top:0pt;margin-"
"bottom:8pt;color:grey\">\n"
"                <span><br/>-- <br/>The Odoo Team<br/>PS: People love Odoo, "
"check </span><a href=\"https://twitter.com/odoo/favorites\"><span style="
"\"text-decoration:underline;\">what they say about it.</span></a></span>\n"
"            </div>\n"
"        </div>"
msgstr ""

#. module: project
#: model:mail.template,body_html:project.mail_template_data_project_task
msgid ""
"\n"
"<p>Dear ${object.partner_id.name or 'customer'},</p>\n"
"<p>Thank you for your enquiry.<br /></p>\n"
"<p>If you have any questions, please let us know.</p>\n"
"<p>Best regards,</p>"
msgstr ""

#. module: project
#: model:ir.model.fields,field_description:project.field_res_partner_task_count
msgid "# Tasks"
msgstr "Tehtäviä"

#. module: project
#: model:ir.model.fields,field_description:project.field_report_project_task_user_no_of_days
msgid "# of Days"
msgstr "Päivien määrä"

#. module: project
#: model:ir.model.fields,field_description:project.field_project_task_history_cumulative_nbr_tasks
#: model:ir.model.fields,field_description:project.field_report_project_task_user_nbr
msgid "# of Tasks"
msgstr "Tehtävien määrä"

#. module: project
#: code:addons/project/project.py:273 code:addons/project/project.py:294
<<<<<<< HEAD
#: code:addons/project/project.py:438
=======
#: code:addons/project/project.py:446
>>>>>>> bc1a0a32
#, python-format
msgid "%s (copy)"
msgstr "%s (kopio)"

#. module: project
#: model:ir.ui.view,arch_db:project.edit_project
msgid ""
"(Un)archiving a project automatically (un)archives its tasks and issues. Do "
"you want to proceed?"
msgstr ""

#. module: project
#: model:ir.ui.view,arch_db:project.project_planner
msgid "- The Odoo Team"
msgstr "Odoo tiimi"

#. module: project
#: model:ir.ui.view,arch_db:project.project_planner
msgid "1. Learn about Tasks, Issues and Timesheets."
msgstr "1. Opi Tehtävistä, Tapauksista ja Tuntikorteista."

#. module: project
#: model:ir.ui.view,arch_db:project.project_planner
msgid ""
"2. Now, take some time to list <strong>the Projects you'll need:</strong>"
msgstr ""

#. module: project
#: model:ir.ui.view,arch_db:project.project_planner
msgid "<i class=\"fa fa-user\"/> Person Responsible"
msgstr "<i class=\"fa fa-user\"/> Vastuuhenkilö"

#. module: project
#: code:addons/project/project.py:151
#, python-format
msgid ""
"<p class=\"oe_view_nocontent_create\">\n"
"                        Documents are attached to the tasks and issues of "
"your project.</p><p>\n"
"                        Send messages or log internal notes with attachments "
"to link\n"
"                        documents to your project.\n"
"                    </p>"
msgstr ""

#. module: project
#: model:ir.ui.view,arch_db:project.edit_project
msgid "<span attrs=\"{'invisible':[('use_tasks', '=', False)]}\">as </span>"
msgstr ""

#. module: project
#: model:ir.ui.view,arch_db:project.project_planner
msgid "<span class=\"fa fa-arrow-circle-o-down\"/> Install now"
msgstr "<span class=\"fa fa-arrow-circle-o-down\"/> Asenna nyt"

#. module: project
#: model:ir.ui.view,arch_db:project.project_planner
msgid "<span class=\"fa fa-comment-o\"/> Website Live Chat"
msgstr ""

#. module: project
#: model:ir.ui.view,arch_db:project.project_planner
msgid "<span class=\"fa fa-comment-o\"/> Website Live Chat on"
msgstr ""

#. module: project
#: model:ir.ui.view,arch_db:project.project_planner
msgid "<span class=\"fa fa-envelope-o\"/> Email Our Project Expert"
msgstr ""

#. module: project
#: model:ir.ui.view,arch_db:project.project_planner
msgid ""
"<span class=\"fa fa-thumbs-o-down\"/> The <strong> Wrong Way</strong> to use "
"projects:"
msgstr ""

#. module: project
#: model:ir.ui.view,arch_db:project.project_planner
msgid ""
"<span class=\"fa fa-thumbs-o-up\"/> The <strong>Right Way</strong> to use "
"projects:"
msgstr ""

#. module: project
#: model:ir.ui.view,arch_db:project.view_project_kanban
msgid "<span class=\"o_label\">Documents</span>"
msgstr ""

#. module: project
#: model:ir.ui.view,arch_db:project.project_planner
msgid ""
"<span class=\"panel-title\">\n"
"                                            <span class=\"fa fa-laptop\"/>\n"
"                                            <strong> Screen Customization</"
"strong>\n"
"                                        </span>"
msgstr ""
"<span class=\"panel-title\">\n"
"                                            <span class=\"fa fa-laptop\"/>\n"
"                                            <strong> Näkymän muokkaus</"
"strong>\n"
"                                        </span>"

#. module: project
#: model:ir.ui.view,arch_db:project.project_planner
msgid ""
"<span class=\"panel-title\">\n"
"                                            <span class=\"fa fa-mobile\"/>\n"
"                                            <strong> From your Mobile phone</"
"strong>\n"
"                                        </span>"
msgstr ""

#. module: project
#: model:ir.ui.view,arch_db:project.project_planner
msgid ""
"<span class=\"panel-title\">\n"
"                                            <span class=\"fa fa-pencil-"
"square-o\"/>\n"
"                                            <strong> Create Custom Reports</"
"strong>\n"
"                                        </span>"
msgstr ""
"<span class=\"panel-title\">\n"
"                                            <span class=\"fa fa-pencil-"
"square-o\"/>\n"
"                                            <strong> Luo mukautettu "
"raportti</strong>\n"
"                                        </span>"

#. module: project
#: model:ir.ui.view,arch_db:project.project_planner
msgid ""
"<span class=\"panel-title\">\n"
"                                            <span class=\"fa fa-puzzle-piece"
"\"/>\n"
"                                            <strong> Via Chrome extension</"
"strong>\n"
"                                        </span>"
msgstr ""

#. module: project
#: model:ir.ui.view,arch_db:project.project_planner
msgid ""
"<span class=\"panel-title\">\n"
"                                            <span class=\"fa fa-sitemap\"/>\n"
"                                            <strong> Workflow Customization</"
"strong>\n"
"                                        </span>"
msgstr ""
"<span class=\"panel-title\">\n"
"                                            <span class=\"fa fa-sitemap\"/>\n"
"                                            <strong> Työnkulun muokkaus</"
"strong>\n"
"                                        </span>"

#. module: project
#: model:ir.ui.view,arch_db:project.project_planner
msgid ""
"<span class=\"panel-title\">\n"
"                                            <span class=\"fa fa-tasks\"/>\n"
"                                            <strong> Directly in Odoo</"
"strong>\n"
"                                        </span>"
msgstr ""

#. module: project
#: model:ir.ui.view,arch_db:project.project_planner
msgid ""
"<span class=\"panel-title\">\n"
"                                            <span class=\"fa fa-thumb-tack\"/"
">\n"
"                                            <strong> Exercise 1</strong><br/"
">\n"
"                                            <span class=\"small\">Check "
"Workload</span>\n"
"                                        </span>"
msgstr ""

#. module: project
#: model:ir.ui.view,arch_db:project.project_planner
msgid ""
"<span class=\"panel-title\">\n"
"                                            <span class=\"fa fa-thumb-tack\"/"
">\n"
"                                            <strong> Exercise 2</strong><br/"
">\n"
"                                            <span class=\"small\">Delay to "
"close an Issue</span>\n"
"                                        </span>"
msgstr ""

#. module: project
#: model:ir.ui.view,arch_db:project.project_planner
msgid ""
"<span class=\"panel-title\">\n"
"                                        <span class=\"fa fa-check-square-o\"/"
">\n"
"                                        <strong> Tasks</strong>\n"
"                                    </span>"
msgstr ""

#. module: project
#: model:ir.ui.view,arch_db:project.project_planner
msgid ""
"<span class=\"panel-title\">\n"
"                                        <span class=\"fa fa-clock-o\"/>\n"
"                                        <strong> Timesheets</strong>\n"
"                                    </span>"
msgstr ""

#. module: project
#: model:ir.ui.view,arch_db:project.project_planner
msgid ""
"<span class=\"panel-title\">\n"
"                                        <span class=\"fa fa-exclamation-"
"circle\"/>\n"
"                                        <strong> Issues</strong>\n"
"                                    </span>"
msgstr ""

#. module: project
#: model:ir.ui.view,arch_db:project.project_planner
msgid ""
"<span><strong>Contact us to customize your application:</strong><br/>\n"
"                                    We have special options for unlimited "
"number of customizations !\n"
"                                    </span>"
msgstr ""

#. module: project
#: model:ir.ui.view,arch_db:project.project_planner
msgid ""
"<span><strong>We are here to help you:</strong> if you don't succeed in "
"achieving your favorite KPIs, contact us and we can help you create your "
"custom reports.\n"
"                                    </span>"
msgstr ""

#. module: project
#: model:ir.ui.view,arch_db:project.project_planner
msgid ""
"<strong> Adjourn (5 min)</strong>\n"
"                                Conclude the meeting with upbeat statements "
"and positive input on project accomplishments. Always reinforce teamwork and "
"encourage all member to watch out for each other to ensure the project is "
"successful."
msgstr ""

#. module: project
#: model:ir.ui.view,arch_db:project.project_planner
msgid ""
"<strong> Critical items (10 min)</strong>\n"
"                                Upon completing the project status review "
"session, summarize the critical items."
msgstr ""

#. module: project
#: model:ir.ui.view,arch_db:project.project_planner
msgid ""
"<strong> New business issues (5 min)</strong>\n"
"                                You may have learned something during the "
"week that affects the project.  Share the news early in the meeting to help "
"team members consider the  issue as you walk through the project status "
"session. Not every  issue warrants spending time here, so keep discussions "
"to a minimum."
msgstr ""

#. module: project
#: model:ir.ui.view,arch_db:project.project_planner
msgid "<strong> Prepare an agenda (and keep to it)</strong>"
msgstr ""

#. module: project
#: model:ir.ui.view,arch_db:project.project_planner
msgid ""
"<strong> Project plan status review (20 min) </strong>\n"
"                                Walk through your project plan and allow "
"each team member to provide a brief status of assignments due this week and "
"tasks planned for the next two  weeks. You want to know whether tasks are on "
"track and if any will miss  their projected deadline. You also want to allow "
"the team member to share  any special considerations that might affect other "
"tasks or members of  the project. Carefully manage this part because some "
"team members will  want to pontificate and spend more time than is really "
"needed. Remember, you’re the project manager."
msgstr ""

#. module: project
#: model:ir.ui.view,arch_db:project.project_planner
msgid ""
"<strong> Q&amp;A and discussion time (10 min)</strong>\n"
"                                Always give your team time to ask questions "
"on issues that were not discussed. This gives you another opportunity to "
"reinforce key points that you've picked up during the week or discovered "
"during the meeting."
msgstr ""

#. module: project
#: model:ir.ui.view,arch_db:project.project_planner
msgid ""
"<strong> Roll call (5 min)</strong>\n"
"                                Let everyone know who is in attendance "
"before starting. This is important  for remote team members who have dialled "
"in and will save you time later."
msgstr ""

#. module: project
#: model:ir.ui.view,arch_db:project.project_planner
msgid ""
"<strong> Summary and follow-up items (5 min)</strong>\n"
"                                Always wrap up with a project status summary "
"and a list of action items  dentified in the meeting to help move the "
"project along."
msgstr ""

#. module: project
#: model:ir.ui.view,arch_db:project.project_planner
msgid ""
"<strong>A great feature in Odoo is the integration of a Collaborative "
"Notepad called Etherpad.</strong><br/>\n"
"                            It replaces the standard Description area in "
"Tasks and Issues and is extremely useful for several cases."
msgstr ""

#. module: project
#: model:ir.ui.view,arch_db:project.project_planner
msgid ""
"<strong>A problem or request from a customer</strong> that needs to be "
"identified, solved and followed up asap."
msgstr ""

#. module: project
#: model:ir.ui.view,arch_db:project.project_planner
msgid "<strong>About Employees:</strong>"
msgstr "<strong>Työntekijöistä:</strong>"

#. module: project
#: model:ir.ui.view,arch_db:project.project_planner
msgid ""
"<strong>Add a Deadline</strong><br/>\n"
"                                    The deadline will help you determine if "
"a task or issue is progressing as expected  and to anticipate its next "
"update."
msgstr ""

#. module: project
#: model:ir.ui.view,arch_db:project.project_planner
msgid ""
"<strong>An internal activity</strong> that should be done within a defined "
"period of time."
msgstr ""

#. module: project
#: model:ir.ui.view,arch_db:project.project_planner
msgid "<strong>Analyze reports</strong> (every a year)"
msgstr ""

#. module: project
#: model:ir.ui.view,arch_db:project.project_planner
msgid "<strong>Approve your Timesheets</strong> (every week)"
msgstr ""

#. module: project
#: model:ir.ui.view,arch_db:project.project_planner
msgid ""
"<strong>Ask participants to prepare</strong><br/>\n"
"                                To run an effective meeting, prepare "
"participants beforehand. Inform them of how they are expected to contribute."
msgstr ""

#. module: project
#: model:ir.ui.view,arch_db:project.project_planner
msgid ""
"<strong>Be careful about the messages you send</strong><br/>\n"
"                                    Sending a message through Odoo will "
"automatically send an email containing your message to all the followers "
"including internal employees, external users or customers."
msgstr ""

#. module: project
#: model:ir.ui.view,arch_db:project.project_planner
msgid "<strong>Billing</strong>"
msgstr ""

#. module: project
#: model:ir.ui.view,arch_db:project.project_planner
msgid ""
"<strong>Choose the right day</strong><br/>\n"
"                                    Avoid Monday mornings as your regular "
"meeting day; choosing to meet later in the week gives participants time to "
"get ready for the meeting and to work toward specific objectives in the days "
"that follow."
msgstr ""

#. module: project
#: model:ir.ui.view,arch_db:project.project_planner
msgid ""
"<strong>Click on 'Reporting' on the main menu</strong> and generate "
"statistics relevent to each profiles:"
msgstr ""

#. module: project
#: model:ir.ui.view,arch_db:project.project_planner
msgid "<strong>Contact us now:</strong><br/>"
msgstr ""

#. module: project
#: model:ir.ui.view,arch_db:project.project_planner
msgid ""
"<strong>Create tasks and issues by email</strong><br/>\n"
"                                In Odoo, every project has an email alias. "
"If you send an email to this alias, it will automatically create a task or "
"issue in the first stage of the project, with all the email recipients as "
"its default followers."
msgstr ""

#. module: project
#: model:ir.ui.view,arch_db:project.project_planner
msgid ""
"<strong>Define a Naming Convention</strong><br/>\n"
"                                    Add keywords in the 'Task title' field, "
"for example [Customer name] or [Website]. This will help you navigate and "
"search through the dozens of tasks in your project."
msgstr ""

#. module: project
#: model:ir.ui.view,arch_db:project.project_planner
msgid "<strong>Enter your activities</strong> (every day)"
msgstr ""

#. module: project
#: model:ir.ui.view,arch_db:project.project_planner
msgid "<strong>Example: </strong>"
msgstr ""

#. module: project
#: model:ir.ui.view,arch_db:project.project_planner
msgid ""
"<strong>Exercise:</strong> Try to create a graph with the monthly evolution "
"of the 'Average delay to close'  of Issues."
msgstr ""

#. module: project
#: model:ir.ui.view,arch_db:project.project_planner
msgid ""
"<strong>Exercise:</strong> Try to get a view of the workload for this week "
"for all your employees (planned hours)."
msgstr ""

#. module: project
#: model:ir.ui.view,arch_db:project.project_planner
msgid ""
"<strong>Follow every meeting with a recap email</strong>\n"
"                                    As soon as the meeting is over, publish "
"meeting minutes and distribute them along with the updated project schedule, "
"issues/action item matrix, and  any other appropriate documents. Try to use "
"the same template throughout meetings and improve it continuously."
msgstr ""

#. module: project
#: model:ir.ui.view,arch_db:project.project_planner
msgid ""
"<strong>Follow only what you need</strong><br/>\n"
"                                    The simplest way to use notifications is "
"to follow a whole project: you will receive notifications for all the new "
"and existing tasks or issues of a project."
msgstr ""

#. module: project
#: model:ir.ui.view,arch_db:project.project_planner
msgid "<strong>For issues:</strong>"
msgstr ""

#. module: project
#: model:ir.ui.view,arch_db:project.project_planner
msgid "<strong>For tasks:</strong>"
msgstr ""

#. module: project
#: model:ir.ui.view,arch_db:project.project_planner
msgid "<strong>Getting reports</strong> on what your employees are working on"
msgstr ""

#. module: project
#: model:ir.ui.view,arch_db:project.project_planner
msgid ""
"<strong>Getting statistics</strong> on how much time a task takes to be "
"completed"
msgstr ""

#. module: project
#: model:ir.ui.view,arch_db:project.project_planner
msgid ""
"<strong>Have Clear Responsibilities</strong><br/>\n"
"                                    The person assigned to a task is "
"responsible for its progress and their avatar is displayed in Kanban view "
"for quick reference. Of course, the responsibility for a task can change "
"depending on its stage."
msgstr ""

#. module: project
#: model:ir.ui.view,arch_db:project.project_planner
msgid ""
"<strong>In 'Pull' mode</strong>, tasks ready to progress to the next stage "
"are just marked  as 'Ready for next stage (using the status icon) by the "
"person responsible for the current stage. Then, the person responsible for "
"the next stage  takes the task and moves it to the next stage. This is the "
"best way to work if you have diluted responsibilities for your Kanban stages."
msgstr ""

#. module: project
#: model:ir.ui.view,arch_db:project.project_planner
msgid ""
"<strong>In 'Push' mode</strong>, tasks are pushed into the next stage (once "
"they satisfy all requirements) by the person responsible for the current "
"stage. This is a simple way to work but only functions well if you work "
"alone."
msgstr ""

#. module: project
#: model:ir.ui.view,arch_db:project.project_planner
msgid "<strong>Invoice your customers</strong> (every month)"
msgstr ""

#. module: project
#: model:ir.ui.view,arch_db:project.project_planner
msgid ""
"<strong>Invoicing your customers</strong> on Time &amp; Material projects"
msgstr ""

#. module: project
#: model:ir.ui.view,arch_db:project.project_planner
msgid "<strong>Need help to structure your projects?</strong><br/>"
msgstr ""

#. module: project
#: model:ir.ui.view,arch_db:project.project_planner
msgid ""
"<strong>Need help with Timesheets management? Contact us now:</strong><br/>"
msgstr ""

#. module: project
#: model:ir.ui.view,arch_db:project.project_planner
msgid ""
"<strong>Need help with defining your Projects? Contact us now.</strong><br/>"
msgstr ""

#. module: project
#: model:ir.ui.view,arch_db:project.project_planner
msgid "<strong>Notes</strong>"
msgstr ""

#. module: project
#: model:ir.ui.view,arch_db:project.project_planner
msgid ""
"<strong>Prepare yourself as well</strong><br/>\n"
"                                As project manager, you also need to be "
"fully prepared. There should be no surprises during the meeting. Surprises "
"can undermine your ability to manage the project and cause team members to "
"lose confidence in you."
msgstr ""

#. module: project
#: model:ir.ui.view,arch_db:project.project_planner
msgid "<strong>Recommended actions:</strong>"
msgstr ""

#. module: project
#: model:ir.ui.view,arch_db:project.project_planner
msgid ""
"<strong>Rely on the chatter</strong><br/>\n"
"                                    Below every Task and Issue (or more "
"generally, below every Document in Odoo) is an area called Chatter."
msgstr ""

#. module: project
#: model:ir.ui.view,arch_db:project.project_planner
msgid ""
"<strong>Set Priorities</strong><br/>\n"
"                                    The <i class=\"fa fa-star\"/> is used to "
"indicate priority: in Kanban views, high priority Tasks or Issues will be "
"displayed on top. This is particulary useful if you use a Scrum methodology "
"to indicate the tasks for the week. Similarly to Status, you can change the "
"meaning of the Star indicator from the Project Stages tab."
msgstr ""

#. module: project
#: model:ir.ui.view,arch_db:project.project_planner
msgid "<strong>Stages and Requirements</strong> for next stage:"
msgstr ""

#. module: project
#: model:ir.ui.view,arch_db:project.project_planner
msgid ""
"<strong>Start with an answer.</strong><br/>\n"
"                                The worst question to ask is, \"What did you "
"do this week?\" It invariably  generates unnecessary, time-consuming "
"dialogue from team members. Plus, you should already know what everyone on "
"the team did during the week."
msgstr ""

#. module: project
#: model:ir.ui.view,arch_db:project.project_planner
msgid "<strong>There are two ways of managing your Kanban stages:</strong>"
msgstr ""

#. module: project
#: model:ir.ui.view,arch_db:project.project_planner
msgid ""
"<strong>To increase the efficiency of your Projects</strong>, you should "
"have a look at some of our other apps:"
msgstr ""

#. module: project
#: model:ir.ui.view,arch_db:project.project_planner
msgid ""
"<strong>To use Collaborative Notepads</strong>, simply activate the "
"corresponding option in your"
msgstr ""

#. module: project
#: model:ir.ui.view,arch_db:project.project_planner
msgid ""
"<strong>Use Status Indicator</strong><br/>\n"
"                                    The Status indicator helps you manage "
"Tasks and Issues by giving them one of 3 different colour: Grey, Green or "
"Red. The meaning of these Statuses can be freely configured, for example:"
msgstr ""

#. module: project
#: model:ir.ui.view,arch_db:project.project_planner
msgid ""
"<strong>Use Tags</strong><br/>\n"
"                                    Tags  are complementary to your project "
"stages: they can work as a second  level categorization which is very useful "
"if you have a lot of Tasks or Issues to manage. Also, it becomes very easy "
"to find Tasks or Issues by typing  the Tag into the main Search bar."
msgstr ""

#. module: project
#: model:ir.ui.view,arch_db:project.project_planner
msgid "<strong>What Activities</strong> would you like to manage?"
msgstr ""

#. module: project
#: model:ir.ui.view,arch_db:project.project_planner
msgid "<strong>What do you expect</strong> from using Odoo Project?"
msgstr ""

#. module: project
#: model:ir.ui.view,arch_db:project.project_planner
msgid ""
"<strong>You have different users writing Tasks descriptions</strong><br/>\n"
"                            It can quickly become messy if everyone uses his "
"own layout. Etherpad will allow you to create a basic template with a few "
"titles and bullet points, making it much easier for everyone."
msgstr ""

#. module: project
#: model:ir.ui.view,arch_db:project.project_planner
msgid ""
"<strong>You have to manage versions and track changes</strong><br/>\n"
"                            Etherpad auto-saves the document at regular "
"short intervals and users can permanently save specific versions at any "
"time. Plus, a \"time slider\" feature also allows anyone to explore the "
"history of the pad."
msgstr ""

#. module: project
#: model:ir.ui.view,arch_db:project.project_planner
msgid ""
"<strong>You organize distant meetings</strong><br/>\n"
"                            Etherpad allows users to simultaneously edit a "
"text document, see all of the edits in real-time and with the ability to "
"display each author's text in their own color."
msgstr ""

#. module: project
#: model:ir.model.fields,help:project.field_project_project_alias_defaults
msgid ""
"A Python dictionary that will be evaluated to provide default values when "
"creating new records for this alias."
msgstr ""
"Python-kirjasto, joka evaluoidaan oletusarvoja varten, kun tätä aliasta "
"varten luodaan uusi tietuetta."

#. module: project
#: model:ir.ui.view,arch_db:project.project_planner
msgid ""
"A customer sends a complaint to support@yourcompany.com: an Issue is "
"automatically created into a 'Support level 1' project based on the original "
"email from the customer."
msgstr ""

#. module: project
#: model:ir.ui.view,arch_db:project.project_planner
msgid ""
"A project usually involves many stakeholders, be it the project's sponsor, "
"resources, customers or external contractors. But the most important person "
"in a project is usually the Project Manager.<br/>\n"
"                    In Odoo, the Project Managers have the responsibility of "
"managing the Kanban view: they ensure smooth progression of the projects, "
"minimal downtime between stages and optimal work distribution between "
"resources."
msgstr ""

#. module: project
#: model:ir.model.fields,help:project.field_project_task_kanban_state
msgid ""
"A task's kanban state indicates special situations affecting it:\n"
" * Normal is the default situation\n"
" * Blocked indicates something is preventing the progress of this task\n"
" * Ready for next stage indicates the task is ready to be pulled to the next "
"stage"
msgstr ""
"Tehtävän kanban-tila ilmaisee tehtävän suorittamiseen vaikuttavia "
"erikostilanteita:\n"
" * \"Normaali\" on vaiheen oletustila\n"
" * \"Estetty\" ilmaisee, että jokin estää tehtävän edistymisen\n"
" * \"Valmis seuraavaan vaiheeseen\" ilmaisee, että tehtävä voidaan siirtää "
"eteenpäin seuraavaan vaiheeseen"

#. module: project
#: model:ir.ui.view,arch_db:project.edit_project
msgid "Accept Emails From"
msgstr "Sallitut lähettäjät"

#. module: project
#: model:ir.ui.view,arch_db:project.project_planner
msgid "Account Preferences"
msgstr ""

#. module: project
#. openerp-web
#: code:addons/project/static/src/js/web_planner_project.js:38
#, python-format
msgid "Action has a clear description"
msgstr ""

#. module: project
#: model:ir.ui.view,arch_db:project.project_planner
msgid ""
"Activate 'Allow invoicing based on timesheets' from the <i>Human Resources "
"Settings</i>."
msgstr ""

#. module: project
#: selection:project.config.settings,module_project_issue_sheet:0
msgid "Activate timesheets on issues"
msgstr ""

#. module: project
#: model:ir.model.fields,field_description:project.field_project_project_active
#: model:ir.model.fields,field_description:project.field_project_task_active
msgid "Active"
msgstr "Aktiivinen"

#. module: project
#: model:ir.ui.view,arch_db:project.task_type_edit
msgid "Add a description..."
msgstr "Lisää kuvaus..."

#. module: project
#. openerp-web
#: code:addons/project/static/src/js/web_planner_project.js:55
#, python-format
msgid "Added in current sprint"
msgstr ""

#. module: project
#: model:project.task.type,name:project.project_stage_data_2
msgid "Advanced"
msgstr "Lisäasetukset"

#. module: project
#: model:ir.model.fields,field_description:project.field_project_project_alias_id
msgid "Alias"
msgstr "Alias"

#. module: project
#: model:ir.model.fields,field_description:project.field_project_project_alias_contact
msgid "Alias Contact Security"
msgstr "Aliaksen kontaktien turvallisuus"

#. module: project
#: model:ir.model.fields,field_description:project.field_project_project_alias_model
msgid "Alias Model"
msgstr "Sähköpostialiaksen käyttämä malli"

#. module: project
#: model:ir.model.fields,field_description:project.field_project_project_alias_name
msgid "Alias Name"
msgstr "Aliaksen nimi"

#. module: project
#: model:ir.model.fields,field_description:project.field_project_project_alias_domain
msgid "Alias domain"
msgstr "Alias domain"

#. module: project
#: model:ir.model.fields,field_description:project.field_project_project_alias_model_id
msgid "Aliased Model"
msgstr "Aliasmalli"

#. module: project
#: code:addons/project/project.py:133
#, python-format
msgid "All employees"
msgstr ""

#. module: project
#: selection:project.config.settings,module_rating_project:0
msgid "Allow activating customer rating on projects, at issue completion"
msgstr ""

#. module: project
#: model:ir.model.fields,help:project.field_project_config_settings_group_time_work_estimation_tasks
msgid "Allows you to compute Time Estimation on tasks."
msgstr "Sallii sinun laseka tehtävälle aika-arvio"

#. module: project
#: model:ir.ui.view,arch_db:project.project_planner
msgid ""
"Also, lead by example. When your team members see how prepared you are it "
"will  reinforce the need for each of them to be prepared for status meetings."
msgstr ""

#. module: project
#: model:ir.ui.view,arch_db:project.project_planner
msgid ""
"Alternatively, Timesheets can be added directly from Tasks by activating "
"<strong>'Log work activities on tasks'</strong> in the"
msgstr ""

#. module: project
#: model:ir.ui.view,arch_db:project.project_planner
msgid ""
"An internal message will not send any email notification, but your message "
"will still be displayed to every user that has access to the page."
msgstr ""

#. module: project
#: model:ir.model,name:project.model_account_analytic_account
#: model:ir.model.fields,field_description:project.field_project_project_name
msgid "Analytic Account"
msgstr "Analyyttinen tili"

#. module: project
#: model:ir.model.fields,field_description:project.field_project_project_line_ids
msgid "Analytic Lines"
msgstr "Analyyttiset rivit"

#. module: project
#: model:ir.ui.view,arch_db:project.project_planner
msgid ""
"Another good way to limit the number of notifications you receive is to only "
"follow your Project's 'Task Assigned' events.  Then you'll be notified when "
"a Task or Issue is created, and can  manually decide if you want to be "
"notified for its other events too."
msgstr ""

#. module: project
#: model:ir.ui.view,arch_db:project.view_config_settings
msgid "Apply"
msgstr "Käytä"

#. module: project
#: model:ir.ui.view,arch_db:project.view_project_project_filter
#: model:ir.ui.view,arch_db:project.view_task_search_form
msgid "Archived"
msgstr "Arkistoitu"

#. module: project
#: model:ir.model.fields,field_description:project.field_report_project_task_user_date_start
msgid "Assignation Date"
msgstr "Määrittelypäivä"

#. module: project
#: model:ir.ui.view,arch_db:project.view_task_project_user_search
msgid "Assignation Month"
msgstr "Toimeksiantokuukausi"

#. module: project
#: model:ir.actions.act_window,name:project.act_res_users_2_project_task_opened
msgid "Assigned Tasks"
msgstr "Käyttäjille kohdistetut tehtävät"

#. module: project
#: model:ir.model.fields,field_description:project.field_report_project_task_user_user_id
msgid "Assigned To"
msgstr "Määritelty käyttäjälle"

#. module: project
#: model:ir.model.fields,field_description:project.field_project_task_user_id
#: model:ir.ui.view,arch_db:project.view_task_history_search
#: model:ir.ui.view,arch_db:project.view_task_project_user_search
#: model:ir.ui.view,arch_db:project.view_task_search_form
msgid "Assigned to"
msgstr "Annettu tehtäväksi"

#. module: project
#: model:ir.model.fields,field_description:project.field_project_task_date_assign
msgid "Assigning Date"
msgstr ""

#. module: project
#: model:ir.ui.view,arch_db:project.task_type_edit
msgid ""
"At each stage employees can block or make task/issue ready for next stage.\n"
"                            You can define here labels that will be "
"displayed for the state instead\n"
"                            of the default labels."
msgstr ""

#. module: project
#: model:ir.ui.view,arch_db:project.project_planner
msgid ""
"At the end of the week, each employee should review\n"
"                            their entries for the week and makes sure the\n"
"                            entries are correctly encoded. This can be done\n"
"                            from the"
msgstr ""

#. module: project
#: code:addons/project/project.py:144
#: model:ir.model.fields,field_description:project.field_project_task_attachment_ids
#, python-format
msgid "Attachments"
msgstr "Liitteet"

#. module: project
#: selection:project.config.settings,generate_project_alias:0
msgid "Automatically generate an email alias at the project creation"
msgstr ""

#. module: project
#: model:ir.ui.view,arch_db:project.project_planner
msgid "Available on the Apple Store"
msgstr ""

#. module: project
#: model:ir.ui.view,arch_db:project.project_planner
msgid ""
"Back at the office, the manager splits the customer's requests into several "
"tasks and delegates them to several employees."
msgstr ""

#. module: project
#. openerp-web
#: code:addons/project/static/src/js/web_planner_project.js:31
#: code:addons/project/static/src/js/web_planner_project.js:47
#: code:addons/project/static/src/js/web_planner_project.js:63
#, python-format
msgid "Backlog"
msgstr ""

#. module: project
#: model:ir.model.fields,field_description:project.field_project_project_balance
msgid "Balance"
msgstr "Saldo"

#. module: project
#: model:project.task.type,name:project.project_stage_data_1
msgid "Basic"
msgstr ""

#. module: project
#: model:ir.ui.view,arch_db:project.project_planner
msgid "Basic Management"
msgstr ""

#. module: project
#: model:ir.ui.view,arch_db:project.project_planner
msgid ""
"Be aware of the team’s productivity and time: try to keep meetings to one "
"hour or less."
msgstr ""

#. module: project
#: model:ir.ui.view,arch_db:project.view_task_history_search
#: selection:project.task,kanban_state:0
#: selection:project.task.history,kanban_state:0
#: selection:project.task.history.cumulative,kanban_state:0
#: selection:report.project.task.user,state:0
msgid "Blocked"
msgstr "Estetty"

#. module: project
#: model:ir.model.fields,field_description:project.field_project_project_crossovered_budget_line
msgid "Budget Lines"
msgstr ""

#. module: project
#: model:ir.ui.view,arch_db:project.project_planner
msgid ""
"But because change is never easy, we've created this Planner to guide you."
"<br/>\n"
"                        For example, you'll understand why you shouldn’t use "
"Odoo to plan but instead to\n"
"                        collaborate, or why organizing your projects by role "
"is wrong."
msgstr ""

#. module: project
#: model:project.task.type,legend_done:project.project_stage_1
msgid "Buzz or set as done"
msgstr ""

#. module: project
#: model:ir.filters,name:project.filter_task_report_responsible
msgid "By Responsible"
msgstr "Vastuuhenkilöittäin"

#. module: project
#: model:ir.ui.view,arch_db:project.view_config_settings
msgid "Cancel"
msgstr "Peruuta"

#. module: project
#. openerp-web
#: code:addons/project/static/src/js/web_planner_project.js:69
#: code:addons/project/static/src/js/web_planner_project.js:84
#: code:addons/project/static/src/js/web_planner_project.js:98
#: selection:project.project,state:0
#: model:project.task.type,name:project.project_stage_3
#, python-format
msgid "Cancelled"
msgstr "Peruttu"

#. module: project
#: model:ir.ui.view,arch_db:project.project_planner
msgid "Change their Stages in the Project Stages tab"
msgstr ""

#. module: project
#: model:ir.model.fields,help:project.field_account_analytic_account_use_tasks
#: model:ir.model.fields,help:project.field_project_project_use_tasks
msgid "Check this box to manage internal activities through this project"
msgstr ""

#. module: project
<<<<<<< HEAD
#: code:addons/project/project.py:640
=======
#: code:addons/project/project.py:648
>>>>>>> bc1a0a32
#, python-format
msgid ""
"Child task still open.\n"
"Please cancel or complete child task first."
msgstr ""
"Alatason tehtävä yhä avoin.\n"
"Ole hyvä ja peruuta tai merkitse valmiiksi se ensin."

#. module: project
#. openerp-web
#: code:addons/project/static/src/js/web_planner_project.js:54
#, python-format
msgid "Clear description and purpose"
msgstr ""

#. module: project
#: model:ir.actions.act_window,help:project.project_tags_action
msgid "Click to add a new tag."
msgstr ""

#. module: project
#: model:ir.actions.act_window,help:project.open_task_type_form
msgid "Click to add a stage in the task pipeline."
msgstr ""

#. module: project
#: model:ir.ui.view,arch_db:project.view_project_kanban
msgid "Click to add/remove from favorite"
msgstr ""

#. module: project
#: model:web.tip,description:project.project_tip_1
msgid "Click to view all the tasks related to this project."
msgstr ""

#. module: project
#: selection:project.project,state:0
msgid "Closed"
msgstr "Suljettu"

#. module: project
#: selection:project.config.settings,module_pad:0
msgid "Collaborative rich text on task description"
msgstr ""

#. module: project
#: model:ir.model.fields,field_description:project.field_project_project_color
#: model:ir.model.fields,field_description:project.field_project_tags_color
#: model:ir.model.fields,field_description:project.field_project_task_color
msgid "Color Index"
msgstr "Väri-indeksi"

#. module: project
#: model:ir.ui.view,arch_db:project.project_planner
msgid "Communication campaign"
msgstr ""

#. module: project
#: model:ir.model,name:project.model_res_company
msgid "Companies"
msgstr "Yritykset"

#. module: project
#: model:ir.model.fields,field_description:project.field_project_project_company_id
#: model:ir.model.fields,field_description:project.field_project_task_company_id
#: model:ir.model.fields,field_description:project.field_report_project_task_user_company_id
#: model:ir.ui.view,arch_db:project.view_task_project_user_search
#: model:ir.ui.view,arch_db:project.view_task_search_form
msgid "Company"
msgstr "Yritys"

#. module: project
#: model:ir.model.fields,field_description:project.field_account_analytic_account_company_uom_id
#: model:ir.model.fields,field_description:project.field_project_project_company_uom_id
msgid "Company UOM"
msgstr ""

#. module: project
#: model:ir.ui.menu,name:project.menu_project_config
#: model:ir.ui.view,arch_db:project.edit_project
msgid "Configuration"
msgstr "Asetukset"

#. module: project
#: model:ir.actions.act_window,name:project.action_config_settings
msgid "Configure Project"
msgstr "Konfiguroi projekti"

#. module: project
#: model:ir.ui.view,arch_db:project.project_planner
msgid ""
"Congratulations on choosing Odoo Project to help running your company more "
"efficiently!"
msgstr ""

#. module: project
#: model:ir.ui.view,arch_db:project.project_planner
msgid "Congratulations, you're done !"
msgstr ""

#. module: project
#: model:ir.ui.view,arch_db:project.project_planner
msgid "Consulting mission"
msgstr ""

#. module: project
#: model:ir.model.fields,field_description:project.field_report_project_task_user_partner_id
#: model:ir.ui.view,arch_db:project.view_project
#: model:ir.ui.view,arch_db:project.view_project_project_filter
msgid "Contact"
msgstr "Yhteyshenkilö"

#. module: project
#: model:ir.model.fields,field_description:project.field_project_project_analytic_account_id
msgid "Contract/Analytic"
msgstr "Sopimus/kustannuspaikka"

#. module: project
#: model:ir.ui.view,arch_db:project.project_planner
msgid "Control projects quality and satisfaction"
msgstr ""

#. module: project
#. openerp-web
#: code:addons/project/static/src/js/web_planner_project.js:33
#, python-format
msgid "Copywriting / Design"
msgstr ""

#. module: project
#: model:ir.model.fields,field_description:project.field_project_task_create_date
msgid "Create Date"
msgstr "Luontipäivä"

#. module: project
#: model:ir.ui.view,arch_db:project.project_planner
msgid "Create a Gantt chart with your projects tasks and deadlines"
msgstr ""

#. module: project
#: model:ir.actions.act_window,help:project.open_view_project_all
#: model:ir.actions.act_window,help:project.open_view_project_all_config
msgid "Create a new project."
msgstr ""

#. module: project
#: model:ir.ui.view,arch_db:project.project_planner
msgid ""
"Create a task by sending an email to a project alias with one of your "
"colleagues in copy"
msgstr ""

#. module: project
#: model:ir.ui.view,arch_db:project.project_planner
msgid "Create at least 3 tasks"
msgstr ""

#. module: project
#: model:ir.ui.view,arch_db:project.project_planner
msgid "Create bills automatically based on Time &amp; Material."
msgstr ""

#. module: project
#: model:ir.ui.view,arch_db:project.project_planner
msgid "Create the Projects"
msgstr ""

#. module: project
#: model:ir.model.fields,field_description:project.field_project_config_settings_create_uid
#: model:ir.model.fields,field_description:project.field_project_project_create_uid
#: model:ir.model.fields,field_description:project.field_project_tags_create_uid
#: model:ir.model.fields,field_description:project.field_project_task_create_uid
#: model:ir.model.fields,field_description:project.field_project_task_type_create_uid
msgid "Created by"
msgstr "Luonut"

#. module: project
#: model:ir.model.fields,field_description:project.field_project_config_settings_create_date
#: model:ir.model.fields,field_description:project.field_project_project_create_date
#: model:ir.model.fields,field_description:project.field_project_tags_create_date
#: model:ir.model.fields,field_description:project.field_project_task_type_create_date
msgid "Created on"
msgstr "Luotu"

#. module: project
#: model:ir.ui.view,arch_db:project.project_planner
msgid ""
"Creating Tasks and/or Issues is the next step in managing your Projects.<br/"
">\n"
"                        In Odoo, it is pretty straightforward, but here are "
"some explanations you may find useful."
msgstr ""

#. module: project
#: model:ir.ui.view,arch_db:project.view_task_history_search
#: model:ir.ui.view,arch_db:project.view_task_project_user_search
msgid "Creation Date"
msgstr "Luontipäivämäärä"

#. module: project
#: model:ir.model.fields,field_description:project.field_project_project_credit
msgid "Credit"
msgstr "Luotto"

#. module: project
#: model:ir.actions.act_window,name:project.action_view_task_history_cumulative
#: model:ir.actions.act_window,name:project.action_view_task_history_cumulative_filter
#: model:ir.ui.menu,name:project.menu_action_view_task_history_cumulative
#: model:ir.ui.view,arch_db:project.view_project_kanban
msgid "Cumulative Flow"
msgstr "Kumulatiivinen virtaus"

#. module: project
#: model:ir.model.fields,field_description:project.field_project_project_currency_id
msgid "Currency"
msgstr "Valuutta"

#. module: project
#: model:ir.ui.view,arch_db:project.project_planner
msgid "Current Timesheet"
msgstr ""

#. module: project
<<<<<<< HEAD
#: code:addons/project/project.py:860
=======
#: code:addons/project/project.py:868
>>>>>>> bc1a0a32
#: model:ir.model.fields,field_description:project.field_project_project_partner_id
#: model:ir.model.fields,field_description:project.field_project_task_partner_id
#: model:ir.ui.view,arch_db:project.edit_project
#, python-format
msgid "Customer"
msgstr "Asiakas"

#. module: project
<<<<<<< HEAD
#: code:addons/project/project.py:860
=======
#: code:addons/project/project.py:868
>>>>>>> bc1a0a32
#, python-format
msgid "Customer Email"
msgstr "Asiakkaan sähköposti"

#. module: project
<<<<<<< HEAD
=======
#: code:addons/project/project.py:132
#, python-format
msgid "Customer Project: visible in portal if the customer is a follower"
msgstr ""

#. module: project
>>>>>>> bc1a0a32
#: model:ir.ui.view,arch_db:project.project_planner
msgid "Customer Service"
msgstr ""

#. module: project
#. openerp-web
#: code:addons/project/static/src/js/web_planner_project.js:73
#, python-format
msgid "Customer feedback has been requested"
msgstr ""

#. module: project
#. openerp-web
#: code:addons/project/static/src/js/web_planner_project.js:91
#, python-format
msgid "Customer has cancelled repair"
msgstr ""

#. module: project
#. openerp-web
#: code:addons/project/static/src/js/web_planner_project.js:71
#, python-format
msgid "Customer has reported new issue"
msgstr ""

#. module: project
#: code:addons/project/project.py:132
#, fuzzy, python-format
msgid "Customer project"
msgstr "Asiakas"

#. module: project
#. openerp-web
#: code:addons/project/static/src/js/web_planner_project.js:70
#, python-format
msgid "Customer service has found new issue"
msgstr ""

#. module: project
#: model:ir.ui.view,arch_db:project.project_planner
msgid "Customer support tickets"
msgstr ""

#. module: project
#: model:ir.ui.view,arch_db:project.project_planner
msgid "Customization"
msgstr ""

#. module: project
#: model:ir.ui.menu,name:project.menu_projects
msgid "Dashboard"
msgstr "Dashboard"

#. module: project
#: model:ir.model.fields,field_description:project.field_project_task_history_cumulative_date
#: model:ir.model.fields,field_description:project.field_project_task_history_date
msgid "Date"
msgstr "Päivämäärä"

#. module: project
#: model:ir.model.fields,field_description:project.field_report_project_task_user_opening_days
msgid "Days to Assign"
msgstr "Päivää toimeksiantoon"

#. module: project
#: model:ir.model.fields,field_description:project.field_report_project_task_user_closing_days
msgid "Days to Close"
msgstr "Päivää sulkemiseen"

#. module: project
#: model:ir.model.fields,field_description:project.field_project_task_date_deadline
#: model:ir.model.fields,field_description:project.field_report_project_task_user_date_deadline
msgid "Deadline"
msgstr "Määräaika"

#. module: project
#: model:ir.model.fields,field_description:project.field_project_project_debit
msgid "Debit"
msgstr "Debet"

#. module: project
#: model:ir.model.fields,field_description:project.field_project_project_alias_defaults
msgid "Default Values"
msgstr "Oletusarvot"

#. module: project
#: model:ir.actions.act_window,help:project.open_task_type_form
msgid ""
"Define the steps that will be used in the project from the\n"
"                creation of the task, up to the closing of the task or "
"issue.\n"
"                You will use these stages in order to track the progress in\n"
"                solving a task or an issue."
msgstr ""

#. module: project
#: model:ir.ui.view,arch_db:project.view_task_kanban
msgid "Delete"
msgstr "Poista"

#. module: project
#: model:ir.ui.view,arch_db:project.project_planner
msgid ""
"Depending on what you need and how you want to operate, there are several "
"ways to work with Odoo. First, decide if you want to think in terms of tasks "
"or issues. Then, activate the Timesheets app if you need it."
msgstr ""

#. module: project
#: model:ir.ui.view,arch_db:project.project_planner
msgid "Deploy"
msgstr ""

#. module: project
#. openerp-web
#: code:addons/project/static/src/js/web_planner_project.js:19
#, python-format
msgid "Deployment"
msgstr ""

#. module: project
#: model:ir.model.fields,field_description:project.field_project_task_description
#: model:ir.model.fields,field_description:project.field_project_task_type_description
#: model:ir.ui.view,arch_db:project.view_task_form2
msgid "Description"
msgstr "Kuvaus"

#. module: project
#. openerp-web
#: code:addons/project/static/src/js/web_planner_project.js:17
#, python-format
msgid "Development"
msgstr "Kehitys"

#. module: project
#: model:ir.ui.view,arch_db:project.project_planner
msgid "Development Process"
msgstr ""

#. module: project
#. openerp-web
#: code:addons/project/static/src/js/project.js:50
#, python-format
msgid "Discard"
msgstr ""

#. module: project
#: model:ir.model.fields,field_description:project.field_project_config_settings_display_name
#: model:ir.model.fields,field_description:project.field_project_project_display_name
#: model:ir.model.fields,field_description:project.field_project_tags_display_name
#: model:ir.model.fields,field_description:project.field_project_task_display_name
#: model:ir.model.fields,field_description:project.field_project_task_history_cumulative_display_name
#: model:ir.model.fields,field_description:project.field_project_task_history_display_name
#: model:ir.model.fields,field_description:project.field_project_task_type_display_name
#: model:ir.model.fields,field_description:project.field_report_project_task_user_display_name
msgid "Display Name"
msgstr "Näytä nimi"

#. module: project
#: model:ir.model.fields,field_description:project.field_project_task_displayed_image_id
msgid "Displayed Image"
msgstr ""

#. module: project
#. openerp-web
#: code:addons/project/static/src/js/web_planner_project.js:34
#, python-format
msgid "Distribute"
msgstr ""

#. module: project
#. openerp-web
#: code:addons/project/static/src/js/web_planner_project.js:42
#, python-format
msgid "Distribution is completed"
msgstr ""

#. module: project
#: selection:project.config.settings,generate_project_alias:0
msgid "Do not create an email alias automatically"
msgstr ""

#. module: project
#: selection:project.config.settings,group_time_work_estimation_tasks:0
msgid "Do not estimate working time on tasks"
msgstr ""

#. module: project
#: selection:project.config.settings,module_project_issue_sheet:0
msgid "Do not track working hours on issues"
msgstr ""

#. module: project
#. openerp-web
#: code:addons/project/static/src/js/web_planner_project.js:50
#, python-format
msgid "Documentation"
msgstr "Dokumentaatio"

#. module: project
#: model:ir.ui.view,arch_db:project.edit_project
msgid "Documents"
msgstr "Dokumentit"

#. module: project
#: model:ir.ui.view,arch_db:project.project_planner
msgid ""
"Don't create a Project for different locations (this could isolate teams "
"that work at different locations)."
msgstr ""

#. module: project
#: model:ir.ui.view,arch_db:project.project_planner
msgid ""
"Don't create a Project for each of your customers - this will be too "
"complicated to manage properly."
msgstr ""

#. module: project
#: model:ir.ui.view,arch_db:project.project_planner
msgid "Don't hesitate to"
msgstr ""

#. module: project
#: model:ir.ui.view,arch_db:project.project_planner
msgid "Don't hesitate to select only the events you are interested in!"
msgstr ""

#. module: project
#. openerp-web
#: code:addons/project/static/src/js/web_planner_project.js:35
#: code:addons/project/static/src/js/web_planner_project.js:68
#: code:addons/project/static/src/js/web_planner_project.js:83
#: code:addons/project/static/src/js/web_planner_project.js:97
#: model:project.task.type,name:project.project_stage_2
#, python-format
msgid "Done"
msgstr "Valmis"

#. module: project
#: model:ir.ui.view,arch_db:project.project_planner
msgid ""
"During a meeting, a customer asks a manager for a few modifications to a "
"project."
msgstr ""

#. module: project
#: model:ir.ui.view,arch_db:project.project_planner
msgid ""
"Each employee will have his own task, while the manager will be able to "
"follow the global progress in the Kanban view of the project."
msgstr ""

#. module: project
#: model:ir.ui.view,arch_db:project.view_task_kanban
msgid "Edit Task"
msgstr ""

#. module: project
#: model:ir.ui.view,arch_db:project.edit_project
msgid "Email Alias"
msgstr "Sähköpostialias"

#. module: project
#: model:ir.model.fields,field_description:project.field_project_task_type_mail_template_id
#, fuzzy
msgid "Email Template"
msgstr "Sähköpostialias"

#. module: project
#: model:ir.ui.view,arch_db:project.edit_project
msgid "Emails"
msgstr "Sähköpostit"

#. module: project
#: model:ir.ui.view,arch_db:project.project_planner
msgid "End"
msgstr ""

#. module: project
#: model:ir.model.fields,field_description:project.field_project_task_history_cumulative_end_date
#: model:ir.model.fields,field_description:project.field_project_task_history_end_date
msgid "End Date"
msgstr "Loppupäivä"

#. module: project
#: model:ir.model.fields,field_description:project.field_project_task_date_end
#: model:ir.model.fields,field_description:project.field_report_project_task_user_date_end
msgid "Ending Date"
msgstr "Lopetuspäivämäärä"

#. module: project
#: constraint:project.task:0
msgid "Error ! Task starting date must be lower than its ending date."
msgstr ""

#. module: project
#: constraint:project.task:0
msgid "Error ! You cannot create recursive tasks."
msgstr "Virhe ! Et voi luoda rekursiivisiä tehtäviä."

#. module: project
#: constraint:project.project:0
msgid "Error! project start-date must be lower than project end-date."
msgstr "Virhe! Projektin päättymispäivän pitää olla alkupäivän jälkeen"

#. module: project
#: model:ir.model.fields,help:project.field_project_task_planned_hours
msgid ""
"Estimated time to do the task, usually set by the project manager when the "
"task is in draft state."
msgstr ""
"Arvioitu aika tehtävän suorittamiseen, tämän asettaa yleensä "
"projektipäällikkö kun tehtävä on luonnostilassa."

#. module: project
#: model:ir.ui.view,arch_db:project.project_planner
msgid ""
"Even if there is no specific field in Odoo, it's important to define a "
"person responsible for each stage of your Project.<br/>\n"
"                        This person will have the responsibility for "
"validating each stage and ensuring that the requirements to move to the next "
"stage are met."
msgstr ""

#. module: project
#: model:ir.ui.view,arch_db:project.project_planner
msgid ""
"Every business is different.<br/>\n"
"                    Odoo allows you to customize every application and it's "
"usually a good idea to customize screens to fit your project needs."
msgstr ""

#. module: project
#: model:web.tip,description:project.project_tip_3
msgid ""
"Every event on a task is logged in this section. Send a new message to "
"notify followers or log an internal note."
msgstr ""

#. module: project
#: model:ir.ui.view,arch_db:project.project_planner
msgid "Examples"
msgstr "Esimerkkejä"

#. module: project
#. openerp-web
#: code:addons/project/static/src/js/web_planner_project.js:74
#, python-format
msgid "Expert advice has been requested"
msgstr ""

#. module: project
#: model:ir.model.fields,field_description:project.field_project_project_date
msgid "Expiration Date"
msgstr "Viim. voimassaolo"

#. module: project
#: model:ir.model.fields,help:project.field_project_task_type_legend_priority
msgid ""
"Explanation text to help users using the star and priority mechanism on "
"stages or issues that are in this stage."
msgstr ""

#. module: project
#: model:ir.ui.view,arch_db:project.view_task_project_user_search
msgid "Extended Filters"
msgstr "Laajennetut suodattimet"

#. module: project
#: model:ir.ui.view,arch_db:project.view_task_form2
msgid "Extra Info"
msgstr "Lisätiedot"

#. module: project
#: model:ir.ui.view,arch_db:project.view_config_settings
msgid "Extra features"
msgstr ""

#. module: project
#: model:ir.ui.view,arch_db:project.project_planner
msgid "Extra useful for when you're with a customer or in a meeting."
msgstr ""

#. module: project
#: model:ir.ui.view,arch_db:project.view_project_kanban
msgid "Favorite"
msgstr ""

#. module: project
#. openerp-web
#: code:addons/project/static/src/js/web_planner_project.js:88
#, python-format
msgid "Feedback from customer requested"
msgstr ""

#. module: project
#. openerp-web
#: code:addons/project/static/src/js/web_planner_project.js:26
#, python-format
msgid "Finally task is deployed"
msgstr ""

#. module: project
#: model:ir.model.fields,field_description:project.field_project_task_type_fold
msgid "Folded in Tasks Pipeline"
msgstr ""

#. module: project
#: model:ir.ui.view,arch_db:project.edit_project
msgid ""
"Follow this project to automatically track the events associated to tasks "
"and issues of this project."
msgstr ""
"Seuraa tätä projektia saadaksesi automaattisesti tiedon muutoksista "
"tehtävissä ja tapauksissa."

#. module: project
#: model:ir.ui.view,arch_db:project.view_project_project_filter
msgid "Followed by Me"
msgstr ""

#. module: project
#: model:ir.ui.view,arch_db:project.project_planner
msgid "For employees, the"
msgstr ""

#. module: project
#: model:ir.ui.view,arch_db:project.project_planner
msgid ""
"For example, risk and issue owners should come prepared to share the status "
"of their item and, ideally, a path to resolution."
msgstr ""

#. module: project
#: model:ir.ui.view,arch_db:project.project_planner
msgid ""
"For the Odoo Team,<br/>\n"
"                            Fabien Pinckaers, Founder"
msgstr ""

#. module: project
#: model:ir.ui.view,arch_db:project.project_planner
msgid ""
"For the same reason, don't create a Project based on weeks or time (example: "
"Scrum)."
msgstr ""

#. module: project
#: model:ir.ui.view,arch_db:project.view_config_settings
msgid "Forecasts"
msgstr ""

#. module: project
#: model:ir.model.fields,field_description:project.field_project_config_settings_module_project_forecast
msgid "Forecasts, planning and Gantt charts"
msgstr ""

#. module: project
#: model:ir.ui.menu,name:project.menu_tasks_config
msgid "GTD"
msgstr "GTD (Ajanhallintamenetelmä)"

#. module: project
#: model:ir.ui.view,arch_db:project.project_planner
msgid "Generate a timesheet report to attach to your customer invoices"
msgstr ""

#. module: project
#: selection:project.config.settings,module_sale_service:0
msgid "Generate tasks from sale orders"
msgstr "Luo tehtävät myyntitilauksilta."

#. module: project
#: model:ir.ui.view,arch_db:project.project_planner
msgid "Get full synchronization with Odoo"
msgstr ""

#. module: project
#: model:ir.ui.view,arch_db:project.project_planner
msgid "Get it on Google Play"
msgstr ""

#. module: project
#: model:ir.ui.view,arch_db:project.project_planner
msgid "Get more apps"
msgstr ""

#. module: project
#: model:ir.model.fields,help:project.field_project_project_label_tasks
msgid "Gives label to tasks on project's kanban view."
msgstr ""

#. module: project
#: model:ir.model.fields,help:project.field_project_project_sequence
msgid "Gives the sequence order when displaying a list of Projects."
msgstr "Antaa järjestyksen näytettäessä projektilistaa."

#. module: project
#: model:ir.model.fields,help:project.field_project_task_sequence
msgid "Gives the sequence order when displaying a list of tasks."
msgstr "Antaa järjestyksen näytettäessä tehtäväluetteloa."

#. module: project
#: model:ir.ui.view,arch_db:project.project_planner
msgid "Good luck!"
msgstr ""

#. module: project
#: model:ir.ui.view,arch_db:project.project_planner
msgid ""
"Green: the Task is ready for next stage (the job for this stage is complete)"
msgstr ""

#. module: project
#: model:ir.ui.view,arch_db:project.project_planner
msgid "Grey: the Task is in progress (someone is working on it)"
msgstr ""

#. module: project
#: model:ir.ui.view,arch_db:project.view_project_project_filter
#: model:ir.ui.view,arch_db:project.view_task_history_search
#: model:ir.ui.view,arch_db:project.view_task_project_user_search
#: model:ir.ui.view,arch_db:project.view_task_search_form
msgid "Group By"
msgstr "Ryhmittele"

#. module: project
#: model:ir.ui.view,arch_db:project.view_config_settings
msgid "Helpdesk & Support"
msgstr "Asiakastuki"

#. module: project
#: model:ir.ui.view,arch_db:project.project_planner
msgid "Here are some of the <strong>available customizations</strong>"
msgstr ""

#. module: project
#: model:ir.actions.act_window,help:project.act_project_project_2_project_task_all
msgid "Here, you can create new tasks"
msgstr ""

#. module: project
#: selection:project.task,priority:0
#: selection:report.project.task.user,priority:0
msgid "High"
msgstr "Korkea"

#. module: project
#: model:ir.model,name:project.model_project_task_history
msgid "History of Tasks"
msgstr "Tehtävähistoria"

#. module: project
#: model:ir.model.fields,help:project.field_project_project_privacy_visibility
msgid ""
"Holds visibility of the tasks or issues that belong to the current project:\n"
"- Portal : employees see everything;\n"
"   if portal is activated, portal users see the tasks or issues followed by\n"
"   them or by someone of their company\n"
"- Employees Only: employees see all tasks or issues\n"
"- Followers Only: employees see only the followed tasks or issues; if "
"portal\n"
"   is activated, portal users see the followed tasks or issues."
msgstr ""

#. module: project
<<<<<<< HEAD
#: code:addons/project/project.py:791
=======
#: code:addons/project/project.py:799
>>>>>>> bc1a0a32
#, python-format
msgid "I take it"
msgstr ""

#. module: project
#: model:ir.model.fields,field_description:project.field_project_config_settings_id
#: model:ir.model.fields,field_description:project.field_project_project_id
#: model:ir.model.fields,field_description:project.field_project_tags_id
#: model:ir.model.fields,field_description:project.field_project_task_history_cumulative_id
#: model:ir.model.fields,field_description:project.field_project_task_history_id
#: model:ir.model.fields,field_description:project.field_project_task_id
#: model:ir.model.fields,field_description:project.field_project_task_type_id
#: model:ir.model.fields,field_description:project.field_report_project_task_user_id
msgid "ID"
msgstr "ID"

#. module: project
#: model:ir.model.fields,help:project.field_project_project_alias_parent_thread_id
msgid ""
"ID of the parent record holding the alias (example: project holding the task "
"creation alias)"
msgstr ""
"Ylätason aliastietueen id (esim. tehtävien luontiin käytettävän aliaksen "
"sisältävä projekti)"

#. module: project
#. openerp-web
#: code:addons/project/static/src/js/web_planner_project.js:103
#, python-format
msgid "Idea has been transformed into concrete actions"
msgstr ""

#. module: project
#. openerp-web
#: code:addons/project/static/src/js/web_planner_project.js:102
#, python-format
msgid "Idea is fully explained"
msgstr ""

#. module: project
#: model:ir.ui.view,arch_db:project.project_planner
msgid "Ideally, a person should only be responsible for one project."
msgstr ""

#. module: project
#. openerp-web
#: code:addons/project/static/src/js/web_planner_project.js:95
#, python-format
msgid "Ideas"
msgstr "Ideat"

#. module: project
#: model:ir.ui.view,arch_db:project.project_planner
msgid "Identify problems and blocking points more easily"
msgstr ""

#. module: project
#: model:ir.model.fields,help:project.field_project_task_type_mail_template_id
msgid ""
"If set an email will be sent to the customer when the task or issue reaches "
"this step."
msgstr ""

#. module: project
#: model:ir.model.fields,help:project.field_project_project_active
msgid ""
"If the active field is set to False, it will allow you to hide the project "
"without removing it."
msgstr ""
"Jos aktiivisen kentän tilaksi asetetaan epätosi (false), se mahdollistaa "
"projektin piilottamisen poistamatta sitä."

#. module: project
#: model:ir.ui.view,arch_db:project.project_planner
msgid ""
"If you don't want to receive email notifications, you can uncheck the option "
"in your"
msgstr ""

#. module: project
#: model:ir.ui.view,arch_db:project.project_planner
msgid ""
"If you want to limit access for certain users or customers, simply use the "
"Privacy / Visibility settings in the Project Settings."
msgstr ""

#. module: project
#: model:ir.ui.view,arch_db:project.project_planner
msgid ""
"If you work on a Time &amp; Material project, you'll probably want to "
"extract a Timesheet of the tasks and issues to invoice directly to the "
"customer. To do that:"
msgstr ""

#. module: project
#: model:ir.ui.view,arch_db:project.project_planner
msgid "Implement"
msgstr ""

#. module: project
#: model:ir.ui.view,arch_db:project.project_planner
msgid "Improve"
msgstr ""

#. module: project
#: model:ir.ui.view,arch_db:project.project_planner
msgid "Improve collaboration with customers"
msgstr ""

#. module: project
#: selection:project.project,state:0 selection:project.task,kanban_state:0
#: model:project.task.type,name:project.project_stage_1
#: selection:report.project.task.user,state:0
msgid "In Progress"
msgstr "Käynnissä"

#. module: project
#. openerp-web
#: code:addons/project/static/src/js/web_planner_project.js:32
#: code:addons/project/static/src/js/web_planner_project.js:65
#: code:addons/project/static/src/js/web_planner_project.js:80
#, python-format
msgid "In progress"
msgstr "Kesken"

#. module: project
#. openerp-web
#: code:addons/project/static/src/js/web_planner_project.js:79
#, python-format
msgid "Incoming"
msgstr "Saapuva"

#. module: project
#: model:ir.ui.view,arch_db:project.edit_project
msgid "Incoming Emails create"
msgstr "Saapuvat sähköpostit luovat"

#. module: project
#: model:ir.model.fields,field_description:project.field_project_task_planned_hours
msgid "Initially Planned Hours"
msgstr "Alunperin suunnitellut tunnit"

#. module: project
#: model:ir.model.fields,help:project.field_project_project_alias_id
msgid ""
"Internal email associated with this project. Incoming emails are "
"automatically synchronized with Tasks (or optionally Issues if the Issue "
"Tracker module is installed)."
msgstr ""

#. module: project
#: model:ir.ui.view,arch_db:project.project_planner
msgid ""
"Internal notes are messages that will appear in the Chatter but will not be "
"notified in Odoo's Inbox."
msgstr ""

#. module: project
#: model:ir.ui.view,arch_db:project.project_planner
msgid "Issue Tracking app."
msgstr ""

#. module: project
#: model:ir.ui.view,arch_db:project.project_tags_search_view
msgid "Issue Version"
msgstr "Tapauksen versio"

#. module: project
#. openerp-web
#: code:addons/project/static/src/js/web_planner_project.js:72
#, python-format
msgid "Issue is being worked on"
msgstr ""

#. module: project
#. openerp-web
#: code:addons/project/static/src/js/web_planner_project.js:75
#, python-format
msgid "Issue is resolved"
msgstr ""

#. module: project
#: model:ir.ui.view,arch_db:project.project_planner
msgid "Issues"
msgstr "Tapaukset"

#. module: project
#: model:ir.ui.view,arch_db:project.project_planner
msgid "Issues analysis"
msgstr ""

#. module: project
#: model:ir.ui.view,arch_db:project.project_planner
msgid ""
"It is better to start with a \"project answer\", such as: \"We are two weeks "
"late\", \"We are at planned budget\" or \"We are 50% complete with the "
"process model\". Also if you can, start the meeting on a positive note, such "
"as milestones that have been met or are ahead of schedule. This will make "
"participants feel motivated to engage in the conversation."
msgstr ""

#. module: project
#: model:ir.ui.view,arch_db:project.project_planner
msgid ""
"It is time to think about how you will transform your activities into real "
"projects in Odoo.<br/>\n"
"                        For that, the most important part is defining the "
"stages of your projects. Stages are the different steps a task or an issue "
"can go through, from its creation to its ending. They will appear in what we "
"call the 'Kanban' view of your projects."
msgstr ""

#. module: project
#: model:ir.ui.view,arch_db:project.project_planner
msgid ""
"It's essential to be clear about why you want to use Odoo Project and what "
"your goals are.\n"
"                        Indeed, there are many ways to manage a project, to "
"find the best one for you, you need to know exactly what you want to "
"achieve. And later on, we will hopefully transform your objectives into real "
"improvements for your company."
msgstr ""

#. module: project
#: model:ir.ui.view,arch_db:project.project_planner
msgid ""
"It's for logging every change, event or message related to the Document."
msgstr ""

#. module: project
#: model:ir.ui.view,arch_db:project.project_planner
msgid ""
"It's usually a good idea to take time to analyze your tasks and issues once "
"a year. Here are some KPIs you should take a look at. Ask yourself 'How can "
"they be improved?'"
msgstr ""

#. module: project
#: model:ir.model.fields,field_description:project.field_project_task_legend_blocked
#: model:ir.model.fields,field_description:project.field_project_task_type_legend_blocked
msgid "Kanban Blocked Explanation"
msgstr ""

#. module: project
#: model:ir.model.fields,field_description:project.field_project_task_legend_normal
#: model:ir.model.fields,field_description:project.field_project_task_type_legend_normal
msgid "Kanban Ongoing Explanation"
msgstr ""

#. module: project
#: model:ir.ui.view,arch_db:project.project_planner
msgid "Kanban Stage"
msgstr ""

#. module: project
#: model:ir.ui.view,arch_db:project.project_planner
msgid "Kanban Stages"
msgstr ""

#. module: project
#: model:ir.model.fields,field_description:project.field_project_task_history_cumulative_kanban_state
#: model:ir.model.fields,field_description:project.field_project_task_history_kanban_state
#: model:ir.model.fields,field_description:project.field_project_task_kanban_state
msgid "Kanban State"
msgstr "Kanban tila"

#. module: project
#: model:ir.model.fields,field_description:project.field_project_task_legend_done
#: model:ir.model.fields,field_description:project.field_project_task_type_legend_done
msgid "Kanban Valid Explanation"
msgstr ""

#. module: project
#: model:ir.ui.view,arch_db:project.project_planner
msgid "Keep track of messages and conversations"
msgstr ""

#. module: project
#: model:ir.ui.view,arch_db:project.project_planner
msgid "Know what my employees are working on"
msgstr ""

#. module: project
#: model:ir.ui.view,arch_db:project.view_task_search_form
msgid "Last Message"
msgstr "Viimeinen viesti"

#. module: project
#: model:ir.model.fields,field_description:project.field_project_task_write_date
msgid "Last Modification Date"
msgstr "Viimeksi muokattu"

#. module: project
#: model:ir.model.fields,field_description:project.field_project_config_settings___last_update
#: model:ir.model.fields,field_description:project.field_project_project___last_update
#: model:ir.model.fields,field_description:project.field_project_tags___last_update
#: model:ir.model.fields,field_description:project.field_project_task___last_update
#: model:ir.model.fields,field_description:project.field_project_task_history___last_update
#: model:ir.model.fields,field_description:project.field_project_task_history_cumulative___last_update
#: model:ir.model.fields,field_description:project.field_project_task_type___last_update
#: model:ir.model.fields,field_description:project.field_report_project_task_user___last_update
msgid "Last Modified on"
msgstr "Viimeksi muokattu"

#. module: project
#: model:ir.model.fields,field_description:project.field_project_task_date_last_stage_update
#: model:ir.model.fields,field_description:project.field_report_project_task_user_date_last_stage_update
msgid "Last Stage Update"
msgstr "Vaihe päivittynyt viimeksi"

#. module: project
#: model:ir.model.fields,field_description:project.field_project_config_settings_write_uid
#: model:ir.model.fields,field_description:project.field_project_project_write_uid
#: model:ir.model.fields,field_description:project.field_project_tags_write_uid
#: model:ir.model.fields,field_description:project.field_project_task_type_write_uid
#: model:ir.model.fields,field_description:project.field_project_task_write_uid
msgid "Last Updated by"
msgstr "Viimeksi päivittänyt"

#. module: project
#: model:ir.model.fields,field_description:project.field_project_config_settings_write_date
#: model:ir.model.fields,field_description:project.field_project_project_write_date
#: model:ir.model.fields,field_description:project.field_project_tags_write_date
#: model:ir.model.fields,field_description:project.field_project_task_type_write_date
msgid "Last Updated on"
msgstr "Viimeksi päivitetty"

#. module: project
#: model:web.planner,tooltip_planner:project.planner_project
msgid ""
"Learn how to better organize your company using Projects, Tasks, Issues and "
"Timesheets."
msgstr ""

#. module: project
#: model:ir.model.fields,help:project.field_project_config_settings_module_pad
msgid ""
"Lets the company customize which Pad installation should be used to link to "
"new pads (for example: http://ietherpad.com/).\n"
"-This installs the module pad."
msgstr ""
"Sallii yrityksen kustomoida mitä Pad-asennusta halutaan käyttää uusien "
"padien linkitykseen (esim. http://ietherpad.com/).\n"
"- Asentaa moduulin pad."

#. module: project
#: model:ir.model.fields,help:project.field_project_project_analytic_account_id
msgid ""
"Link this project to an analytic account if you need financial management on "
"projects. It enables you to connect projects with budgets, planning, cost "
"and revenue analysis, timesheets on projects, etc."
msgstr ""
"Yhdistä projekti analyyttiseen tiliin (kustannuspaikkaan) jos haluat "
"projektille  kustannusseurantaa. Tämä sallii projektibudjetoinnin, -"
"suunnittelun, kustannus- ja kateanalyysin, tuntikorttien liittämisen "
"projektille (käytetyn ajan seurannan) jne."

#. module: project
#: model:ir.ui.view,arch_db:project.project_planner
msgid "List, plan and track things to do"
msgstr ""

#. module: project
#: selection:report.project.task.user,priority:0
msgid "Low"
msgstr "Matala"

#. module: project
#: selection:project.config.settings,group_time_work_estimation_tasks:0
msgid "Manage time estimation on tasks"
msgstr "Hallitse tehtävän aika-arviota"

#. module: project
#: model:ir.ui.view,arch_db:project.view_project_project_filter
#: model:res.groups,name:project.group_project_manager
msgid "Manager"
msgstr "Päällikkö"

#. module: project
#: model:ir.ui.view,arch_db:project.project_planner
msgid ""
"Managing a group of people, a team or a department (example: R&amp;D team, "
"HR Department, etc.)"
msgstr ""

#. module: project
#: model:ir.ui.view,arch_db:project.project_planner
msgid ""
"Managing long projects that span over many months and/or need Timesheets."
msgstr ""

#. module: project
#: model:ir.ui.view,arch_db:project.project_planner
msgid ""
"Managing notifications is essential: too few and you risk missing critical "
"information, too many and you will be  overloaded with unnecessary "
"information. The trick is to find the right balance between the projects, "
"stages and tasks you want to be informed about. Fortunately, Odoo Project "
"has many levels of notifications and messages you can choose from."
msgstr ""

#. module: project
#: model:ir.ui.view,arch_db:project.project_planner
msgid "Marketing Department"
msgstr ""

#. module: project
#: model:ir.model.fields,field_description:project.field_project_project_favorite_user_ids
msgid "Members"
msgstr ""

#. module: project
#: model:ir.ui.view,arch_db:project.view_task_history_search
msgid "Month"
msgstr "Kuukausi"

#. module: project
#: model:ir.ui.view,arch_db:project.view_project_kanban
msgid "More <i class=\"fa fa-caret-down\"/>"
msgstr "Lisää <i class=\"fa fa-caret-down\"/>"

#. module: project
#: model:ir.ui.view,arch_db:project.view_config_settings
#, fuzzy
msgid "More Info"
msgstr "Lisätiedot"

#. module: project
#: model:ir.ui.view,arch_db:project.project_planner
msgid "More efficient communication between employees"
msgstr ""

#. module: project
#: model:ir.ui.view,arch_db:project.view_project_project_filter
#: model:ir.ui.view,arch_db:project.view_task_history_search
msgid "My Projects"
msgstr "Omat projektit"

#. module: project
#: model:ir.ui.view,arch_db:project.view_task_history_search
#: model:ir.ui.view,arch_db:project.view_task_search_form
msgid "My Tasks"
msgstr "Omat tehtäväni"

#. module: project
#: model:ir.model.fields,field_description:project.field_project_tags_name
msgid "Name"
msgstr "Nimi"

#. module: project
#: model:project.task.type,legend_blocked:project.project_stage_1
msgid "Need functional or technical help"
msgstr ""

#. module: project
#. openerp-web
#: code:addons/project/static/src/js/web_planner_project.js:64
#: model:ir.ui.view,arch_db:project.view_task_history_search
#: model:ir.ui.view,arch_db:project.view_task_project_user_search
#: model:ir.ui.view,arch_db:project.view_task_search_form
#: selection:project.project,state:0
#: model:project.task.type,name:project.project_stage_data_0
#, python-format
msgid "New"
msgstr "Uusi"

#. module: project
<<<<<<< HEAD
#: code:addons/project/project.py:793
=======
#: code:addons/project/project.py:801
>>>>>>> bc1a0a32
#, python-format
msgid "New Task"
msgstr ""

#. module: project
#. openerp-web
#: code:addons/project/static/src/js/web_planner_project.js:86
#, python-format
msgid "New repair added"
msgstr ""

#. module: project
#: selection:project.config.settings,module_sale_service:0
msgid "No automatic task creation"
msgstr ""

#. module: project
#: selection:project.config.settings,module_rating_project:0
msgid "No customer rating"
msgstr ""

#. module: project
#: selection:project.task,priority:0
#: selection:project.task.history,kanban_state:0
#: selection:project.task.history.cumulative,kanban_state:0
#: selection:report.project.task.user,priority:0
msgid "Normal"
msgstr "Normaali"

#. module: project
#: model:project.task.type,legend_blocked:project.project_stage_0
msgid "Not validated"
msgstr ""

#. module: project
#: model:ir.model.fields,field_description:project.field_project_task_notes
msgid "Notes"
msgstr "Muistiinpanot"

#. module: project
#: model:ir.ui.view,arch_db:project.project_planner
msgid "Notifications"
msgstr ""

#. module: project
#: model:ir.model.fields,help:project.field_report_project_task_user_opening_days
msgid "Number of Days to Open the task"
msgstr "Päivien määrä tehtävän avaamiseen"

#. module: project
#: model:ir.model.fields,help:project.field_report_project_task_user_closing_days
msgid "Number of Days to close the task"
msgstr "Päivien määrä tehtävän valmistumiseksi"

#. module: project
#: model:ir.model.fields,field_description:project.field_project_project_doc_count
msgid "Number of documents attached"
msgstr "Liitettyjen dokumenttien määrä"

#. module: project
#: model:ir.ui.view,arch_db:project.project_planner
msgid ""
"Odoo Project is a super fast and easy way to make your activities and tasks "
"visible to\n"
"                        everyone in your company. Follow how things "
"progress, see when things are stuck, know\n"
"                        who's in charge, all in one place."
msgstr ""

#. module: project
#: model:ir.model.fields,help:project.field_project_config_settings_generate_project_alias
msgid ""
"Odoo will generate an email alias at the project creation from project name."
msgstr ""

#. module: project
#: model:ir.actions.act_window,help:project.action_view_task
msgid ""
"Odoo's project management allows you to manage the pipeline of your tasks "
"efficiently. You can track progress, discuss on tasks, attach documents, etc."
msgstr ""

#. module: project
#: model:ir.ui.view,arch_db:project.project_planner
msgid ""
"Once a Timesheet is confirmed by an employee, it needs to be Approved by a "
"manager in the"
msgstr ""

#. module: project
#: model:ir.ui.view,arch_db:project.view_project_project_filter
msgid "Open"
msgstr "Avaa"

#. module: project
#: model:ir.model.fields,help:project.field_project_project_alias_force_thread_id
msgid ""
"Optional ID of a thread (record) to which all incoming messages will be "
"attached, even if they did not reply to it. If set, this will disable the "
"creation of new records completely."
msgstr ""

#. module: project
#: model:ir.ui.view,arch_db:project.project_planner
msgid ""
"Or, if you are using Issues, by activating 'Activate timesheets on issues', "
"also in the"
msgstr ""

#. module: project
#: model:ir.ui.view,arch_db:project.project_planner
msgid "Organize meetings"
msgstr ""

#. module: project
#: model:ir.actions.act_window,help:project.open_view_project_all
#: model:ir.actions.act_window,help:project.open_view_project_all_config
msgid ""
"Organize your activities (plan tasks, track issues, invoice timesheets) for "
"internal, personal or customer projects."
msgstr ""

#. module: project
#: model:ir.ui.view,arch_db:project.project_planner
msgid ""
"Organize your company, from personal tasks to collaborative meeting minutes."
msgstr ""

#. module: project
#: model:ir.model.fields,field_description:project.field_report_project_task_user_delay_endings_days
msgid "Overpassed Deadline"
msgstr "Määräaika ylitetty"

#. module: project
#: model:ir.actions.act_window,name:project.action_view_task_overpassed_draft
msgid "Overpassed Tasks"
msgstr "Ohitetut tehtävät"

#. module: project
#: model:ir.model.fields,help:project.field_project_task_type_legend_blocked
msgid ""
"Override the default value displayed for the blocked state for kanban "
"selection, when the task or issue is in that stage."
msgstr ""

#. module: project
#: model:ir.model.fields,help:project.field_project_task_type_legend_done
msgid ""
"Override the default value displayed for the done state for kanban "
"selection, when the task or issue is in that stage."
msgstr ""

#. module: project
#: model:ir.model.fields,help:project.field_project_task_type_legend_normal
msgid ""
"Override the default value displayed for the normal state for kanban "
"selection, when the task or issue is in that stage."
msgstr ""

#. module: project
#: model:ir.model.fields,field_description:project.field_project_project_alias_user_id
msgid "Owner"
msgstr "Omistaja"

#. module: project
#: model:ir.model.fields,field_description:project.field_project_config_settings_module_pad
msgid "Pads"
msgstr ""

#. module: project
#: model:ir.model.fields,field_description:project.field_project_project_alias_parent_model_id
msgid "Parent Model"
msgstr "Ylätason malli"

#. module: project
#: model:ir.model.fields,field_description:project.field_project_project_alias_parent_thread_id
msgid "Parent Record Thread ID"
msgstr ""

#. module: project
#: model:ir.model.fields,field_description:project.field_project_task_parent_ids
msgid "Parent Tasks"
msgstr "Edeltävät tehtävät"

#. module: project
#: model:ir.model.fields,help:project.field_project_project_alias_parent_model_id
msgid ""
"Parent model holding the alias. The model holding the alias reference is not "
"necessarily the model given by alias_model_id (example: project "
"(parent_model) and task (model))"
msgstr ""

#. module: project
#: model:ir.model,name:project.model_res_partner
msgid "Partner"
msgstr "Kumppani"

#. module: project
#: model:ir.ui.view,arch_db:project.view_project_project_filter
#: selection:project.project,state:0
msgid "Pending"
msgstr "Odottaa"

#. module: project
#: model:ir.ui.view,arch_db:project.project_planner
msgid "Plan your activities for the day"
msgstr ""

#. module: project
#: model:ir.model.fields,field_description:project.field_project_task_history_cumulative_planned_hours
#: model:ir.model.fields,field_description:project.field_project_task_history_planned_hours
msgid "Planned Time"
msgstr "Suunnitellut tunnit"

#. module: project
#: model:ir.model,name:project.model_web_planner
msgid "Planner"
msgstr ""

#. module: project
<<<<<<< HEAD
#: code:addons/project/project.py:953
=======
#: code:addons/project/project.py:961
>>>>>>> bc1a0a32
#, python-format
msgid ""
"Please remove existing tasks in the project linked to the accounts you want "
"to delete."
msgstr ""

#. module: project
#: model:ir.model.fields,help:project.field_project_project_alias_contact
msgid ""
"Policy to post a message on the document using the mailgateway.\n"
"- everyone: everyone can post\n"
"- partners: only authenticated partners\n"
"- followers: only followers of the related document or members of following "
"channels\n"
msgstr ""

#. module: project
#: model:ir.ui.view,arch_db:project.project_planner
msgid "Prepare"
msgstr ""

#. module: project
#: model:ir.model.fields,field_description:project.field_project_task_priority
#: model:ir.model.fields,field_description:project.field_report_project_task_user_priority
msgid "Priority"
msgstr "Prioriteetti"

#. module: project
#: model:ir.model.fields,field_description:project.field_project_task_type_legend_priority
msgid "Priority Management Explanation"
msgstr ""

#. module: project
#: model:ir.model.fields,field_description:project.field_project_project_privacy_visibility
msgid "Privacy / Visibility"
msgstr "Näkyvyys"

#. module: project
#: code:addons/project/project.py:134
#, python-format
msgid "Private: followers only"
msgstr ""

#. module: project
#: model:ir.ui.view,arch_db:project.project_planner
msgid "Product or software version"
msgstr ""

#. module: project
#: model:ir.model,name:project.model_project_project
#: model:ir.model.fields,field_description:project.field_project_task_history_cumulative_project_id
#: model:ir.model.fields,field_description:project.field_project_task_project_id
#: model:ir.model.fields,field_description:project.field_report_project_task_user_project_id
#: model:ir.ui.view,arch_db:project.edit_project
#: model:ir.ui.view,arch_db:project.view_task_form2
#: model:ir.ui.view,arch_db:project.view_task_history_search
#: model:ir.ui.view,arch_db:project.view_task_project_user_search
#: model:ir.ui.view,arch_db:project.view_task_search_form
#: model:res.request.link,name:project.req_link_project
msgid "Project"
msgstr "Projekti"

#. module: project
#: model:ir.model.fields,field_description:project.field_project_config_settings_generate_project_alias
msgid "Project Alias"
msgstr ""

#. module: project
#: model:ir.ui.view,arch_db:project.view_config_settings
msgid "Project Management"
msgstr "Projektinhallinta"

#. module: project
#: model:ir.model.fields,field_description:project.field_project_project_user_id
#: model:ir.model.fields,field_description:project.field_project_task_manager_id
#: model:ir.ui.view,arch_db:project.edit_project
#: model:ir.ui.view,arch_db:project.view_project
#: model:ir.ui.view,arch_db:project.view_project_project_filter
msgid "Project Manager"
msgstr "Projektipäällikkö"

#. module: project
#: model:ir.ui.view,arch_db:project.edit_project
#: model:ir.ui.view,arch_db:project.view_project
#: model:ir.ui.view,arch_db:project.view_project_project_filter
msgid "Project Name"
msgstr "Projektin nimi"

#. module: project
#: model:ir.ui.view,arch_db:project.project_planner
msgid "Project Settings"
msgstr "Projektin asetukset"

#. module: project
#: model:ir.ui.view,arch_db:project.project_planner
msgid "Project Settings."
msgstr "Projektin asetukset."

#. module: project
#: model:ir.ui.view,arch_db:project.view_project_task_graph
#: model:ir.ui.view,arch_db:project.view_project_task_pivot
#: model:ir.ui.view,arch_db:project.view_task_history_graph
#: model:ir.ui.view,arch_db:project.view_task_history_pivot
msgid "Project Tasks"
msgstr "Projektin tehtävät"

#. module: project
#: model:res.request.link,name:project.req_link_task
msgid "Project task"
msgstr "Projektitehtävä"

#. module: project
#: model:ir.actions.act_window,name:project.dblc_proj
msgid "Project's tasks"
msgstr "Projektin tehtävät"

#. module: project
#: code:addons/project/project.py:309
#: model:ir.actions.act_window,name:project.open_view_project_all
#: model:ir.actions.act_window,name:project.open_view_project_all_config
#: model:ir.model.fields,field_description:project.field_account_analytic_account_project_ids
#: model:ir.model.fields,field_description:project.field_project_project_project_ids
#: model:ir.model.fields,field_description:project.field_project_task_type_project_ids
#: model:ir.ui.menu,name:project.menu_projects_config
#: model:ir.ui.menu,name:project.portal_services_projects
#: model:ir.ui.view,arch_db:project.analytic_account_inherited_form
#: model:ir.ui.view,arch_db:project.task_company
#: model:ir.ui.view,arch_db:project.view_project
#, python-format
msgid "Projects"
msgstr "Projektit"

#. module: project
#: model:mail.channel,name:project.mail_channel_project_task
#, fuzzy
msgid "Projects & Tasks"
msgstr "Projektin tehtävät"

#. module: project
#: model:ir.ui.view,arch_db:project.task_type_edit
msgid "Projects using this stage"
msgstr ""

#. module: project
#: model:ir.model.fields,help:project.field_project_config_settings_module_project_issue_sheet
msgid ""
"Provides timesheet support for the issues/bugs management in project.\n"
"-This installs the module project_issue_sheet."
msgstr ""
"Ota käyttöön työmäärän seuranta (tuntikortit) tapauksille ja "
"virheidenhallinnalle. \n"
"- Tämä toiminto asentaa moduulin project_issue_sheet."

#. module: project
#: model:ir.model.fields,field_description:project.field_project_config_settings_module_rating_project
msgid "Rating"
msgstr "Tärkeys"

#. module: project
#: model:ir.ui.view,arch_db:project.view_task_history_search
msgid "Ready"
msgstr "Valmis"

#. module: project
#. openerp-web
#: code:addons/project/static/src/js/web_planner_project.js:40
#, python-format
msgid "Ready for layout / copywriting"
msgstr ""

#. module: project
#: selection:project.task,kanban_state:0
#: selection:project.task.history,kanban_state:0
#: selection:project.task.history.cumulative,kanban_state:0
#: selection:report.project.task.user,state:0
msgid "Ready for next stage"
msgstr "Valmis seuraavaan vaiheeseen"

#. module: project
#. openerp-web
#: code:addons/project/static/src/js/web_planner_project.js:58
#, python-format
msgid "Ready for release"
msgstr ""

#. module: project
#. openerp-web
#: code:addons/project/static/src/js/web_planner_project.js:56
#, python-format
msgid "Ready for testing"
msgstr ""

#. module: project
#. openerp-web
#: code:addons/project/static/src/js/web_planner_project.js:41
#, python-format
msgid "Ready to be displayed, published or sent"
msgstr ""

#. module: project
#: model:project.task.type,legend_done:project.project_stage_3
msgid "Ready to reopen"
msgstr ""

#. module: project
#. openerp-web
#: code:addons/project/static/src/js/web_planner_project.js:76
#: code:addons/project/static/src/js/web_planner_project.js:105
#, python-format
msgid "Reason for cancellation has been documented"
msgstr ""

#. module: project
#: model:mail.template,subject:project.mail_template_data_project_task
msgid "Reception of ${object.name}"
msgstr ""

#. module: project
#: model:ir.model.fields,field_description:project.field_project_project_alias_force_thread_id
msgid "Record Thread ID"
msgstr ""

#. module: project
#: model:ir.ui.view,arch_db:project.project_planner
msgid "Red: the Task is blocked (there's a problem)"
msgstr ""

#. module: project
#: model:ir.model.fields,field_description:project.field_project_project_code
msgid "Reference"
msgstr "Viite"

#. module: project
#. openerp-web
#: code:addons/project/static/src/js/web_planner_project.js:51
#, python-format
msgid "Release"
msgstr ""

#. module: project
#: model:ir.model.fields,field_description:project.field_project_task_remaining_hours
msgid "Remaining Hours"
msgstr "Jäljelläolevat tunnit"

#. module: project
#: model:ir.model.fields,field_description:project.field_project_task_history_cumulative_remaining_hours
#: model:ir.model.fields,field_description:project.field_project_task_history_remaining_hours
msgid "Remaining Time"
msgstr "Jäljellä oleva aika"

#. module: project
#. openerp-web
#: code:addons/project/static/src/js/project.js:48
#, python-format
msgid "Remove Cover Image"
msgstr ""

#. module: project
#: model:ir.ui.view,arch_db:project.project_planner
msgid "Repair Workshop"
msgstr ""

#. module: project
#. openerp-web
#: code:addons/project/static/src/js/web_planner_project.js:87
#, python-format
msgid "Repair has started"
msgstr ""

#. module: project
#. openerp-web
#: code:addons/project/static/src/js/web_planner_project.js:90
#, python-format
msgid "Repair is completed"
msgstr ""

#. module: project
#: model:ir.ui.view,arch_db:project.project_planner
msgid "Reporting"
msgstr "Raportointi"

#. module: project
#. openerp-web
#: code:addons/project/static/src/js/web_planner_project.js:89
#, python-format
msgid "Request for parts has been sent"
msgstr ""

#. module: project
#: model:ir.ui.view,arch_db:project.project_planner
msgid "Responsibilities"
msgstr ""

#. module: project
#: model:ir.ui.view,arch_db:project.project_planner
msgid "Responsibility"
msgstr ""

#. module: project
#: model:ir.model.fields,field_description:project.field_project_task_history_cumulative_user_id
#: model:ir.model.fields,field_description:project.field_project_task_history_user_id
msgid "Responsible"
msgstr "Vastuuhenkilö"

#. module: project
#: model:ir.ui.view,arch_db:project.project_planner
msgid "Runs outside Odoo, always available"
msgstr ""

#. module: project
#: model:ir.model.fields,field_description:project.field_project_config_settings_module_sale_service
msgid "Sale Service"
msgstr "Palvelumyynti"

#. module: project
#: model:ir.ui.view,arch_db:project.project_planner
msgid "Scrum Methodology"
msgstr ""

#. module: project
#: model:ir.ui.menu,name:project.menu_project_management
msgid "Search"
msgstr "Haku"

#. module: project
#: model:ir.ui.view,arch_db:project.view_project_project_filter
msgid "Search Project"
msgstr "Hae projekti"

#. module: project
#. openerp-web
#: code:addons/project/static/src/js/project.js:46
#, python-format
msgid "Select"
msgstr ""

#. module: project
#: model:ir.ui.view,arch_db:project.project_planner
msgid "Send an alert when a task is stuck in red for more than a few days"
msgstr ""

#. module: project
#: model:ir.ui.view,arch_db:project.project_planner
msgid ""
"Send an automatic confirmation to all issue emails sent to your customer "
"support"
msgstr ""

#. module: project
#: model:ir.model.fields,field_description:project.field_project_project_sequence
#: model:ir.model.fields,field_description:project.field_project_task_sequence
#: model:ir.model.fields,field_description:project.field_project_task_type_sequence
msgid "Sequence"
msgstr "Järjestysluku"

#. module: project
#: model:ir.ui.view,arch_db:project.project_planner
msgid "Service Level Agreement (SLA)"
msgstr ""

#. module: project
#: model:ir.ui.view,arch_db:project.view_task_kanban
msgid "Set Cover Image"
msgstr ""

#. module: project
#. openerp-web
#: code:addons/project/static/src/js/project.js:45
#, python-format
msgid "Set a Cover Image"
msgstr ""

#. module: project
#: model:ir.ui.view,arch_db:project.edit_project
#: model:ir.ui.view,arch_db:project.view_project_kanban
msgid "Settings"
msgstr "Asetukset"

#. module: project
#: model:ir.ui.view,arch_db:project.project_planner
msgid "Severity"
msgstr ""

#. module: project
#: model:ir.ui.view,arch_db:project.project_planner
msgid "Share files and manage versions"
msgstr ""

#. module: project
#: model:ir.model.fields,field_description:project.field_project_project_is_favorite
msgid "Show Project on dashboard"
msgstr ""

#. module: project
#: model:ir.ui.view,arch_db:project.project_planner
msgid ""
"So if you're looking for the history of a Task, or the latest message on an "
"Issue, simply go to the corresponding Document and you'll find it!"
msgstr ""

#. module: project
#: model:ir.ui.view,arch_db:project.project_planner
msgid "Software development"
msgstr ""

#. module: project
#. openerp-web
#: code:addons/project/static/src/js/web_planner_project.js:15
#, python-format
msgid "Specification"
msgstr "Määrittely"

#. module: project
#. openerp-web
#: code:addons/project/static/src/js/web_planner_project.js:23
#, python-format
msgid "Specification is validated"
msgstr ""

#. module: project
#. openerp-web
#: code:addons/project/static/src/js/web_planner_project.js:22
#, python-format
msgid "Specification of task is written"
msgstr ""

#. module: project
#. openerp-web
#: code:addons/project/static/src/js/web_planner_project.js:48
#, python-format
msgid "Sprint"
msgstr ""

#. module: project
#: model:ir.model.fields,field_description:project.field_project_task_history_cumulative_type_id
#: model:ir.model.fields,field_description:project.field_project_task_history_type_id
#: model:ir.model.fields,field_description:project.field_project_task_stage_id
#: model:ir.model.fields,field_description:project.field_report_project_task_user_stage_id
#: model:ir.ui.view,arch_db:project.view_task_history_search
#: model:ir.ui.view,arch_db:project.view_task_project_user_search
#: model:ir.ui.view,arch_db:project.view_task_search_form
msgid "Stage"
msgstr "Vaihe"

#. module: project
#: model:mail.message.subtype,name:project.mt_task_stage
msgid "Stage Changed"
msgstr "Vaihe muutettu"

#. module: project
#: model:ir.ui.view,arch_db:project.task_type_edit
msgid "Stage Description and Tooltips"
msgstr ""

#. module: project
#: model:ir.model.fields,field_description:project.field_project_task_type_name
msgid "Stage Name"
msgstr "Vaiheen nimi"

#. module: project
#: model:mail.message.subtype,description:project.mt_task_stage
msgid "Stage changed"
msgstr "Vaihe muutettu"

#. module: project
#: model:ir.actions.act_window,name:project.open_task_type_form
msgid "Stages"
msgstr "Vaiheet"

#. module: project
#: model:ir.ui.view,arch_db:project.project_planner
msgid "Start / Stop a timer in one click"
msgstr ""

#. module: project
#: model:ir.model.fields,field_description:project.field_project_project_date_start
msgid "Start Date"
msgstr "Alkupäivä"

#. module: project
#: model:ir.model.fields,field_description:project.field_project_task_date_start
msgid "Starting Date"
msgstr "Aloituspäivä"

#. module: project
<<<<<<< HEAD
=======
#: model:ir.model.fields,field_description:project.field_project_project_account_type
msgid "State"
msgstr "Osavaltio/Maakunta"

#. module: project
>>>>>>> bc1a0a32
#: model:ir.model.fields,field_description:project.field_project_project_state
#: model:ir.model.fields,field_description:project.field_report_project_task_user_state
#: model:ir.ui.view,arch_db:project.view_task_history_search
msgid "Status"
msgstr "Tila"

#. module: project
#: model:ir.model.fields,field_description:project.field_project_task_child_ids
#, fuzzy
msgid "Sub-tasks"
msgstr "tehtävät"

#. module: project
#: sql_constraint:project.tags:0
msgid "Tag name already exists !"
msgstr "Tunnisteen nimi on jo olemassa!"

#. module: project
#: model:ir.actions.act_window,name:project.project_tags_action
#: model:ir.model.fields,field_description:project.field_project_project_tag_ids
#: model:ir.model.fields,field_description:project.field_project_task_tag_ids
#: model:ir.ui.menu,name:project.menu_project_tags_act
#: model:ir.ui.view,arch_db:project.project_tags_form_view
msgid "Tags"
msgstr "Tunnisteet"

#. module: project
#: model:ir.model,name:project.model_project_tags
msgid "Tags of project's tasks, issues..."
msgstr ""

#. module: project
#: model:ir.model,name:project.model_project_task
#: model:ir.model.fields,field_description:project.field_project_task_history_cumulative_task_id
#: model:ir.model.fields,field_description:project.field_project_task_history_task_id
#: model:ir.ui.view,arch_db:project.view_task_form2
#: model:ir.ui.view,arch_db:project.view_task_history_search
#: model:ir.ui.view,arch_db:project.view_task_project_user_search
#: model:ir.ui.view,arch_db:project.view_task_search_form
msgid "Task"
msgstr "Tehtävä"

#. module: project
#: model:ir.model.fields,field_description:project.field_project_project_tasks
msgid "Task Activities"
msgstr "Tehtävän toimenpiteet"

#. module: project
#: model:mail.message.subtype,name:project.mt_project_task_blocked
#: model:mail.message.subtype,name:project.mt_task_blocked
msgid "Task Blocked"
msgstr "Tehtävä estetty"

#. module: project
#: model:mail.message.subtype,name:project.mt_project_task_new
#: model:mail.message.subtype,name:project.mt_task_new
msgid "Task Opened"
msgstr "Tehtävä avattu"

#. module: project
#: model:ir.filters,name:project.filter_task_report_task_pipe
msgid "Task Pipe"
msgstr "Tehtäväputki"

#. module: project
#: model:mail.message.subtype,name:project.mt_project_task_ready
#: model:mail.message.subtype,name:project.mt_task_ready
msgid "Task Ready"
msgstr ""

#. module: project
#: model:ir.model,name:project.model_project_task_type
#: model:ir.ui.view,arch_db:project.task_type_edit
#: model:ir.ui.view,arch_db:project.task_type_tree
msgid "Task Stage"
msgstr "Tehtävän vaihe"

#. module: project
#: model:mail.message.subtype,name:project.mt_project_task_stage
msgid "Task Stage Changed"
msgstr "Tehtävän vaihe on muutettu"

#. module: project
#: model:ir.model.fields,field_description:project.field_project_task_name
#: model:ir.model.fields,field_description:project.field_report_project_task_user_name
msgid "Task Title"
msgstr ""

#. module: project
#: model:ir.ui.view,arch_db:project.view_task_form2
msgid "Task Title..."
msgstr ""

#. module: project
#: model:mail.message.subtype,description:project.mt_task_blocked
msgid "Task blocked"
msgstr "Tehtävä estetty"

#. module: project
#: selection:project.config.settings,module_pad:0
msgid "Task description is a plain text"
msgstr ""

#. module: project
#. openerp-web
#: code:addons/project/static/src/js/web_planner_project.js:24
#, python-format
msgid "Task is Developed"
msgstr ""

#. module: project
#. openerp-web
#: code:addons/project/static/src/js/web_planner_project.js:104
#, python-format
msgid "Task is completed"
msgstr ""

#. module: project
#. openerp-web
#: code:addons/project/static/src/js/web_planner_project.js:25
#, python-format
msgid "Task is tested"
msgstr ""

#. module: project
#: model:mail.message.subtype,description:project.mt_task_new
msgid "Task opened"
msgstr "Tehtävä avattu"

#. module: project
#: model:mail.message.subtype,description:project.mt_task_ready
msgid "Task ready for Next Stage"
msgstr ""

#. module: project
#: model:ir.ui.view,arch_db:project.view_task_history_search
msgid "Task's Analysis"
msgstr "Tehtävän analyysi"

#. module: project
#: model:ir.actions.act_window,name:project.act_project_project_2_project_task_all
#: model:ir.actions.act_window,name:project.action_view_task
#: model:ir.model.fields,field_description:project.field_account_analytic_account_use_tasks
#: model:ir.model.fields,field_description:project.field_project_project_task_count
#: model:ir.model.fields,field_description:project.field_project_project_task_needaction_count
#: model:ir.model.fields,field_description:project.field_project_project_use_tasks
#: model:ir.model.fields,field_description:project.field_res_partner_task_ids
#: model:ir.ui.menu,name:project.menu_action_view_task
#: model:ir.ui.menu,name:project.menu_project_task_user_tree
#: model:ir.ui.view,arch_db:project.edit_project
#: model:ir.ui.view,arch_db:project.project_planner
#: model:ir.ui.view,arch_db:project.view_project_kanban
#: model:ir.ui.view,arch_db:project.view_task_calendar
#: model:ir.ui.view,arch_db:project.view_task_partner_info_form
#: model:ir.ui.view,arch_db:project.view_task_search_form
#: model:ir.ui.view,arch_db:project.view_task_tree2
msgid "Tasks"
msgstr "Tehtävät"

#. module: project
#: model:ir.ui.view,arch_db:project.project_planner
msgid "Tasks &amp; Issues"
msgstr ""

#. module: project
#: model:ir.actions.act_window,name:project.action_project_task_user_tree
#: model:ir.actions.act_window,name:project.action_project_task_user_tree_filtered
#: model:ir.ui.view,arch_db:project.view_task_project_user_graph
#: model:ir.ui.view,arch_db:project.view_task_project_user_pivot
#: model:ir.ui.view,arch_db:project.view_task_project_user_search
msgid "Tasks Analysis"
msgstr "Tehtäväanalyysi"

#. module: project
#: model:ir.model.fields,field_description:project.field_project_project_type_ids
#: model:ir.ui.view,arch_db:project.task_type_search
msgid "Tasks Stages"
msgstr "Tehtävien vaiheet"

#. module: project
#: model:ir.ui.view,arch_db:project.project_planner
msgid "Tasks analysis"
msgstr ""

#. module: project
#: model:ir.ui.view,arch_db:project.project_planner
msgid "Tasks are the main mechanism in Odoo and are activated by default."
msgstr ""

#. module: project
#: model:ir.model,name:project.model_report_project_task_user
msgid "Tasks by user and project"
msgstr "Tehtävät käyttäjittäin ja projekteittain"

#. module: project
#: model:ir.actions.act_window,name:project.open_view_template_project
msgid "Templates of Projects"
msgstr "Projektien mallit"

#. module: project
#. openerp-web
#: code:addons/project/static/src/js/web_planner_project.js:49
#, python-format
msgid "Test"
msgstr "Testi"

#. module: project
#. openerp-web
#: code:addons/project/static/src/js/web_planner_project.js:57
#, python-format
msgid "Test is OK, need to document"
msgstr ""

#. module: project
#. openerp-web
#: code:addons/project/static/src/js/web_planner_project.js:18
#, python-format
msgid "Testing"
msgstr "Testaus"

#. module: project
#: model:ir.ui.view,arch_db:project.project_planner
msgid ""
"The Odoo Project app can be used to manage many activities, from the "
"development of a new product to the daily operations of a customer support. "
"With some creativity, it can even be used to manage your marketing "
"communications or personal projects. But just because it can be done doesn't "
"mean it's always a good idea: let's start by helping you understand what can "
"be a good project."
msgstr ""

#. module: project
#: model:ir.model.fields,help:project.field_project_project_alias_model
msgid ""
"The kind of document created when an email is received on this project's "
"email alias"
msgstr ""
"Luotavan dokumentin tyyppi, kun sähköpostia on vastaanotettu tämän projektin "
"sähköpostialiaksella."

#. module: project
#: model:ir.model.fields,help:project.field_project_project_alias_model_id
msgid ""
"The model (Odoo Document Kind) to which this alias corresponds. Any incoming "
"email that does not reply to an existing record will cause the creation of a "
"new record of this model (e.g. a Project Task)"
msgstr ""

#. module: project
#: model:ir.model.fields,help:project.field_project_project_alias_name
msgid ""
"The name of the email alias, e.g. 'jobs' if you want to catch emails for "
"<jobs@example.odoo.com>"
msgstr ""

#. module: project
#: model:ir.model.fields,help:project.field_project_project_alias_user_id
msgid ""
"The owner of records created upon receiving emails on this alias. If this "
"field is not set the system will attempt to find the right owner based on "
"the sender (From) address, or will use the Administrator account if no "
"system user is found for that address."
msgstr ""

#. module: project
#: model:ir.ui.view,arch_db:project.project_planner
msgid "The same features as the Chrome extension, but on your mobile phone!"
msgstr ""

#. module: project
#. openerp-web
#: code:addons/project/static/src/xml/project.xml:7
#, python-format
msgid ""
"There is no available image to be set as cover. Send a message on the task "
"with an attached image."
msgstr ""

#. module: project
#: model:ir.model.fields,help:project.field_project_config_settings_module_rating_project
msgid "This allows customers to give rating on provided services"
msgstr ""

#. module: project
#: model:ir.model.fields,help:project.field_project_config_settings_module_sale_service
msgid ""
"This feature automatically creates project tasks from service products in "
"sale orders. In order to make it work,  the product has to be a service and "
"'Create Task Automatically' has to be flagged on the procurement tab in the "
"product form.\n"
"-This installs the module sale_service."
msgstr ""

#. module: project
#: model:ir.ui.view,arch_db:project.project_planner
msgid ""
"This is particularly useful to manage help and support: all incoming email  "
"from customers will be transformed into an issue that you'll be able to "
"track easily!"
msgstr ""

#. module: project
#: model:ir.actions.act_window,help:project.action_project_task_user_tree
#: model:ir.actions.act_window,help:project.action_project_task_user_tree_filtered
msgid ""
"This report allows you to analyse the performance of your projects and "
"users. You can analyse the quantities of tasks, the hours spent compared to "
"the planned hours, the average number of days to open or close a task, etc."
msgstr ""
"Tämän raportin avulla voit analysoida projektien ja käyttäjien tehokkuutta. "
"Voit analysoida tehtävien määriä, käytettyjen tuntien määriä verrattuna "
"suunniteltuihin tunteihin, tehtävän avaamiseen tai päättämiseen käytettyjen "
"päivien keskiarvoa jne."

#. module: project
#: model:ir.model.fields,help:project.field_project_task_type_fold
msgid ""
"This stage is folded in the kanban view when there are no records in that "
"stage to display."
msgstr ""

#. module: project
#: model:ir.ui.view,arch_db:project.project_planner
msgid ""
"This whole process might take you a few hours, but don't worry, you can take "
"a break and\n"
"                        return to it at any time: your progress is "
"automatically saved."
msgstr ""

#. module: project
#: model:ir.ui.view,arch_db:project.project_planner
msgid ""
"This will add an Invoice Tasks menu in the Project module, that can be used "
"to select the Timesheet to invoice."
msgstr ""

#. module: project
#: model:ir.model.fields,help:project.field_res_company_project_time_mode_id
#: model:ir.model.fields,help:project.project_time_mode_id_duplicate_xmlid
#, fuzzy
msgid ""
"This will set the unit of measure used in projects and tasks.\n"
"If you use the timesheet linked to projects, don't forget to setup the right "
"unit of measure in your employees."
msgstr ""
"Tämä asettaa mittayksikön projekteille ja tehtäville.\n"
"Jos käytät tuntikorttia projekteille (moduuli: project_timesheet), älä "
"unohda asettaa oikeata mittayksikköa työntekijöille."

#. module: project
#: model:res.groups,name:project.group_time_work_estimation_tasks
msgid "Time Estimation on Tasks"
msgstr "Tehtävien aika-arvio"

#. module: project
#: model:ir.ui.view,arch_db:project.edit_project
msgid "Time Scheduling"
msgstr ""

#. module: project
#: model:ir.model.fields,field_description:project.field_project_config_settings_group_time_work_estimation_tasks
msgid "Time on Tasks"
msgstr ""

#. module: project
#: model:ir.model.fields,field_description:project.field_res_company_project_time_mode_id
#: model:ir.model.fields,field_description:project.project_time_mode_id_duplicate_xmlid
msgid "Timesheet UoM"
msgstr ""

#. module: project
#: model:ir.model.fields,field_description:project.field_project_config_settings_module_project_timesheet_synchro
msgid "Timesheet app for Chrome/Android/iOS"
msgstr ""

#. module: project
#: model:ir.ui.view,arch_db:project.view_config_settings
msgid "Timesheets"
msgstr "Tuntikortit"

#. module: project
#: model:ir.model.fields,field_description:project.field_project_config_settings_module_project_issue_sheet
msgid "Timesheets Invoicing"
msgstr ""

#. module: project
#: model:ir.ui.view,arch_db:project.project_planner
msgid ""
"Timesheets are often essential for running a company.<br/>\n"
"                    They are also prone to human error, repetitive, "
"annoying, and sometimes stressful to employees.<br/>\n"
"                    Fortunately, Odoo has several solutions to make them as "
"efficient and painless as possible!<br/>"
msgstr ""

#. module: project
#: model:ir.ui.view,arch_db:project.project_planner
msgid "Timesheets can be used for several purposes:"
msgstr ""

#. module: project
#: model:ir.ui.view,arch_db:project.project_planner
msgid "Timesheets to Approve"
msgstr "Tuntikortit hyväksyttäväksi"

#. module: project
#: model:ir.model.fields,help:project.field_project_project_resource_calendar_id
msgid "Timetable working hours to adjust the gantt diagram report"
msgstr "Aikatauluta työtunnit säätääkseksi gantt diagrammin raporttia"

#. module: project
#. openerp-web
#: code:addons/project/static/src/js/web_planner_project.js:96
#: model:project.task.type,name:project.project_stage_0
#, python-format
msgid "To Do"
msgstr "Tehtävät"

#. module: project
#: model:ir.ui.view,arch_db:project.project_planner
msgid ""
"To configure these Kanban Statuses, go to the 'Project Stages' tab of a "
"Project."
msgstr ""

#. module: project
#: model:ir.ui.view,arch_db:project.project_planner
msgid "To use Issues, install the"
msgstr ""

#. module: project
#: model:ir.ui.view,arch_db:project.project_planner
msgid "To use Timesheets, go to your"
msgstr ""

#. module: project
#: model:ir.model.fields,help:project.field_project_task_remaining_hours
msgid ""
"Total remaining time, can be re-estimated periodically by the assignee of "
"the task."
msgstr ""
"Jäljellä oleva aika yhteensä, voidaan uudelleenarvioida säännöllisesti "
"tehtävän suorittajan toimesta."

#. module: project
#: model:ir.ui.view,arch_db:project.view_task_project_user_search
#: model:ir.ui.view,arch_db:project.view_task_search_form
msgid "Unassigned"
msgstr "Kohdistamaton"

#. module: project
#: model:ir.ui.view,arch_db:project.view_task_history_search
msgid "Unassigned Tasks"
msgstr "Määrittämättömät tehtävät"

#. module: project
#: model:ir.ui.view,arch_db:project.view_project_project_filter
#: model:ir.ui.view,arch_db:project.view_task_kanban
#: model:ir.ui.view,arch_db:project.view_task_search_form
msgid "Unread Messages"
msgstr "Lukemattomia viestejä"

#. module: project
#: model:ir.ui.view,arch_db:project.edit_project
msgid "Use Tasks"
msgstr "Tehtävät"

#. module: project
#: model:ir.model.fields,field_description:project.field_project_project_label_tasks
msgid "Use Tasks as"
msgstr ""

#. module: project
#: model:ir.ui.view,arch_db:project.project_planner
msgid "Use Timesheets"
msgstr ""

#. module: project
#: model:ir.ui.view,arch_db:project.project_planner
msgid ""
"Use separate meetings to solve big issues or issues that aren’t important "
"for the entire team."
msgstr ""

#. module: project
#: model:project.task.type,legend_priority:project.project_stage_0
msgid "Use the priority for tasks related to gold customers"
msgstr ""

#. module: project
#: model:res.groups,name:project.group_project_user
msgid "User"
msgstr "Käyttäjä"

#. module: project
#: model:ir.model.fields,field_description:project.field_project_task_user_email
msgid "User Email"
msgstr "Käyttäjän sähköposti"

#. module: project
#: model:ir.ui.view,arch_db:project.project_planner
msgid ""
"Usually, a project's team members are managed through weekly (or monthly) "
"status meetings.<br/>\n"
"                        Sometimes, these meetings can last hours and expose "
"participants to an overly detailed review of the project.<br/>\n"
"                        Your team members will probably try to avoid those "
"kind of meetings, or have to rush afterwards to meet their deadlines...<br/"
"><br/>\n"
"                        So how can you, as project manager, structure a "
"weekly status meeting where team members are engaged, informed and willing "
"to contribute to the project's next steps? Here are some tips."
msgstr ""

#. module: project
#. openerp-web
#: code:addons/project/static/src/js/web_planner_project.js:16
#, python-format
msgid "Validation"
msgstr "Tarkistus"

#. module: project
#: model:ir.ui.view,arch_db:project.project_planner
msgid "View statistics (time spent, efficiency, etc.)"
msgstr ""

#. module: project
#: model:ir.ui.view,arch_db:project.project_planner
msgid "View statistics for the week"
msgstr ""

#. module: project
#. openerp-web
#: code:addons/project/static/src/js/web_planner_project.js:66
#: code:addons/project/static/src/js/web_planner_project.js:81
#, python-format
msgid "Wait. Customer"
msgstr ""

#. module: project
#. openerp-web
#: code:addons/project/static/src/js/web_planner_project.js:67
#: code:addons/project/static/src/js/web_planner_project.js:82
#, python-format
msgid "Wait. Expert"
msgstr ""

#. module: project
#: model:ir.ui.view,arch_db:project.project_planner
msgid "We can add fields related to your business on any screen, for example:"
msgstr ""

#. module: project
#: model:ir.ui.view,arch_db:project.project_planner
msgid "We can automate steps in your workflow, for example:"
msgstr ""

#. module: project
#: model:ir.ui.view,arch_db:project.project_planner
msgid ""
"We can implement custom reports based on your Word or GoogleDocs templates, "
"for example:"
msgstr ""

#. module: project
#: model:ir.ui.view,arch_db:project.project_planner
msgid ""
"We hope this process helped you implement our project management application."
msgstr ""

#. module: project
#: model:ir.ui.view,arch_db:project.project_planner
msgid ""
"We've developed a super simple and efficient Chrome extension to enter your "
"timesheets:<br/><br/>"
msgstr ""

#. module: project
#: model:ir.ui.view,arch_db:project.project_planner
msgid "Welcome"
msgstr "Tervetuloa"

#. module: project
#: model:ir.ui.view,arch_db:project.project_planner
msgid ""
"What is the average number of working hours necessary to close an issue?"
msgstr ""

#. module: project
#: model:ir.ui.view,arch_db:project.project_planner
msgid "What is the average time before an issue is assigned / closed?"
msgstr ""

#. module: project
#: model:ir.ui.view,arch_db:project.project_planner
msgid ""
"What is the difference between initial time estimation and final time spent?"
msgstr ""

#. module: project
#: model:ir.ui.view,arch_db:project.project_planner
msgid "What is the number of missed deadlines?"
msgstr ""

#. module: project
#: model:ir.ui.view,arch_db:project.project_planner
msgid "What is their average number of tasks or issues worked on / closed?"
msgstr ""

#. module: project
#: model:ir.ui.view,arch_db:project.project_planner
msgid "What is their average number of working hours over the year?"
msgstr ""

#. module: project
#: model:ir.model.fields,help:project.field_project_project_is_favorite
msgid "Whether this project should be displayed on the dashboard or not"
msgstr ""

#. module: project
#. openerp-web
#: code:addons/project/static/src/js/web_planner_project.js:39
#, python-format
msgid "Work has started"
msgstr ""

#. module: project
#: model:ir.model.fields,field_description:project.field_project_project_resource_calendar_id
msgid "Working Time"
msgstr "Työaika"

#. module: project
#: model:ir.filters,name:project.filter_task_report_workload
msgid "Workload"
msgstr "Työmäärä"

#. module: project
#: model:ir.ui.view,arch_db:project.task_type_edit
msgid ""
"You can also add a description to help your coworkers understand the meaning "
"and purpose of the stage."
msgstr ""

#. module: project
#: model:ir.ui.view,arch_db:project.task_type_edit
msgid ""
"You can also give a tooltip about the use of the stars available in the "
"kanban and form views."
msgstr ""

#. module: project
#: model:ir.ui.view,arch_db:project.project_planner
msgid "You can even include any report in your dashboard for permanent access!"
msgstr ""

#. module: project
#: model:ir.ui.view,arch_db:project.project_planner
msgid ""
"You can learn more about Timesheets in the 'Use Timesheets' section of this "
"planner."
msgstr ""

#. module: project
#: model:ir.actions.act_window,help:project.act_project_project_2_project_task_all
msgid ""
"You can now manage your tasks in order to get things done efficiently. Track "
"progress, discuss, attach documents, etc."
msgstr ""

#. module: project
#: model:ir.ui.view,arch_db:project.project_planner
msgid ""
"You can reply directly to a message from you email software; the message and "
"its attachments will be added to the Chatter."
msgstr ""

#. module: project
#: model:ir.ui.view,arch_db:project.project_planner
msgid "You can save your reports to easily reuse it later"
msgstr ""

#. module: project
#: code:addons/project/project.py:94
#, python-format
msgid ""
"You cannot delete a project containing tasks. You can either delete all the "
"project's tasks and then delete the project or simply deactivate the project."
msgstr ""
"Et voi poistaa projektia, jossa on tehtäviä. Voit joko poistaa projektin "
"kaikki tehtävät ja sen jälkeen poistaa projektin tai deaktivoida projektin."

#. module: project
#: model:ir.ui.view,arch_db:project.project_planner
msgid "Your Activities"
msgstr ""

#. module: project
#: model:ir.ui.view,arch_db:project.project_planner
msgid "Your Objectives"
msgstr ""

#. module: project
#: model:mail.template,subject:project.mail_template_data_module_install_project
msgid "Your Odoo Project application is up and running"
msgstr ""

#. module: project
#: model:ir.ui.view,arch_db:project.project_planner
msgid "Your Projects"
msgstr "Omat projektit"

#. module: project
#: model:ir.ui.view,arch_db:project.project_planner
msgid "Your Projects:"
msgstr "Omat projektit:"

#. module: project
#: model:ir.ui.view,arch_db:project.project_planner
msgid "and activate:"
msgstr ""

#. module: project
#: model:ir.ui.view,arch_db:project.project_planner
msgid "etc.."
msgstr ""

#. module: project
#: model:ir.ui.view,arch_db:project.project_planner
msgid "for Issues: 'Activate timesheets on issues'"
msgstr ""

#. module: project
#: model:ir.ui.view,arch_db:project.project_planner
msgid "for Tasks: 'Log work activities on tasks'"
msgstr ""

#. module: project
#: model:ir.ui.view,arch_db:project.view_task_kanban
msgid "oe_kanban_text_red"
msgstr "oe_kanban_text_red"

#. module: project
#: model:ir.model,name:project.model_project_config_settings
msgid "project.config.settings"
msgstr "project.config.settings"

#. module: project
#: model:ir.model,name:project.model_project_task_history_cumulative
msgid "project.task.history.cumulative"
msgstr ""

#. module: project
#: model:ir.ui.view,arch_db:project.project_planner
msgid "send us an email"
msgstr ""

#. module: project
<<<<<<< HEAD
#: code:addons/project/project.py:597
=======
#: code:addons/project/project.py:605
>>>>>>> bc1a0a32
#, python-format
msgid "tasks"
msgstr "tehtävät"

#. module: project
#: model:ir.ui.view,arch_db:project.project_planner
msgid "to describe<br/> your experience or to suggest improvements !"
msgstr ""

#. module: project
#: model:ir.model.fields,field_description:project.field_account_analytic_account_project_count
#: model:ir.model.fields,field_description:project.field_project_project_project_count
#: model:ir.model.fields,field_description:project.field_project_project_task_ids
msgid "unknown"
msgstr "tuntematon"

#. module: project
#: model:ir.ui.view,arch_db:project.project_planner
msgid "using the above recommendations"
msgstr ""

#. module: project
#: model:ir.ui.view,arch_db:project.project_planner
msgid ""
"view of the HR module is the main tool to check, modify and confirm "
"Timesheets."
msgstr ""

#. module: project
#: model:ir.ui.view,arch_db:project.project_planner
msgid "view of the Human Resources module."
msgstr ""

#. module: project
#: model:ir.ui.view,arch_db:project.project_planner
msgid "view."
msgstr ""

#. module: project
#: model:ir.ui.view,arch_db:project.project_planner
msgid "with Timesheet"
msgstr ""

#. module: project
#: model:ir.ui.view,arch_db:project.project_planner
msgid "you listed on the previous step"
msgstr ""

#~ msgid "&times;"
#~ msgstr "&times;"

#~ msgid "Action Needed"
#~ msgstr "Vaatii toimia"

#~ msgid "Close"
#~ msgstr "cerrar"

#~ msgid "Date of the last message posted on the record."
#~ msgstr "Viimeisen viestin päivämäärä"

#~ msgid "Delegated Tasks"
#~ msgstr "Delegoidut tehtävät"

#~ msgid "Followers"
#~ msgstr "Seuraajat"

#~ msgid "Followers (Channels)"
#~ msgstr "Seuraajat (kanavat)"

#~ msgid "Followers (Partners)"
#~ msgstr "Seuraajat (kumppanit)"

#~ msgid "If checked new messages require your attention."
#~ msgstr "Jos valittu, uudet viestit vaativat huomiosi."

#~ msgid "If checked, new messages require your attention."
#~ msgstr "Jos valittu, uudet viestit vaativat huomiosi."

#~ msgid "Is Follower"
#~ msgstr "on seuraaja"

#~ msgid "Last Message Date"
#~ msgstr "Viimeinen viestipvm"

#~ msgid "Messages"
#~ msgstr "Viestit"

#~ msgid "Messages and communication history"
#~ msgstr "Viesti- ja kommunikointihistoria"

#~ msgid "Number of Actions"
#~ msgstr "Toimenpiteiden määrä"

#~ msgid "Number of messages which requires an action"
#~ msgstr "Toimenpiteitä vaativien viestien määrä"

#~ msgid "Number of unread messages"
#~ msgstr "Lukemattomien viestien määrä"

#~ msgid "Open Project Menu"
#~ msgstr "Avaa projektivalikko"

#~ msgid "Project Time Unit"
#~ msgstr "Projektin aikayksikkö"

#~ msgid "Record timesheet lines per tasks"
#~ msgstr "Kirjaa tehdyt työtunnit tehtäville"

<<<<<<< HEAD
#~ msgid "State"
#~ msgstr "Osavaltio/Maakunta"

=======
>>>>>>> bc1a0a32
#~ msgid "Subscriptions"
#~ msgstr "Tilaukset"

#~ msgid "Task's Work on Tasks"
#~ msgstr "Tehtävän työt"

#~ msgid ""
#~ "This allows you to transfer the entries under tasks defined for Project "
#~ "Management to the timesheet line entries for particular date and user, "
#~ "with the effect of creating, editing and deleting either ways.\n"
#~ "-This installs the module project_timesheet."
#~ msgstr ""
#~ "Tämä toiminto sallii tehtyjen työtuntien kirjaamisen projektin tehtäville "
#~ "siten, että kirjaukset ovat yhteydessä työntekijän tuntikorttiin. "
#~ "Muutokset projektin tehtävien työtuntikirjauksiin vaikuttavat suoraan "
#~ "tuntikorttiin, ja sama pätee myös toiseen suuntaan.\n"
#~ "- Tämä asentaa moduulin project_timesheet."

#~ msgid "Unread Messages Counter"
#~ msgstr "Lukemattomien viestien laskuri"

#~ msgid "Website Messages"
#~ msgstr "Verkkosivun ilmoitukset"

#~ msgid "Website communication history"
#~ msgstr "Verkkosivun viestihistoria"<|MERGE_RESOLUTION|>--- conflicted
+++ resolved
@@ -12,11 +12,7 @@
 msgstr ""
 "Project-Id-Version: Odoo 9.0\n"
 "Report-Msgid-Bugs-To: \n"
-<<<<<<< HEAD
-"POT-Creation-Date: 2016-08-19 10:24+0000\n"
-=======
 "POT-Creation-Date: 2016-08-18 14:06+0000\n"
->>>>>>> bc1a0a32
 "PO-Revision-Date: 2016-07-15 13:52+0000\n"
 "Last-Translator: Svante Suominen <svante.suominen@web-veistamo.fi>\n"
 "Language-Team: Finnish (http://www.transifex.com/odoo/odoo-9/language/fi/)\n"
@@ -220,11 +216,7 @@
 
 #. module: project
 #: code:addons/project/project.py:273 code:addons/project/project.py:294
-<<<<<<< HEAD
-#: code:addons/project/project.py:438
-=======
 #: code:addons/project/project.py:446
->>>>>>> bc1a0a32
 #, python-format
 msgid "%s (copy)"
 msgstr "%s (kopio)"
@@ -1033,7 +1025,7 @@
 #. module: project
 #: code:addons/project/project.py:133
 #, python-format
-msgid "All employees"
+msgid "All Employees Project: all employees can access"
 msgstr ""
 
 #. module: project
@@ -1267,11 +1259,7 @@
 msgstr ""
 
 #. module: project
-<<<<<<< HEAD
-#: code:addons/project/project.py:640
-=======
 #: code:addons/project/project.py:648
->>>>>>> bc1a0a32
 #, python-format
 msgid ""
 "Child task still open.\n"
@@ -1495,11 +1483,7 @@
 msgstr ""
 
 #. module: project
-<<<<<<< HEAD
-#: code:addons/project/project.py:860
-=======
 #: code:addons/project/project.py:868
->>>>>>> bc1a0a32
 #: model:ir.model.fields,field_description:project.field_project_project_partner_id
 #: model:ir.model.fields,field_description:project.field_project_task_partner_id
 #: model:ir.ui.view,arch_db:project.edit_project
@@ -1508,25 +1492,18 @@
 msgstr "Asiakas"
 
 #. module: project
-<<<<<<< HEAD
-#: code:addons/project/project.py:860
-=======
 #: code:addons/project/project.py:868
->>>>>>> bc1a0a32
 #, python-format
 msgid "Customer Email"
 msgstr "Asiakkaan sähköposti"
 
 #. module: project
-<<<<<<< HEAD
-=======
 #: code:addons/project/project.py:132
 #, python-format
 msgid "Customer Project: visible in portal if the customer is a follower"
 msgstr ""
 
 #. module: project
->>>>>>> bc1a0a32
 #: model:ir.ui.view,arch_db:project.project_planner
 msgid "Customer Service"
 msgstr ""
@@ -1551,12 +1528,6 @@
 #, python-format
 msgid "Customer has reported new issue"
 msgstr ""
-
-#. module: project
-#: code:addons/project/project.py:132
-#, fuzzy, python-format
-msgid "Customer project"
-msgstr "Asiakas"
 
 #. module: project
 #. openerp-web
@@ -2094,11 +2065,7 @@
 msgstr ""
 
 #. module: project
-<<<<<<< HEAD
-#: code:addons/project/project.py:791
-=======
 #: code:addons/project/project.py:799
->>>>>>> bc1a0a32
 #, python-format
 msgid "I take it"
 msgstr ""
@@ -2521,12 +2488,6 @@
 msgstr "Lisää <i class=\"fa fa-caret-down\"/>"
 
 #. module: project
-#: model:ir.ui.view,arch_db:project.view_config_settings
-#, fuzzy
-msgid "More Info"
-msgstr "Lisätiedot"
-
-#. module: project
 #: model:ir.ui.view,arch_db:project.project_planner
 msgid "More efficient communication between employees"
 msgstr ""
@@ -2566,11 +2527,7 @@
 msgstr "Uusi"
 
 #. module: project
-<<<<<<< HEAD
-#: code:addons/project/project.py:793
-=======
 #: code:addons/project/project.py:801
->>>>>>> bc1a0a32
 #, python-format
 msgid "New Task"
 msgstr ""
@@ -2791,11 +2748,7 @@
 msgstr ""
 
 #. module: project
-<<<<<<< HEAD
-#: code:addons/project/project.py:953
-=======
 #: code:addons/project/project.py:961
->>>>>>> bc1a0a32
 #, python-format
 msgid ""
 "Please remove existing tasks in the project linked to the accounts you want "
@@ -2836,7 +2789,7 @@
 #. module: project
 #: code:addons/project/project.py:134
 #, python-format
-msgid "Private: followers only"
+msgid "Private Project: followers only"
 msgstr ""
 
 #. module: project
@@ -2929,12 +2882,6 @@
 msgstr "Projektit"
 
 #. module: project
-#: model:mail.channel,name:project.mail_channel_project_task
-#, fuzzy
-msgid "Projects & Tasks"
-msgstr "Projektin tehtävät"
-
-#. module: project
 #: model:ir.ui.view,arch_db:project.task_type_edit
 msgid "Projects using this stage"
 msgstr ""
@@ -3281,14 +3228,11 @@
 msgstr "Aloituspäivä"
 
 #. module: project
-<<<<<<< HEAD
-=======
 #: model:ir.model.fields,field_description:project.field_project_project_account_type
 msgid "State"
 msgstr "Osavaltio/Maakunta"
 
 #. module: project
->>>>>>> bc1a0a32
 #: model:ir.model.fields,field_description:project.field_project_project_state
 #: model:ir.model.fields,field_description:project.field_report_project_task_user_state
 #: model:ir.ui.view,arch_db:project.view_task_history_search
@@ -4047,11 +3991,7 @@
 msgstr ""
 
 #. module: project
-<<<<<<< HEAD
-#: code:addons/project/project.py:597
-=======
 #: code:addons/project/project.py:605
->>>>>>> bc1a0a32
 #, python-format
 msgid "tasks"
 msgstr "tehtävät"
@@ -4160,12 +4100,6 @@
 #~ msgid "Record timesheet lines per tasks"
 #~ msgstr "Kirjaa tehdyt työtunnit tehtäville"
 
-<<<<<<< HEAD
-#~ msgid "State"
-#~ msgstr "Osavaltio/Maakunta"
-
-=======
->>>>>>> bc1a0a32
 #~ msgid "Subscriptions"
 #~ msgstr "Tilaukset"
 
