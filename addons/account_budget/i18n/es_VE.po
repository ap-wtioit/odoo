# Translation of OpenERP Server.
# This file contains the translation of the following modules:
#	* account_budget
#
msgid ""
msgstr ""
<<<<<<< HEAD
"Project-Id-Version: OpenERP Server 6.0dev\n"
"Report-Msgid-Bugs-To: support@openerp.com\n"
"POT-Creation-Date: 2011-01-11 11:14+0000\n"
"PO-Revision-Date: 2011-01-13 20:28+0000\n"
"Last-Translator: Alberto Luengo Cabanillas (Pexego) <alberto@pexego.es>\n"
"Language-Team: \n"
=======
"Project-Id-Version: Odoo 8.0\n"
"Report-Msgid-Bugs-To: \n"
"POT-Creation-Date: 2015-01-21 14:07+0000\n"
"PO-Revision-Date: 2016-05-15 18:49+0000\n"
"Last-Translator: Martin Trigaux\n"
"Language-Team: Spanish (Venezuela) (http://www.transifex.com/odoo/odoo-8/language/es_VE/)\n"
>>>>>>> 0af32f3f
"MIME-Version: 1.0\n"
"Content-Type: text/plain; charset=UTF-8\n"
"Content-Transfer-Encoding: 8bit\n"
"X-Launchpad-Export-Date: 2011-09-05 05:40+0000\n"
"X-Generator: Launchpad (build 13830)\n"

#. module: account_budget
#: field:crossovered.budget,creating_user_id:0
msgid "Responsible User"
msgstr "Usuario responsable"

#. module: account_budget
#: selection:crossovered.budget,state:0
msgid "Confirmed"
msgstr "Confirmado"

#. module: account_budget
#: model:ir.actions.act_window,name:account_budget.open_budget_post_form
#: model:ir.ui.menu,name:account_budget.menu_budget_post_form
msgid "Budgetary Positions"
msgstr "Posiciones presupuestarias"

#. module: account_budget
#: code:addons/account_budget/account_budget.py:119
#, python-format
msgid "The General Budget '%s' has no Accounts!"
msgstr "¡El presupuesto general '%s' no tiene cuentas!"

#. module: account_budget
#: report:account.budget:0
msgid "Printed at:"
msgstr "Impreso el:"

#. module: account_budget
#: view:crossovered.budget:0
msgid "Confirm"
msgstr "Confirmar"

#. module: account_budget
#: field:crossovered.budget,validating_user_id:0
msgid "Validate User"
msgstr "Validar usuario"

#. module: account_budget
#: model:ir.actions.act_window,name:account_budget.action_account_budget_crossvered_summary_report
msgid "Print Summary"
msgstr "Imprimir resumen"

#. module: account_budget
#: field:crossovered.budget.lines,paid_date:0
msgid "Paid Date"
msgstr "Fecha de pago"

#. module: account_budget
#: field:account.budget.analytic,date_to:0
#: field:account.budget.crossvered.report,date_to:0
#: field:account.budget.crossvered.summary.report,date_to:0
#: field:account.budget.report,date_to:0
msgid "End of period"
msgstr "Fin del período"

#. module: account_budget
#: view:crossovered.budget:0
#: selection:crossovered.budget,state:0
msgid "Draft"
msgstr "Borrador"

#. module: account_budget
#: report:account.budget:0
msgid "at"
msgstr "a las"

#. module: account_budget
#: view:account.budget.report:0
#: model:ir.actions.act_window,name:account_budget.action_account_budget_analytic
#: model:ir.actions.act_window,name:account_budget.action_account_budget_crossvered_report
msgid "Print Budgets"
msgstr "Imprimir presupuestos"

#. module: account_budget
#: report:account.budget:0
msgid "Currency:"
msgstr "Moneda:"

#. module: account_budget
#: model:ir.model,name:account_budget.model_account_budget_crossvered_report
msgid "Account Budget crossvered report"
msgstr "Informe cruzado presupuesto contable"

#. module: account_budget
#: selection:crossovered.budget,state:0
msgid "Validated"
msgstr "Validado"

#. module: account_budget
#: field:crossovered.budget.lines,percentage:0
msgid "Percentage"
msgstr "Porcentaje"

#. module: account_budget
#: report:crossovered.budget.report:0
msgid "to"
msgstr "hasta"

#. module: account_budget
#: field:crossovered.budget,state:0
msgid "Status"
msgstr "Estado"

#. module: account_budget
#: model:ir.actions.act_window,help:account_budget.act_crossovered_budget_view
msgid ""
"A budget is a forecast of your company's income and expenses expected for a "
"period in the future. With a budget, a company is able to carefully look at "
"how much money they are taking in during a given period, and figure out the "
"best way to divide it among various categories. By keeping track of where "
"your money goes, you may be less likely to overspend, and more likely to "
"meet your financial goals. Forecast a budget by detailing the expected "
"revenue per analytic account and monitor its evolution based on the actuals "
"realised during that period."
msgstr ""
"Un presupuesto es una previsión de los ingresos y gastos esperados por su "
"compañía en un periodo futuro. Con un presupuesto, una compañía es capaz de "
"observar minuciosamente cuánto dinero están ingresando en un período "
"determinado, y pensar en la mejor manera de dividirlo entre varias "
"categorías. Haciendo el seguimiento de los movimientos de su dinero, tendrá "
"menos tendencia a un sobregasto, y se aproximará más a sus metas "
"financieras. Haga una previsión de un presupuesto detallando el ingreso "
"esperado por cuenta analítica y monitorice su evaluación basándose en los "
"valores actuales durante ese período."

#. module: account_budget
#: view:account.budget.crossvered.summary.report:0
msgid "This wizard is used to print summary of budgets"
msgstr ""
"Este asistente es utilizado para imprimir el resúmen de los presupuestos"

#. module: account_budget
#: report:account.budget:0
#: report:crossovered.budget.report:0
msgid "%"
msgstr "%"

#. module: account_budget
#: report:account.budget:0
#: report:crossovered.budget.report:0
msgid "Description"
msgstr "Descripción"

#. module: account_budget
#: report:crossovered.budget.report:0
msgid "Currency"
msgstr "Moneda"

#. module: account_budget
#: report:crossovered.budget.report:0
msgid "Total :"
msgstr "Total :"

#. module: account_budget
<<<<<<< HEAD
#: field:account.budget.post,company_id:0
#: field:crossovered.budget,company_id:0
#: field:crossovered.budget.lines,company_id:0
msgid "Company"
msgstr "Compañía"
=======
#: field:account.budget.analytic,create_uid:0
#: field:account.budget.crossvered.report,create_uid:0
#: field:account.budget.crossvered.summary.report,create_uid:0
#: field:account.budget.post,create_uid:0
#: field:account.budget.report,create_uid:0
#: field:crossovered.budget,create_uid:0
#: field:crossovered.budget.lines,create_uid:0
msgid "Created by"
msgstr "Creado por"
>>>>>>> 0af32f3f

#. module: account_budget
#: view:crossovered.budget:0
msgid "To Approve"
msgstr "Para aprobar"

#. module: account_budget
#: view:crossovered.budget:0
msgid "Reset to Draft"
msgstr "Cambiar a borrador"

#. module: account_budget
#: view:account.budget.post:0
#: view:crossovered.budget:0
#: field:crossovered.budget.lines,planned_amount:0
msgid "Planned Amount"
msgstr "Importe previsto"

#. module: account_budget
#: report:account.budget:0
#: report:crossovered.budget.report:0
msgid "Perc(%)"
msgstr "Porc(%)"

#. module: account_budget
#: view:crossovered.budget:0
#: selection:crossovered.budget,state:0
msgid "Done"
msgstr "Hecho"

#. module: account_budget
#: report:account.budget:0
#: report:crossovered.budget.report:0
msgid "Practical Amt"
msgstr "Importe práctico"

#. module: account_budget
#: view:account.analytic.account:0
#: view:account.budget.post:0
#: view:crossovered.budget:0
#: field:crossovered.budget.lines,practical_amount:0
msgid "Practical Amount"
msgstr "Importe real"

#. module: account_budget
#: field:crossovered.budget,date_to:0
#: field:crossovered.budget.lines,date_to:0
msgid "End Date"
msgstr "Fecha final"

#. module: account_budget
<<<<<<< HEAD
#: model:ir.model,name:account_budget.model_account_budget_analytic
#: model:ir.model,name:account_budget.model_account_budget_report
msgid "Account Budget report for analytic account"
msgstr "Informe presupuesto contable para contabilidad analítica"

#. module: account_budget
#: view:account.analytic.account:0
msgid "Theoritical Amount"
msgstr "Importe teórico"
=======
#: field:account.budget.analytic,date_to:0
#: field:account.budget.crossvered.report,date_to:0
#: field:account.budget.crossvered.summary.report,date_to:0
#: field:account.budget.report,date_to:0
msgid "End of period"
msgstr "Fin del período"

#. module: account_budget
#: code:addons/account_budget/account_budget.py:124
#, python-format
msgid "Error!"
msgstr "¡Error!"

#. module: account_budget
#: field:account.budget.analytic,id:0
#: field:account.budget.crossvered.report,id:0
#: field:account.budget.crossvered.summary.report,id:0
#: field:account.budget.post,id:0 field:account.budget.report,id:0
#: field:crossovered.budget,id:0 field:crossovered.budget.lines,id:0
#: field:report.account_budget.report_analyticaccountbudget,id:0
#: field:report.account_budget.report_budget,id:0
#: field:report.account_budget.report_crossoveredbudget,id:0
msgid "ID"
msgstr "ID"

#. module: account_budget
#: field:account.budget.analytic,write_uid:0
#: field:account.budget.crossvered.report,write_uid:0
#: field:account.budget.crossvered.summary.report,write_uid:0
#: field:account.budget.post,write_uid:0
#: field:account.budget.report,write_uid:0
#: field:crossovered.budget,write_uid:0
#: field:crossovered.budget.lines,write_uid:0
msgid "Last Updated by"
msgstr "Última actualización realizada por"

#. module: account_budget
#: field:account.budget.analytic,write_date:0
#: field:account.budget.crossvered.report,write_date:0
#: field:account.budget.crossvered.summary.report,write_date:0
#: field:account.budget.post,write_date:0
#: field:account.budget.report,write_date:0
#: field:crossovered.budget,write_date:0
#: field:crossovered.budget.lines,write_date:0
msgid "Last Updated on"
msgstr "Ultima actualizacion en"
>>>>>>> 0af32f3f

#. module: account_budget
#: field:account.budget.post,name:0
#: field:crossovered.budget,name:0
msgid "Name"
msgstr "Nombre"

#. module: account_budget
#: model:ir.model,name:account_budget.model_crossovered_budget_lines
msgid "Budget Line"
msgstr "Línea de presupuesto"

#. module: account_budget
#: view:account.analytic.account:0
#: view:account.budget.post:0
msgid "Lines"
msgstr "Líneas"

#. module: account_budget
#: report:account.budget:0
#: view:crossovered.budget:0
#: field:crossovered.budget.lines,crossovered_budget_id:0
#: report:crossovered.budget.report:0
#: model:ir.actions.report.xml,name:account_budget.account_budget
#: model:ir.model,name:account_budget.model_crossovered_budget
msgid "Budget"
msgstr "Presupuesto"

#. module: account_budget
#: code:addons/account_budget/account_budget.py:119
#, python-format
msgid "Error!"
msgstr "¡Error!"

#. module: account_budget
#: field:account.budget.post,code:0
#: field:crossovered.budget,code:0
msgid "Code"
msgstr "Código"

#. module: account_budget
#: view:account.budget.analytic:0
#: view:account.budget.crossvered.report:0
msgid "This wizard is used to print budget"
msgstr "Este asistente es utilizado para imprimir el presupuesto"

#. module: account_budget
#: model:ir.actions.act_window,name:account_budget.act_crossovered_budget_view
#: model:ir.actions.act_window,name:account_budget.action_account_budget_post_tree
#: model:ir.actions.act_window,name:account_budget.action_account_budget_report
#: model:ir.actions.report.xml,name:account_budget.report_crossovered_budget
#: model:ir.ui.menu,name:account_budget.menu_act_crossovered_budget_view
#: model:ir.ui.menu,name:account_budget.menu_action_account_budget_post_tree
#: model:ir.ui.menu,name:account_budget.next_id_31
#: model:ir.ui.menu,name:account_budget.next_id_pos
msgid "Budgets"
msgstr "Presupuestos"

#. module: account_budget
#: constraint:account.analytic.account:0
msgid ""
"Error! The currency has to be the same as the currency of the selected "
"company"
msgstr ""
"¡Error! La divisa tiene que ser la misma que la establecida en la compañía "
"seleccionada"

#. module: account_budget
#: selection:crossovered.budget,state:0
msgid "Cancelled"
msgstr "Cancelado"

#. module: account_budget
#: view:crossovered.budget:0
msgid "Approve"
msgstr "Aprobar"

#. module: account_budget
#: field:crossovered.budget,date_from:0
#: field:crossovered.budget.lines,date_from:0
msgid "Start Date"
msgstr "Fecha de inicio"

#. module: account_budget
#: view:account.budget.post:0
#: field:crossovered.budget.lines,general_budget_id:0
#: model:ir.model,name:account_budget.model_account_budget_post
msgid "Budgetary Position"
msgstr "Posición presupuestaria"

#. module: account_budget
#: field:account.budget.analytic,date_from:0
#: field:account.budget.crossvered.report,date_from:0
#: field:account.budget.crossvered.summary.report,date_from:0
#: field:account.budget.report,date_from:0
msgid "Start of period"
msgstr "Inicio del período"

#. module: account_budget
#: model:ir.model,name:account_budget.model_account_budget_crossvered_summary_report
msgid "Account Budget  crossvered summary report"
msgstr "Informe cruzado resumido presupuesto contable"

#. module: account_budget
#: report:account.budget:0
#: report:crossovered.budget.report:0
msgid "Theoretical Amt"
msgstr "Importe teórico"

#. module: account_budget
#: view:account.budget.analytic:0
#: view:account.budget.crossvered.report:0
#: view:account.budget.crossvered.summary.report:0
#: view:account.budget.report:0
msgid "Select Dates Period"
msgstr "Seleccione fechas del período"

#. module: account_budget
#: view:account.budget.analytic:0
#: view:account.budget.crossvered.report:0
#: view:account.budget.crossvered.summary.report:0
#: view:account.budget.report:0
msgid "Print"
msgstr "Imprimir"

#. module: account_budget
#: model:ir.module.module,description:account_budget.module_meta_information
msgid ""
"This module allows accountants to manage analytic and crossovered budgets.\n"
"\n"
"Once the Master Budgets and the Budgets are defined (in "
"Accounting/Budgets/),\n"
"the Project Managers can set the planned amount on each Analytic Account.\n"
"\n"
"The accountant has the possibility to see the total of amount planned for "
"each\n"
"Budget and Master Budget in order to ensure the total planned is not\n"
"greater/lower than what he planned for this Budget/Master Budget. Each list "
"of\n"
"record can also be switched to a graphical view of it.\n"
"\n"
"Three reports are available:\n"
"    1. The first is available from a list of Budgets. It gives the "
"spreading, for these Budgets, of the Analytic Accounts per Master Budgets.\n"
"\n"
"    2. The second is a summary of the previous one, it only gives the "
"spreading, for the selected Budgets, of the Analytic Accounts.\n"
"\n"
"    3. The last one is available from the Analytic Chart of Accounts. It "
"gives the spreading, for the selected Analytic Accounts, of the Master "
"Budgets per Budgets.\n"
"\n"
msgstr ""
"Este módulo permite a los contables gestionar presupuestos analíticos "
"(costes) y cruzados.\n"
"\n"
"Una vez que se han definido los presupuestos principales y los presupuestos "
"(en Contabilidad/Presupuestos/),\n"
"los gestores de proyectos pueden establecer el importe previsto en cada "
"cuenta analítica.\n"
"\n"
"El contable tiene la posibilidad de ver el total del importe previsto para "
"cada\n"
"presupuesto y presupuesto principal a fin de garantizar el total previsto no "
"es\n"
"mayor/menor que lo que había previsto para este presupuesto / presupuesto "
"principal.\n"
"Cada lista de datos también puede cambiarse a una vista gráfica de la "
"misma.\n"
"\n"
"Están disponibles tres informes:\n"
"    1. El primero está disponible desde una lista de presupuestos. "
"Proporciona la difusión, para estos presupuestos, de las cuentas analíticas "
"por presupuestos principales.\n"
"\n"
"    2. El segundo es un resumen del anterior. Sólo indica la difusión, para "
"los presupuestos seleccionados, de las cuentas analíticas.\n"
"\n"
"    3. El último está disponible desde el plan de cuentas analítico. Indica "
"la difusión, para las cuentas analíticas seleccionadas, de los presupuestos "
"principales por presupuestos.\n"
"\n"

#. module: account_budget
#: field:crossovered.budget.lines,analytic_account_id:0
#: model:ir.model,name:account_budget.model_account_analytic_account
msgid "Analytic Account"
msgstr "Cuenta analítica"

#. module: account_budget
#: report:account.budget:0
msgid "Budget :"
msgstr "Presupuesto :"

#. module: account_budget
#: report:account.budget:0
#: report:crossovered.budget.report:0
msgid "Planned Amt"
msgstr "Importe previsto"

#. module: account_budget
#: view:account.budget.post:0
#: field:account.budget.post,account_ids:0
msgid "Accounts"
msgstr "Cuentas"

#. module: account_budget
#: view:account.analytic.account:0
#: field:account.analytic.account,crossovered_budget_line:0
#: view:account.budget.post:0
#: field:account.budget.post,crossovered_budget_line:0
#: view:crossovered.budget:0
#: field:crossovered.budget,crossovered_budget_line:0
#: view:crossovered.budget.lines:0
#: model:ir.actions.act_window,name:account_budget.act_account_analytic_account_cb_lines
#: model:ir.actions.act_window,name:account_budget.act_crossovered_budget_lines_view
#: model:ir.ui.menu,name:account_budget.menu_act_crossovered_budget_lines_view
msgid "Budget Lines"
msgstr "Líneas de presupuesto"

#. module: account_budget
#: view:account.budget.analytic:0
#: view:account.budget.crossvered.report:0
#: view:account.budget.crossvered.summary.report:0
#: view:account.budget.report:0
#: view:crossovered.budget:0
msgid "Cancel"
msgstr "Cancelar"

#. module: account_budget
#: model:ir.module.module,shortdesc:account_budget.module_meta_information
msgid "Budget Management"
msgstr "Gestión presupuestaria"

#. module: account_budget
#: constraint:account.analytic.account:0
msgid "Error! You can not create recursive analytic accounts."
msgstr "¡Error! No puede crear cuentas analíticas recursivas."

#. module: account_budget
#: report:account.budget:0
#: report:crossovered.budget.report:0
msgid "Analysis from"
msgstr "Análisis desde"

#~ msgid "% performance"
#~ msgstr "% rendimiento"

#~ msgid ""
#~ "The Object name must start with x_ and not contain any special character !"
#~ msgstr ""
#~ "¡El nombre del objeto debe empezar con x_ y no contener ningún carácter "
#~ "especial!"

#~ msgid "Period"
#~ msgstr "Período"

#~ msgid "Printing date:"
#~ msgstr "Fecha impresión:"

#~ msgid "Dotations"
#~ msgstr "Dotaciones"

#~ msgid "Performance"
#~ msgstr "Rendimiento"

#~ msgid "From"
#~ msgstr "Desde"

#~ msgid "Results"
#~ msgstr "Resultados"

#~ msgid "A/c No."
#~ msgstr "Núm. de cuenta"

#~ msgid "Period Budget"
#~ msgstr "Período del presupuesto"

#~ msgid "Budget Analysis"
#~ msgstr "Análisis presupuestario"

#~ msgid "Validate"
#~ msgstr "Validar"

#~ msgid "Select Options"
#~ msgstr "Seleccionar opciones"

#~ msgid "Invalid XML for View Architecture!"
#~ msgstr "¡XML inválido para la definición de la vista!"

#~ msgid "Print Summary of Budgets"
#~ msgstr "Imprimir resumen de presupuestos"

#~ msgid "Spread amount"
#~ msgstr "Cantidad Extendida"

#~ msgid "Amount"
#~ msgstr "Importe"

#~ msgid "Total Planned Amount"
#~ msgstr "Importe total previsto"

#~ msgid "Item"
#~ msgstr "Item"

#~ msgid "Theoretical Amount"
#~ msgstr "Importe teórico"

#~ msgid "Fiscal Year"
#~ msgstr "Ejercicio fiscal"

#~ msgid "Spread"
#~ msgstr "﻿Extensión"

#~ msgid "Select period"
#~ msgstr "Seleccionar período"

#~ msgid "Analytic Account :"
#~ msgstr "Cuenta analítica:"

#, python-format
#~ msgid "Insufficient Data!"
#~ msgstr "¡Datos Insuficientes!"

#~ msgid "Print Budget"
#~ msgstr "Imprimir presupuestos"

#~ msgid "Spreading"
#~ msgstr "Difusión"

#~ msgid "Invalid model name in the action definition."
#~ msgstr "Nombre de modelo no válido en la definición de acción."

#~ msgid "Budget Dotation"
#~ msgstr "Dotación presupuestaria"

#~ msgid "Budget Dotations"
#~ msgstr "Dotaciones presupuestarias"

#~ msgid "Budget Item Detail"
#~ msgstr "Detalle de elemento presupuestario"

#, python-format
#~ msgid "No Dotations or Master Budget Expenses Found on Budget %s!"
#~ msgstr ""
#~ "¡No se han encontrado dotaciones o presupuestos principales de gasto en el "
#~ "presupuesto %s!"

#~ msgid ""
#~ "This module allows accountants to manage analytic and crossovered budgets.\n"
#~ "\n"
#~ "Once the Master Budgets and the Budgets defined (in Financial\n"
#~ "Management/Budgets/), the Project Managers can set the planned amount on "
#~ "each\n"
#~ "Analytic Account.\n"
#~ "\n"
#~ "The accountant has the possibility to see the total of amount planned for "
#~ "each\n"
#~ "Budget and Master Budget in order to ensure the total planned is not\n"
#~ "greater/lower than what he planned for this Budget/Master Budget. Each list "
#~ "of\n"
#~ "record can also be switched to a graphical view of it.\n"
#~ "\n"
#~ "Three reports are available:\n"
#~ "    1. The first is available from a list of Budgets. It gives the "
#~ "spreading, for these Budgets, of the Analytic Accounts per Master Budgets.\n"
#~ "\n"
#~ "    2. The second is a summary of the previous one, it only gives the "
#~ "spreading, for the selected Budgets, of the Analytic Accounts.\n"
#~ "\n"
#~ "    3. The last one is available from the Analytic Chart of Accounts. It "
#~ "gives the spreading, for the selected Analytic Accounts, of the Master "
#~ "Budgets per Budgets.\n"
#~ "\n"
#~ msgstr ""
#~ "Este módulo permite a los contables gestionar presupuestos analíticos "
#~ "(costes) y cruzados.\n"
#~ "\n"
#~ "Una vez que se han definido los presupuestos principales y los presupuestos "
#~ "(en Gestión\n"
#~ "financiera/Presupuestos/), los gestores de proyecto pueden establecer el "
#~ "importe previsto en\n"
#~ "cada cuenta analítica.\n"
#~ "\n"
#~ "El contable tiene la posibilidad de ver el total del importe previsto para "
#~ "cada\n"
#~ "presupuesto y presupuesto principal a fin de garantizar el total previsto no "
#~ "es\n"
#~ "mayor/menor que lo que había previsto para este presupuesto / presupuesto "
#~ "principal.\n"
#~ "Cada lista de datos también puede cambiarse a una vista gráfica de la "
#~ "misma.\n"
#~ "\n"
#~ "Están disponibles tres informes:\n"
#~ "    1. El primero está disponible desde una lista de presupuestos. "
#~ "Proporciona la difusión, para estos presupuestos, de las cuentas analíticas "
#~ "por presupuestos principales.\n"
#~ "\n"
#~ "    2. El segundo es un resumen del anterior. Sólo indica la difusión, para "
#~ "los presupuestos seleccionados, de las cuentas analíticas.\n"
#~ "\n"
#~ "    3. El último está disponible desde un plan de cuentas analítico. Indica "
#~ "la difusión, para las cuentas analíticas seleccionadas, de los presupuestos "
#~ "principales por presupuestos.\n"
#~ "\n"<|MERGE_RESOLUTION|>--- conflicted
+++ resolved
@@ -1,39 +1,139 @@
-# Translation of OpenERP Server.
+# Translation of Odoo Server.
 # This file contains the translation of the following modules:
-#	* account_budget
-#
+# * account_budget
+# 
+# Translators:
 msgid ""
 msgstr ""
-<<<<<<< HEAD
-"Project-Id-Version: OpenERP Server 6.0dev\n"
-"Report-Msgid-Bugs-To: support@openerp.com\n"
-"POT-Creation-Date: 2011-01-11 11:14+0000\n"
-"PO-Revision-Date: 2011-01-13 20:28+0000\n"
-"Last-Translator: Alberto Luengo Cabanillas (Pexego) <alberto@pexego.es>\n"
-"Language-Team: \n"
-=======
 "Project-Id-Version: Odoo 8.0\n"
 "Report-Msgid-Bugs-To: \n"
 "POT-Creation-Date: 2015-01-21 14:07+0000\n"
 "PO-Revision-Date: 2016-05-15 18:49+0000\n"
 "Last-Translator: Martin Trigaux\n"
 "Language-Team: Spanish (Venezuela) (http://www.transifex.com/odoo/odoo-8/language/es_VE/)\n"
->>>>>>> 0af32f3f
 "MIME-Version: 1.0\n"
 "Content-Type: text/plain; charset=UTF-8\n"
-"Content-Transfer-Encoding: 8bit\n"
-"X-Launchpad-Export-Date: 2011-09-05 05:40+0000\n"
-"X-Generator: Launchpad (build 13830)\n"
-
-#. module: account_budget
-#: field:crossovered.budget,creating_user_id:0
-msgid "Responsible User"
-msgstr "Usuario responsable"
-
-#. module: account_budget
-#: selection:crossovered.budget,state:0
-msgid "Confirmed"
-msgstr "Confirmado"
+"Content-Transfer-Encoding: \n"
+"Language: es_VE\n"
+"Plural-Forms: nplurals=2; plural=(n != 1);\n"
+
+#. module: account_budget
+#: model:ir.actions.act_window,help:account_budget.act_crossovered_budget_view
+msgid ""
+"<p class=\"oe_view_nocontent_create\">\n"
+"                Click to create a new budget.\n"
+"              </p><p>\n"
+"                A budget is a forecast of your company's income and/or expenses\n"
+"                expected for a period in the future. A budget is defined on some\n"
+"                financial accounts and/or analytic accounts (that may represent\n"
+"                projects, departments, categories of products, etc.)\n"
+"              </p><p>\n"
+"                By keeping track of where your money goes, you may be less\n"
+"                likely to overspend, and more likely to meet your financial\n"
+"                goals. Forecast a budget by detailing the expected revenue per\n"
+"                analytic account and monitor its evolution based on the actuals\n"
+"                realised during that period.\n"
+"              </p>\n"
+"            "
+msgstr ""
+
+#. module: account_budget
+#: model:ir.model,name:account_budget.model_account_budget_crossvered_summary_report
+msgid "Account Budget  crossvered summary report"
+msgstr "Informe cruzado resumido presupuesto contable"
+
+#. module: account_budget
+#: model:ir.model,name:account_budget.model_account_budget_crossvered_report
+msgid "Account Budget crossvered report"
+msgstr "Informe cruzado presupuesto contable"
+
+#. module: account_budget
+#: model:ir.model,name:account_budget.model_account_budget_analytic
+#: model:ir.model,name:account_budget.model_account_budget_report
+msgid "Account Budget report for analytic account"
+msgstr "Informe presupuesto contable para contabilidad analítica"
+
+#. module: account_budget
+#: view:account.budget.post:account_budget.view_budget_post_form
+#: field:account.budget.post,account_ids:0
+msgid "Accounts"
+msgstr "Cuentas"
+
+#. module: account_budget
+#: view:website:account_budget.report_analyticaccountbudget
+msgid "Analysis from"
+msgstr "Análisis desde"
+
+#. module: account_budget
+#: view:website:account_budget.report_budget
+#: view:website:account_budget.report_crossoveredbudget
+msgid "Analysis from:"
+msgstr ""
+
+#. module: account_budget
+#: field:crossovered.budget.lines,analytic_account_id:0
+#: model:ir.model,name:account_budget.model_account_analytic_account
+#: view:website:account_budget.report_analyticaccountbudget
+msgid "Analytic Account"
+msgstr "Cuenta analítica"
+
+#. module: account_budget
+#: view:website:account_budget.report_analyticaccountbudget
+msgid "Analytic Budget"
+msgstr ""
+
+#. module: account_budget
+#: view:crossovered.budget:account_budget.crossovered_budget_view_form
+msgid "Approve"
+msgstr "Aprobar"
+
+#. module: account_budget
+#: view:crossovered.budget:account_budget.crossovered_budget_view_form
+#: view:crossovered.budget:account_budget.crossovered_budget_view_tree
+#: view:crossovered.budget:account_budget.view_crossovered_budget_search
+#: field:crossovered.budget.lines,crossovered_budget_id:0
+#: model:ir.actions.report.xml,name:account_budget.action_report_budget
+#: model:ir.model,name:account_budget.model_crossovered_budget
+#: view:website:account_budget.report_budget
+#: view:website:account_budget.report_crossoveredbudget
+msgid "Budget"
+msgstr "Presupuesto"
+
+#. module: account_budget
+#: model:ir.model,name:account_budget.model_crossovered_budget_lines
+msgid "Budget Line"
+msgstr "Línea de presupuesto"
+
+#. module: account_budget
+#: view:account.analytic.account:account_budget.view_account_analytic_account_form_inherit_budget
+#: field:account.analytic.account,crossovered_budget_line:0
+#: view:account.budget.post:account_budget.view_budget_post_form
+#: field:account.budget.post,crossovered_budget_line:0
+#: view:crossovered.budget:account_budget.crossovered_budget_view_form
+#: field:crossovered.budget,crossovered_budget_line:0
+#: view:crossovered.budget.lines:account_budget.view_crossovered_budget_line_form
+#: view:crossovered.budget.lines:account_budget.view_crossovered_budget_line_search
+#: view:crossovered.budget.lines:account_budget.view_crossovered_budget_line_tree
+#: model:ir.actions.act_window,name:account_budget.act_account_analytic_account_cb_lines
+#: model:ir.actions.act_window,name:account_budget.act_crossovered_budget_lines_view
+#: model:ir.ui.menu,name:account_budget.menu_act_crossovered_budget_lines_view
+msgid "Budget Lines"
+msgstr "Líneas de presupuesto"
+
+#. module: account_budget
+#: view:website:account_budget.report_budget
+#: view:website:account_budget.report_crossoveredbudget
+msgid "Budget:"
+msgstr ""
+
+#. module: account_budget
+#: view:account.budget.post:account_budget.view_budget_post_form
+#: view:account.budget.post:account_budget.view_budget_post_search
+#: view:account.budget.post:account_budget.view_budget_post_tree
+#: field:crossovered.budget.lines,general_budget_id:0
+#: model:ir.model,name:account_budget.model_account_budget_post
+msgid "Budgetary Position"
+msgstr "Posición presupuestaria"
 
 #. module: account_budget
 #: model:ir.actions.act_window,name:account_budget.open_budget_post_form
@@ -42,150 +142,58 @@
 msgstr "Posiciones presupuestarias"
 
 #. module: account_budget
-#: code:addons/account_budget/account_budget.py:119
-#, python-format
-msgid "The General Budget '%s' has no Accounts!"
-msgstr "¡El presupuesto general '%s' no tiene cuentas!"
-
-#. module: account_budget
-#: report:account.budget:0
-msgid "Printed at:"
-msgstr "Impreso el:"
-
-#. module: account_budget
-#: view:crossovered.budget:0
-msgid "Confirm"
-msgstr "Confirmar"
-
-#. module: account_budget
-#: field:crossovered.budget,validating_user_id:0
-msgid "Validate User"
-msgstr "Validar usuario"
-
-#. module: account_budget
-#: model:ir.actions.act_window,name:account_budget.action_account_budget_crossvered_summary_report
-msgid "Print Summary"
-msgstr "Imprimir resumen"
-
-#. module: account_budget
-#: field:crossovered.budget.lines,paid_date:0
-msgid "Paid Date"
-msgstr "Fecha de pago"
-
-#. module: account_budget
-#: field:account.budget.analytic,date_to:0
-#: field:account.budget.crossvered.report,date_to:0
-#: field:account.budget.crossvered.summary.report,date_to:0
-#: field:account.budget.report,date_to:0
-msgid "End of period"
-msgstr "Fin del período"
-
-#. module: account_budget
-#: view:crossovered.budget:0
+#: model:ir.actions.act_window,name:account_budget.act_crossovered_budget_view
+#: model:ir.actions.act_window,name:account_budget.action_account_budget_report
+#: model:ir.actions.report.xml,name:account_budget.action_report_analytic_account_budget
+#: model:ir.actions.report.xml,name:account_budget.action_report_crossovered_budget
+#: model:ir.ui.menu,name:account_budget.menu_act_crossovered_budget_view
+#: model:ir.ui.menu,name:account_budget.menu_action_account_budget_post_tree
+#: model:ir.ui.menu,name:account_budget.next_id_31
+#: model:ir.ui.menu,name:account_budget.next_id_pos
+msgid "Budgets"
+msgstr "Presupuestos"
+
+#. module: account_budget
+#: view:account.budget.analytic:account_budget.account_budget_analytic_view
+#: view:account.budget.crossvered.report:account_budget.account_budget_crossvered_report_view
+#: view:account.budget.crossvered.summary.report:account_budget.account_budget_crossvered_summary_report_view
+#: view:account.budget.report:account_budget.account_budget_report_view
+msgid "Cancel"
+msgstr "Cancelar"
+
+#. module: account_budget
+#: view:crossovered.budget:account_budget.crossovered_budget_view_form
+msgid "Cancel Budget"
+msgstr ""
+
+#. module: account_budget
 #: selection:crossovered.budget,state:0
-msgid "Draft"
-msgstr "Borrador"
-
-#. module: account_budget
-#: report:account.budget:0
-msgid "at"
-msgstr "a las"
-
-#. module: account_budget
-#: view:account.budget.report:0
-#: model:ir.actions.act_window,name:account_budget.action_account_budget_analytic
-#: model:ir.actions.act_window,name:account_budget.action_account_budget_crossvered_report
-msgid "Print Budgets"
-msgstr "Imprimir presupuestos"
-
-#. module: account_budget
-#: report:account.budget:0
-msgid "Currency:"
-msgstr "Moneda:"
-
-#. module: account_budget
-#: model:ir.model,name:account_budget.model_account_budget_crossvered_report
-msgid "Account Budget crossvered report"
-msgstr "Informe cruzado presupuesto contable"
-
-#. module: account_budget
-#: selection:crossovered.budget,state:0
-msgid "Validated"
-msgstr "Validado"
-
-#. module: account_budget
-#: field:crossovered.budget.lines,percentage:0
-msgid "Percentage"
-msgstr "Porcentaje"
-
-#. module: account_budget
-#: report:crossovered.budget.report:0
-msgid "to"
-msgstr "hasta"
-
-#. module: account_budget
-#: field:crossovered.budget,state:0
-msgid "Status"
-msgstr "Estado"
-
-#. module: account_budget
-#: model:ir.actions.act_window,help:account_budget.act_crossovered_budget_view
-msgid ""
-"A budget is a forecast of your company's income and expenses expected for a "
-"period in the future. With a budget, a company is able to carefully look at "
-"how much money they are taking in during a given period, and figure out the "
-"best way to divide it among various categories. By keeping track of where "
-"your money goes, you may be less likely to overspend, and more likely to "
-"meet your financial goals. Forecast a budget by detailing the expected "
-"revenue per analytic account and monitor its evolution based on the actuals "
-"realised during that period."
-msgstr ""
-"Un presupuesto es una previsión de los ingresos y gastos esperados por su "
-"compañía en un periodo futuro. Con un presupuesto, una compañía es capaz de "
-"observar minuciosamente cuánto dinero están ingresando en un período "
-"determinado, y pensar en la mejor manera de dividirlo entre varias "
-"categorías. Haciendo el seguimiento de los movimientos de su dinero, tendrá "
-"menos tendencia a un sobregasto, y se aproximará más a sus metas "
-"financieras. Haga una previsión de un presupuesto detallando el ingreso "
-"esperado por cuenta analítica y monitorice su evaluación basándose en los "
-"valores actuales durante ese período."
-
-#. module: account_budget
-#: view:account.budget.crossvered.summary.report:0
-msgid "This wizard is used to print summary of budgets"
-msgstr ""
-"Este asistente es utilizado para imprimir el resúmen de los presupuestos"
-
-#. module: account_budget
-#: report:account.budget:0
-#: report:crossovered.budget.report:0
-msgid "%"
-msgstr "%"
-
-#. module: account_budget
-#: report:account.budget:0
-#: report:crossovered.budget.report:0
-msgid "Description"
-msgstr "Descripción"
-
-#. module: account_budget
-#: report:crossovered.budget.report:0
-msgid "Currency"
-msgstr "Moneda"
-
-#. module: account_budget
-#: report:crossovered.budget.report:0
-msgid "Total :"
-msgstr "Total :"
-
-#. module: account_budget
-<<<<<<< HEAD
+msgid "Cancelled"
+msgstr "Cancelado"
+
+#. module: account_budget
+#: field:account.budget.post,code:0 field:crossovered.budget,code:0
+msgid "Code"
+msgstr "Código"
+
+#. module: account_budget
 #: field:account.budget.post,company_id:0
 #: field:crossovered.budget,company_id:0
 #: field:crossovered.budget.lines,company_id:0
 msgid "Company"
 msgstr "Compañía"
-=======
+
+#. module: account_budget
+#: view:crossovered.budget:account_budget.crossovered_budget_view_form
+msgid "Confirm"
+msgstr "Confirmar"
+
+#. module: account_budget
+#: selection:crossovered.budget,state:0
+msgid "Confirmed"
+msgstr "Confirmado"
+
+#. module: account_budget
 #: field:account.budget.analytic,create_uid:0
 #: field:account.budget.crossvered.report,create_uid:0
 #: field:account.budget.crossvered.summary.report,create_uid:0
@@ -195,69 +203,64 @@
 #: field:crossovered.budget.lines,create_uid:0
 msgid "Created by"
 msgstr "Creado por"
->>>>>>> 0af32f3f
-
-#. module: account_budget
-#: view:crossovered.budget:0
-msgid "To Approve"
-msgstr "Para aprobar"
-
-#. module: account_budget
-#: view:crossovered.budget:0
-msgid "Reset to Draft"
-msgstr "Cambiar a borrador"
-
-#. module: account_budget
-#: view:account.budget.post:0
-#: view:crossovered.budget:0
-#: field:crossovered.budget.lines,planned_amount:0
-msgid "Planned Amount"
-msgstr "Importe previsto"
-
-#. module: account_budget
-#: report:account.budget:0
-#: report:crossovered.budget.report:0
-msgid "Perc(%)"
-msgstr "Porc(%)"
-
-#. module: account_budget
-#: view:crossovered.budget:0
+
+#. module: account_budget
+#: field:account.budget.analytic,create_date:0
+#: field:account.budget.crossvered.report,create_date:0
+#: field:account.budget.crossvered.summary.report,create_date:0
+#: field:account.budget.post,create_date:0
+#: field:account.budget.report,create_date:0
+#: field:crossovered.budget,create_date:0
+#: field:crossovered.budget.lines,create_date:0
+msgid "Created on"
+msgstr "Creado en"
+
+#. module: account_budget
+#: view:website:account_budget.report_analyticaccountbudget
+msgid "Currency"
+msgstr "Moneda"
+
+#. module: account_budget
+#: view:website:account_budget.report_budget
+#: view:website:account_budget.report_crossoveredbudget
+msgid "Currency:"
+msgstr "Moneda:"
+
+#. module: account_budget
+#: view:website:account_budget.report_analyticaccountbudget
+#: view:website:account_budget.report_budget
+#: view:website:account_budget.report_crossoveredbudget
+msgid "Description"
+msgstr "Descripción"
+
+#. module: account_budget
+#: view:crossovered.budget:account_budget.crossovered_budget_view_form
 #: selection:crossovered.budget,state:0
 msgid "Done"
 msgstr "Hecho"
 
 #. module: account_budget
-#: report:account.budget:0
-#: report:crossovered.budget.report:0
-msgid "Practical Amt"
-msgstr "Importe práctico"
-
-#. module: account_budget
-#: view:account.analytic.account:0
-#: view:account.budget.post:0
-#: view:crossovered.budget:0
-#: field:crossovered.budget.lines,practical_amount:0
-msgid "Practical Amount"
-msgstr "Importe real"
-
-#. module: account_budget
-#: field:crossovered.budget,date_to:0
-#: field:crossovered.budget.lines,date_to:0
+#: view:crossovered.budget:account_budget.view_crossovered_budget_search
+#: selection:crossovered.budget,state:0
+msgid "Draft"
+msgstr "Borrador"
+
+#. module: account_budget
+#: view:crossovered.budget:account_budget.view_crossovered_budget_search
+msgid "Draft Budgets"
+msgstr ""
+
+#. module: account_budget
+#: view:crossovered.budget:account_budget.crossovered_budget_view_form
+msgid "Duration"
+msgstr "Duración"
+
+#. module: account_budget
+#: field:crossovered.budget,date_to:0 field:crossovered.budget.lines,date_to:0
 msgid "End Date"
 msgstr "Fecha final"
 
 #. module: account_budget
-<<<<<<< HEAD
-#: model:ir.model,name:account_budget.model_account_budget_analytic
-#: model:ir.model,name:account_budget.model_account_budget_report
-msgid "Account Budget report for analytic account"
-msgstr "Informe presupuesto contable para contabilidad analítica"
-
-#. module: account_budget
-#: view:account.analytic.account:0
-msgid "Theoritical Amount"
-msgstr "Importe teórico"
-=======
 #: field:account.budget.analytic,date_to:0
 #: field:account.budget.crossvered.report,date_to:0
 #: field:account.budget.crossvered.summary.report,date_to:0
@@ -304,96 +307,106 @@
 #: field:crossovered.budget.lines,write_date:0
 msgid "Last Updated on"
 msgstr "Ultima actualizacion en"
->>>>>>> 0af32f3f
-
-#. module: account_budget
-#: field:account.budget.post,name:0
-#: field:crossovered.budget,name:0
+
+#. module: account_budget
+#: field:account.budget.post,name:0 field:crossovered.budget,name:0
 msgid "Name"
 msgstr "Nombre"
 
 #. module: account_budget
-#: model:ir.model,name:account_budget.model_crossovered_budget_lines
-msgid "Budget Line"
-msgstr "Línea de presupuesto"
-
-#. module: account_budget
-#: view:account.analytic.account:0
-#: view:account.budget.post:0
-msgid "Lines"
-msgstr "Líneas"
-
-#. module: account_budget
-#: report:account.budget:0
-#: view:crossovered.budget:0
-#: field:crossovered.budget.lines,crossovered_budget_id:0
-#: report:crossovered.budget.report:0
-#: model:ir.actions.report.xml,name:account_budget.account_budget
-#: model:ir.model,name:account_budget.model_crossovered_budget
-msgid "Budget"
-msgstr "Presupuesto"
-
-#. module: account_budget
-#: code:addons/account_budget/account_budget.py:119
-#, python-format
-msgid "Error!"
-msgstr "¡Error!"
-
-#. module: account_budget
-#: field:account.budget.post,code:0
-#: field:crossovered.budget,code:0
-msgid "Code"
-msgstr "Código"
-
-#. module: account_budget
-#: view:account.budget.analytic:0
-#: view:account.budget.crossvered.report:0
-msgid "This wizard is used to print budget"
-msgstr "Este asistente es utilizado para imprimir el presupuesto"
-
-#. module: account_budget
-#: model:ir.actions.act_window,name:account_budget.act_crossovered_budget_view
-#: model:ir.actions.act_window,name:account_budget.action_account_budget_post_tree
-#: model:ir.actions.act_window,name:account_budget.action_account_budget_report
-#: model:ir.actions.report.xml,name:account_budget.report_crossovered_budget
-#: model:ir.ui.menu,name:account_budget.menu_act_crossovered_budget_view
-#: model:ir.ui.menu,name:account_budget.menu_action_account_budget_post_tree
-#: model:ir.ui.menu,name:account_budget.next_id_31
-#: model:ir.ui.menu,name:account_budget.next_id_pos
-msgid "Budgets"
-msgstr "Presupuestos"
-
-#. module: account_budget
-#: constraint:account.analytic.account:0
-msgid ""
-"Error! The currency has to be the same as the currency of the selected "
-"company"
-msgstr ""
-"¡Error! La divisa tiene que ser la misma que la establecida en la compañía "
-"seleccionada"
-
-#. module: account_budget
-#: selection:crossovered.budget,state:0
-msgid "Cancelled"
-msgstr "Cancelado"
-
-#. module: account_budget
-#: view:crossovered.budget:0
-msgid "Approve"
-msgstr "Aprobar"
+#: field:crossovered.budget.lines,paid_date:0
+msgid "Paid Date"
+msgstr "Fecha de pago"
+
+#. module: account_budget
+#: view:website:account_budget.report_analyticaccountbudget
+#: view:website:account_budget.report_budget
+#: view:website:account_budget.report_crossoveredbudget
+msgid "Perc(%)"
+msgstr "Porc(%)"
+
+#. module: account_budget
+#: field:crossovered.budget.lines,percentage:0
+msgid "Percentage"
+msgstr "Porcentaje"
+
+#. module: account_budget
+#: view:account.budget.post:account_budget.view_budget_post_form
+#: view:crossovered.budget:account_budget.crossovered_budget_view_form
+#: field:crossovered.budget.lines,planned_amount:0
+#: view:website:account_budget.report_budget
+msgid "Planned Amount"
+msgstr "Importe previsto"
+
+#. module: account_budget
+#: view:website:account_budget.report_analyticaccountbudget
+#: view:website:account_budget.report_crossoveredbudget
+msgid "Planned Amt"
+msgstr "Importe previsto"
+
+#. module: account_budget
+#: view:account.analytic.account:account_budget.view_account_analytic_account_form_inherit_budget
+#: view:account.budget.post:account_budget.view_budget_post_form
+#: view:crossovered.budget:account_budget.crossovered_budget_view_form
+#: field:crossovered.budget.lines,practical_amount:0
+#: view:website:account_budget.report_budget
+msgid "Practical Amount"
+msgstr "Importe real"
+
+#. module: account_budget
+#: view:website:account_budget.report_analyticaccountbudget
+#: view:website:account_budget.report_crossoveredbudget
+msgid "Practical Amt"
+msgstr "Importe práctico"
+
+#. module: account_budget
+#: view:account.budget.analytic:account_budget.account_budget_analytic_view
+#: view:account.budget.crossvered.report:account_budget.account_budget_crossvered_report_view
+#: view:account.budget.crossvered.summary.report:account_budget.account_budget_crossvered_summary_report_view
+#: view:account.budget.report:account_budget.account_budget_report_view
+msgid "Print"
+msgstr "Imprimir"
+
+#. module: account_budget
+#: view:account.budget.report:account_budget.account_budget_report_view
+#: model:ir.actions.act_window,name:account_budget.action_account_budget_analytic
+#: model:ir.actions.act_window,name:account_budget.action_account_budget_crossvered_report
+msgid "Print Budgets"
+msgstr "Imprimir presupuestos"
+
+#. module: account_budget
+#: model:ir.actions.act_window,name:account_budget.action_account_budget_crossvered_summary_report
+msgid "Print Summary"
+msgstr "Imprimir resumen"
+
+#. module: account_budget
+#: view:website:account_budget.report_budget
+msgid "Printed at:"
+msgstr "Impreso el:"
+
+#. module: account_budget
+#: view:crossovered.budget:account_budget.crossovered_budget_view_form
+msgid "Reset to Draft"
+msgstr "Cambiar a borrador"
+
+#. module: account_budget
+#: field:crossovered.budget,creating_user_id:0
+msgid "Responsible User"
+msgstr "Usuario responsable"
+
+#. module: account_budget
+#: view:account.budget.analytic:account_budget.account_budget_analytic_view
+#: view:account.budget.crossvered.report:account_budget.account_budget_crossvered_report_view
+#: view:account.budget.crossvered.summary.report:account_budget.account_budget_crossvered_summary_report_view
+#: view:account.budget.report:account_budget.account_budget_report_view
+msgid "Select Dates Period"
+msgstr "Seleccione fechas del período"
 
 #. module: account_budget
 #: field:crossovered.budget,date_from:0
 #: field:crossovered.budget.lines,date_from:0
 msgid "Start Date"
 msgstr "Fecha de inicio"
-
-#. module: account_budget
-#: view:account.budget.post:0
-#: field:crossovered.budget.lines,general_budget_id:0
-#: model:ir.model,name:account_budget.model_account_budget_post
-msgid "Budgetary Position"
-msgstr "Posición presupuestaria"
 
 #. module: account_budget
 #: field:account.budget.analytic,date_from:0
@@ -404,309 +417,89 @@
 msgstr "Inicio del período"
 
 #. module: account_budget
-#: model:ir.model,name:account_budget.model_account_budget_crossvered_summary_report
-msgid "Account Budget  crossvered summary report"
-msgstr "Informe cruzado resumido presupuesto contable"
-
-#. module: account_budget
-#: report:account.budget:0
-#: report:crossovered.budget.report:0
+#: field:crossovered.budget,state:0
+msgid "Status"
+msgstr "Estado"
+
+#. module: account_budget
+#: code:addons/account_budget/account_budget.py:124
+#, python-format
+msgid "The Budget '%s' has no accounts!"
+msgstr ""
+
+#. module: account_budget
+#: view:account.budget.post:account_budget.view_budget_post_form
+#: view:crossovered.budget:account_budget.crossovered_budget_view_form
+#: field:crossovered.budget.lines,theoritical_amount:0
+#: view:website:account_budget.report_budget
+msgid "Theoretical Amount"
+msgstr ""
+
+#. module: account_budget
+#: view:website:account_budget.report_analyticaccountbudget
+#: view:website:account_budget.report_crossoveredbudget
 msgid "Theoretical Amt"
 msgstr "Importe teórico"
 
 #. module: account_budget
-#: view:account.budget.analytic:0
-#: view:account.budget.crossvered.report:0
-#: view:account.budget.crossvered.summary.report:0
-#: view:account.budget.report:0
-msgid "Select Dates Period"
-msgstr "Seleccione fechas del período"
-
-#. module: account_budget
-#: view:account.budget.analytic:0
-#: view:account.budget.crossvered.report:0
-#: view:account.budget.crossvered.summary.report:0
-#: view:account.budget.report:0
-msgid "Print"
-msgstr "Imprimir"
-
-#. module: account_budget
-#: model:ir.module.module,description:account_budget.module_meta_information
-msgid ""
-"This module allows accountants to manage analytic and crossovered budgets.\n"
-"\n"
-"Once the Master Budgets and the Budgets are defined (in "
-"Accounting/Budgets/),\n"
-"the Project Managers can set the planned amount on each Analytic Account.\n"
-"\n"
-"The accountant has the possibility to see the total of amount planned for "
-"each\n"
-"Budget and Master Budget in order to ensure the total planned is not\n"
-"greater/lower than what he planned for this Budget/Master Budget. Each list "
-"of\n"
-"record can also be switched to a graphical view of it.\n"
-"\n"
-"Three reports are available:\n"
-"    1. The first is available from a list of Budgets. It gives the "
-"spreading, for these Budgets, of the Analytic Accounts per Master Budgets.\n"
-"\n"
-"    2. The second is a summary of the previous one, it only gives the "
-"spreading, for the selected Budgets, of the Analytic Accounts.\n"
-"\n"
-"    3. The last one is available from the Analytic Chart of Accounts. It "
-"gives the spreading, for the selected Analytic Accounts, of the Master "
-"Budgets per Budgets.\n"
-"\n"
-msgstr ""
-"Este módulo permite a los contables gestionar presupuestos analíticos "
-"(costes) y cruzados.\n"
-"\n"
-"Una vez que se han definido los presupuestos principales y los presupuestos "
-"(en Contabilidad/Presupuestos/),\n"
-"los gestores de proyectos pueden establecer el importe previsto en cada "
-"cuenta analítica.\n"
-"\n"
-"El contable tiene la posibilidad de ver el total del importe previsto para "
-"cada\n"
-"presupuesto y presupuesto principal a fin de garantizar el total previsto no "
-"es\n"
-"mayor/menor que lo que había previsto para este presupuesto / presupuesto "
-"principal.\n"
-"Cada lista de datos también puede cambiarse a una vista gráfica de la "
-"misma.\n"
-"\n"
-"Están disponibles tres informes:\n"
-"    1. El primero está disponible desde una lista de presupuestos. "
-"Proporciona la difusión, para estos presupuestos, de las cuentas analíticas "
-"por presupuestos principales.\n"
-"\n"
-"    2. El segundo es un resumen del anterior. Sólo indica la difusión, para "
-"los presupuestos seleccionados, de las cuentas analíticas.\n"
-"\n"
-"    3. El último está disponible desde el plan de cuentas analítico. Indica "
-"la difusión, para las cuentas analíticas seleccionadas, de los presupuestos "
-"principales por presupuestos.\n"
-"\n"
-
-#. module: account_budget
-#: field:crossovered.budget.lines,analytic_account_id:0
-#: model:ir.model,name:account_budget.model_account_analytic_account
-msgid "Analytic Account"
-msgstr "Cuenta analítica"
-
-#. module: account_budget
-#: report:account.budget:0
-msgid "Budget :"
-msgstr "Presupuesto :"
-
-#. module: account_budget
-#: report:account.budget:0
-#: report:crossovered.budget.report:0
-msgid "Planned Amt"
-msgstr "Importe previsto"
-
-#. module: account_budget
-#: view:account.budget.post:0
-#: field:account.budget.post,account_ids:0
-msgid "Accounts"
-msgstr "Cuentas"
-
-#. module: account_budget
-#: view:account.analytic.account:0
-#: field:account.analytic.account,crossovered_budget_line:0
-#: view:account.budget.post:0
-#: field:account.budget.post,crossovered_budget_line:0
-#: view:crossovered.budget:0
-#: field:crossovered.budget,crossovered_budget_line:0
-#: view:crossovered.budget.lines:0
-#: model:ir.actions.act_window,name:account_budget.act_account_analytic_account_cb_lines
-#: model:ir.actions.act_window,name:account_budget.act_crossovered_budget_lines_view
-#: model:ir.ui.menu,name:account_budget.menu_act_crossovered_budget_lines_view
-msgid "Budget Lines"
-msgstr "Líneas de presupuesto"
-
-#. module: account_budget
-#: view:account.budget.analytic:0
-#: view:account.budget.crossvered.report:0
-#: view:account.budget.crossvered.summary.report:0
-#: view:account.budget.report:0
-#: view:crossovered.budget:0
-msgid "Cancel"
-msgstr "Cancelar"
-
-#. module: account_budget
-#: model:ir.module.module,shortdesc:account_budget.module_meta_information
-msgid "Budget Management"
-msgstr "Gestión presupuestaria"
-
-#. module: account_budget
-#: constraint:account.analytic.account:0
-msgid "Error! You can not create recursive analytic accounts."
-msgstr "¡Error! No puede crear cuentas analíticas recursivas."
-
-#. module: account_budget
-#: report:account.budget:0
-#: report:crossovered.budget.report:0
-msgid "Analysis from"
-msgstr "Análisis desde"
-
-#~ msgid "% performance"
-#~ msgstr "% rendimiento"
-
-#~ msgid ""
-#~ "The Object name must start with x_ and not contain any special character !"
-#~ msgstr ""
-#~ "¡El nombre del objeto debe empezar con x_ y no contener ningún carácter "
-#~ "especial!"
-
-#~ msgid "Period"
-#~ msgstr "Período"
-
-#~ msgid "Printing date:"
-#~ msgstr "Fecha impresión:"
-
-#~ msgid "Dotations"
-#~ msgstr "Dotaciones"
-
-#~ msgid "Performance"
-#~ msgstr "Rendimiento"
-
-#~ msgid "From"
-#~ msgstr "Desde"
-
-#~ msgid "Results"
-#~ msgstr "Resultados"
-
-#~ msgid "A/c No."
-#~ msgstr "Núm. de cuenta"
-
-#~ msgid "Period Budget"
-#~ msgstr "Período del presupuesto"
-
-#~ msgid "Budget Analysis"
-#~ msgstr "Análisis presupuestario"
-
-#~ msgid "Validate"
-#~ msgstr "Validar"
-
-#~ msgid "Select Options"
-#~ msgstr "Seleccionar opciones"
-
-#~ msgid "Invalid XML for View Architecture!"
-#~ msgstr "¡XML inválido para la definición de la vista!"
-
-#~ msgid "Print Summary of Budgets"
-#~ msgstr "Imprimir resumen de presupuestos"
-
-#~ msgid "Spread amount"
-#~ msgstr "Cantidad Extendida"
-
-#~ msgid "Amount"
-#~ msgstr "Importe"
-
-#~ msgid "Total Planned Amount"
-#~ msgstr "Importe total previsto"
-
-#~ msgid "Item"
-#~ msgstr "Item"
-
-#~ msgid "Theoretical Amount"
-#~ msgstr "Importe teórico"
-
-#~ msgid "Fiscal Year"
-#~ msgstr "Ejercicio fiscal"
-
-#~ msgid "Spread"
-#~ msgstr "﻿Extensión"
-
-#~ msgid "Select period"
-#~ msgstr "Seleccionar período"
-
-#~ msgid "Analytic Account :"
-#~ msgstr "Cuenta analítica:"
-
-#, python-format
-#~ msgid "Insufficient Data!"
-#~ msgstr "¡Datos Insuficientes!"
-
-#~ msgid "Print Budget"
-#~ msgstr "Imprimir presupuestos"
-
-#~ msgid "Spreading"
-#~ msgstr "Difusión"
-
-#~ msgid "Invalid model name in the action definition."
-#~ msgstr "Nombre de modelo no válido en la definición de acción."
-
-#~ msgid "Budget Dotation"
-#~ msgstr "Dotación presupuestaria"
-
-#~ msgid "Budget Dotations"
-#~ msgstr "Dotaciones presupuestarias"
-
-#~ msgid "Budget Item Detail"
-#~ msgstr "Detalle de elemento presupuestario"
-
-#, python-format
-#~ msgid "No Dotations or Master Budget Expenses Found on Budget %s!"
-#~ msgstr ""
-#~ "¡No se han encontrado dotaciones o presupuestos principales de gasto en el "
-#~ "presupuesto %s!"
-
-#~ msgid ""
-#~ "This module allows accountants to manage analytic and crossovered budgets.\n"
-#~ "\n"
-#~ "Once the Master Budgets and the Budgets defined (in Financial\n"
-#~ "Management/Budgets/), the Project Managers can set the planned amount on "
-#~ "each\n"
-#~ "Analytic Account.\n"
-#~ "\n"
-#~ "The accountant has the possibility to see the total of amount planned for "
-#~ "each\n"
-#~ "Budget and Master Budget in order to ensure the total planned is not\n"
-#~ "greater/lower than what he planned for this Budget/Master Budget. Each list "
-#~ "of\n"
-#~ "record can also be switched to a graphical view of it.\n"
-#~ "\n"
-#~ "Three reports are available:\n"
-#~ "    1. The first is available from a list of Budgets. It gives the "
-#~ "spreading, for these Budgets, of the Analytic Accounts per Master Budgets.\n"
-#~ "\n"
-#~ "    2. The second is a summary of the previous one, it only gives the "
-#~ "spreading, for the selected Budgets, of the Analytic Accounts.\n"
-#~ "\n"
-#~ "    3. The last one is available from the Analytic Chart of Accounts. It "
-#~ "gives the spreading, for the selected Analytic Accounts, of the Master "
-#~ "Budgets per Budgets.\n"
-#~ "\n"
-#~ msgstr ""
-#~ "Este módulo permite a los contables gestionar presupuestos analíticos "
-#~ "(costes) y cruzados.\n"
-#~ "\n"
-#~ "Una vez que se han definido los presupuestos principales y los presupuestos "
-#~ "(en Gestión\n"
-#~ "financiera/Presupuestos/), los gestores de proyecto pueden establecer el "
-#~ "importe previsto en\n"
-#~ "cada cuenta analítica.\n"
-#~ "\n"
-#~ "El contable tiene la posibilidad de ver el total del importe previsto para "
-#~ "cada\n"
-#~ "presupuesto y presupuesto principal a fin de garantizar el total previsto no "
-#~ "es\n"
-#~ "mayor/menor que lo que había previsto para este presupuesto / presupuesto "
-#~ "principal.\n"
-#~ "Cada lista de datos también puede cambiarse a una vista gráfica de la "
-#~ "misma.\n"
-#~ "\n"
-#~ "Están disponibles tres informes:\n"
-#~ "    1. El primero está disponible desde una lista de presupuestos. "
-#~ "Proporciona la difusión, para estos presupuestos, de las cuentas analíticas "
-#~ "por presupuestos principales.\n"
-#~ "\n"
-#~ "    2. El segundo es un resumen del anterior. Sólo indica la difusión, para "
-#~ "los presupuestos seleccionados, de las cuentas analíticas.\n"
-#~ "\n"
-#~ "    3. El último está disponible desde un plan de cuentas analítico. Indica "
-#~ "la difusión, para las cuentas analíticas seleccionadas, de los presupuestos "
-#~ "principales por presupuestos.\n"
-#~ "\n"+#: view:account.analytic.account:account_budget.view_account_analytic_account_form_inherit_budget
+msgid "Theoritical Amount"
+msgstr "Importe teórico"
+
+#. module: account_budget
+#: view:account.budget.analytic:account_budget.account_budget_analytic_view
+#: view:account.budget.crossvered.report:account_budget.account_budget_crossvered_report_view
+msgid "This wizard is used to print budget"
+msgstr "Este asistente es utilizado para imprimir el presupuesto"
+
+#. module: account_budget
+#: view:account.budget.crossvered.summary.report:account_budget.account_budget_crossvered_summary_report_view
+msgid "This wizard is used to print summary of budgets"
+msgstr "Este asistente es utilizado para imprimir el resúmen de los presupuestos"
+
+#. module: account_budget
+#: view:crossovered.budget:account_budget.view_crossovered_budget_search
+msgid "To Approve"
+msgstr "Para aprobar"
+
+#. module: account_budget
+#: view:crossovered.budget:account_budget.view_crossovered_budget_search
+msgid "To Approve Budgets"
+msgstr ""
+
+#. module: account_budget
+#: view:website:account_budget.report_analyticaccountbudget
+#: view:website:account_budget.report_budget
+#: view:website:account_budget.report_crossoveredbudget
+msgid "Total:"
+msgstr "Total:"
+
+#. module: account_budget
+#: field:crossovered.budget,validating_user_id:0
+msgid "Validate User"
+msgstr "Validar usuario"
+
+#. module: account_budget
+#: selection:crossovered.budget,state:0
+msgid "Validated"
+msgstr "Validado"
+
+#. module: account_budget
+#: view:website:account_budget.report_budget
+msgid "at"
+msgstr "a las"
+
+#. module: account_budget
+#: view:account.budget.analytic:account_budget.account_budget_analytic_view
+#: view:account.budget.crossvered.report:account_budget.account_budget_crossvered_report_view
+#: view:account.budget.crossvered.summary.report:account_budget.account_budget_crossvered_summary_report_view
+#: view:account.budget.report:account_budget.account_budget_report_view
+msgid "or"
+msgstr ""
+
+#. module: account_budget
+#: view:website:account_budget.report_analyticaccountbudget
+#: view:website:account_budget.report_budget
+#: view:website:account_budget.report_crossoveredbudget
+msgid "to"
+msgstr "hasta"