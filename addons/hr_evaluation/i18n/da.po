--- conflicted
+++ resolved
@@ -1,30 +1,23 @@
-# Danish translation for openobject-addons
-# Copyright (c) 2014 Rosetta Contributors and Canonical Ltd 2014
-# This file is distributed under the same license as the openobject-addons package.
-# FIRST AUTHOR <EMAIL@ADDRESS>, 2014.
-#
-msgid ""
-msgstr ""
-<<<<<<< HEAD
-"Project-Id-Version: openobject-addons\n"
-"Report-Msgid-Bugs-To: FULL NAME <EMAIL@ADDRESS>\n"
-"POT-Creation-Date: 2014-09-23 16:27+0000\n"
-"PO-Revision-Date: 2014-08-14 16:10+0000\n"
-"Last-Translator: FULL NAME <EMAIL@ADDRESS>\n"
-"Language-Team: Danish <da@li.org>\n"
-=======
+# Translation of Odoo Server.
+# This file contains the translation of the following modules:
+# * hr_evaluation
+# 
+# Translators:
+# Hans Henrik Gabelgaard <hhg@gabelgaard.org>, 2015
+# jonas jensen <j.jensen@tcomp.dk>, 2015
+msgid ""
+msgstr ""
 "Project-Id-Version: Odoo 8.0\n"
 "Report-Msgid-Bugs-To: \n"
 "POT-Creation-Date: 2015-01-21 14:07+0000\n"
 "PO-Revision-Date: 2016-04-11 12:48+0000\n"
 "Last-Translator: Hans Henrik Gabelgaard <hhg@gabelgaard.org>\n"
 "Language-Team: Danish (http://www.transifex.com/odoo/odoo-8/language/da/)\n"
->>>>>>> 0410d118
 "MIME-Version: 1.0\n"
 "Content-Type: text/plain; charset=UTF-8\n"
-"Content-Transfer-Encoding: 8bit\n"
-"X-Launchpad-Export-Date: 2014-09-24 09:08+0000\n"
-"X-Generator: Launchpad (build 17196)\n"
+"Content-Transfer-Encoding: \n"
+"Language: da\n"
+"Plural-Forms: nplurals=2; plural=(n != 1);\n"
 
 #. module: hr_evaluation
 #: code:addons/hr_evaluation/hr_evaluation.py:84
@@ -50,7 +43,7 @@
 #. module: hr_evaluation
 #: field:hr.evaluation.report,nbr:0
 msgid "# of Requests"
-msgstr ""
+msgstr "# Af anmodninger"
 
 #. module: hr_evaluation
 #: view:hr_evaluation.plan.phase:hr_evaluation.view_hr_evaluation_plan_phase_form
@@ -60,7 +53,7 @@
 #. module: hr_evaluation
 #: view:hr_evaluation.plan.phase:hr_evaluation.view_hr_evaluation_plan_phase_form
 msgid "(employee_name)s: Partner name"
-msgstr ""
+msgstr "(employee_name)s: Partner name"
 
 #. module: hr_evaluation
 #: view:hr_evaluation.plan.phase:hr_evaluation.view_hr_evaluation_plan_phase_form
@@ -76,19 +69,11 @@
 #: model:survey.page,description:hr_evaluation.opinion_1
 msgid ""
 "<h2>At the supervisor's appraisal date</h2>\n"
-"<p>His direct reports will be invited through Odoo to express a feedback on "
-"their supervisor's leadership and to give their opinion about their own "
-"engagement and effectiveness, the continuous improvement and openness in "
-"action in thecompany...</p>\n"
-"<p>The employees will send back their anonymous answers to Odoo. The data "
-"will be handled by the HR manager and a brief summary of the data will be "
-"sent to the concerned supervisor, to his team and to the supervisor's "
-"supervisor.</p>\n"
-"<p>The appraiser should rate the employee's major work accomplishments and "
-"performance according to the metric provided below\n"
+"<p>His direct reports will be invited through Odoo to express a feedback on their supervisor's leadership and to give their opinion about their own engagement and effectiveness, the continuous improvement and openness in action in thecompany...</p>\n"
+"<p>The employees will send back their anonymous answers to Odoo. The data will be handled by the HR manager and a brief summary of the data will be sent to the concerned supervisor, to his team and to the supervisor's supervisor.</p>\n"
+"<p>The appraiser should rate the employee's major work accomplishments and performance according to the metric provided below\n"
 "</p><ol>\n"
-"<li>Significantly exceeds standards and expectations required of the "
-"position</li>\n"
+"<li>Significantly exceeds standards and expectations required of the position</li>\n"
 "<li>Exceeds standards and expectations</li>\n"
 "<li>Meet standards and expectations</li>\n"
 "<li>Did not meet standards and expectations</li>\n"
@@ -100,38 +85,25 @@
 #: model:survey.page,description:hr_evaluation.appraisal_1
 msgid ""
 "<h2>Overall Purpose Of Employee Appraisal</h2>\n"
-"<ul><li>To initiate a clear and open communication of performance "
-"expectations\n"
-"</li><li>To assist employees in their professional growth, through the "
-"identification of strengths and opportunities for\n"
+"<ul><li>To initiate a clear and open communication of performance expectations\n"
+"</li><li>To assist employees in their professional growth, through the identification of strengths and opportunities for\n"
 "development</li></ul>\n"
 "<h2>At the outset of the appraisal time period</h2>\n"
-"<ul><li>It is the joint responsibility of the employee and the supervisor "
-"(appraiser) to establish a feasible work plan for the\n"
-"coming year, including major employee responsibilities and corresponding "
-"benchmarks against which results will be\n"
+"<ul><li>It is the joint responsibility of the employee and the supervisor (appraiser) to establish a feasible work plan for the\n"
+"coming year, including major employee responsibilities and corresponding benchmarks against which results will be\n"
 "evaluated.\n"
-"</li><li>Critical or key elements of performance and professional "
-"development needs (if any), should also be noted at this time</li></ul>\n"
+"</li><li>Critical or key elements of performance and professional development needs (if any), should also be noted at this time</li></ul>\n"
 "<h2>At the conclusion of the appraisal time period</h2>\n"
-"<ul><li>The employee will be responsible for completing a draft of the "
-"Appraisal Form as a tool for self-appraisal and a starting\n"
-"point for the supervisor’s evaluation. The employee can add examples of "
-"achievements for each criterion.\n"
+"<ul><li>The employee will be responsible for completing a draft of the Appraisal Form as a tool for self-appraisal and a starting\n"
+"point for the supervisor’s evaluation. The employee can add examples of achievements for each criterion.\n"
 "Once the form had been filled, the employee send it to his supervisor.\n"
-"</li><li>It is the primary responsibility of the supervisor to gather the "
-"necessary input from the appropriate sources of feedback\n"
-"(internal and/or external customers, peers). In case of collaboration with "
-"Odoo SA Belgium, the supervisor must\n"
-"receive completed evaluation form from the employee's Belgian project "
-"manager.\n"
-"</li><li>The supervisor synthesizes and integrates all input into the "
-"completed appraisal. He motivates his evaluation in the ad\n"
+"</li><li>It is the primary responsibility of the supervisor to gather the necessary input from the appropriate sources of feedback\n"
+"(internal and/or external customers, peers). In case of collaboration with Odoo SA Belgium, the supervisor must\n"
+"receive completed evaluation form from the employee's Belgian project manager.\n"
+"</li><li>The supervisor synthesizes and integrates all input into the completed appraisal. He motivates his evaluation in the ad\n"
 "hoc fields.\n"
-"</li><li>The employee may choose to offer comments or explanation regarding "
-"the completed review.\n"
-"</li><li>The supervisor send the form to the HR department in India and in "
-"Belgium</li></ul>"
+"</li><li>The employee may choose to offer comments or explanation regarding the completed review.\n"
+"</li><li>The supervisor send the form to the HR department in India and in Belgium</li></ul>"
 msgstr ""
 
 #. module: hr_evaluation
@@ -140,8 +112,7 @@
 "<p class=\"oe_view_nocontent_create\">\n"
 "                Click to create a new appraisal.\n"
 "              </p><p>\n"
-"                Each employee may be assigned an Appraisal Plan. Such a "
-"plan\n"
+"                Each employee may be assigned an Appraisal Plan. Such a plan\n"
 "                defines the frequency and the way you manage your periodic\n"
 "                personnel evaluation. You will be able to define steps and\n"
 "                attach interviews to each step. Odoo manages all kinds of\n"
@@ -155,8 +126,7 @@
 #: model:ir.actions.act_window,help:hr_evaluation.action_hr_evaluation_interview_tree
 msgid ""
 "<p class=\"oe_view_nocontent_create\">\n"
-"                Click to create a new interview request related to a "
-"personal evaluation.\n"
+"                Click to create a new interview request related to a personal evaluation.\n"
 "              </p><p>\n"
 "                Interview requests are usually generated automatically by\n"
 "                Odoo according to an employee's appraisal plan. Each user\n"
@@ -173,8 +143,7 @@
 "                Click to define a new appraisal plan.\n"
 "              </p><p>\n"
 "                You can define appraisal plans (ex: first interview after 6\n"
-"                months, then every year). Then, each employee can be linked "
-"to\n"
+"                months, then every year). Then, each employee can be linked to\n"
 "                an appraisal plan so that Odoo can automatically generate\n"
 "                interview requests to managers and/or subordinates.\n"
 "              </p>\n"
@@ -199,19 +168,16 @@
 #. module: hr_evaluation
 #: model:survey.page,description:hr_evaluation.appraisal_4
 msgid ""
-"<p>Identify professional, performance, or project objectives you recommend "
-"for employee’s continued career development\n"
+"<p>Identify professional, performance, or project objectives you recommend for employee’s continued career development\n"
 "over the coming year.</p>"
 msgstr ""
 
 #. module: hr_evaluation
 #: model:survey.page,description:hr_evaluation.appraisal_3
 msgid ""
-"<p>The appraiser should rate the employee’s major work accomplishments and "
-"performance according to the metric provided\n"
+"<p>The appraiser should rate the employee’s major work accomplishments and performance according to the metric provided\n"
 "below:</p><ol>\n"
-"<li> Significantly exceeds standards and expectations required of the "
-"position\n"
+"<li> Significantly exceeds standards and expectations required of the position\n"
 "</li><li> Exceeds standards and expectations\n"
 "</li><li> Meet standards and expectations\n"
 "</li><li> Did not meet standards and expectations\n"
@@ -236,7 +202,7 @@
 #. module: hr_evaluation
 #: field:hr_evaluation.plan.phase,action:0
 msgid "Action"
-msgstr ""
+msgstr "Handling"
 
 #. module: hr_evaluation
 #: field:hr_evaluation.evaluation,note_action:0
@@ -263,7 +229,7 @@
 #. module: hr_evaluation
 #: field:hr_evaluation.plan,active:0
 msgid "Active"
-msgstr ""
+msgstr "Aktiv"
 
 #. module: hr_evaluation
 #: model:survey.label,value:hr_evaluation.arow_3_1_13
@@ -366,8 +332,7 @@
 #: view:hr_evaluation.plan:hr_evaluation.view_hr_evaluation_plan_form
 #: view:hr_evaluation.plan:hr_evaluation.view_hr_evaluation_plan_search
 #: view:hr_evaluation.plan:hr_evaluation.view_hr_evaluation_plan_tree
-#: field:hr_evaluation.plan,name:0
-#: field:hr_evaluation.plan.phase,plan_id:0
+#: field:hr_evaluation.plan,name:0 field:hr_evaluation.plan.phase,plan_id:0
 #: model:ir.model,name:hr_evaluation.model_hr_evaluation_plan
 msgid "Appraisal Plan"
 msgstr ""
@@ -472,7 +437,7 @@
 #: selection:hr.evaluation.report,state:0
 #: selection:hr_evaluation.evaluation,state:0
 msgid "Cancelled"
-msgstr ""
+msgstr "Annulleret"
 
 #. module: hr_evaluation
 #: help:hr_evaluation.plan.phase,mail_feature:0
@@ -490,7 +455,7 @@
 #. module: hr_evaluation
 #: field:hr.evaluation.report,closed:0
 msgid "Close Date"
-msgstr ""
+msgstr "Lukke dato"
 
 #. module: hr_evaluation
 #: model:survey.label,value:hr_evaluation.arow_3_1_9
@@ -503,7 +468,7 @@
 #: field:hr_evaluation.plan,company_id:0
 #: field:hr_evaluation.plan.phase,company_id:0
 msgid "Company"
-msgstr ""
+msgstr "Virksomhed"
 
 #. module: hr_evaluation
 #: model:survey.label,value:hr_evaluation.oprow_2_6_3
@@ -526,7 +491,7 @@
 #. module: hr_evaluation
 #: field:hr.evaluation.report,create_date:0
 msgid "Create Date"
-msgstr ""
+msgstr "Opret dato"
 
 #. module: hr_evaluation
 #: field:hr.evaluation.interview,create_uid:0
@@ -534,7 +499,7 @@
 #: field:hr_evaluation.plan,create_uid:0
 #: field:hr_evaluation.plan.phase,create_uid:0
 msgid "Created by"
-msgstr ""
+msgstr "Oprettet af"
 
 #. module: hr_evaluation
 #: field:hr.evaluation.interview,create_date:0
@@ -542,12 +507,12 @@
 #: field:hr_evaluation.plan,create_date:0
 #: field:hr_evaluation.plan.phase,create_date:0
 msgid "Created on"
-msgstr ""
+msgstr "Oprettet den"
 
 #. module: hr_evaluation
 #: view:hr.evaluation.report:hr_evaluation.view_evaluation_report_search
 msgid "Creation Month"
-msgstr ""
+msgstr "Oprettelses måned"
 
 #. module: hr_evaluation
 #: model:survey.label,value:hr_evaluation.arow_3_1_14
@@ -562,7 +527,7 @@
 #. module: hr_evaluation
 #: model:survey.question,question:hr_evaluation.opinion_1_2
 msgid "Date"
-msgstr ""
+msgstr "Dato"
 
 #. module: hr_evaluation
 #: model:survey.question,question:hr_evaluation.appraisal_1_4
@@ -573,13 +538,13 @@
 #: help:hr.evaluation.interview,message_last_post:0
 #: help:hr_evaluation.evaluation,message_last_post:0
 msgid "Date of the last message posted on the record."
-msgstr ""
+msgstr "Dato for sidste besked på denne post."
 
 #. module: hr_evaluation
 #: field:hr.evaluation.interview,deadline:0
 #: field:hr.evaluation.report,deadline:0
 msgid "Deadline"
-msgstr ""
+msgstr "Deadline"
 
 #. module: hr_evaluation
 #: view:hr.evaluation.interview:hr_evaluation.view_hr_evaluation_interview_tree
@@ -625,13 +590,13 @@
 #: view:hr_evaluation.evaluation:hr_evaluation.view_hr_evaluation_form
 #: selection:hr_evaluation.evaluation,state:0
 msgid "Done"
-msgstr ""
+msgstr "Udført"
 
 #. module: hr_evaluation
 #: selection:hr.evaluation.interview,state:0
 #: selection:hr.evaluation.report,state:0
 msgid "Draft"
-msgstr ""
+msgstr "Udkast"
 
 #. module: hr_evaluation
 #: model:survey.question,question:hr_evaluation.opinion_2_3
@@ -641,7 +606,7 @@
 #. module: hr_evaluation
 #: field:hr_evaluation.plan.phase,mail_body:0
 msgid "Email"
-msgstr ""
+msgstr "E-mail"
 
 #. module: hr_evaluation
 #: view:hr.evaluation.report:hr_evaluation.view_evaluation_report_search
@@ -650,7 +615,7 @@
 #: field:hr_evaluation.evaluation,employee_id:0
 #: model:ir.model,name:hr_evaluation.model_hr_employee
 msgid "Employee"
-msgstr ""
+msgstr "Ansat"
 
 #. module: hr_evaluation
 #: model:ir.model,name:hr_evaluation.model_hr_evaluation_evaluation
@@ -686,7 +651,7 @@
 #. module: hr_evaluation
 #: field:hr_evaluation.evaluation,date_close:0
 msgid "Ending Date"
-msgstr ""
+msgstr "Slut dato"
 
 #. module: hr_evaluation
 #: model:survey.question,question:hr_evaluation.opinion_2_1
@@ -717,7 +682,7 @@
 #. module: hr_evaluation
 #: view:hr.evaluation.report:hr_evaluation.view_evaluation_report_search
 msgid "Extended Filters..."
-msgstr ""
+msgstr "Udvidede filtre"
 
 #. module: hr_evaluation
 #: selection:hr_evaluation.plan.phase,action:0
@@ -744,7 +709,7 @@
 #: field:hr.evaluation.interview,message_follower_ids:0
 #: field:hr_evaluation.evaluation,message_follower_ids:0
 msgid "Followers"
-msgstr ""
+msgstr "Folk der følger dig"
 
 #. module: hr_evaluation
 #: view:hr_evaluation.plan.phase:hr_evaluation.view_hr_evaluation_plan_phase_form
@@ -756,12 +721,12 @@
 #: view:hr.evaluation.report:hr_evaluation.view_evaluation_report_search
 #: view:hr_evaluation.plan:hr_evaluation.view_hr_evaluation_plan_search
 msgid "Group By"
-msgstr ""
+msgstr "Gruppér efter"
 
 #. module: hr_evaluation
 #: view:hr_evaluation.evaluation:hr_evaluation.evaluation_search
 msgid "Group by..."
-msgstr ""
+msgstr "Sorter efter"
 
 #. module: hr_evaluation
 #: help:hr.evaluation.interview,message_summary:0
@@ -769,7 +734,7 @@
 msgid ""
 "Holds the Chatter summary (number of messages, ...). This summary is "
 "directly in html format in order to be inserted in kanban views."
-msgstr ""
+msgstr "Indeholder chat sammendraget (antal beskeder). Dette sammendrag er i html format for at kunne sættes ind i kanban views."
 
 #. module: hr_evaluation
 #: model:survey.label,value:hr_evaluation.oprow_2_1_1
@@ -837,19 +802,17 @@
 msgstr ""
 
 #. module: hr_evaluation
-#: field:hr.evaluation.interview,id:0
-#: field:hr.evaluation.report,id:0
-#: field:hr_evaluation.evaluation,id:0
-#: field:hr_evaluation.plan,id:0
+#: field:hr.evaluation.interview,id:0 field:hr.evaluation.report,id:0
+#: field:hr_evaluation.evaluation,id:0 field:hr_evaluation.plan,id:0
 #: field:hr_evaluation.plan.phase,id:0
 msgid "ID"
-msgstr ""
+msgstr "Id"
 
 #. module: hr_evaluation
 #: help:hr.evaluation.interview,message_unread:0
 #: help:hr_evaluation.evaluation,message_unread:0
 msgid "If checked new messages require your attention."
-msgstr ""
+msgstr "Hvis afmærket, kræver nye beskeder din attention"
 
 #. module: hr_evaluation
 #: model:survey.question,comments_message:hr_evaluation.appraisal_1_1
@@ -888,7 +851,7 @@
 #. module: hr_evaluation
 #: view:hr.evaluation.report:hr_evaluation.view_evaluation_report_search
 msgid "In Progress"
-msgstr ""
+msgstr "I gang"
 
 #. module: hr_evaluation
 #: selection:hr.evaluation.interview,state:0
@@ -909,7 +872,7 @@
 #. module: hr_evaluation
 #: view:hr_evaluation.evaluation:hr_evaluation.view_hr_evaluation_form
 msgid "Internal Notes"
-msgstr ""
+msgstr "Interne noter"
 
 #. module: hr_evaluation
 #: view:hr.evaluation.interview:hr_evaluation.view_hr_evaluation_interview_form
@@ -945,13 +908,13 @@
 #: field:hr.evaluation.interview,message_is_follower:0
 #: field:hr_evaluation.evaluation,message_is_follower:0
 msgid "Is a Follower"
-msgstr ""
+msgstr "Er en \"følger\""
 
 #. module: hr_evaluation
 #: field:hr.evaluation.interview,message_last_post:0
 #: field:hr_evaluation.evaluation,message_last_post:0
 msgid "Last Message Date"
-msgstr ""
+msgstr "Sidste besked Dato"
 
 #. module: hr_evaluation
 #: field:hr.evaluation.interview,write_uid:0
@@ -959,7 +922,7 @@
 #: field:hr_evaluation.plan,write_uid:0
 #: field:hr_evaluation.plan.phase,write_uid:0
 msgid "Last Updated by"
-msgstr ""
+msgstr "Sidst opdateret af"
 
 #. module: hr_evaluation
 #: field:hr.evaluation.interview,write_date:0
@@ -967,7 +930,7 @@
 #: field:hr_evaluation.plan,write_date:0
 #: field:hr_evaluation.plan.phase,write_date:0
 msgid "Last Updated on"
-msgstr ""
+msgstr "Sidst opdateret den"
 
 #. module: hr_evaluation
 #: model:survey.question,question:hr_evaluation.opinion_2_2
@@ -994,8 +957,8 @@
 #. module: hr_evaluation
 #: model:survey.label,value:hr_evaluation.oprow_2_2_3
 msgid ""
-"Listens and takes into account all ideas and do his best to put in place the "
-"best of these"
+"Listens and takes into account all ideas and do his best to put in place the"
+" best of these"
 msgstr ""
 
 #. module: hr_evaluation
@@ -1018,23 +981,23 @@
 #: field:hr.evaluation.interview,message_ids:0
 #: field:hr_evaluation.evaluation,message_ids:0
 msgid "Messages"
-msgstr ""
+msgstr "Beskeder"
 
 #. module: hr_evaluation
 #: help:hr.evaluation.interview,message_ids:0
 #: help:hr_evaluation.evaluation,message_ids:0
 msgid "Messages and communication history"
-msgstr ""
+msgstr "Besked- og kommunikations historik"
 
 #. module: hr_evaluation
 #: model:survey.question,question:hr_evaluation.opinion_2_6
 msgid "Miscellaneous"
-msgstr ""
+msgstr "Diverse"
 
 #. module: hr_evaluation
 #: view:hr.evaluation.report:hr_evaluation.view_evaluation_report_search
 msgid "Month"
-msgstr ""
+msgstr "Måned"
 
 #. module: hr_evaluation
 #: model:survey.label,value:hr_evaluation.oprow_2_5_2
@@ -1058,7 +1021,7 @@
 #. module: hr_evaluation
 #: model:survey.question,question:hr_evaluation.appraisal_1_1
 msgid "Name"
-msgstr ""
+msgstr "Navn"
 
 #. module: hr_evaluation
 #: model:survey.question,question:hr_evaluation.opinion_1_1
@@ -1068,7 +1031,7 @@
 #. module: hr_evaluation
 #: selection:hr_evaluation.evaluation,state:0
 msgid "New"
-msgstr ""
+msgstr "Ny"
 
 #. module: hr_evaluation
 #: field:hr.employee,evaluation_date:0
@@ -1107,12 +1070,12 @@
 #. module: hr_evaluation
 #: field:hr.evaluation.report,overpass_delay:0
 msgid "Overpassed Deadline"
-msgstr ""
+msgstr "Overskredet deadline"
 
 #. module: hr_evaluation
 #: view:hr_evaluation.evaluation:hr_evaluation.evaluation_search
 msgid "Pending"
-msgstr ""
+msgstr "Afventer"
 
 #. module: hr_evaluation
 #: model:ir.ui.menu,name:hr_evaluation.menu_eval_hr_config
@@ -1198,7 +1161,7 @@
 #. module: hr_evaluation
 #: view:hr_evaluation.evaluation:hr_evaluation.view_hr_evaluation_form
 msgid "Reset to Draft"
-msgstr ""
+msgstr "Kør tilbage til kladde"
 
 #. module: hr_evaluation
 #: model:survey.question,question:hr_evaluation.appraisal_2_2
@@ -1278,7 +1241,7 @@
 #. module: hr_evaluation
 #: field:hr_evaluation.plan.phase,sequence:0
 msgid "Sequence"
-msgstr ""
+msgstr "Rækkefølge"
 
 #. module: hr_evaluation
 #: selection:hr.evaluation.report,rating:0
@@ -1304,7 +1267,7 @@
 #. module: hr_evaluation
 #: field:hr.evaluation.interview,state:0
 msgid "State"
-msgstr ""
+msgstr "Status"
 
 #. module: hr_evaluation
 #: view:hr.evaluation.interview:hr_evaluation.view_hr_evaluation_interview_search
@@ -1313,19 +1276,19 @@
 #: view:hr_evaluation.evaluation:hr_evaluation.evaluation_search
 #: field:hr_evaluation.evaluation,state:0
 msgid "Status"
-msgstr ""
+msgstr "Status"
 
 #. module: hr_evaluation
 #: field:hr_evaluation.plan.phase,email_subject:0
 #: model:survey.question,question:hr_evaluation.appraisal_3_1
 msgid "Subject"
-msgstr ""
+msgstr "Emne"
 
 #. module: hr_evaluation
 #: field:hr.evaluation.interview,message_summary:0
 #: field:hr_evaluation.evaluation,message_summary:0
 msgid "Summary"
-msgstr ""
+msgstr "Sammendrag"
 
 #. module: hr_evaluation
 #: model:survey.question,question:hr_evaluation.appraisal_3_2
@@ -1448,7 +1411,7 @@
 #. module: hr_evaluation
 #: view:hr.evaluation.interview:hr_evaluation.view_hr_evaluation_interview_search
 msgid "To Do"
-msgstr ""
+msgstr "To Do"
 
 #. module: hr_evaluation
 #: selection:hr_evaluation.plan.phase,action:0
@@ -1459,13 +1422,13 @@
 #: field:hr.evaluation.interview,message_unread:0
 #: field:hr_evaluation.evaluation,message_unread:0
 msgid "Unread Messages"
-msgstr ""
+msgstr "Ulæste beskeder"
 
 #. module: hr_evaluation
 #: model:survey.question,question:hr_evaluation.appraisal_5_1
 msgid ""
-"Use the following space to make any comments regarding the above performance "
-"evaluation."
+"Use the following space to make any comments regarding the above performance"
+" evaluation."
 msgstr ""
 
 #. module: hr_evaluation
@@ -1485,22 +1448,22 @@
 
 #. module: hr_evaluation
 #: code:addons/hr_evaluation/hr_evaluation.py:239
-#: code:addons/hr_evaluation/hr_evaluation.py:338
+#: code:addons/hr_evaluation/hr_evaluation.py:339
 #, python-format
 msgid "Warning!"
-msgstr ""
+msgstr "Advarsel!"
 
 #. module: hr_evaluation
 #: field:hr.evaluation.interview,website_message_ids:0
 #: field:hr_evaluation.evaluation,website_message_ids:0
 msgid "Website Messages"
-msgstr ""
+msgstr "Website beskeder"
 
 #. module: hr_evaluation
 #: help:hr.evaluation.interview,website_message_ids:0
 #: help:hr_evaluation.evaluation,website_message_ids:0
 msgid "Website communication history"
-msgstr ""
+msgstr "Website kommunikations historik"
 
 #. module: hr_evaluation
 #: model:survey.label,value:hr_evaluation.oprow_2_4_2
@@ -1523,7 +1486,7 @@
 msgstr ""
 
 #. module: hr_evaluation
-#: code:addons/hr_evaluation/hr_evaluation.py:338
+#: code:addons/hr_evaluation/hr_evaluation.py:339
 #, python-format
 msgid "You cannot start evaluation without Appraisal."
 msgstr ""