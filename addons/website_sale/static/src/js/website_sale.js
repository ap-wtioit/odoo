odoo.define('website_sale.cart', function (require) {
'use strict';

var publicWidget = require('web.public.widget');
var core = require('web.core');
var _t = core._t;

var timeout;

publicWidget.registry.websiteSaleCartLink = publicWidget.Widget.extend({
    selector: '#top_menu a[href$="/shop/cart"]',
    events: {
        'mouseenter': '_onMouseEnter',
        'mouseleave': '_onMouseLeave',
    },

    /**
     * @override
     */
    start: function () {
        this.$el.popover({
            trigger: 'manual',
            animation: true,
            html: true,
            title: function () {
                return _t("My Cart");
            },
            container: 'body',
            placement: 'auto',
            template: '<div class="popover mycart-popover" role="tooltip"><div class="arrow"></div><h3 class="popover-header"></h3><div class="popover-body"></div></div>'
        });
        return this._super.apply(this, arguments);
    },

    //--------------------------------------------------------------------------
    // Handlers
    //--------------------------------------------------------------------------

    /**
     * @private
     * @param {Event} ev
     */
    _onMouseEnter: function (ev) {
        var self = this;
        clearTimeout(timeout);
        $(this.selector).not(ev.currentTarget).popover('hide');
        timeout = setTimeout(function () {
            if (!self.$el.is(':hover') || $('.mycart-popover:visible').length) {
                return;
            }
            $.get("/shop/cart", {
                type: 'popover',
            }).then(function (data) {
                self.$el.data("bs.popover").config.content = data;
                self.$el.popover("show");
                $('.popover').on('mouseleave', function () {
                    self.$el.trigger('mouseleave');
                });
            });
        }, 100);
    },
    /**
     * @private
     * @param {Event} ev
     */
    _onMouseLeave: function (ev) {
        var self = this;
        setTimeout(function () {
            if ($('.popover:hover').length) {
                return;
            }
            if (!self.$el.is(':hover')) {
               self.$el.popover('hide');
            }
        }, 1000);
    },
});
});

odoo.define('website_sale.website_sale_category', function (require) {
'use strict';

var publicWidget = require('web.public.widget');

publicWidget.registry.websiteSaleCategory = publicWidget.Widget.extend({
    selector: '#o_shop_collapse_category',
    events: {
        'click .fa-chevron-right': '_onOpenClick',
        'click .fa-chevron-down': '_onCloseClick',
    },

    //--------------------------------------------------------------------------
    // Handlers
    //--------------------------------------------------------------------------

    /**
     * @private
     * @param {Event} ev
     */
    _onOpenClick: function (ev) {
        var $fa = $(ev.currentTarget);
        $fa.parent().siblings().find('.fa-chevron-down:first').click();
        $fa.parents('li').find('ul:first').show('normal');
        $fa.toggleClass('fa-chevron-down fa-chevron-right');
    },
    /**
     * @private
     * @param {Event} ev
     */
    _onCloseClick: function (ev) {
        var $fa = $(ev.currentTarget);
        $fa.parent().find('ul:first').hide('normal');
        $fa.toggleClass('fa-chevron-down fa-chevron-right');
    },
});
});

odoo.define('website_sale.website_sale', function (require) {
'use strict';

var core = require('web.core');
var config = require('web.config');
var concurrency = require('web.concurrency');
var publicWidget = require('web.public.widget');
var VariantMixin = require('sale.VariantMixin');
require("website.content.zoomodoo");

var qweb = core.qweb;

publicWidget.registry.WebsiteSale = publicWidget.Widget.extend(VariantMixin, {
    selector: '.oe_website_sale',
    events: _.extend({}, VariantMixin.events || {}, {
        'change form .js_product:first input[name="add_qty"]': '_onChangeAddQuantity',
        'mouseup .js_publish': '_onMouseupPublish',
        'touchend .js_publish': '_onMouseupPublish',
        'change .oe_cart input.js_quantity[data-product-id]': '_onChangeCartQuantity',
        'click .oe_cart a.js_add_suggested_products': '_onClickSuggestedProduct',
        'click a.js_add_cart_json': '_onClickAddCartJSON',
        'click .a-submit': '_onClickSubmit',
        'change form.js_attributes input, form.js_attributes select': '_onChangeAttribute',
        'mouseup form.js_add_cart_json label': '_onMouseupAddCartLabel',
        'touchend form.js_add_cart_json label': '_onMouseupAddCartLabel',
        'click .show_coupon': '_onClickShowCoupon',
        'submit .o_wsale_products_searchbar_form': '_onSubmitSaleSearch',
        'change select[name="country_id"]': '_onChangeCountry',
        'change #shipping_use_same': '_onChangeShippingUseSame',
        'click .toggle_summary': '_onToggleSummary',
        'click #add_to_cart, #buy_now, #products_grid .o_wsale_product_btn .a-submit': 'async _onClickAdd',
        'click input.js_product_change': 'onChangeVariant',
        'change .js_main_product [data-attribute_exclusions]': 'onChangeVariant',
        'change oe_optional_products_modal [data-attribute_exclusions]': 'onChangeVariant',
    }),

    /**
     * @constructor
     */
    init: function () {
        this._super.apply(this, arguments);

        this._changeCartQuantity = _.debounce(this._changeCartQuantity.bind(this), 500);
        this._changeCountry = _.debounce(this._changeCountry.bind(this), 500);

        this.isWebsite = true;

        delete this.events['change .main_product:not(.in_cart) input.js_quantity'];
        delete this.events['change [data-attribute_exclusions]'];
    },
    /**
     * @override
     */
    start: function () {
        var def = this._super.apply(this, arguments);

        var hash = window.location.hash.substring(1);
        if (hash) {
            var params = $.deparam(hash);
            if (params['attr']) {
                var attributeIds = params['attr'].split(',');
                var $inputs = this.$('input.js_variant_change, select.js_variant_change option');
                _.each(attributeIds, function (id) {
                    var $toSelect = $inputs.filter('[data-value_id="' + id + '"]');
                    if ($toSelect.is('input[type="radio"]')) {
                        $toSelect.prop('checked', true);
                    } else if ($toSelect.is('option')) {
                        $toSelect.prop('selected', true);
                    }
                });
                this._changeColorAttribute();
            }
        }

        _.each(this.$('div.js_product'), function (product) {
            $('input.js_product_change', product).first().trigger('change');
        });

        // This has to be triggered to compute the "out of stock" feature and the hash variant changes
        this.triggerVariantChange(this.$el);

        this.$('select[name="country_id"]').change();

        this.$('#checkbox_cgv').trigger('change');

        core.bus.on('resize', this, function () {
            if (config.device.size_class === config.device.SIZES.XL) {
                $('.toggle_summary_div').addClass('d-none d-xl-block');
            }
        });

        this._startZoom();

        return def;
    },
    /**
     * The selector is different when using list view of variants.
     *
     * @override
     */
    getSelectedVariantValues: function ($container) {
        var combination = $container.find('input.js_product_change:checked')
            .data('combination');

        if (combination) {
            return JSON.parse(combination);
        }
        return VariantMixin.getSelectedVariantValues.apply(this, arguments);
    },

    //--------------------------------------------------------------------------
    // Private
    //--------------------------------------------------------------------------

    /**
     * Sets the url hash from the selected product options.
     *
     * @private
     */
    _setUrlHash: function ($parent) {
        var $attributes = $parent.find('input.js_variant_change:checked, select.js_variant_change option:selected');
        var attributeIds = _.map($attributes, function (elem) {
            return $(elem).data('value_id');
        });
        history.replaceState(undefined, undefined, '#attr=' + attributeIds.join(','));
    },
    /**
     * Set the checked color active.
     *
     * @private
     */
    _changeColorAttribute: function () {
        $('.css_attribute_color').removeClass("active")
                                 .filter(':has(input:checked)')
                                 .addClass("active");
    },
    /**
     * @private
     */
    _changeCartQuantity: function ($input, value, $dom_optional, line_id, productIDs) {
        _.each($dom_optional, function (elem) {
            $(elem).find('.js_quantity').text(value);
            productIDs.push($(elem).find('span[data-product-id]').data('product-id'));
        });
        $input.data('update_change', true);

        this._rpc({
            route: "/shop/cart/update_json",
            params: {
                line_id: line_id,
                product_id: parseInt($input.data('product-id'), 10),
                set_qty: value
            },
        }).then(function (data) {
            $input.data('update_change', false);
            var check_value = parseInt($input.val() || 0, 10);
            if (isNaN(check_value)) {
                check_value = 1;
            }
            if (value !== check_value) {
                $input.trigger('change');
                return;
            }
            var $q = $(".my_cart_quantity");
            if (data.cart_quantity) {
                $q.parents('li:first').removeClass('d-none');
            }
            else {
                window.location = '/shop/cart';
            }

            $q.html(data.cart_quantity).hide().fadeIn(600);
            $input.val(data.quantity);
            $('.js_quantity[data-line-id='+line_id+']').val(data.quantity).html(data.quantity);

            $(".js_cart_lines").first().before(data['website_sale.cart_lines']).end().remove();
            $(".js_cart_summary").first().before(data['website_sale.short_cart_summary']).end().remove();

            if (data.warning) {
                var cart_alert = $('.oe_cart').parent().find('#data_warning');
                if (cart_alert.length === 0) {
                    $('.oe_cart').prepend('<div class="alert alert-danger alert-dismissable" role="alert" id="data_warning">'+
                            '<button type="button" class="close" data-dismiss="alert" aria-hidden="true">&times;</button> ' + data.warning + '</div>');
                }
                else {
                    cart_alert.html('<button type="button" class="close" data-dismiss="alert" aria-hidden="true">&times;</button> ' + data.warning);
                }
                $input.val(data.quantity);
            }
        });
    },
    /**
     * @private
     */
    _changeCountry: function () {
        if (!$("#country_id").val()) {
            return;
        }
        this._rpc({
            route: "/shop/country_infos/" + $("#country_id").val(),
            params: {
                mode: 'shipping',
            },
        }).then(function (data) {
            // placeholder phone_code
            //$("input[name='phone']").attr('placeholder', data.phone_code !== 0 ? '+'+ data.phone_code : '');

            // populate states and display
            var selectStates = $("select[name='state_id']");
            // dont reload state at first loading (done in qweb)
            if (selectStates.data('init')===0 || selectStates.find('option').length===1) {
                if (data.states.length) {
                    selectStates.html('');
                    _.each(data.states, function (x) {
                        var opt = $('<option>').text(x[1])
                            .attr('value', x[0])
                            .attr('data-code', x[2]);
                        selectStates.append(opt);
                    });
                    selectStates.parent('div').show();
                } else {
                    selectStates.val('').parent('div').hide();
                }
                selectStates.data('init', 0);
            } else {
                selectStates.data('init', 0);
            }

            // manage fields order / visibility
            if (data.fields) {
                if ($.inArray('zip', data.fields) > $.inArray('city', data.fields)){
                    $(".div_zip").before($(".div_city"));
                } else {
                    $(".div_zip").after($(".div_city"));
                }
                var all_fields = ["street", "zip", "city", "country_name"]; // "state_code"];
                _.each(all_fields, function (field) {
                    $(".checkout_autoformat .div_" + field.split('_')[0]).toggle($.inArray(field, data.fields)>=0);
                });
            }
        });
    },
    /**
     * This is overridden to handle the "List View of Variants" of the web shop.
     * That feature allows directly selecting the variant from a list instead of selecting the
     * attribute values.
     *
     * Since the layout is completely different, we need to fetch the product_id directly
     * from the selected variant.
     *
     * @override
     */
    _getProductId: function ($parent) {
        if ($parent.find('input.js_product_change').length !== 0) {
            return parseInt($parent.find('input.js_product_change:checked').val());
        }
        else {
            return VariantMixin._getProductId.apply(this, arguments);
        }
    },
    /**
     * @private
     */
    _startZoom: function () {
        // Do not activate image zoom for mobile devices, since it might prevent users from scrolling the page
        if (!config.device.isMobile) {
            var autoZoom = $('.ecom-zoomable').data('ecom-zoom-auto') || false,
            attach = '#o-carousel-product';
            _.each($('.ecom-zoomable img[data-zoom]'), function (el) {
                onImageLoaded(el, function () {
                    var $img = $(el);
                    $img.zoomOdoo({event: autoZoom ? 'mouseenter' : 'click', attach: attach});
                    $img.attr('data-zoom', 1);
                });
            });
        }

        function onImageLoaded(img, callback) {
            // On Chrome the load event already happened at this point so we
            // have to rely on complete. On Firefox it seems that the event is
            // always triggered after this so we can rely on it.
            //
            // However on the "complete" case we still want to keep listening to
            // the event because if the image is changed later (eg. product
            // configurator) a new load event will be triggered (both browsers).
            $(img).on('load', function () {
                callback();
            });
            if (img.complete) {
                callback();
            }
        }
    },
    /**
     * On website, we display a carousel instead of only one image
     *
     * @override
     * @private
     */
    _updateProductImage: function ($productContainer, displayImage, productId, productTemplateId, new_carousel, isCombinationPossible) {
        var $img;
        var $carousel = $productContainer.find('#o-carousel-product');

        if (isCombinationPossible === undefined) {
            isCombinationPossible = this.isSelectedVariantAllowed;
        }

        if (new_carousel) {
            // When using the web editor, don't reload this or the images won't
            // be able to be edited depending on if this is done loading before
            // or after the editor is ready.
            if (window.location.search.indexOf('enable_editor') === -1) {
                var $new_carousel = $(new_carousel);
                $carousel.after($new_carousel);
                $carousel.remove();
                $carousel = $new_carousel;
                $carousel.carousel(0);
                this._startZoom();
                // fix issue with carousel height
                this.trigger_up('widgets_start_request', {$target: $carousel});
            }
        }
        else { // compatibility 12.0
            var model = productId ? 'product.product' : 'product.template';
            var modelId = productId || productTemplateId;
            var imageSrc = '/web/image/{0}/{1}/image'
                .replace("{0}", model)
                .replace("{1}", modelId);

            $img = $productContainer.find('img.js_variant_img');
            $img.attr("src", imageSrc);
            $img.parent().attr('data-oe-model', model).attr('data-oe-id', modelId)
                .data('oe-model', model).data('oe-id', modelId);

            var $thumbnail = $productContainer.find('img.js_variant_img_small');
            if ($thumbnail.length !== 0) { // if only one, thumbnails are not displayed
                $thumbnail.attr("src", "/web/image/{0}/{1}/image/90x90"
                    .replace('{0}', model)
                    .replace('{1}', modelId));
                $('.carousel').carousel(0);
            }

            // reset zooming constructs
            $img.filter('[data-zoom-image]').attr('data-zoom-image', $img.attr('src'));
            if ($img.data('zoomOdoo') !== undefined) {
                $img.data('zoomOdoo').isReady = false;
            }
        }

        $carousel.toggleClass('css_not_available', !isCombinationPossible);
    },
    /**
     * @private
     * @param {MouseEvent} ev
     */
    _onClickAdd: function (ev) {
        ev.preventDefault();
        this.isBuyNow = $(ev.currentTarget).attr('id') === 'buy_now';
        return this._handleAdd($(ev.currentTarget).closest('form'));
    },
    /**
     * Initializes the optional products modal
     * and add handlers to the modal events (confirm, back, ...)
     *
     * @private
     * @param {$.Element} $form the related webshop form
     */
    _handleAdd: function ($form) {
        var self = this;
        this.$form = $form;

        var productSelector = [
            'input[type="hidden"][name="product_id"]',
            'input[type="radio"][name="product_id"]:checked'
        ];

        var productReady = this.selectOrCreateProduct(
            $form,
            parseInt($form.find(productSelector.join(', ')).first().val(), 10),
            $form.find('.product_template_id').val(),
            false
        );

        return productReady.then(function (productId) {
            $form.find(productSelector.join(', ')).val(productId);

            self.rootProduct = {
                product_id: productId,
                quantity: parseFloat($form.find('input[name="add_qty"]').val() || 1),
                product_custom_attribute_values: self.getCustomVariantValues($form.find('.js_product')),
                variant_values: self.getSelectedVariantValues($form.find('.js_product')),
                no_variant_attribute_values: self.getNoVariantAttributeValues($form.find('.js_product'))
            };

            return self._onProductReady();
        });
    },

    _onProductReady: function () {
        return this._submitForm();
    },

    /**
     * Add custom variant values and attribute values that do not generate variants
     * in the form data and trigger submit.
     *
     * @private
     * @returns {Promise} never resolved
     */
    _submitForm: function () {
        var $productCustomVariantValues = $('<input>', {
            name: 'product_custom_attribute_values',
            type: "hidden",
            value: JSON.stringify(this.rootProduct.product_custom_attribute_values)
        });
        this.$form.append($productCustomVariantValues);

        var $productNoVariantAttributeValues = $('<input>', {
            name: 'no_variant_attribute_values',
            type: "hidden",
            value: JSON.stringify(this.rootProduct.no_variant_attribute_values)
        });
        this.$form.append($productNoVariantAttributeValues);

        if (this.isBuyNow) {
            this.$form.append($('<input>', {name: 'express', type: "hidden", value: true}));
        }

        this.$form.trigger('submit', [true]);

        return new Promise(function () {});
    },

    /**
     * @private
     * @param {MouseEvent} ev
     */
    _onClickAddCartJSON: function (ev){
        this.onClickAddCartJSON(ev);
    },
    /**
     * @private
     * @param {Event} ev
     */
    _onChangeAddQuantity: function (ev) {
        this.onChangeAddQuantity(ev);
    },
    /**
     * @private
     * @param {Event} ev
     */
    _onMouseupPublish: function (ev) {
        $(ev.currentTarget).parents('.thumbnail').toggleClass('disabled');
    },
    /**
     * @private
     * @param {Event} ev
     */
    _onChangeCartQuantity: function (ev) {
        var $input = $(ev.currentTarget);
        if ($input.data('update_change')) {
            return;
        }
        var value = parseInt($input.val() || 0, 10);
        if (isNaN(value)) {
            value = 1;
        }
        var $dom = $input.closest('tr');
        // var default_price = parseFloat($dom.find('.text-danger > span.oe_currency_value').text());
        var $dom_optional = $dom.nextUntil(':not(.optional_product.info)');
        var line_id = parseInt($input.data('line-id'), 10);
        var productIDs = [parseInt($input.data('product-id'), 10)];
        this._changeCartQuantity($input, value, $dom_optional, line_id, productIDs);
    },
    /**
     * @private
     * @param {Event} ev
     */
    _onClickSuggestedProduct: function (ev) {
        $(ev.currentTarget).prev('input').val(1).trigger('change');
    },
    /**
     * @private
     * @param {Event} ev
     */
    _onClickSubmit: function (ev, forceSubmit) {
        if ($(ev.currentTarget).is('#add_to_cart, #products_grid .a-submit') && !forceSubmit) {
            return;
        }
        var $aSubmit = $(ev.currentTarget);
        if (!ev.isDefaultPrevented() && !$aSubmit.is(".disabled")) {
            ev.preventDefault();
            $aSubmit.closest('form').submit();
        }
        if ($aSubmit.hasClass('a-submit-disable')){
            $aSubmit.addClass("disabled");
        }
        if ($aSubmit.hasClass('a-submit-loading')){
            var loading = '<span class="fa fa-cog fa-spin"/>';
            var fa_span = $aSubmit.find('span[class*="fa"]');
            if (fa_span.length){
                fa_span.replaceWith(loading);
            } else {
                $aSubmit.append(loading);
            }
        }
    },
    /**
     * @private
     * @param {Event} ev
     */
    _onChangeAttribute: function (ev) {
        if (!ev.isDefaultPrevented()) {
            ev.preventDefault();
            $(ev.currentTarget).closest("form").submit();
        }
    },
    /**
     * @private
     * @param {Event} ev
     */
    _onMouseupAddCartLabel: function (ev) { // change price when they are variants
        var $label = $(ev.currentTarget);
        var $price = $label.parents("form:first").find(".oe_price .oe_currency_value");
        if (!$price.data("price")) {
            $price.data("price", parseFloat($price.text()));
        }
        var value = $price.data("price") + parseFloat($label.find(".badge span").text() || 0);

        var dec = value % 1;
        $price.html(value + (dec < 0.01 ? ".00" : (dec < 1 ? "0" : "") ));
    },
    /**
     * @private
     * @param {Event} ev
     */
<<<<<<< HEAD
    _onChangeColorAttribute: function (ev) { // highlight selected color
        this._changeColorAttribute();
    },
    /**
     * @private
     * @param {Event} ev
     */
=======
>>>>>>> 40967986
    _onClickShowCoupon: function (ev) {
        $(ev.currentTarget).hide();
        $('.coupon_form').removeClass('d-none');
    },
    /**
     * @private
     * @param {Event} ev
     */
    _onSubmitSaleSearch: function (ev) {
        if (!this.$('.dropdown_sorty_by').length) {
            return;
        }
        var $this = $(ev.currentTarget);
        if (!ev.isDefaultPrevented() && !$this.is(".disabled")) {
            ev.preventDefault();
            var oldurl = $this.attr('action');
            oldurl += (oldurl.indexOf("?")===-1) ? "?" : "";
            var search = $this.find('input.search-query');
            window.location = oldurl + '&' + search.attr('name') + '=' + encodeURIComponent(search.val());
        }
    },
    /**
     * @private
     * @param {Event} ev
     */
    _onChangeCountry: function (ev) {
        if (!this.$('.checkout_autoformat').length) {
            return;
        }
        this._changeCountry();
    },
    /**
     * @private
     * @param {Event} ev
     */
    _onChangeShippingUseSame: function (ev) {
        $('.ship_to_other').toggle(!$(ev.currentTarget).prop('checked'));
    },
    /**
     * Toggles the add to cart button depending on the possibility of the
     * current combination.
     *
     * @override
     */
    _toggleDisable: function ($parent, isCombinationPossible) {
        VariantMixin._toggleDisable.apply(this, arguments);
        $parent.find("#add_to_cart").toggleClass('disabled', !isCombinationPossible);
    },
    /**
     * Write the properties of the form elements in the DOM to prevent the
     * current selection from being lost when activating the web editor.
     *
     * @override
     */
    onChangeVariant: function (ev, data) {
        var $component = $(ev.currentTarget).closest('.js_product');
        $component.find('input').each(function () {
            var $el = $(this);
            $el.attr('checked', $el.is(':checked'));
        });
        $component.find('select option').each(function () {
            var $el = $(this);
            $el.attr('selected', $el.is(':selected'));
        });

        this._setUrlHash($component);

        return VariantMixin.onChangeVariant.apply(this, arguments);
    },
    /**
     * @private
     */
    _onToggleSummary: function () {
        $('.toggle_summary_div').toggleClass('d-none');
        $('.toggle_summary_div').removeClass('d-xl-block');
    },
});

publicWidget.registry.WebsiteSaleLayout = publicWidget.Widget.extend({
    selector: '.oe_website_sale',
    disabledInEditableMode: false,
    events: {
        'change .o_wsale_apply_layout': '_onApplyShopLayoutChange',
    },

    //--------------------------------------------------------------------------
    // Handlers
    //--------------------------------------------------------------------------

    /**
     * @private
     * @param {Event} ev
     */
    _onApplyShopLayoutChange: function (ev) {
        var switchToList = $(ev.currentTarget).find('.o_wsale_apply_list input').is(':checked');
        if (!this.editableMode) {
            this._rpc({
                route: '/shop/save_shop_layout_mode',
                params: {
                    'layout_mode': switchToList ? 'list' : 'grid',
                },
            });
        }
        var $grid = this.$('#products_grid');
        // Disable transition on all list elements, then switch to the new
        // layout then reenable all transitions after having forced a redraw
        // TODO should probably be improved to allow disabling transitions
        // altogether with a class/option.
        $grid.find('*').css('transition', 'none');
        $grid.toggleClass('o_wsale_layout_list', switchToList);
        void $grid[0].offsetWidth;
        $grid.find('*').css('transition', '');
    },
});

publicWidget.registry.websiteSaleCart = publicWidget.Widget.extend({
    selector: '.oe_website_sale .oe_cart',
    events: {
        'click .js_change_shipping': '_onClickChangeShipping',
        'click .js_edit_address': '_onClickEditAddress',
        'click .js_delete_product': '_onClickDeleteProduct',
    },

    //--------------------------------------------------------------------------
    // Handlers
    //--------------------------------------------------------------------------

    /**
     * @private
     * @param {Event} ev
     */
    _onClickChangeShipping: function (ev) {
        var $old = $('.all_shipping').find('.card.border.border-primary');
        $old.find('.btn-ship').toggle();
        $old.addClass('js_change_shipping');
        $old.removeClass('border border-primary');

        var $new = $(ev.currentTarget).parent('div.one_kanban').find('.card');
        $new.find('.btn-ship').toggle();
        $new.removeClass('js_change_shipping');
        $new.addClass('border border-primary');

        var $form = $(ev.currentTarget).parent('div.one_kanban').find('form.d-none');
        $.post($form.attr('action'), $form.serialize()+'&xhr=1');
    },
    /**
     * @private
     * @param {Event} ev
     */
    _onClickEditAddress: function (ev) {
        ev.preventDefault();
        $(ev.currentTarget).closest('div.one_kanban').find('form.d-none').attr('action', '/shop/address').submit();
    },
    /**
     * @private
     * @param {Event} ev
     */
    _onClickDeleteProduct: function (ev) {
        ev.preventDefault();
        $(ev.currentTarget).closest('tr').find('.js_quantity').val(0).trigger('change');
    },
});

/**
 * @todo maybe the custom autocomplete logic could be extract to be reusable
 */
publicWidget.registry.productsSearchBar = publicWidget.Widget.extend({
    selector: '.o_wsale_products_searchbar_form',
    xmlDependencies: ['/website_sale/static/src/xml/website_sale_utils.xml'],
    events: {
        'input .search-query': '_onInput',
        'focusout': '_onFocusOut',
        'keydown .search-query': '_onKeydown',
    },
    autocompleteMinWidth: 300,

    /**
     * @constructor
     */
    init: function () {
        this._super.apply(this, arguments);

        this._dp = new concurrency.DropPrevious();

        this._onInput = _.debounce(this._onInput, 400);
        this._onFocusOut = _.debounce(this._onFocusOut, 100);
    },
    /**
     * @override
     */
    start: function () {
        this.$input = this.$('.search-query');

        this.order = this.$('.o_wsale_search_order_by').val();
        this.limit = parseInt(this.$input.data('limit'));
        this.displayDescription = !!this.$input.data('displayDescription');
        this.displayPrice = !!this.$input.data('displayPrice');
        this.displayImage = !!this.$input.data('displayImage');

        if (this.limit) {
            this.$input.attr('autocomplete', 'off');
        }

        return this._super.apply(this, arguments);
    },

    //--------------------------------------------------------------------------
    // Private
    //--------------------------------------------------------------------------

    /**
     * @private
     */
    _fetch: function () {
        return this._rpc({
            route: '/shop/products/autocomplete',
            params: {
                'term': this.$input.val(),
                'options': {
                    'order': this.order,
                    'limit': this.limit,
                    'display_description': this.displayDescription,
                    'display_price': this.displayPrice,
                    'max_nb_chars': Math.round(Math.max(this.autocompleteMinWidth, parseInt(this.$el.width())) * 0.22),
                },
            },
        });
    },
    /**
     * @private
     */
    _render: function (res) {
        var $prevMenu = this.$menu;
        this.$el.toggleClass('dropdown show', !!res);
        if (res) {
            var products = res['products'];
            this.$menu = $(qweb.render('website_sale.productsSearchBar.autocomplete', {
                products: products,
                hasMoreProducts: products.length < res['products_count'],
                currency: res['currency'],
                widget: this,
            }));
            this.$menu.css('min-width', this.autocompleteMinWidth);
            this.$el.append(this.$menu);
        }
        if ($prevMenu) {
            $prevMenu.remove();
        }
    },

    //--------------------------------------------------------------------------
    // Handlers
    //--------------------------------------------------------------------------

    /**
     * @private
     */
    _onInput: function () {
        if (!this.limit) {
            return;
        }
        this._dp.add(this._fetch()).then(this._render.bind(this));
    },
    /**
     * @private
     */
    _onFocusOut: function () {
        if (!this.$el.has(document.activeElement).length) {
            this._render();
        }
    },
    /**
     * @private
     */
    _onKeydown: function (ev) {
        switch (ev.which) {
            case $.ui.keyCode.ESCAPE:
                this._render();
                break;
            case $.ui.keyCode.UP:
                ev.preventDefault();
                this.$menu.children().last().focus();
                break;
            case $.ui.keyCode.DOWN:
                ev.preventDefault();
                this.$menu.children().first().focus();
                break;
        }
    },
});
});<|MERGE_RESOLUTION|>--- conflicted
+++ resolved
@@ -651,16 +651,6 @@
      * @private
      * @param {Event} ev
      */
-<<<<<<< HEAD
-    _onChangeColorAttribute: function (ev) { // highlight selected color
-        this._changeColorAttribute();
-    },
-    /**
-     * @private
-     * @param {Event} ev
-     */
-=======
->>>>>>> 40967986
     _onClickShowCoupon: function (ev) {
         $(ev.currentTarget).hide();
         $('.coupon_form').removeClass('d-none');
