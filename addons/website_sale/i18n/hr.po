--- conflicted
+++ resolved
@@ -1,34 +1,25 @@
-# Croatian translation for openobject-addons
-# Copyright (c) 2014 Rosetta Contributors and Canonical Ltd 2014
-# This file is distributed under the same license as the openobject-addons package.
-# FIRST AUTHOR <EMAIL@ADDRESS>, 2014.
-#
+# Translation of Odoo Server.
+# This file contains the translation of the following modules:
+# * website_sale
+# 
+# Translators:
+# FIRST AUTHOR <EMAIL@ADDRESS>, 2014
 msgid ""
 msgstr ""
-<<<<<<< HEAD
-"Project-Id-Version: openobject-addons\n"
-"Report-Msgid-Bugs-To: FULL NAME <EMAIL@ADDRESS>\n"
-"POT-Creation-Date: 2014-09-23 16:28+0000\n"
-"PO-Revision-Date: 2014-11-19 14:11+0000\n"
-"Last-Translator: Davor Bojkić <bole@dajmi5.com>\n"
-"Language-Team: Croatian <hr@li.org>\n"
-=======
 "Project-Id-Version: Odoo 8.0\n"
 "Report-Msgid-Bugs-To: \n"
 "POT-Creation-Date: 2015-01-21 14:09+0000\n"
 "PO-Revision-Date: 2016-08-31 14:20+0000\n"
 "Last-Translator: Bole <bole@dajmi5.com>\n"
 "Language-Team: Croatian (http://www.transifex.com/odoo/odoo-8/language/hr/)\n"
->>>>>>> b17b2a2e
 "MIME-Version: 1.0\n"
 "Content-Type: text/plain; charset=UTF-8\n"
-"Content-Transfer-Encoding: 8bit\n"
-"X-Launchpad-Export-Date: 2014-11-20 06:43+0000\n"
-"X-Generator: Launchpad (build 17252)\n"
-
-#. module: website_sale
-#: view:website:website_sale.cart
-#: view:website:website_sale.products_item
+"Content-Transfer-Encoding: \n"
+"Language: hr\n"
+"Plural-Forms: nplurals=3; plural=n%10==1 && n%100!=11 ? 0 : n%10>=2 && n%10<=4 && (n%100<10 || n%100>=20) ? 1 : 2;\n"
+
+#. module: website_sale
+#: view:website:website_sale.cart view:website:website_sale.products_item
 msgid "&nbsp;"
 msgstr "&nbsp;"
 
@@ -40,7 +31,7 @@
 #. module: website_sale
 #: view:website:website_sale.checkout
 msgid "-- Create a new address --"
-msgstr ""
+msgstr "- Kreiraj novu adresu -"
 
 #. module: website_sale
 #: view:website:website_sale.product
@@ -66,11 +57,10 @@
 #. module: website_sale
 #: field:product.template,accessory_product_ids:0
 msgid "Accessory Products"
-msgstr ""
-
-#. module: website_sale
-#: view:website:website_sale.cart
-#: view:website:website_sale.product
+msgstr "Dodatni proizvodi"
+
+#. module: website_sale
+#: view:website:website_sale.cart view:website:website_sale.product
 msgid "Add to Cart"
 msgstr "Dodaj u košaricu"
 
@@ -105,8 +95,7 @@
 msgstr "Dostupno na web stranicama"
 
 #. module: website_sale
-#: view:website:website_sale.confirmation
-#: view:website:website_sale.payment
+#: view:website:website_sale.confirmation view:website:website_sale.payment
 msgid "Bill To:"
 msgstr "Račun nasloviti na:"
 
@@ -147,7 +136,7 @@
 #: code:addons/website_sale/static/src/js/website_sale_tour_shop.js:33
 #, python-format
 msgid "Choose name"
-msgstr ""
+msgstr "Izaberi ime"
 
 #. module: website_sale
 #: view:website:website_sale.checkout
@@ -209,41 +198,39 @@
 #. module: website_sale
 #: view:website:website_sale.checkout
 msgid "Confirm"
-msgstr ""
-
-#. module: website_sale
-#: view:website:website_sale.cart
-#: view:website:website_sale.checkout
-#: view:website:website_sale.confirmation
-#: view:website:website_sale.payment
+msgstr "Potvrdi"
+
+#. module: website_sale
+#: view:website:website_sale.cart view:website:website_sale.checkout
+#: view:website:website_sale.confirmation view:website:website_sale.payment
 msgid "Confirmation"
-msgstr ""
+msgstr "Potvrda"
 
 #. module: website_sale
 #: view:website:website_sale.confirmation
 msgid "Confirmed"
-msgstr ""
+msgstr "Potvrđeno"
 
 #. module: website_sale
 #. openerp-web
 #: code:addons/website_sale/static/src/js/website_sale_tour_shop.js:108
 #, python-format
 msgid "Congratulations"
-msgstr ""
+msgstr "Čestitamo"
 
 #. module: website_sale
 #. openerp-web
 #: code:addons/website_sale/static/src/js/website_sale_tour_shop.js:109
 #, python-format
 msgid "Congratulations! You just created and published your first product."
-msgstr ""
+msgstr "Čestitamo! Kreirali ste i objavili svoj prvi proizvod."
 
 #. module: website_sale
 #. openerp-web
 #: code:addons/website_sale/static/src/js/website_sale_tour_shop.js:47
 #, python-format
 msgid "Continue"
-msgstr ""
+msgstr "Nastavi"
 
 #. module: website_sale
 #: view:website:website_sale.cart
@@ -253,67 +240,66 @@
 #. module: website_sale
 #: view:website:website_sale.checkout
 msgid "Country"
-msgstr ""
+msgstr "Država"
 
 #. module: website_sale
 #: view:website:website_sale.checkout
 msgid "Country..."
-msgstr ""
+msgstr "Država..."
 
 #. module: website_sale
 #: view:website:website_sale.cart
 msgid "Coupon Code"
-msgstr ""
+msgstr "Šifra kupona"
 
 #. module: website_sale
 #. openerp-web
 #: code:addons/website_sale/static/src/js/website_sale_tour_shop.js:40
 #, python-format
 msgid "Create Product"
-msgstr ""
+msgstr "Kreiraj proizvod"
 
 #. module: website_sale
 #. openerp-web
 #: code:addons/website_sale/static/src/js/website_sale_tour_shop.js:25
 #, python-format
 msgid "Create a new product"
-msgstr ""
+msgstr "Kreiraj novi proizvod"
 
 #. module: website_sale
 #. openerp-web
 #: code:addons/website_sale/static/src/js/website_sale_tour_shop.js:8
 #, python-format
 msgid "Create a product"
-msgstr ""
+msgstr "Kreiraj proizvod"
 
 #. module: website_sale
 #. openerp-web
 #: code:addons/website_sale/static/src/js/website_sale_tour_shop.js:18
 #, python-format
 msgid "Create your first product"
-msgstr ""
-
-#. module: website_sale
-#: field:product.public.category,create_uid:0
-#: field:product.style,create_uid:0
+msgstr "Kreiraj svoj prvi proizvod"
+
+#. module: website_sale
+#: field:product.public.category,create_uid:0 field:product.style,create_uid:0
 msgid "Created by"
-msgstr ""
+msgstr "Kreirao"
 
 #. module: website_sale
 #: field:product.public.category,create_date:0
 #: field:product.style,create_date:0
 msgid "Created on"
-msgstr ""
+msgstr "Vrijeme kreiranja"
 
 #. module: website_sale
 #: field:website,currency_id:0
 msgid "Default Currency"
-msgstr ""
+msgstr "Zadana valuta"
 
 #. module: website_sale
 #: field:website,pricelist_id:0
 msgid "Default Pricelist"
-msgstr ""
+msgstr "Zadani cjenik"
 
 #. module: website_sale
 #. openerp-web
@@ -325,7 +311,7 @@
 #. module: website_sale
 #: help:product.template,website_sequence:0
 msgid "Determine the display order in the Website E-commerce"
-msgstr ""
+msgstr "Odredi redoslijed prikaza na E-commerce web stranici"
 
 #. module: website_sale
 #. openerp-web
@@ -346,12 +332,12 @@
 #: code:addons/website_sale/static/src/js/website_sale_tour_shop.js:54
 #, python-format
 msgid "Edit the price of this product by clicking on the amount."
-msgstr ""
+msgstr "Uredite cijenu ovog proizvoda klikom na iznos."
 
 #. module: website_sale
 #: view:website:website_sale.checkout
 msgid "Email"
-msgstr ""
+msgstr "E-mail"
 
 #. module: website_sale
 #. openerp-web
@@ -363,7 +349,7 @@
 #. module: website_sale
 #: constraint:product.public.category:0
 msgid "Error ! You cannot create recursive categories."
-msgstr ""
+msgstr "Greška! Nemožete kreirati rekurzivne kategorije."
 
 #. module: website_sale
 #: view:website:website_sale.product
@@ -372,24 +358,23 @@
 
 #. module: website_sale
 #: help:product.public.category,sequence:0
-msgid ""
-"Gives the sequence order when displaying a list of product categories."
-msgstr ""
+msgid "Gives the sequence order when displaying a list of product categories."
+msgstr "Određuje poredak kod prikaza liste kategorije artikala."
 
 #. module: website_sale
 #: field:product.style,html_class:0
 msgid "HTML Classes"
-msgstr ""
+msgstr "HTML klase"
 
 #. module: website_sale
 #: field:product.attribute.value,color:0
 msgid "HTML Color Index"
-msgstr ""
+msgstr "HTML indeks boje"
 
 #. module: website_sale
 #: view:website:website_sale.cart
 msgid "Have a coupon code? Fill in this field and apply."
-msgstr ""
+msgstr "Imate kupon? Ispuni ovo polje i primijeni."
 
 #. module: website_sale
 #: help:product.attribute.value,color:0
@@ -401,18 +386,17 @@
 #. module: website_sale
 #: selection:product.attribute,type:0
 msgid "Hidden"
-msgstr ""
-
-#. module: website_sale
-#: field:product.public.category,id:0
-#: field:product.style,id:0
+msgstr "Skriven"
+
+#. module: website_sale
+#: field:product.public.category,id:0 field:product.style,id:0
 msgid "ID"
-msgstr ""
+msgstr "ID"
 
 #. module: website_sale
 #: field:product.public.category,image:0
 msgid "Image"
-msgstr ""
+msgstr "Slika"
 
 #. module: website_sale
 #. openerp-web
@@ -423,16 +407,14 @@
 msgstr ""
 
 #. module: website_sale
-#: field:product.public.category,write_uid:0
-#: field:product.style,write_uid:0
+#: field:product.public.category,write_uid:0 field:product.style,write_uid:0
 msgid "Last Updated by"
-msgstr ""
-
-#. module: website_sale
-#: field:product.public.category,write_date:0
-#: field:product.style,write_date:0
+msgstr "Promijenio"
+
+#. module: website_sale
+#: field:product.public.category,write_date:0 field:product.style,write_date:0
 msgid "Last Updated on"
-msgstr ""
+msgstr "Vrijeme promjene"
 
 #. module: website_sale
 #. openerp-web
@@ -444,7 +426,7 @@
 #. module: website_sale
 #: field:product.public.category,image_medium:0
 msgid "Medium-sized image"
-msgstr ""
+msgstr "Slika srednje veličine"
 
 #. module: website_sale
 #: help:product.public.category,image_medium:0
@@ -452,7 +434,7 @@
 "Medium-sized image of the category. It is automatically resized as a "
 "128x128px image, with aspect ratio preserved. Use this field in form views "
 "or some kanban views."
-msgstr ""
+msgstr "Slika kategorije srednje veliine. Automatski je promijenjena veličina na 128x128px sliku, sa zadržanim proporcijama, Ovo polje koristite u pogledima forme ili kanban pogledima."
 
 #. module: website_sale
 #: view:website:website.layout
@@ -463,33 +445,33 @@
 #: field:product.public.category,complete_name:0
 #: field:product.public.category,name:0
 msgid "Name"
-msgstr ""
+msgstr "Naziv"
 
 #. module: website_sale
 #: view:website:website_sale.checkout
 msgid "Name (Shipping)"
-msgstr ""
-
-#. module: website_sale
-#. openerp-web
-#: code:addons/website_sale/controllers/main.py:812
+msgstr "Ime (Dostava)"
+
+#. module: website_sale
+#. openerp-web
+#: code:addons/website_sale/controllers/main.py:845
 #: code:addons/website_sale/static/src/js/website_sale.editor.js:11
 #: view:website:website.layout
 #, python-format
 msgid "New Product"
-msgstr ""
+msgstr "Novi proizvod"
 
 #. module: website_sale
 #. openerp-web
 #: code:addons/website_sale/static/src/js/website_sale_tour_shop.js:45
 #, python-format
 msgid "New product created"
-msgstr ""
+msgstr "Kreiran novi proizvod"
 
 #. module: website_sale
 #: view:website:website_sale.products
 msgid "No product defined."
-msgstr ""
+msgstr "Nema definiranog proizvoda."
 
 #. module: website_sale
 #. openerp-web
@@ -501,17 +483,17 @@
 #. module: website_sale
 #: view:website:website_sale.products
 msgid "Options"
-msgstr ""
+msgstr "Opcije"
 
 #. module: website_sale
 #: view:website:website_sale.confirmation
 msgid "Order"
-msgstr ""
+msgstr "Order"
 
 #. module: website_sale
 #: field:sale.order,website_order_line:0
 msgid "Order Lines displayed on Website"
-msgstr ""
+msgstr "Reci nabavnog naloga prikazani na web stranici"
 
 #. module: website_sale
 #: help:sale.order,website_order_line:0
@@ -523,68 +505,65 @@
 #. module: website_sale
 #: model:product.public.category,name:website_sale.categ_others
 msgid "Others"
-msgstr ""
+msgstr "Ostalo"
 
 #. module: website_sale
 #: field:product.public.category,parent_id:0
 msgid "Parent Category"
-msgstr ""
-
-#. module: website_sale
-#: code:addons/website_sale/controllers/main.py:622
+msgstr "Nadređena kategorija"
+
+#. module: website_sale
+#: code:addons/website_sale/controllers/main.py:654
 #: view:website:website_sale.payment
 #, python-format
 msgid "Pay Now"
-msgstr ""
-
-#. module: website_sale
-#: view:website:website_sale.cart
-#: view:website:website_sale.checkout
-#: view:website:website_sale.confirmation
-#: view:website:website_sale.payment
+msgstr "Plati odmah"
+
+#. module: website_sale
+#: view:website:website_sale.cart view:website:website_sale.checkout
+#: view:website:website_sale.confirmation view:website:website_sale.payment
 msgid "Payment"
-msgstr ""
+msgstr "Plaćanje"
 
 #. module: website_sale
 #: field:sale.order,payment_acquirer_id:0
 msgid "Payment Acquirer"
-msgstr ""
+msgstr "Stjecatelj plaćanja"
 
 #. module: website_sale
 #: view:website:website_sale.payment
 msgid "Payment Method:"
-msgstr ""
+msgstr "Način plaćanja:"
 
 #. module: website_sale
 #: model:ir.model,name:website_sale.model_payment_transaction
 msgid "Payment Transaction"
-msgstr ""
+msgstr "Transakcija plaćanja"
 
 #. module: website_sale
 #: view:website:website_sale.checkout
 msgid "Phone"
-msgstr ""
+msgstr "Telefon"
 
 #. module: website_sale
 #: view:website:website_sale.cart
 msgid "Policies"
-msgstr ""
+msgstr "Politike"
 
 #. module: website_sale
 #: view:website:website_sale.product
 msgid "Post"
-msgstr ""
-
-#. module: website_sale
-#: view:website:website_sale.cart
-#: view:website:website_sale.payment
+msgstr "Knjiženje"
+
+#. module: website_sale
+#: view:website:website_sale.cart view:website:website_sale.payment
 msgid "Price"
-msgstr ""
+msgstr "Cijena"
 
 #. module: website_sale
 #: model:ir.model,name:website_sale.model_product_pricelist
 msgid "Pricelist"
-msgstr ""
+msgstr "Cjenik"
 
 #. module: website_sale
 #: view:website:website_sale.cart
@@ -593,51 +572,49 @@
 
 #. module: website_sale
 #: model:ir.model,name:website_sale.model_product_product
-#: view:website:website_sale.cart
-#: view:website:website_sale.payment
+#: view:website:website_sale.cart view:website:website_sale.payment
 msgid "Product"
-msgstr ""
+msgstr "Proizvod"
 
 #. module: website_sale
 #: model:ir.model,name:website_sale.model_product_attribute
 msgid "Product Attribute"
-msgstr ""
+msgstr "Značajne proizvoda"
 
 #. module: website_sale
 #: view:website:website_sale.product
 msgid "Product Name"
-msgstr ""
+msgstr "Naziv proizvoda"
 
 #. module: website_sale
 #: view:product.public.category:website_sale.product_public_category_tree_view
 msgid "Product Product Categories"
-msgstr ""
+msgstr "Kategorije proizvoda"
 
 #. module: website_sale
 #: model:ir.model,name:website_sale.model_product_template
 msgid "Product Template"
-msgstr ""
-
-#. module: website_sale
-#: view:website:website_sale.product
-#: view:website:website_sale.product_price
+msgstr "Predložak proizvoda"
+
+#. module: website_sale
+#: view:website:website_sale.product view:website:website_sale.product_price
 msgid "Product not available"
-msgstr ""
+msgstr "Proizvod nije dostupan"
 
 #. module: website_sale
 #: view:website:website_sale.404
 msgid "Product not found!"
-msgstr ""
+msgstr "Proizvod nije pronađen!"
 
 #. module: website_sale
 #: view:website:website_sale.product
 msgid "Products"
-msgstr ""
+msgstr "Proizvodi"
 
 #. module: website_sale
 #: view:website:website_sale.products
 msgid "Promote"
-msgstr ""
+msgstr "Promoviraj"
 
 #. module: website_sale
 #: field:product.pricelist,code:0
@@ -653,7 +630,7 @@
 #: model:ir.model,name:website_sale.model_product_public_category
 #: field:product.template,public_categ_ids:0
 msgid "Public Category"
-msgstr ""
+msgstr "Javna kategorija"
 
 #. module: website_sale
 #: model:ir.actions.act_window,name:website_sale.product_public_category_action
@@ -666,33 +643,32 @@
 #: code:addons/website_sale/static/src/js/website_sale_tour_shop.js:103
 #, python-format
 msgid "Publish your product"
-msgstr ""
+msgstr "Objavite svoj proizvod"
 
 #. module: website_sale
 #: view:website:website_sale.products
 msgid "Push down"
-msgstr ""
+msgstr "Gurni dolje"
 
 #. module: website_sale
 #: view:website:website_sale.products
 msgid "Push to bottom"
-msgstr ""
+msgstr "Gurni na dno"
 
 #. module: website_sale
 #: view:website:website_sale.products
 msgid "Push to top"
-msgstr ""
+msgstr "Gurni na vrh"
 
 #. module: website_sale
 #: view:website:website_sale.products
 msgid "Push up"
-msgstr ""
-
-#. module: website_sale
-#: view:website:website_sale.cart
-#: view:website:website_sale.payment
+msgstr "Gurni gore"
+
+#. module: website_sale
+#: view:website:website_sale.cart view:website:website_sale.payment
 msgid "Quantity"
-msgstr ""
+msgstr "Količina"
 
 #. module: website_sale
 #: selection:product.attribute,type:0
@@ -707,30 +683,28 @@
 #. module: website_sale
 #: view:website:website_sale.404
 msgid "Return to the product list."
-msgstr ""
-
-#. module: website_sale
-#: view:website:website_sale.cart
-#: view:website:website_sale.checkout
-#: view:website:website_sale.confirmation
-#: view:website:website_sale.payment
+msgstr "Povratak na popis proizvoda."
+
+#. module: website_sale
+#: view:website:website_sale.cart view:website:website_sale.checkout
+#: view:website:website_sale.confirmation view:website:website_sale.payment
 msgid "Review Order"
 msgstr ""
 
 #. module: website_sale
 #: view:website:website_sale.products_item
 msgid "Sale"
-msgstr ""
+msgstr "Prodaja"
 
 #. module: website_sale
 #: field:payment.transaction,sale_order_id:0
 msgid "Sale Order"
-msgstr ""
+msgstr "Prodajna narudžba"
 
 #. module: website_sale
 #: model:ir.model,name:website_sale.model_sale_order
 msgid "Sales Order"
-msgstr ""
+msgstr "Prodajni nalog"
 
 #. module: website_sale
 #. openerp-web
@@ -744,22 +718,22 @@
 #: code:addons/website_sale/static/src/js/website_sale_tour_shop.js:95
 #, python-format
 msgid "Save your modifications"
-msgstr ""
+msgstr "Spremi izmjene"
 
 #. module: website_sale
 #: view:website:website_sale.search
 msgid "Search..."
-msgstr ""
+msgstr "Pronađi..."
 
 #. module: website_sale
 #: view:website:website_sale.cart
 msgid "Secure Payment"
-msgstr ""
+msgstr "Sigurna plaćanja"
 
 #. module: website_sale
 #: selection:product.attribute,type:0
 msgid "Select"
-msgstr ""
+msgstr "Odaberi"
 
 #. module: website_sale
 #. openerp-web
@@ -781,54 +755,50 @@
 #: field:product.public.category,sequence:0
 #: field:product.template,website_sequence:0
 msgid "Sequence"
-msgstr ""
-
-#. module: website_sale
-#: view:website:website_sale.confirmation
-#: view:website:website_sale.payment
+msgstr "Sekvenca"
+
+#. module: website_sale
+#: view:website:website_sale.confirmation view:website:website_sale.payment
 msgid "Ship To:"
-msgstr ""
-
-#. module: website_sale
-#: view:website:website_sale.checkout
-#: view:website:website_sale.confirmation
+msgstr "Pošalji:"
+
+#. module: website_sale
+#: view:website:website_sale.checkout view:website:website_sale.confirmation
 #: view:website:website_sale.payment
 msgid "Ship to the same address"
-msgstr ""
+msgstr "Pošalji na istu adresu"
 
 #. module: website_sale
 #: view:website:website_sale.checkout
 msgid "Shipping"
-msgstr ""
-
-#. module: website_sale
-#: view:website:website_sale.cart
-#: view:website:website_sale.checkout
-#: view:website:website_sale.confirmation
-#: view:website:website_sale.payment
+msgstr "Otprema"
+
+#. module: website_sale
+#: view:website:website_sale.cart view:website:website_sale.checkout
+#: view:website:website_sale.confirmation view:website:website_sale.payment
 msgid "Shipping & Billing"
 msgstr ""
 
 #. module: website_sale
 #: view:website:website_sale.checkout
 msgid "Shipping Information"
-msgstr ""
+msgstr "Dostava"
 
 #. module: website_sale
 #: view:website:website_sale.products
 #: model:website.menu,name:website_sale.menu_shop
 msgid "Shop"
-msgstr ""
+msgstr "Trgovina"
 
 #. module: website_sale
 #: view:website:website_sale.checkout
 msgid "Shop - Checkout"
-msgstr ""
+msgstr "Trgovina - Blagajna"
 
 #. module: website_sale
 #: view:website:website_sale.confirmation
 msgid "Shop - Confirmed"
-msgstr ""
+msgstr "Trgovina - Potvrđena"
 
 #. module: website_sale
 #: view:website:website_sale.payment
@@ -838,100 +808,100 @@
 #. module: website_sale
 #: view:website:website_sale.cart
 msgid "Shopping Cart"
-msgstr ""
+msgstr "Košarica"
 
 #. module: website_sale
 #: view:website:website_sale.checkout
 msgid "Sign in"
-msgstr ""
+msgstr "Prijava"
 
 #. module: website_sale
 #: view:website:website_sale.products
 msgid "Size"
-msgstr ""
+msgstr "Veličina"
 
 #. module: website_sale
 #: field:product.template,website_size_x:0
 msgid "Size X"
-msgstr ""
+msgstr "Veličina X"
 
 #. module: website_sale
 #: field:product.template,website_size_y:0
 msgid "Size Y"
-msgstr ""
+msgstr "Veličina Y"
 
 #. module: website_sale
 #. openerp-web
 #: code:addons/website_sale/static/src/js/website_sale_tour_shop.js:13
 #, python-format
 msgid "Skip It"
-msgstr ""
+msgstr "Preskoči"
 
 #. module: website_sale
 #: field:product.public.category,image_small:0
 msgid "Smal-sized image"
-msgstr ""
+msgstr "Mala slika"
 
 #. module: website_sale
 #: help:product.public.category,image_small:0
 msgid ""
 "Small-sized image of the category. It is automatically resized as a 64x64px "
-"image, with aspect ratio preserved. Use this field anywhere a small image is "
-"required."
-msgstr ""
+"image, with aspect ratio preserved. Use this field anywhere a small image is"
+" required."
+msgstr "Mala slika kategorije. Automatski je izmjenjena veličina na 64x64px sa očuvanim proporcijama. Koristitie ovo polje svuda gdje se traži mala slika."
 
 #. module: website_sale
 #: view:website:website_sale.404
 msgid "Sorry, this product is not available anymore."
-msgstr ""
+msgstr "Žao nam je, ovaj proizvod više nije dostupan."
 
 #. module: website_sale
 #. openerp-web
 #: code:addons/website_sale/static/src/js/website_sale_tour_shop.js:13
 #, python-format
 msgid "Start Tutorial"
-msgstr ""
+msgstr "Pokreni vodič"
 
 #. module: website_sale
 #: view:website:website_sale.checkout
 msgid "State / Province"
-msgstr ""
+msgstr "Država / Županija"
 
 #. module: website_sale
 #: view:website:website_sale.checkout
 msgid "State / Province..."
-msgstr ""
+msgstr "Država / Županija..."
 
 #. module: website_sale
 #: view:website:website_sale.checkout
 msgid "Street"
-msgstr ""
+msgstr "Ulica"
 
 #. module: website_sale
 #: field:product.style,name:0
 msgid "Style Name"
-msgstr ""
+msgstr "Naziv stila"
 
 #. module: website_sale
 #: field:product.template,website_style_ids:0
 #: view:website:website_sale.products
 msgid "Styles"
-msgstr ""
+msgstr "Stil"
 
 #. module: website_sale
 #: view:website:website_sale.checkout
 msgid "Subtotal:"
-msgstr ""
+msgstr "Međuzbroj:"
 
 #. module: website_sale
 #: view:website:website_sale.product
 msgid "Suggested alternatives:"
-msgstr ""
+msgstr "Predložene alternative:"
 
 #. module: website_sale
 #: view:website:website_sale.cart
 msgid "Suggested products:"
-msgstr ""
+msgstr "Predloženi proizvodi:"
 
 #. module: website_sale
 #: view:website:website_sale.total
@@ -939,42 +909,41 @@
 msgstr ""
 
 #. module: website_sale
-#: view:website:website_sale.checkout
-#: view:website:website_sale.total
+#: view:website:website_sale.checkout view:website:website_sale.total
 msgid "Taxes:"
-msgstr ""
+msgstr "Porezi:"
 
 #. module: website_sale
 #: view:website:website_sale.confirmation
 msgid "Thank you for your order."
-msgstr ""
-
-#. module: website_sale
-#: code:addons/website_sale/controllers/main.py:723
+msgstr "Hvala na vašoj narudžbi."
+
+#. module: website_sale
+#: code:addons/website_sale/controllers/main.py:752
 #, python-format
 msgid "The payment seems to have been canceled."
-msgstr ""
-
-#. module: website_sale
-#: code:addons/website_sale/controllers/main.py:699
-#: code:addons/website_sale/controllers/main.py:711
+msgstr "Plaćanje se čini otkazano."
+
+#. module: website_sale
+#: code:addons/website_sale/controllers/main.py:728
+#: code:addons/website_sale/controllers/main.py:740
 #, python-format
 msgid "There seems to be an error with your request."
-msgstr ""
+msgstr "Postoji pogreška u vašem zahtjevu."
 
 #. module: website_sale
 #: help:product.public.category,image:0
 msgid ""
-"This field holds the image used as image for the cateogry, limited to "
+"This field holds the image used as image for the category, limited to "
 "1024x1024px."
-msgstr ""
+msgstr "Ovo polje sadrži sliku koja se koristi za prikazivanje kategorije, ograničeno na 1024x1024px."
 
 #. module: website_sale
 #. openerp-web
 #: code:addons/website_sale/static/src/js/website_sale_tour_shop.js:46
 #, python-format
 msgid "This page contains all the information related to the new product."
-msgstr ""
+msgstr "Stranica sadrži sve informacije vezane za novi proizvod."
 
 #. module: website_sale
 #: help:product.template,public_categ_ids:0
@@ -989,24 +958,24 @@
 #. module: website_sale
 #: view:website:website_sale.total
 msgid "Total:"
-msgstr ""
+msgstr "Ukupno:"
 
 #. module: website_sale
 #: field:sale.order,payment_tx_id:0
 msgid "Transaction"
-msgstr ""
+msgstr "Transakcija"
 
 #. module: website_sale
 #: field:product.attribute,type:0
 msgid "Type"
-msgstr ""
+msgstr "Tip"
 
 #. module: website_sale
 #. openerp-web
 #: code:addons/website_sale/static/src/js/website_sale_tour_shop.js:61
 #, python-format
 msgid "Update image"
-msgstr ""
+msgstr "Ažuriraj sliku"
 
 #. module: website_sale
 #: view:website:website_sale.products
@@ -1016,47 +985,46 @@
 #. module: website_sale
 #: view:website:website_sale.checkout
 msgid "VAT Number"
-msgstr ""
+msgstr "Porezni broj"
 
 #. module: website_sale
 #: view:website:website_sale.payment
 msgid "Validate Order"
-msgstr ""
+msgstr "Provjeri valjanost narudžbe"
 
 #. module: website_sale
 #: model:ir.model,name:website_sale.model_website
 #: view:product.template:website_sale.product_template_form_view
 msgid "Website"
-msgstr ""
+msgstr "Web stranice"
 
 #. module: website_sale
 #: field:product.template,website_message_ids:0
 msgid "Website Comments"
-msgstr ""
+msgstr "Komentari web stranice"
 
 #. module: website_sale
 #: model:ir.actions.act_url,name:website_sale.action_open_website
 msgid "Website Shop"
-msgstr ""
+msgstr "Web shop"
 
 #. module: website_sale
 #: field:product.template,website_meta_description:0
 msgid "Website meta description"
-msgstr ""
+msgstr "Web meta opis"
 
 #. module: website_sale
 #: field:product.template,website_meta_keywords:0
 msgid "Website meta keywords"
-msgstr ""
+msgstr "Web meta ključne riječi"
 
 #. module: website_sale
 #: field:product.template,website_meta_title:0
 msgid "Website meta title"
-msgstr ""
-
-#. module: website_sale
-#: field:product.product,website_url:0
-#: field:product.template,website_url:0
+msgstr "Web meta naslov"
+
+#. module: website_sale
+#: field:product.product,website_url:0 field:product.template,website_url:0
 msgid "Website url"
 msgstr ""
 
@@ -1065,12 +1033,12 @@
 #: code:addons/website_sale/static/src/js/website_sale_tour_shop.js:11
 #, python-format
 msgid "Welcome to your shop"
-msgstr ""
+msgstr "Dobrodošli u svoj dućan"
 
 #. module: website_sale
 #: view:website:website_sale.product
 msgid "Write a comment..."
-msgstr ""
+msgstr "Napišite komentar..."
 
 #. module: website_sale
 #. openerp-web
@@ -1079,90 +1047,80 @@
 msgid ""
 "You successfully installed the e-commerce. This guide will help you to "
 "create your product and promote your sales."
-msgstr ""
+msgstr "Uspješno ste instalirali e-trgovinu. Ova vodić će vam pomoći kreirati proizvod i promociju njegove prodaje."
 
 #. module: website_sale
 #: view:website:website_sale.checkout
 msgid "Your Address"
-msgstr ""
+msgstr "Vaša adresa"
 
 #. module: website_sale
 #: view:website:website_sale.checkout
 msgid "Your Name"
-msgstr ""
+msgstr "Vaše ime ..."
 
 #. module: website_sale
 #: view:website:website_sale.checkout
 msgid "Your Order"
-msgstr ""
+msgstr "Vaša narudžba"
 
 #. module: website_sale
 #: view:website:website_sale.cart
 msgid "Your cart is empty!"
-msgstr ""
-
-#. module: website_sale
-#: code:addons/website_sale/controllers/main.py:721
+msgstr "Vaša košarica je prazna!"
+
+#. module: website_sale
+#: code:addons/website_sale/controllers/main.py:750
 #, python-format
 msgid "Your payment has been received."
-msgstr ""
-
-#. module: website_sale
-#: code:addons/website_sale/controllers/main.py:725
-#: code:addons/website_sale/controllers/main.py:729
+msgstr "Vaša uplata je primljena"
+
+#. module: website_sale
+#: code:addons/website_sale/controllers/main.py:754
+#: code:addons/website_sale/controllers/main.py:758
 #, python-format
 msgid "Your transaction is waiting confirmation."
-msgstr ""
+msgstr "Vaša transakcija čeka potvrdu."
 
 #. module: website_sale
 #: view:website:website_sale.checkout
 msgid "Zip / Postal Code"
-msgstr ""
+msgstr "Zip / Poštanski broj"
 
 #. module: website_sale
 #: view:website:website_sale.checkout
 msgid "change"
-msgstr ""
+msgstr "promijeni"
 
 #. module: website_sale
 #: view:website:website_sale.cart
 msgid "code..."
-msgstr ""
-
-#. module: website_sale
-#: view:website:website_sale.products
-msgid "col-md-3 hidden-xs"
-msgstr ""
-
-#. module: website_sale
-#: view:website:website_sale.products
-msgid "col-md-9"
-msgstr ""
+msgstr "kod..."
 
 #. module: website_sale
 #: view:website:website_sale.product
 msgid "comment"
-msgstr ""
+msgstr "komentar"
 
 #. module: website_sale
 #: view:website:website_sale.product
 msgid "comments"
-msgstr ""
-
-#. module: website_sale
-#: view:website:website_sale.products
-msgid "pagination form-inline col-md-3"
-msgstr ""
+msgstr "komentari"
 
 #. module: website_sale
 #: view:website:website_sale.product
-msgid "pull-right"
-msgstr ""
+msgid "on"
+msgstr "na"
+
+#. module: website_sale
+#: view:website:website_sale.checkout
+msgid "or"
+msgstr "ili"
 
 #. module: website_sale
 #: view:website:website_sale.checkout
 msgid "select..."
-msgstr ""
+msgstr "odaberi..."
 
 #. module: website_sale
 #: view:website:website_sale.products
@@ -1172,19 +1130,19 @@
 #. module: website_sale
 #: view:website:website_sale.cart
 msgid "☑ 256 bit encryption"
-msgstr ""
+msgstr "☑ 256 bitna enkripcija"
 
 #. module: website_sale
 #: view:website:website_sale.cart
 msgid "☑ 30-days money-back guarantee"
-msgstr ""
+msgstr "☑ Zajamčeni povrat sredstava u roku od 30 dana"
 
 #. module: website_sale
 #: view:website:website_sale.cart
 msgid "☑ Invoice sent by e-Mail"
-msgstr ""
+msgstr "☑ Račun poslan mailom"
 
 #. module: website_sale
 #: view:website:website_sale.cart
 msgid "☑ Processed by Ogone"
-msgstr ""+msgstr "☑ Ogone obrada"