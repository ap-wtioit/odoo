<?xml version="1.0" encoding="utf-8"?>
<openerp>
<data>

<!-- Layout and common templates -->

<template id="assets_frontend" inherit_id="website.assets_frontend" name="Shop">
  <xpath expr="." position="inside">
      <link rel='stylesheet' href='/website_sale/static/src/css/website_sale.css'/>
      <link rel='stylesheet' href='/website_sale/static/src/css/website_mail.css'/>
      <script type="text/javascript" src="/website_sale/static/src/js/website_sale.js"></script>
      <script type="text/javascript" src="/website_sale/static/src/js/website_sale_payment.js"></script>
      <script type="text/javascript" src="/website_sale/static/src/js/website_sale_validate.js"></script>
      <script type="text/javascript" src="/website_sale/static/src/js/website_sale_tour_buy.js"></script>
  </xpath>
</template>

<template id="assets_editor" inherit_id="website.assets_editor" name="Shop Editor" groups="base.group_sale_manager">
  <xpath expr="." position="inside">
      <script type="text/javascript" src="/website_sale/static/src/js/website_sale.editor.js"></script>
      <script type="text/javascript" src="/website_sale/static/src/js/website_sale_tour_shop.js"></script>
  </xpath>
</template>

<template id="header" inherit_id="website.layout" name="Header Shop My Cart Link">
  <xpath expr="//header//ul[@id='top_menu']/li" position="before">
      <t t-set="website_sale_order" t-value="website.sale_get_order()"/>
      <li t-att-class="'' if website_sale_order and website_sale_order.cart_quantity else 'hidden'">
          <a href="/shop/cart">
              <i class="fa fa-shopping-cart"></i>
              My cart <sup t-attf-class="my_cart_quantity label label-primary" t-esc="website_sale_order and website_sale_order.cart_quantity or ''"/>
          </a>
      </li>
  </xpath>
</template>

<template id="search" name="Search hidden fields">
  <t t-if="attrib_values">
    <t t-foreach="attrib_values" t-as="a">
      <input type="hidden" name="attrib" t-att-value="'%s-%s' % (a[0], a[1])"/>
    </t>
  </t>
  <input t-if="category" type="hidden" name="category" t-att-value="int(category or 0)"/>
  <div class="input-group">
    <input type="text" name="search" class="search-query form-control" placeholder="Search..." t-att-value="search"/>
    <span class="input-group-btn">
      <a class="btn btn-default a-submit"><i class="fa fa-search"/></a>
    </span>
  </div>
</template>

<template id="404">
  <t t-call="website.layout">
      <div id="wrap">
          <div class="oe_structure oe_empty">
              <div class="container">
                  <h1 class="mt32">Product not found!</h1>
                  <p>Sorry, this product is not available anymore.</p>
                  <p><a t-attf-href="/shop">Return to the product list.</a></p>
              </div>
          </div>
      </div>
  </t>
</template>

<!-- Product item used by /shop and /shop/cart -->

<template id="products_item" name="Product item">
  <form action="/shop/cart/update" method="post" style="display: inline-block;">
  <div itemscope="itemscope" itemtype="http://schema.org/Product">
  <div class="ribbon-wrapper">
    <div class="ribbon btn btn-danger">Sale</div>
  </div>
  <div class="oe_product_image">
      <a itemprop="url" t-att-href="keep('/shop/product/%s' % slug(product), page=(pager['page']['num'] if pager['page']['num']>1 else None))">
          <img itemprop="image" class="img img-responsive" t-attf-src="/website/image/product.template/#{product.id}/image#{'' if product_image_big else '?max_width=300&amp;max_height=300'}"/>
      </a>
  </div>
  <section>
      <h5><strong><a itemprop="name" t-att-href="keep('/shop/product/%s' % slug(product), page=(pager['page']['num'] if pager['page']['num']>1 else None))" t-field="product.name"/></strong></h5>
      <div itemprop="offers" itemscope="itemscope" itemtype="http://schema.org/Offer" class="product_price" t-if="product.product_variant_ids">
          <b>
              <t t-if="(compute_currency(product.lst_price) - product.price) &gt; 0.1">
                <del class="text-danger" style="white-space: nowrap;" t-field="product.lst_price" t-field-options='{
                  "widget": "monetary",
                  "from_currency": "website.currency_id",
                  "display_currency": "user_id.partner_id.property_product_pricelist.currency_id"
                }'/>&amp;nbsp;
              </t>
              <span t-field="product.price" style="white-space: nowrap;"  t-field-options='{
                   "widget": "monetary",
                   "display_currency": "user_id.partner_id.property_product_pricelist.currency_id"
               }'>
              </span>
              <span itemprop="price" style="display:none;" t-esc="product.price"/>
              <span itemprop="priceCurrency" style="display:none;" t-esc="user_id.partner_id.property_product_pricelist.currency_id.name"/>
          </b>
      </div>
  </section>
  </div>
  </form>
</template>

<template id="products_description" inherit_id="website_sale.products_item" optional="disabled" name="Product Description">
  <xpath expr="//div[@class='product_price']" position="before">
      <div class="text-info oe_subdescription" contenteditable="false">
        <div itemprop="description" t-field="product.description_sale"></div>
      </div>
  </xpath>
</template>

<template id="products_add_to_cart" inherit_id="website_sale.products_item" optional="disabled" name="Add to Cart">
  <xpath expr="//div[@class='product_price']" position="inside">
    <input name="product_id" t-att-value="product.product_variant_ids[0].id" type="hidden"/>
    <a class="btn btn-default btn-xs fa fa-shopping-cart a-submit"/>
  </xpath>
</template>

<!-- /shop product listing -->

<template id="products" name="Products">
  <t t-call="website.layout">
      <!--t t-set="head">
          <t t-call="web.jqueryui_conflict">
            <script type="text/javascript" src="/web/static/lib/jquery.ui/js/jquery-ui-1.9.1.custom.js"></script>
          </t>
          <link rel='stylesheet' href="/web/static/lib/jquery.ui/css/smoothness/jquery-ui-1.9.1.custom.css"/>
          <t t-raw="head or ''"/>
      </t-->
      <t t-set="additional_title">Shop</t>
      <div id="wrap" class="js_sale">
        <div class="oe_structure"/>
        <div class="container oe_website_sale">
          <div class="products_pager">
            <div class="row">
              <form t-att-action="keep('/shop',search='')" method="get" class="pagination form-inline col-md-3">
                <t t-call="website_sale.search"/>
              </form>
              <t t-call="website.pager"/>
            </div>
          </div>
          <div class='row'>
            <div class="hidden" id="products_grid_before"></div>
            <div class="col-md-12" id="products_grid">
              <table width="100%">
                <tbody>
                  <tr t-ignore="true">
                    <td t-foreach="range(0,rows)" t-as="row" t-attf-width="#{100/rows}%"></td>
                  </tr>
                  <tr t-foreach="bins" t-as="tr_product">
                    <t t-foreach="tr_product" t-as="td_product">
                      <t t-if="td_product">
                      <t t-set="product" t-value="td_product['product']"/>
                      <td t-att-colspan="td_product['x'] != 1 and td_product['x']"
                          t-att-rowspan="td_product['y'] != 1 and td_product['y']"
                          t-attf-class="oe_product oe_grid oe-height-#{td_product['y']*2} #{ td_product['class'] }">

                          <div class="oe_product_cart" t-att-data-publish="product.website_published and 'on' or 'off'">

                            <div class="css_options" t-ignore="true" groups="base.group_website_publisher">
                              <div t-attf-class="dropdown js_options" t-att-data-id="product.id">
                                <button class="btn btn-default" t-att-id="'dopprod-%s' % product.id" role="button" data-toggle="dropdown">Options <span class="caret"></span></button>
                                <ul class="dropdown-menu" role="menu" t-att-aria-labelledby="'dopprod-%s' % product.id">
                                  <li class='dropdown-submenu'>
                                    <a tabindex="-1" href="#">Size</a>
                                    <ul class="dropdown-menu" name="size">
                                      <li><a href="#">
                                        <table>
                                          <tr>
                                            <td class="selected"></td>
                                            <td t-att-class="product.website_size_x > 1 and 'selected'"></td>
                                            <td t-att-class="product.website_size_x > 2 and 'selected'"></td>
                                            <td t-att-class="product.website_size_x > 3 and 'selected'"></td>
                                          </tr>
                                          <tr>
                                            <td t-att-class="product.website_size_y > 1 and 'selected'"></td>
                                            <td t-att-class="product.website_size_y > 1 and product.website_size_x > 1 and 'selected'"></td>
                                            <td t-att-class="product.website_size_y > 1 and product.website_size_x > 2 and 'selected'"></td>
                                            <td t-att-class="product.website_size_y > 1 and product.website_size_x > 3 and 'selected'"></td>
                                          </tr>
                                          <tr>
                                            <td t-att-class="product.website_size_y > 2 and 'selected'"></td>
                                            <td t-att-class="product.website_size_y > 2 and product.website_size_x > 1 and 'selected'"></td>
                                            <td t-att-class="product.website_size_y > 2 and product.website_size_x > 2 and 'selected'"></td>
                                            <td t-att-class="product.website_size_y > 2 and product.website_size_x > 3 and 'selected'"></td>
                                          </tr>
                                          <tr>
                                            <td t-att-class="product.website_size_y > 3 and 'selected'"></td>
                                            <td t-att-class="product.website_size_y > 3 and product.website_size_x > 1 and 'selected'"></td>
                                            <td t-att-class="product.website_size_y > 3 and product.website_size_x > 2 and 'selected'"></td>
                                            <td t-att-class="product.website_size_y > 3 and product.website_size_x > 3 and 'selected'"></td>
                                          </tr>
                                        </table>
                                      </a></li>
                                    </ul>
                                  </li>
                                  <li class='dropdown-submenu'>
                                    <a tabindex="-1" href="#">Styles</a>
                                    <ul class="dropdown-menu" name="style">
                                      <t t-foreach="styles" t-as="style">
                                        <li t-att-class="style_in_product(style, product) and 'active' or ''"><a href="#" t-att-data-id="style.id" t-att-data-class="style.html_class"><t t-esc="style.name"/></a></li>
                                      </t>
                                    </ul>
                                  </li>
                                  <li class='dropdown-submenu'>
                                      <a tabindex="-1" href="#">Promote</a>
                                      <ul class="dropdown-menu" name="sequence">
                                          <li><a href="#" class="js_go_to_top">Push to top</a></li>
                                          <li><a href="#" class="js_go_up">Push up</a>
                                          </li>
                                          <li><a href="#" class="js_go_down">Push down</a></li>
                                          <li><a href="#" class="js_go_to_bottom">Push to bottom</a></li>
                                      </ul>
                                  </li>
                                </ul>
                              </div>
                            </div>
                            <t t-set="product_image_big" t-value="td_product['x']+td_product['y'] > 2"/>
                            <t t-call="website_sale.products_item"/>
                          </div>

                      </td>
                      </t>
                      <td t-if="not td_product" class="oe-height-2"/>
                    </t>
                  </tr>
                </tbody>
              </table>
              <t t-if="not bins">
                <div class="text-center text-muted">
                  <h3 class="css_editable_display">No product defined.</h3>
                  <t groups="base.group_website_publisher">
                    <p groups="base.group_sale_manager">Use the <i>'Content'</i> top menu to create a new product.</p>
                  </t>
                </div>
              </t>
            </div>
          </div>
          <div class="products_pager">
              <t t-call="website.pager"/>
          </div>
        </div>
        <div class="oe_structure mb32"/>
      </div>
  </t>
</template>

<!-- Add to cart button-->

<template id="categories_recursive" name="Category list">
  <li t-att-class="'active' if c.id == int(category or 0) else ''">
      <a t-att-href="keep('/shop/category/' + slug(c), category=0)" t-field="c.name"></a>
      <ul t-if="c.child_id" class="nav nav-pills nav-stacked nav-hierarchy">
          <t t-foreach="c.child_id" t-as="c">
              <t t-call="website_sale.categories_recursive"/>
          </t>
      </ul>
  </li>
</template>

<template id="products_categories" inherit_id="website_sale.products" optional="disabled" name="Product Categories">
  <xpath expr="//div[@id='products_grid_before']" position="inside">
      <ul class="nav nav-pills nav-stacked mt16">
          <li t-att-class=" '' if category else 'active' "><a t-att-href="keep('/shop',category=0)">All Products</a></li>
          <t t-foreach="categories" t-as="c">
              <t t-call="website_sale.categories_recursive"/>
          </t>
      </ul>
  </xpath>
  <xpath expr="//div[@id='products_grid_before']" position="attributes">
      <attribute name="class">col-md-3 hidden-xs</attribute>
  </xpath>
  <xpath expr="//div[@id='products_grid']" position="attributes">
      <attribute name="class">col-md-9</attribute>
  </xpath>
</template>

<template id="products_attributes" inherit_id="website_sale.products" optional="disabled" name="Product Attribute's Filters">
  <xpath expr="//div[@id='products_grid_before']" position="inside">
      <form class="js_attributes" method="get">
          <input type="hidden" name="search" t-att-value="search"/>
          <ul class="nav nav-pills nav-stacked mt16">
              <t t-foreach="attributes" t-as="a">
                <t t-if="a.type != 'hidden'">
                  <li t-if="a.value_ids and len(a.value_ids) > 1">
                      <div><strong t-field="a.name"/></div>
                      <t t-if="a.type == 'select'">
                        <select class="form-control" name="attrib">
                          <option value=""/>
                          <t t-foreach="a.value_ids" t-as="v">
                            <option t-att-value="'%s-%s' % (a.id,v.id)" t-field="v.name" t-att-selected="'selected' if v.id in attrib_set else ''"/>
                          </t>
                        </select>
                      </t>
                      <t t-if="a.type == 'radio'">
                        <ul class="nav nav-pills nav-stacked">
                            <t t-foreach="a.value_ids" t-as="v">
                                <li t-att-class="'active' if v.id in attrib_set else ''">
                                    <label style="margin: 0 20px;">
                                        <input type="checkbox" name="attrib" t-att-value="'%s-%s' % (a.id,v.id)" t-att-checked="'checked' if v.id in attrib_set else ''"/>
                                        <span style="font-weight: normal" t-field="v.name"/>
                                    </label>
                                </li>
                            </t>
                        </ul>
                      </t>
                      <t t-if="a.type == 'color'">
                        <t t-foreach="a.value_ids" t-as="v">
                          <label t-attf-style="background-color:#{v.color or v.name}"
                              t-attf-class="css_attribute_color #{'active' if v.id in attrib_set else ''}">
                              <input type="checkbox"
                                  name="attrib"
                                  t-att-value="'%s-%s' % (a.id,v.id)"
                                  t-att-checked="'checked' if v.id in attrib_set else ''"
                                  t-att-title="v.name"/>
                          </label>
                        </t>
                      </t>
                  </li>
                </t>
              </t>
          </ul>
      </form>
  </xpath>
  <xpath expr="//div[@id='products_grid_before']" position="attributes">
      <attribute name="class">col-md-3 hidden-xs</attribute>
  </xpath>
  <xpath expr="//div[@id='products_grid']" position="attributes">
      <attribute name="class">col-md-9</attribute>
  </xpath>
</template>

<template id="products_list_view" inherit_id="website_sale.products" optional="disabled" name="List View">
  <xpath expr="//div[@id='products_grid']//table" position="replace">
    <t t-foreach="products" t-as="product">
      <div class="oe_product oe_list oe_product_cart" t-att-data-publish="product.website_published and 'on' or 'off'">
        <t t-call="website_sale.products_item"/>
      </div>
    </t>
  </xpath>
</template>

<!-- /shop/product product page -->

<template id="product" name="Product">
  <t t-call="website.layout">
      <t t-set="additional_title" t-value="product.name"/>
      <div itemscope="itemscope" itemtype="http://schema.org/Product" id="wrap" class="js_sale">

        <section class="container mt8">
          <div class="row">
            <div class="col-sm-4">
                <ol class="breadcrumb">
                    <li><a t-att-href="keep(category=0)" onclick="history.go(-1); return false;">Products</a></li>
                    <li t-if="category"><a t-att-href="keep()" t-field="category.name"/></li>
                    <li class="active"><span t-field="product.name"/></li>
                </ol>
            </div>
            <div class="col-sm-3">
              <form t-att-action="keep(search=0)" method="get" class="pull-right">
                  <t t-call="website_sale.search"/>
              </form>
            </div>
            <div class="col-sm-4" groups="base.group_sale_manager">
                <t t-call="website.publish_management">
                  <t t-set="object" t-value="product"/>
                  <t t-set="publish_edit" t-value="True"/>
                  <t t-set="action" t-value="'product.product_template_action'"/>
                </t>
            </div>
          </div>
        </section>

        <section t-attf-class="container oe_website_sale #{(website.compute_curency(product.lst_price) - product.price) &gt; 0.1 and 'discount'}" id="product_detail">
          <div class="row">
            <div class="col-sm-7 col-md-7 col-lg-7">
                <span itemprop="image" t-field="product.image" t-field-options='{"widget": "image", "class": "product_detail_img"}'/>
            </div><div class="col-sm-5 col-md-5 col-lg-4 col-lg-offset-1">
                <h1 itemprop="name" t-field="product.name">Product Name</h1>
                <span itemprop="url" style="display:none;" t-esc="'/shop/product/%s' % slug(product)"/>

                <form t-att-action="keep('/shop/cart/update')" class="js_add_cart_variants" method="POST">

                  <div class="js_product">
                    <t t-placeholder="select">
                      <input type="hidden" class="product_id" name="product_id" t-att-value="int(product.product_variant_ids[0]) if len(product.product_variant_ids) == 1 else '0'"/>
                      <t t-call="website_sale.variants">
                        <t t-set="ul_class" t-value="'nav-stacked'"/>
                      </t>
                    </t>

                    <t t-call="website_sale.product_price"/>
                    <p t-if="len(product.product_variant_ids) > 1" class="css_not_available_msg bg-danger" style="padding: 15px;">Product not available</p>

                    <a id="add_to_cart" class="btn btn-primary btn-lg mt8 js_check_product a-submit" href="#">Add to Cart</a>
                  </div>

                </form>

                <hr t-if="product.description_sale"/>
                <div><p t-field="product.description_sale" class="text-muted"/></div>
                <hr/>
                <p class="text-muted">
                    30-day money-back guarantee<br/>
                    Free Shipping in U.S.<br/>
                    Buy now, get in 2 days
                </p>
            </div>
          </div>
        </section>
        <div itemprop="description" t-field="product.website_description" class="oe_structure mt16" id="product_full_description"/>

      </div>
  </t>
</template>

<template id="product_quantity" inherit_id="website_sale.product" optional="enabled" name="Select Quantity">
  <xpath expr="//a[@id='add_to_cart']" position="before">
    <div class="css_quantity input-group" style="width: 108px;">
        <span class="input-group-addon">
            <a t-attf-href="#" class="mb8 js_add_cart_json">
                <i class="fa fa-minus"></i>
            </a>
        </span>
        <input type="text" class="js_quantity form-control" data-min="1" name="add_qty" value="1"/>
        <span class="input-group-addon">
            <a t-attf-href="#" class="mb8 float_left js_add_cart_json">
                <i class="fa fa-plus"></i>
            </a>
        </span>
    </div>
  </xpath>
</template>

<template id="product_price">
  <div itemprop="offers" itemscope="itemscope" itemtype="http://schema.org/Offer" class="product_price mt16">
      <h4 class="oe_price_h4 css_editable_mode_hidden">
<<<<<<< HEAD
          <span class="text-danger oe_default_price" style="text-decoration: line-through; white-space: nowrap;"
=======
          <span class="text-danger oe_default_price" t-att-style="'' if (compute_currency(product.lst_price) - product.price) &gt; 0.1 else 'display: none;'" style="text-decoration: line-through; white-space: nowrap;"
>>>>>>> f5de19a7
            t-field="product.lst_price"
            t-field-options='{
              "widget": "monetary",
              "from_currency": "website.currency_id",
              "display_currency": "user_id.partner_id.property_product_pricelist.currency_id"
           }'/><br/>
          <b class="oe_price" style="white-space: nowrap;"
            t-field="product.price"
            t-field-options='{
               "widget": "monetary",
               "display_currency": "user_id.partner_id.property_product_pricelist.currency_id"
           }'/>
          <span itemprop="price" style="display:none;" t-esc="product.price"/>
          <span itemprop="priceCurrency" style="display:none;" t-esc="user_id.partner_id.property_product_pricelist.currency_id.name"/>
      </h4>
      <h4 class="css_editable_mode_display" style="display: none;">
        <span t-field="product.lst_price"
            t-field-options='{
               "widget": "monetary",
               "display_currency": "website.pricelist_id.currency_id"
           }'/>
      </h4>
      <h4 class="hidden oe_not_available bg-warning">Product not available</h4>
  </div>
</template>

<template id="product_variants" inherit_id="website_sale.product" optional="disabled" name="List View of Variants">
  <xpath expr="//t[@t-placeholder='select']" position="replace">
    <input type="hidden" t-if="len(product.product_variant_ids) == 1" name="product_id" t-att-value="product.product_variant_ids[0].id"/>
    <t t-if="len(product.product_variant_ids) &gt; 1">
      <label label-default="label-default" class="radio" t-foreach="product.product_variant_ids" t-as="variant_id">
        <input type="radio" name="product_id" t-att-value="variant_id.id"/>
        <span t-esc="variant_id.name_get()[0][1]"/>
        <span class="badge" t-if="variant_id.price_extra">
          <t t-esc="variant_id.price_extra > 0 and '+' or ''"/><span t-field="variant_id.price_extra" style="white-space: nowrap;" t-field-options='{
                "widget": "monetary",
                "from_currency": "website.currency_id",
                "display_currency": "user_id.partner_id.property_product_pricelist.currency_id"
              }'/>
        </span>
      </label>
    </t>
  </xpath>
</template>

<template id="variants">
  <t t-set="attribute_value_ids" t-value="get_attribute_value_ids(product)"/>
  <ul t-attf-class="list-unstyled js_add_cart_variants #{ul_class}" t-att-data-attribute_value_ids="attribute_value_ids">
    <t t-foreach="product.attribute_line_ids" t-as="variant_id">
      <li t-if="len(variant_id.value_ids) > 1">

        <strong t-field="variant_id.attribute_id.name"/>

        <t t-if="variant_id.attribute_id.type in ['select', 'hidden']">
          <select class="form-control js_variant_change" t-att-name="'attribute-%s-%s' % (product.id, variant_id.attribute_id.id)">
            <t t-foreach="variant_id.value_ids" t-as="value_id">
              <option t-att-value="value_id.id">
                  <span t-field="value_id.name"/>
                  <span t-if="value_id.price_extra">
                      <t t-esc="value_id.price_extra > 0 and '+' or ''"/><span t-field="value_id.price_extra" style="white-space: nowrap;" t-field-options='{
                               "widget": "monetary",
                                "from_currency": "website.currency_id",
                               "display_currency": "user_id.partner_id.property_product_pricelist.currency_id"
                           }'/>
                  </span>
              </option>
            </t>
          </select>
        </t>

        <t t-if="variant_id.attribute_id.type == 'radio'">
          <ul class="list-unstyled">
              <t t-set="inc" t-value="0"/>
              <t t-foreach="variant_id.value_ids" t-as="value_id">
                  <li t-if="value_id.product_ids" class="form-group js_attribute_value" style="margin: 0;">
                      <label class="control-label" style="margin: 0 20px;">
                          <input type="radio" class="js_variant_change" t-att-checked="'checked' if not inc else ''" t-att-name="'attribute-%s-%s' % (product.id, variant_id.attribute_id.id)" t-att-value="value_id.id" style="vertical-align: top; margin-right: 10px;"/>
                          <span t-field="value_id.name"/>
                          <span class="badge" t-if="value_id.price_extra">
                              <t t-esc="value_id.price_extra > 0 and '+' or ''"/><span t-field="value_id.price_extra" style="white-space: nowrap;" t-field-options='{
                                      "widget": "monetary",
                                      "from_currency": "website.currency_id",
                                      "display_currency": "user_id.partner_id.property_product_pricelist.currency_id"
                                   }'/>
                          </span>
                      </label>
                  </li>
                  <t t-set="inc" t-value="inc+1"/>
              </t>
          </ul>
        </t>

        <t t-if="variant_id.attribute_id.type == 'color'">
          <ul class="list-inline">
              <t t-set="inc" t-value="0"/>
              <li t-foreach="variant_id.value_ids" t-as="value_id">
                  <label t-attf-style="background-color:#{value_id.color or value_id.name}"
                      t-attf-class="css_attribute_color #{'active' if not inc else ''}">
                    <input type="radio" class="js_variant_change"
                      t-att-checked="'checked' if not inc else ''"
                      t-att-name="'attribute-%s-%s' % (product.id, variant_id.attribute_id.id)"
                      t-att-value="value_id.id"
                      t-att-title="value_id.name"/>
                  </label>
                  <t t-set="inc" t-value="inc+1"/>
              </li>
          </ul>
        </t>

      </li>
    </t>
  </ul>
</template>

<template id="recommended_products" inherit_id="website_sale.product" optional="enabled" name="Alternative Products">
  <xpath expr="//div[@id='product_full_description']" position="after">
      <div class="container mt32" t-if="product.alternative_product_ids">
          <h3>Suggested alternatives:</h3>
          <div class='row mt16' style="margin-left: 15px !important;">
          <t t-foreach="product.alternative_product_ids" t-as="product">
              <div class='col-md-2 thumbnail' style='width: 170px; margin-right: 16px;'>
                  <div class='mt16 text-center'>
                      <span t-field="product.image_small" t-field-options='{"widget": "image", "class": "img-rounded shadow" }'/>
                      <h5>
                          <a t-attf-href="/shop/product/#{ slug(product) }" style="display: block">
                              <span t-field='product.name' style="display: block"/>
                          </a>
                      </h5>
                  </div>
              </div>
          </t>
          </div>
      </div>
  </xpath>
</template>

<template id="product_attributes" inherit_id="website_sale.product" optional="enabled" name="Product attributes">
  <xpath expr="//p[@t-field='product.description_sale']" position="after">
    <hr t-if="sum([(1 if len(l.value_ids)==1 else 0) for l in product.attribute_line_ids])"/>
    <p class="text-muted">
      <t t-foreach="product.attribute_line_ids" t-as="variant_id">
        <t t-if="len(variant_id.value_ids)==1">
          <span t-field="variant_id.attribute_id"/>: <span t-field="variant_id.value_ids[0].name"/><br/>
        </t>
      </t>
    </p>
  </xpath>
</template>

<!-- Product options: OpenChatter -->

<template id="product_comment" inherit_id="website_sale.product" optional="disabled" name="Discussion">
    <xpath expr="//div[@t-field='product.website_description']" position="after">
        <hr class="mb32"/>
        <section class="container">
            <div class="row col-md-10 col-md-offset-1">
                <div class="text-muted">
                    <h3 class="fa fa-comment-o">
                        <a id="comments">
                            <t t-if="len(product.website_message_ids) &lt;= 1" ><t t-esc="len(product.website_message_ids)"/> comment</t>
                            <t t-if="len(product.website_message_ids) > 1"><t t-esc="len(product.website_message_ids)"/> comments</t>
                        </a>
                    </h3>
                </div>
                <ul class="media-list" id="comments-list"  t-if="product.website_message_ids">
                    <li t-foreach="product.website_message_ids" t-as="message" class="media">
                        <div class="media-body oe_msg">
                            <img class="media-object pull-left oe_msg_avatar" t-att-src="'/website/image?model=res.partner&amp;field=image_small&amp;id='+str(message.author_id.id)" style="width: 50px; margin-right: 10px;"/>
                            <div class="media-body oe_msg_content">
                                <t t-call="website.publish_short">
                                    <t t-set="object" t-value="message"/>
                                </t>
                                <h5 class="media-heading">
                                    <span t-field="message.author_id"/> <small>on <span t-field="message.date"/></small>
                                </h5>
                                <div t-field="message.body"/>
                                <div>
                                    <div class="oe_msg_attachment" t-foreach='message.attachment_ids' t-as='attachment'>
                                        <a t-att-href="'/mail/download_attachment?model=mail.message&amp;id='+str(message.id)+'&amp;method=download_attachment&amp;attachment_id='+str(attachment.id)" target="_blank">
                                            <t t-if="attachment.file_type_icon == 'webimage'">
                                                <img t-att-src="'/web/binary/image?model=ir.attachment&amp;field=datas&amp;id=' + str(attachment.id) + '&amp;resize=100,80'"
                                                    class='oe_attachment_embedded'></img>
                                            </t>
                                            <t t-if="attachment.file_type_icon != 'webimage'">
                                                <img t-att-src="'/mail/static/src/img/mimetypes/' + attachment.file_type + '.png'"
                                                    class='oe_attachment_webimage'></img>
                                            </t>
                                            <div class='oe_attachment_name'><t t-raw='attachment.name' /></div>
                                        </a>
                                    </div>
                                </div>
                            </div>
                        </div>
                    </li>
                </ul>
                <div class="css_editable_mode_hidden">
                    <form id="comment" t-attf-action="/shop/product/comment/#{product.id}" method="POST">
                        <img class="img pull-left img-rounded" t-att-src="'/website/image?model=res.partner&amp;field=image_small&amp;id='+str(user_id.partner_id.id)" style="width: 50px; margin-right: 10px;"/>
                        <div class="pull-left mb32" style="width: 75%%">
                            <textarea rows="3" name="comment" class="form-control" placeholder="Write a comment..."></textarea>
                            <a class="btn btn-primary mt8 a-submit">Post</a>
                        </div>
                    </form>
                </div>
            </div>
        </section>
    </xpath>
</template>

<!-- /shop/cart -->

<template id="cart" name="Shopping Cart">
  <t t-call="website.layout">
      <div id="wrap">
        <div class="container oe_website_sale">

          <ul class="wizard pull-right">
              <li class="text-primary">Review Order<span class="chevron"></span></li>
              <li class="text-muted">Shipping &amp; Billing<span class="chevron"></span></li>
              <li class="text-muted">Payment<span class="chevron"></span></li>
              <li class="text-muted">Confirmation<span class="chevron"></span></li>
          </ul>
          <h1 class="mb32">Shopping Cart</h1>
          <div class="row">
              <div class="col-md-8 col-sm-9 oe_cart">
                  <t t-set="website_sale_order" t-value="website.sale_get_order()"/>
                  <div t-if="not website_sale_order or not website_sale_order.website_order_line" class="well well-lg">
                      Your cart is empty!
                  </div>
                  <table class='table table-striped table-condensed' id="cart_products" t-if="website_sale_order and website_sale_order.website_order_line">
                      <thead>
                          <tr>
                              <th colspan="2" width="100">Product</th>
                              <th width="100">Price</th>
                              <th width="120">Quantity</th>
                          </tr>
                      </thead>
                      <tbody>
                        <t t-foreach="website_sale_order.website_order_line" t-as="line">
                          <tr>
                              <td colspan="2" t-if="not line.product_id.product_tmpl_id"></td>
                              <td align="center" t-if="line.product_id.product_tmpl_id">
                                  <span t-field="line.product_id.image_small"
                                        t-field-options='{"widget": "image", "class": "img-rounded"}'/>
                              </td>
                              <td t-if="line.product_id.product_tmpl_id">
                                  <div>
                                      <a t-attf-href="/shop/product/#{ slug(line.product_id.product_tmpl_id) }">
                                          <strong t-esc="line.product_id.name_get()[0][1]"/>
                                      </a>
                                  </div>
                                  <div class="text-muted" t-field="line.name"/>
                              </td>
                              <td class="text-center" name="price">
                                <t t-if="(compute_currency(line.product_id.lst_price) - line.price_unit) &gt; 0.01">
                                  <del class="text-danger" style="white-space: nowrap;"
                                    t-field="line.product_id.lst_price" t-field-options='{
                                        "widget": "monetary",
                                        "from_currency": "website.currency_id",
                                        "display_currency": "user_id.partner_id.property_product_pricelist.currency_id"
                                    }'/>&amp;nbsp;
                                </t>
                                <span t-field="line.price_unit" style="white-space: nowrap;" t-field-options='{
                                     "widget": "monetary",
                                     "display_currency": "user_id.partner_id.property_product_pricelist.currency_id"
                                 }'/>
                              </td>
                              <td class="text-center">
                                  <div class="input-group">
                                      <span class="input-group-addon">
                                          <a t-attf-href="#" class="mb8 js_add_cart_json" data-no-instant="">
                                              <i class="fa fa-minus"></i>
                                          </a>
                                      </span>
                                      <input type="text" class="js_quantity form-control"
                                          t-att-data-line-id="line.id" 
                                          t-att-data-product-id="line.product_id.id"
                                          t-att-value="int(line.product_uom_qty)"/>
                                      <span class="input-group-addon">
                                          <a t-attf-href="#" class="mb8 float_left js_add_cart_json" data-no-instant="">
                                              <i class="fa fa-plus"></i>
                                          </a>
                                      </span>
                                  </div>
                              </td>
                          </tr>
                        </t>
                      </tbody>
                  </table>
                  <t t-call="website_sale.total"/>
                  <div class="clearfix"/>

                  <a t-if="not optional_products and website_sale_order and website_sale_order.website_order_line" class="btn btn-primary pull-right mb32" href="/shop/checkout">Process Checkout <span class="fa fa-long-arrow-right"/></a>

                  <div class="oe_structure"/>
              </div>
              <div class="col-lg-3 col-lg-offset-1 col-sm-3 col-md-3 text-muted" id="right_column">
                  <h4>Policies</h4>
                  <ul class="list-unstyled mb32">
                      <li>&#9745; 30-days money-back guarantee</li>
                      <li>&#9745; Invoice sent by e-Mail</li>
                  </ul>
                  <h4>Secure Payment</h4>
                  <ul class="list-unstyled mb32">
                      <li>&#9745; 256 bit encryption</li>
                      <li>&#9745; Processed by Ogone</li>
                  </ul>
              </div>
          </div>

        </div>
        <div class="oe_structure"/>
      </div>
  </t>
</template>

<template id="suggested_products_list" inherit_id="website_sale.cart" optional="enabled" name="Suggested Products in my cart">
  <xpath expr="//table[@id='cart_products']" position="after">
      <table t-if="suggested_products" class='table table-striped table-condensed'>
          <colgroup>
              <col width="80"/>
              <col/>
              <col width="100"/>
              <col width="120"/>
          </colgroup>
          <thead>
              <tr>
                  <th colspan="4">Suggested products:</th>
              </tr>
          </thead>
          <tbody>
              <tr t-foreach="suggested_products" t-as="product">

                  <td>
                      <a t-attf-href="/shop/product/#{ slug(product.product_tmpl_id) }">
                          <span t-field="product.image_small"
                                t-field-options='{"widget": "image", "class": "img-rounded"}'/>
                      </a>
                  </td>
                  <td>
                      <div>
                          <a t-attf-href="/shop/product/#{ slug(product.product_tmpl_id) }">
                              <strong t-field="product.name"/>
                          </a>
                      </div>
                      <div class="text-muted" t-field="product.description_sale"/>
                  </td>
                  <td>
                      <t t-if="(compute_currency(product.lst_price) - product.price) &gt; 0.1">
                        <del class="text-danger" style="white-space: nowrap;"
                          t-field="product.lst_price" t-field-options='{
                              "widget": "monetary",
                              "from_currency": "website.currency_id",
                              "display_currency": "user_id.partner_id.property_product_pricelist.currency_id"
                          }'/>&amp;nbsp;
                      </t>
                      <span t-field="product.price" style="white-space: nowrap;" t-field-options='{
                           "widget": "monetary",
                           "display_currency": "user_id.partner_id.property_product_pricelist.currency_id"
                       }'/>
                  </td>
                  <td class="text-center">
                      <form action="/shop/cart/update" method="post">
                          <input name="product_id" t-att-value="product.id" type="hidden"/>
                          <a class="btn btn-link a-submit"><strong>Add to Cart</strong></a>
                      </form>
                  </td>
              </tr>
          </tbody>
      </table>
  </xpath>
</template>

<template id="continue_shopping" inherit_id="website_sale.cart" optional="enabled" name="Continue Shopping Button">
  <xpath expr="//a[@href='/shop/checkout']" position="before">
    <a href="/shop" class="btn btn-default mb32"><span class="fa fa-long-arrow-left"/> Continue Shopping</a>
  </xpath>
</template>

<template id="reduction_code" inherit_id="website_sale.cart" optional="disabled" name="Reduction Code">
  <xpath expr="//div[@id='right_column']" position="inside">
      <h4>Coupon Code</h4>
      <p>
          Have a coupon code? Fill in this field and apply.
      </p>
      <form t-if="website_sale_order and website_sale_order.website_order_line" action="/shop/pricelist" method="post" class="mb32">
          <div class="input-group">
              <input name="promo" class='form-control' type="text" placeholder="code..." t-att-value="website_sale_order.pricelist_id.code or ''"/>
              <div class="input-group-btn">
                  <a class="btn btn-default a-submit">Apply</a>
              </div>
          </div>
      </form>
  </xpath>
</template>

<!-- /shop/checkout -->

<template id="checkout">
  <t t-call="website.layout">
    <t t-set="additional_title">Shop - Checkout</t>
    <div id="wrap">
      <div class="container oe_website_sale">
          <ul class="wizard pull-right">
              <li><a href="/shop/cart" class="text-success">Review Order<span class="chevron"></span></a></li>
              <li class="text-primary">Shipping &amp; Billing<span class="chevron"></span></li>
              <li class="text-muted">Payment<span class="chevron"></span></li>
              <li class="text-muted">Confirmation<span class="chevron"></span></li>
          </ul>
          <h1>Your Address</h1>
          <form action="/shop/confirm_order" method="post">

          <div class="row">
          <div class="col-md-8 oe_cart">
              <h3 class="page-header mt16">Billing Information
                  <small groups="base.group_public"> or
                      <a class='btn btn-primary' t-if="not partner" t-attf-href="/web?redirect=#{ request.httprequest.url }">Sign in</a>
                  </small>
              </h3>
              <div class="row">
                  <div t-attf-class="form-group #{error.get('name') and 'has-error' or ''} col-lg-6">
                      <label class="control-label" for="contact_name">Your Name</label>
                      <input type="text" name="name" class="form-control" t-att-value="checkout.get('name')"/>
                  </div>
                  <div t-if="has_check_vat" class="clearfix"/>
                  <div t-attf-class="form-group #{error.get('street2') and 'has-error' or ''} col-lg-6">
                      <label class="control-label" for="street2" style="font-weight: normal">Company Name</label>
                      <input type="text" name="street2" class="form-control" t-att-value="checkout.get('street2')"/>
                  </div>
                  <div t-if="has_check_vat" t-attf-class="form-group #{error.get('vat') and 'has-error' or ''} col-lg-6">
                      <label class="control-label" for="vat" style="font-weight: normal">VAT Number</label>
                      <input type="text" name="vat" class="form-control" t-att-value="checkout.get('vat')"/>
                  </div>
                  <div t-attf-class="form-group #{error.get('email') and 'has-error' or ''} col-lg-6">
                      <label class="control-label" for="contact_name">Email</label>
                      <input type="email" name="email" class="form-control" t-att-value="checkout.get('email')"/>
                  </div>
                  <div t-attf-class="form-group #{error.get('phone') and 'has-error' or ''} col-lg-6">
                      <label class="control-label" for="phone">Phone</label>
                      <input type="tel" name="phone" class="form-control" t-att-value="checkout.get('phone')"/>
                  </div>

                  <div t-attf-class="form-group #{error.get('street') and 'has-error' or ''} col-lg-6">
                      <label class="control-label" for="street">Street</label>
                      <input type="text" name="street" class="form-control" t-att-value="checkout.get('street')"/>
                  </div>
                  <div class="clearfix"/>

                  <div t-attf-class="form-group #{error.get('city') and 'has-error' or ''} col-lg-6">
                      <label class="control-label" for="city">City</label>
                      <input type="text" name="city" class="form-control" t-att-value="checkout.get('city')"/>
                  </div>
                  <div t-attf-class="form-group #{error.get('zip') and 'has-error' or ''} col-lg-6">
                      <label class="control-label" for="zip">Zip / Postal Code</label>
                      <input type="text" name="zip" class="form-control" t-att-value="checkout.get('zip')"/>
                  </div>
                  <div t-attf-class="form-group #{error.get('country_id') and 'has-error' or ''} col-lg-6">
                      <label class="control-label" for="country_id">Country</label>
                      <select name="country_id" class="form-control">
                          <option value="">Country...</option>
                          <t t-foreach="countries or []" t-as="country">
                              <option t-att-value="country.id" t-att-selected="country.id == checkout.get('country_id')"><t t-esc="country.name"/></option>
                          </t>
                      </select>
                  </div>
                  <div t-attf-class="form-group #{error.get('state_id') and 'has-error' or ''} col-lg-6">
                      <label class="control-label" for="state_id" style="font-weight: normal">State / Province</label>
                      <select name="state_id" class="form-control">
                          <option value="">select...</option>
                          <t t-foreach="states or []" t-as="state">
                              <option t-att-value="state.id" style="display:none;" t-att-data-country_id="state.country_id.id" t-att-selected="state.id == checkout.get('state_id')"><t t-esc="state.name"/></option>
                          </t>
                      </select>
                  </div>

                  <div class="clearfix"/>

                  <div class="form-group col-lg-6" groups="sale.group_delivery_invoice_address">
                      <label>
                          <input type="checkbox" name="shipping_different" t-att-checked="checkout.get('shipping_different')"/>
                          <span>Ship to a different address</span>
                      </label>
                  </div>
              </div>
              <div class="js_shipping row mb16" t-att-style="not checkout.get('shipping_different') and 'display:none' or ''" groups="sale.group_delivery_invoice_address">
                  <h3 class="oe_shipping col-lg-12 mt16">Shipping Information</h3>

                  <div t-attf-class="form-group #{error.get('shipping_name') and 'has-error' or ''} col-lg-6">
                      <label class="control-label" for="shipping_name">Name (Shipping)</label>
                      <input type="text" name="shipping_name" class="form-control" t-att-value="checkout.get('shipping_name', '')"/>
                  </div>
                  <div t-attf-class="form-group #{error.get('shipping_phone') and 'has-error' or ''} col-lg-6">
                      <label class="control-label" for="shipping_phone">Phone</label>
                      <input type="tel" name="shipping_phone" class="form-control" t-att-value="checkout.get('shipping_phone', '')"/>
                  </div>
                  <div t-attf-class="form-group #{error.get('shipping_street') and 'has-error' or ''} col-lg-6">
                      <label class="control-label" for="shipping_street">Street</label>
                      <input type="text" name="shipping_street" class="form-control" t-att-value="checkout.get('shipping_street', '')"/>
                  </div>
                  <div class="clearfix"/>
                  <div t-attf-class="form-group #{error.get('shipping_city') and 'has-error' or ''} col-lg-6">
                      <label class="control-label" for="shipping_city">City</label>
                      <input type="text" name="shipping_city" class="form-control" t-att-value="checkout.get('shipping_city', '')"/>
                  </div>
                  <div t-attf-class="form-group #{error.get('shipping_zip') and 'has-error' or ''} col-lg-6">
                      <label class="control-label" for="shipping_zip">Zip / Postal Code</label>
                      <input type="text" name="shipping_zip" class="form-control" t-att-value="checkout.get('shipping_zip', '')"/>
                  </div>
                  <div t-attf-class="form-group #{error.get('shipping_country_id') and 'has-error' or ''} col-lg-6">
                      <label class="control-label" for="shipping_country_id">Country</label>
                      <select name="shipping_country_id" class="form-control">
                          <option value="">Country...</option>
                          <t t-foreach="countries or []" t-as="country">
                              <option t-att-value="country.id" t-att-selected="country.id == checkout.get('shipping_country_id')"><t t-esc="country.name"/></option>
                          </t>
                      </select>
                  </div>
                  <div t-attf-class="form-group #{error.get('shipping_state_id') and 'has-error' or ''} col-lg-6">
                      <label class="control-label" for="shipping_state_id" style="font-weight: normal">State / Province</label>
                      <select name="shipping_state_id" class="form-control">
                          <option value="">State / Province...</option>
                          <t t-foreach="states or []" t-as="state">
                              <option t-att-value="state.id" style="display:none;" t-att-data-country_id="state.country_id.id" t-att-selected="state.id == checkout.get('shipping_state_id')"><t t-esc="state.name"/></option>
                          </t>
                      </select>
                  </div>
              </div>
              <a href="/shop/cart" class="btn btn-default mb32"><span class="fa fa-long-arrow-left"/> Return to Cart</a>
              <a class="btn btn-default btn-primary pull-right mb32 a-submit">Confirm <span class="fa fa-long-arrow-right"/></a>
          </div>
          <div class="col-lg-offset-1 col-lg-3 col-md-3 text-muted">
              <h3 class="page-header mt16">Your Order <small><a href="/shop/cart"><span class="fa fa-arrow-right"/> change</a></small></h3>
              <t t-set="website_sale_order" t-value="website.sale_get_order()"/>
              <div class="row">
                  <div class="col-sm-6 text-right">Subtotal: </div>
                  <div class="col-sm-6"><span style="white-space: nowrap;" t-field="website_sale_order.amount_untaxed" t-field-options='{
                      "widget": "monetary",
                      "display_currency": "user_id.partner_id.property_product_pricelist.currency_id"
                  }'/></div>
                  <div class="col-sm-6 text-right">Taxes: </div>
                  <div class="col-sm-6"><span style="white-space: nowrap;" t-field="website_sale_order.amount_tax" t-field-options='{
                      "widget": "monetary",
                      "display_currency": "user_id.partner_id.property_product_pricelist.currency_id"
                  }'/></div>
                  <div class="col-sm-6 text-right"><h4>Total To Pay: </h4></div>
                  <div class="col-sm-6"><h4><span style="white-space: nowrap;" t-field="website_sale_order.amount_total" t-field-options='{
                      "widget": "monetary",
                      "display_currency": "user_id.partner_id.property_product_pricelist.currency_id"
                  }'/></h4></div>
              </div>
          </div>
      </div>
      </form>
    </div>
    </div>
  </t>
</template>

<!-- /shop/payment -->

<template id="payment">
  <t t-call="website.layout">
      <t t-set="additional_title">Shop - Select Payment Mode</t>
      <div id="wrap">
        <div class="container oe_website_sale">

          <ul class="wizard pull-right">
              <li><a href="/shop/cart" class="text-success">Review Order<span class="chevron"></span></a></li>
              <li><a href="/shop/checkout" class="text-success">Shipping &amp; Billing<span class="chevron"></span></a></li>
              <li class="text-primary">Payment<span class="chevron"></span></li>
              <li class="text-muted">Confirmation<span class="chevron"></span></li>
          </ul>
          <h1 class="mb32">Validate Order</h1>
          <div class="row">
          <div class="col-lg-8 col-sm-9 oe_cart">
              <t t-set="website_sale_order" t-value="website.sale_get_order()"/>
              <table class='table table-striped table-condensed' id="cart_products" t-if="website_sale_order and website_sale_order.website_order_line">
                  <thead>
                      <tr>
                          <th colspan="2" width="80">Product</th>
                          <th width="100">Price</th>
                          <th width="120">Quantity</th>
                      </tr>
                  </thead>
                  <tbody>
                      <tr t-foreach="website_sale_order.website_order_line" t-as="line">
                          <td colspan="2" t-if="not line.product_id.product_tmpl_id"></td>
                          <td t-if="line.product_id.product_tmpl_id">
                              <a t-attf-href="/shop/product/#{ slug(line.product_id.product_tmpl_id) }">
                                  <span t-field="line.product_id.image_small"
                                        t-field-options='{"widget": "image", "class": "img-rounded"}'/>
                              </a>
                          </td>
                          <td t-if="line.product_id.product_tmpl_id">
                             <strong t-field="line.product_id.name"/>
                          </td>
                          <td class="text-center">
                             <span t-field="line.price_unit" style="white-space: nowrap;" t-field-options='{
                                 "widget": "monetary",
                                 "display_currency": "user_id.partner_id.property_product_pricelist.currency_id"
                             }'/>
                          </td>
                          <td>
                             <div t-esc="line.product_uom_qty"/>
                          </td>
                      </tr>
                  </tbody>
              </table>
              <t t-call="website_sale.total"/>
              <div class="clearfix"/>
              <div class="oe_structure"/>
            </div>
            <div class="col-lg-3 col-lg-offset-1 col-sm-3 text-muted" id="right_column">
                <h4>Bill To:</h4>
                <div t-field="order.partner_invoice_id" t-field-options='{
                    "widget": "contact",
                    "fields": ["address", "name", "phone", "email"]
                    }'/>
                <div>
                  <a href="/shop/checkout"><span class="fa fa-arrow-right"/> Change Address</a>
                </div>
                <t groups="sale.group_delivery_invoice_address">
                    <h4 class="mt32">Ship To:</h4>
                    <t t-if="website_sale_order.partner_shipping_id and website_sale_order.partner_shipping_id.id != website_sale_order.partner_invoice_id.id">
                      <div t-field="order.partner_shipping_id" t-field-options='{
                        "widget": "contact",
                        "fields": ["address", "name", "phone"]
                        }'/>
                    </t>
                    <address t-if="website_sale_order.partner_shipping_id.id == website_sale_order.partner_invoice_id.id">Ship to the same address</address>
                    <div class="mb32">
                      <a href="/shop/checkout"><span class="fa fa-arrow-right"/> Change Address</a>
                    </div>
                </t>
            </div>
          </div>

          <div class="js_payment mb64 row" t-if="acquirers and website_sale_order.amount_total" id="payment_method">
              <div class="col-lg-5 col-sm-6">
                  <h4>Payment Method:</h4>
                  <ul class="list-unstyled">
                    <li t-foreach="acquirers or []" t-as="acquirer">
                      <label t-if="acquirer.button">
                          <input t-att-value="acquirer.id" type="radio" name="acquirer" t-att-checked="acquirers[0] == acquirer"/>
                          <img class="media-object" style="width: 60px; display: inline-block;"
                              t-att-title="acquirer.name"
                              t-att-src="'/payment_%s/static/src/img/%s_icon.png' % (acquirer.provider, acquirer.provider)"/>
                              <span t-field="acquirer.name"/>
                      </label>
                    </li>
                  </ul>
              </div>
              <div class="col-lg-3 col-sm-3">
                  <t t-foreach="acquirers or []" t-as="acquirer">
                      <div t-att-data-id="acquirer.id" class="oe_sale_acquirer_button hidden pull-right">
                        <div t-raw="acquirer.button"/>
                        <div t-field="acquirer.pre_msg"/>
                      </div>
                  </t>
              </div>
          </div>
          <div class="js_payment mb64 row" t-if="not website_sale_order.amount_total" id="payment_method">
            <div class="col-lg-8 col-sm-8">
              <form target="_self" action="/shop/payment/validate" method="post" class="pull-right">
                  <a style="width:100px;" class="btn btn-primary a-submit">
                    <span>Pay Now <span class="fa fa-long-arrow-right"></span></span>
                  </a>
              </form>
            </div>
          </div>

        </div>
        <div class="oe_structure"/>
      </div>

  </t>
</template>

<template id="confirmation">
  <t t-call="website.layout">
      <t t-set="additional_title">Shop - Confirmed</t>
      <div id="wrap">
        <div class="container oe_website_sale">

          <ul class="wizard pull-right">
              <li class="text-muted">Review Order<span class="chevron"></span></li>
              <li class="text-muted">Shipping &amp; Billing<span class="chevron"></span></li>
              <li class="text-muted">Payment<span class="chevron"></span></li>
              <li class="text-primary">Confirmation<span class="chevron"></span></li>
          </ul>
          <h1 class="mb32">Order <em t-field="order.name"/> Confirmed</h1>
          <div class="row">
              <div class="col-md-8 oe_cart">
                  <h2>Thank you for your order.</h2>
                  <div class="oe_website_sale_tx_status" t-att-data-order-id="order.id">
                  </div>
                  <div class="clearfix"/>
                  <div class="oe_structure"/>
              </div>
              <div class="col-md-3 col-md-offset-1 text-muted" id="right_column">
                <h4>Bill To:</h4>
                <div t-field="order.partner_invoice_id" t-field-options='{
                    "widget": "contact",
                    "fields": ["address", "name", "phone", "email"]
                    }'/>
                <t groups="sale.group_delivery_invoice_address">
                    <h4 class="mt32">Ship To:</h4>
                    <t t-if="order.partner_shipping_id and order.partner_shipping_id.id != order.partner_invoice_id.id">
                      <div t-field="order.partner_shipping_id" t-field-options='{
                        "widget": "contact",
                        "fields": ["address", "name", "phone"]
                        }'/>
                    </t>
                    <address t-if="order.partner_shipping_id.id == order.partner_invoice_id.id">Ship to the same address</address>
                </t>
              </div>
          </div>

        </div>
        <div class="oe_structure"/>
      </div>

  </t>
</template>

<!-- Page Shop my cart and payment total -->

<template id="total">
    <table class='pull-right mb16' id="cart_total" t-if="website_sale_order">
        <thead>
            <tr width="100" style="border-top: 1px solid #000" id="order_total">
                <th><h3>Total: </h3></th>
                <th class="text-right">
                  <h3><span t-field="website_sale_order.amount_total" style="white-space: nowrap;" t-field-options='{
                      "widget": "monetary",
                      "display_currency": "user_id.partner_id.property_product_pricelist.currency_id"
                    }'/></h3>
                </th>
            </tr>
            <tr width="120" class="text-muted" id="order_total_taxes">
                <td><abbr title="Taxes may be updated after providing shipping address">Taxes:</abbr></td>
                <td class="text-right">
                    <span t-field="website_sale_order.amount_tax" style="white-space: nowrap;" t-field-options='{
                        "widget": "monetary",
                        "display_currency": "user_id.partner_id.property_product_pricelist.currency_id"
                    }'/>
                </td>
            </tr>
        </thead>
    </table>
</template>

<!-- User Navbar -->
<template id="content_new_product" inherit_id="website.user_navbar" groups="base.group_sale_manager">
    <xpath expr="//ul[@id='oe_systray']/li/ul[@class='dropdown-menu oe_content_menu']" position="inside">
        <li><a id="create-new-product" href="#" data-action="new_product">New Product</a></li>
    </xpath>
</template>

</data>
</openerp><|MERGE_RESOLUTION|>--- conflicted
+++ resolved
@@ -371,7 +371,7 @@
           </div>
         </section>
 
-        <section t-attf-class="container oe_website_sale #{(website.compute_curency(product.lst_price) - product.price) &gt; 0.1 and 'discount'}" id="product_detail">
+        <section t-attf-class="container oe_website_sale #{(compute_currency(product.lst_price) - product.price) &gt; 0.1 and 'discount'}" id="product_detail">
           <div class="row">
             <div class="col-sm-7 col-md-7 col-lg-7">
                 <span itemprop="image" t-field="product.image" t-field-options='{"widget": "image", "class": "product_detail_img"}'/>
@@ -435,17 +435,13 @@
 <template id="product_price">
   <div itemprop="offers" itemscope="itemscope" itemtype="http://schema.org/Offer" class="product_price mt16">
       <h4 class="oe_price_h4 css_editable_mode_hidden">
-<<<<<<< HEAD
           <span class="text-danger oe_default_price" style="text-decoration: line-through; white-space: nowrap;"
-=======
-          <span class="text-danger oe_default_price" t-att-style="'' if (compute_currency(product.lst_price) - product.price) &gt; 0.1 else 'display: none;'" style="text-decoration: line-through; white-space: nowrap;"
->>>>>>> f5de19a7
             t-field="product.lst_price"
             t-field-options='{
               "widget": "monetary",
               "from_currency": "website.currency_id",
               "display_currency": "user_id.partner_id.property_product_pricelist.currency_id"
-           }'/><br/>
+           }'/>
           <b class="oe_price" style="white-space: nowrap;"
             t-field="product.price"
             t-field-options='{
