--- conflicted
+++ resolved
@@ -1,30 +1,22 @@
-# Chinese (Traditional) translation for openobject-addons
-# Copyright (c) 2014 Rosetta Contributors and Canonical Ltd 2014
-# This file is distributed under the same license as the openobject-addons package.
-# FIRST AUTHOR <EMAIL@ADDRESS>, 2014.
-#
-msgid ""
-msgstr ""
-<<<<<<< HEAD
-"Project-Id-Version: openobject-addons\n"
-"Report-Msgid-Bugs-To: FULL NAME <EMAIL@ADDRESS>\n"
-"POT-Creation-Date: 2014-09-23 16:28+0000\n"
-"PO-Revision-Date: 2014-08-14 16:10+0000\n"
-"Last-Translator: FULL NAME <EMAIL@ADDRESS>\n"
-"Language-Team: Chinese (Traditional) <zh_TW@li.org>\n"
-=======
+# Translation of Odoo Server.
+# This file contains the translation of the following modules:
+# * portal
+# 
+# Translators:
+# FIRST AUTHOR <EMAIL@ADDRESS>, 2014
+msgid ""
+msgstr ""
 "Project-Id-Version: Odoo 8.0\n"
 "Report-Msgid-Bugs-To: \n"
 "POT-Creation-Date: 2015-01-21 14:08+0000\n"
 "PO-Revision-Date: 2015-12-04 06:06+0000\n"
 "Last-Translator: Martin Trigaux\n"
 "Language-Team: Chinese (Taiwan) (http://www.transifex.com/odoo/odoo-8/language/zh_TW/)\n"
->>>>>>> 83a4a582
 "MIME-Version: 1.0\n"
 "Content-Type: text/plain; charset=UTF-8\n"
-"Content-Transfer-Encoding: 8bit\n"
-"X-Launchpad-Export-Date: 2014-09-24 09:25+0000\n"
-"X-Generator: Launchpad (build 17196)\n"
+"Content-Transfer-Encoding: \n"
+"Language: zh_TW\n"
+"Plural-Forms: nplurals=1; plural=0;\n"
 
 #. module: portal
 #: model:ir.actions.client,help:portal.action_mail_inbox_feeds_portal
@@ -32,10 +24,8 @@
 "<p>\n"
 "                    <b>Good Job!</b> Your inbox is empty.\n"
 "                </p><p>\n"
-"                    Your inbox contains private messages or emails sent to "
-"you\n"
-"                    as well as information related to documents or people "
-"you\n"
+"                    Your inbox contains private messages or emails sent to you\n"
+"                    as well as information related to documents or people you\n"
 "                    follow.\n"
 "                </p>\n"
 "            "
@@ -47,10 +37,8 @@
 "<p>\n"
 "                    <b>No todo.</b>\n"
 "                </p><p>\n"
-"                    When you process messages in your inbox, you can mark "
-"some\n"
-"                    as <i>todo</i>. From this menu, you can process all your "
-"todo.\n"
+"                    When you process messages in your inbox, you can mark some\n"
+"                    as <i>todo</i>. From this menu, you can process all your todo.\n"
 "                </p>\n"
 "            "
 msgstr ""
@@ -62,8 +50,7 @@
 "                    No message found and no message sent yet.\n"
 "                </p><p>\n"
 "                    Click on the top-right icon to compose a message. This\n"
-"                    message will be sent by email if it's an internal "
-"contact.\n"
+"                    message will be sent by email if it's an internal contact.\n"
 "                </p>\n"
 "            "
 msgstr ""
@@ -72,12 +59,12 @@
 #: code:addons/portal/mail_message.py:59
 #, python-format
 msgid "Access Denied"
-msgstr ""
+msgstr "拒絕存取"
 
 #. module: portal
 #: model:ir.model,name:portal.model_res_groups
 msgid "Access Groups"
-msgstr ""
+msgstr "存取群組"
 
 #. module: portal
 #: model:ir.ui.menu,name:portal.portal_after_sales
@@ -87,28 +74,28 @@
 #. module: portal
 #: view:portal.wizard:portal.wizard_view
 msgid "Apply"
-msgstr ""
+msgstr "套用"
 
 #. module: portal
 #: model:ir.actions.client,name:portal.action_mail_archives_feeds_portal
 #: model:ir.ui.menu,name:portal.portal_mail_archivesfeeds
 msgid "Archives"
-msgstr ""
+msgstr "封存"
 
 #. module: portal
 #: model:ir.ui.menu,name:portal.portal_orders
 msgid "Billing"
-msgstr ""
+msgstr "開單"
 
 #. module: portal
 #: view:portal.wizard:portal.wizard_view
 msgid "Cancel"
-msgstr ""
+msgstr "取消"
 
 #. module: portal
 #: field:portal.wizard.user,partner_id:0
 msgid "Contact"
-msgstr ""
+msgstr "聯絡人"
 
 #. module: portal
 #: view:portal.wizard.user:portal.wizard_user_tree_view
@@ -122,16 +109,14 @@
 msgstr ""
 
 #. module: portal
-#: field:portal.wizard,create_uid:0
-#: field:portal.wizard.user,create_uid:0
+#: field:portal.wizard,create_uid:0 field:portal.wizard.user,create_uid:0
 msgid "Created by"
 msgstr "建立者"
 
 #. module: portal
-#: field:portal.wizard,create_date:0
-#: field:portal.wizard.user,create_date:0
+#: field:portal.wizard,create_date:0 field:portal.wizard.user,create_date:0
 msgid "Created on"
-msgstr ""
+msgstr "建立於"
 
 #. module: portal
 #: code:addons/portal/wizard/portal_wizard.py:34
@@ -159,12 +144,12 @@
 #. module: portal
 #: view:share.wizard:portal.share_step2_form_portal
 msgid "Details"
-msgstr ""
+msgstr "詳情"
 
 #. module: portal
 #: field:portal.wizard.user,email:0
 msgid "Email"
-msgstr ""
+msgstr "電郵"
 
 #. module: portal
 #: code:addons/portal/wizard/portal_wizard.py:225
@@ -175,7 +160,7 @@
 #. module: portal
 #: model:ir.model,name:portal.model_mail_thread
 msgid "Email Thread"
-msgstr ""
+msgstr "電子郵件討論串"
 
 #. module: portal
 #: code:addons/portal/wizard/share_wizard.py:39
@@ -196,10 +181,9 @@
 msgstr ""
 
 #. module: portal
-#: field:portal.wizard,id:0
-#: field:portal.wizard.user,id:0
+#: field:portal.wizard,id:0 field:portal.wizard.user,id:0
 msgid "ID"
-msgstr ""
+msgstr "ID"
 
 #. module: portal
 #: help:res.groups,is_portal:0
@@ -215,7 +199,7 @@
 #: model:ir.actions.client,name:portal.action_mail_inbox_feeds_portal
 #: model:ir.ui.menu,name:portal.portal_inbox
 msgid "Inbox"
-msgstr ""
+msgstr "收件匣"
 
 #. module: portal
 #: field:portal.wizard,welcome_message:0
@@ -223,26 +207,24 @@
 msgstr "邀請訊息"
 
 #. module: portal
-#: field:portal.wizard,write_uid:0
-#: field:portal.wizard.user,write_uid:0
+#: field:portal.wizard,write_uid:0 field:portal.wizard.user,write_uid:0
 msgid "Last Updated by"
 msgstr "最後更新："
 
 #. module: portal
-#: field:portal.wizard,write_date:0
-#: field:portal.wizard.user,write_date:0
+#: field:portal.wizard,write_date:0 field:portal.wizard.user,write_date:0
 msgid "Last Updated on"
 msgstr "最後更新於"
 
 #. module: portal
 #: model:ir.model,name:portal.model_mail_message
 msgid "Message"
-msgstr ""
+msgstr "訊息"
 
 #. module: portal
 #: model:ir.ui.menu,name:portal.portal_messages
 msgid "Messaging"
-msgstr ""
+msgstr "即時訊息"
 
 #. module: portal
 #: view:res.groups:portal.group_search_view
@@ -252,7 +234,7 @@
 #. module: portal
 #: model:ir.model,name:portal.model_mail_mail
 msgid "Outgoing Mails"
-msgstr ""
+msgstr "送出信件"
 
 #. module: portal
 #: code:addons/portal/wizard/share_wizard.py:54
@@ -267,11 +249,10 @@
 msgstr ""
 
 #. module: portal
-#: model:ir.ui.menu,name:portal.portal_menu
-#: field:portal.wizard,portal_id:0
+#: model:ir.ui.menu,name:portal.portal_menu field:portal.wizard,portal_id:0
 #: field:res.groups,is_portal:0
 msgid "Portal"
-msgstr ""
+msgstr "網站"
 
 #. module: portal
 #: model:ir.actions.act_window,name:portal.partner_wizard_action
@@ -299,10 +280,8 @@
 #: view:portal.wizard:portal.wizard_view
 msgid ""
 "Select which contacts should belong to the portal in the list below.\n"
-"                        The email address of each selected contact must be "
-"valid and unique.\n"
-"                        If necessary, you can fix any contact's email "
-"address directly in the list."
+"                        The email address of each selected contact must be valid and unique.\n"
+"                        If necessary, you can fix any contact's email address directly in the list."
 msgstr ""
 
 #. module: portal
@@ -337,11 +316,10 @@
 #: code:addons/portal/mail_message.py:60
 #, python-format
 msgid ""
-"The requested operation cannot be completed due to security restrictions. "
-"Please contact your system administrator.\n"
+"The requested operation cannot be completed due to security restrictions. Please contact your system administrator.\n"
 "\n"
 "(Document type: %s, Operation: %s)"
-msgstr ""
+msgstr "因安全限制，操作無法完成。請聯絡系統管理員。\n((Document type: %s, Operation: %s))"
 
 #. module: portal
 #: view:portal.wizard:portal.wizard_view
@@ -366,12 +344,12 @@
 #: model:ir.actions.client,name:portal.action_mail_star_feeds_portal
 #: model:ir.ui.menu,name:portal.portal_mail_starfeeds
 msgid "To-do"
-msgstr ""
+msgstr "待辦事項"
 
 #. module: portal
 #: field:portal.wizard,user_ids:0
 msgid "Users"
-msgstr ""
+msgstr "用戶"
 
 #. module: portal
 #: code:addons/portal/wizard/share_wizard.py:38
@@ -382,7 +360,7 @@
 #. module: portal
 #: field:portal.wizard.user,wizard_id:0
 msgid "Wizard"
-msgstr ""
+msgstr "精靈"
 
 #. module: portal
 #: code:addons/portal/wizard/portal_wizard.py:226
@@ -402,6 +380,11 @@
 #, python-format
 msgid "access directly to"
 msgstr ""
+
+#. module: portal
+#: view:portal.wizard:portal.wizard_view
+msgid "or"
+msgstr "或"
 
 #. module: portal
 #: code:addons/portal/mail_mail.py:48
