# -*- coding: utf-8 -*-
# Part of Odoo. See LICENSE file for full copyright and licensing details.

import base64
import datetime
import dateutil
import email
import hashlib
import hmac
import lxml
import logging
import pytz
import re
import socket
import time
try:
    from xmlrpc import client as xmlrpclib
except ImportError:
    import xmlrpclib

from collections import namedtuple
from email.message import Message
from email.utils import formataddr
from lxml import etree
from werkzeug import url_encode

from odoo import _, api, exceptions, fields, models, tools
from odoo.tools import pycompat
from odoo.tools.safe_eval import safe_eval


_logger = logging.getLogger(__name__)


class MailThread(models.AbstractModel):
    ''' mail_thread model is meant to be inherited by any model that needs to
        act as a discussion topic on which messages can be attached. Public
        methods are prefixed with ``message_`` in order to avoid name
        collisions with methods of the models that will inherit from this class.

        ``mail.thread`` defines fields used to handle and display the
        communication history. ``mail.thread`` also manages followers of
        inheriting classes. All features and expected behavior are managed
        by mail.thread. Widgets has been designed for the 7.0 and following
        versions of Odoo.

        Inheriting classes are not required to implement any method, as the
        default implementation will work for any model. However it is common
        to override at least the ``message_new`` and ``message_update``
        methods (calling ``super``) to add model-specific behavior at
        creation and update of a thread when processing incoming emails.

        Options:
            - _mail_flat_thread: if set to True, all messages without parent_id
                are automatically attached to the first message posted on the
                ressource. If set to False, the display of Chatter is done using
                threads, and no parent_id is automatically set.

    MailThread features can be somewhat controlled through context keys :

     - ``mail_create_nosubscribe``: at create or message_post, do not subscribe
       uid to the record thread
     - ``mail_create_nolog``: at create, do not log the automatic '<Document>
       created' message
     - ``mail_notrack``: at create and write, do not perform the value tracking
       creating messages
     - ``tracking_disable``: at create and write, perform no MailThread features
       (auto subscription, tracking, post, ...)
     - ``mail_save_message_last_post``: at message_post, update message_last_post
       datetime field
     - ``mail_auto_delete``: auto delete mail notifications; True by default
       (technical hack for templates)
     - ``mail_notify_force_send``: if less than 50 email notifications to send,
       send them directly instead of using the queue; True by default
     - ``mail_notify_user_signature``: add the current user signature in
       email notifications; True by default
    '''
    _name = 'mail.thread'
    _description = 'Email Thread'
    _mail_flat_thread = True  # flatten the discussino history
    _mail_post_access = 'write'  # access required on the document to post on it
    _Attachment = namedtuple('Attachment', ('fname', 'content', 'info'))

    message_is_follower = fields.Boolean(
        'Is Follower', compute='_compute_is_follower', search='_search_is_follower')
    message_follower_ids = fields.One2many(
        'mail.followers', 'res_id', string='Followers',
        domain=lambda self: [('res_model', '=', self._name)])
    message_partner_ids = fields.Many2many(
        comodel_name='res.partner', string='Followers (Partners)',
        compute='_get_followers', search='_search_follower_partners')
    message_channel_ids = fields.Many2many(
        comodel_name='mail.channel', string='Followers (Channels)',
        compute='_get_followers', search='_search_follower_channels')
    message_ids = fields.One2many(
        'mail.message', 'res_id', string='Messages',
        domain=lambda self: [('model', '=', self._name)], auto_join=True)
    message_last_post = fields.Datetime('Last Message Date', help='Date of the last message posted on the record.')
    message_unread = fields.Boolean(
        'Unread Messages', compute='_get_message_unread',
        help="If checked new messages require your attention.")
    message_unread_counter = fields.Integer(
        'Unread Messages Counter', compute='_get_message_unread',
        help="Number of unread messages")
    message_needaction = fields.Boolean(
        'Action Needed', compute='_get_message_needaction', search='_search_message_needaction',
        help="If checked, new messages require your attention.")
    message_needaction_counter = fields.Integer(
        'Number of Actions', compute='_get_message_needaction',
        help="Number of messages which requires an action")

    @api.one
    @api.depends('message_follower_ids')
    def _get_followers(self):
        self.message_partner_ids = self.message_follower_ids.mapped('partner_id')
        self.message_channel_ids = self.message_follower_ids.mapped('channel_id')

    @api.model
    def _search_follower_partners(self, operator, operand):
        """Search function for message_follower_ids

        Do not use with operator 'not in'. Use instead message_is_followers
        """
        # TOFIX make it work with not in
        assert operator != "not in", "Do not search message_follower_ids with 'not in'"
        followers = self.env['mail.followers'].sudo().search([
            ('res_model', '=', self._name),
            ('partner_id', operator, operand)])
        return [('id', 'in', followers.mapped('res_id'))]

    @api.model
    def _search_follower_channels(self, operator, operand):
        """Search function for message_follower_ids

        Do not use with operator 'not in'. Use instead message_is_followers
        """
        # TOFIX make it work with not in
        assert operator != "not in", "Do not search message_follower_ids with 'not in'"
        followers = self.env['mail.followers'].sudo().search([
            ('res_model', '=', self._name),
            ('channel_id', operator, operand)])
        return [('id', 'in', followers.mapped('res_id'))]

    @api.multi
    @api.depends('message_follower_ids')
    def _compute_is_follower(self):
        followers = self.env['mail.followers'].sudo().search([
            ('res_model', '=', self._name),
            ('res_id', 'in', self.ids),
            ('partner_id', '=', self.env.user.partner_id.id),
            ])
        following_ids = followers.mapped('res_id')
        for record in self:
            record.message_is_follower = record.id in following_ids

    @api.model
    def _search_is_follower(self, operator, operand):
        followers = self.env['mail.followers'].sudo().search([
            ('res_model', '=', self._name),
            ('partner_id', '=', self.env.user.partner_id.id),
            ])
        # Cases ('message_is_follower', '=', True) or  ('message_is_follower', '!=', False)
        if (operator == '=' and operand) or (operator == '!=' and not operand):
            return [('id', 'in', followers.mapped('res_id'))]
        else:
            return [('id', 'not in', followers.mapped('res_id'))]

    @api.multi
    def _get_message_unread(self):
        res = dict((res_id, 0) for res_id in self.ids)
        partner_id = self.env.user.partner_id.id

        # search for unread messages, directly in SQL to improve performances
        self._cr.execute(""" SELECT msg.res_id FROM mail_message msg
                             RIGHT JOIN mail_message_mail_channel_rel rel
                             ON rel.mail_message_id = msg.id
                             RIGHT JOIN mail_channel_partner cp
                             ON (cp.channel_id = rel.mail_channel_id AND cp.partner_id = %s AND
                                (cp.seen_message_id IS NULL OR cp.seen_message_id < msg.id))
                             WHERE msg.model = %s AND msg.res_id = ANY(%s) AND
                                   (msg.author_id IS NULL OR msg.author_id != %s) AND
                                   (msg.message_type != 'notification' OR msg.model != 'mail.channel')""",
<<<<<<< HEAD
                         (partner_id, self._name, tuple(self.ids) or (None,), partner_id,))
=======
                         (partner_id, self._name, list(self.ids), partner_id,))
>>>>>>> 88a9980b
        for result in self._cr.fetchall():
            res[result[0]] += 1

        for record in self:
            record.message_unread_counter = res.get(record.id, 0)
            record.message_unread = bool(record.message_unread_counter)

    @api.multi
    def _get_message_needaction(self):
        res = dict((res_id, 0) for res_id in self.ids)

        # search for unread messages, directly in SQL to improve performances
        self._cr.execute(""" SELECT msg.res_id FROM mail_message msg
                             RIGHT JOIN mail_message_res_partner_needaction_rel rel
                             ON rel.mail_message_id = msg.id AND rel.res_partner_id = %s AND (rel.is_read = false OR rel.is_read IS NULL)
                             WHERE msg.model = %s AND msg.res_id in %s""",
                         (self.env.user.partner_id.id, self._name, tuple(self.ids),))
        for result in self._cr.fetchall():
            res[result[0]] += 1

        for record in self:
            record.message_needaction_counter = res.get(record.id, 0)
            record.message_needaction = bool(record.message_needaction_counter)

    @api.model
    def _search_message_needaction(self, operator, operand):
        return [('message_ids.needaction', operator, operand)]

    # ------------------------------------------------------
    # CRUD overrides for automatic subscription and logging
    # ------------------------------------------------------

    @api.model
    def create(self, values):
        """ Chatter override :
            - subscribe uid
            - subscribe followers of parent
            - log a creation message
        """
        if self._context.get('tracking_disable'):
            return super(MailThread, self).create(values)

        # subscribe uid unless asked not to
        if not self._context.get('mail_create_nosubscribe'):
            message_follower_ids = values.get('message_follower_ids') or []  # webclient can send None or False
            message_follower_ids += self.env['mail.followers']._add_follower_command(self._name, [], {self.env.user.partner_id.id: None}, {}, force=True)[0]
            values['message_follower_ids'] = message_follower_ids
        thread = super(MailThread, self).create(values)

        # automatic logging unless asked not to (mainly for various testing purpose)
        if not self._context.get('mail_create_nolog'):
            doc_name = self.env['ir.model']._get(self._name).name
            thread.message_post(body=_('%s created') % doc_name)

        # auto_subscribe: take values and defaults into account
        create_values = dict(values)
        for key, val in self._context.items():
            if key.startswith('default_') and key[8:] not in create_values:
                create_values[key[8:]] = val
        thread.message_auto_subscribe(list(create_values), values=create_values)

        # track values
        if not self._context.get('mail_notrack'):
            if 'lang' not in self._context:
                track_thread = thread.with_context(lang=self.env.user.lang)
            else:
                track_thread = thread
            tracked_fields = track_thread._get_tracked_fields(list(values))
            if tracked_fields:
                initial_values = {thread.id: dict.fromkeys(tracked_fields, False)}
                track_thread.message_track(tracked_fields, initial_values)

        return thread

    @api.multi
    def write(self, values):
        if self._context.get('tracking_disable'):
            return super(MailThread, self).write(values)

        # Track initial values of tracked fields
        if 'lang' not in self._context:
            track_self = self.with_context(lang=self.env.user.lang)
        else:
            track_self = self

        tracked_fields = None
        if not self._context.get('mail_notrack'):
            tracked_fields = track_self._get_tracked_fields(list(values))
        if tracked_fields:
            initial_values = dict((record.id, dict((key, getattr(record, key)) for key in tracked_fields))
                                  for record in track_self)

        # Perform write
        result = super(MailThread, self).write(values)

        # update followers
        self.message_auto_subscribe(list(values), values=values)

        # Perform the tracking
        if tracked_fields:
            track_self.message_track(tracked_fields, initial_values)

        return result

    @api.multi
    def unlink(self):
        """ Override unlink to delete messages and followers. This cannot be
        cascaded, because link is done through (res_model, res_id). """
        self.env['mail.message'].search([('model', '=', self._name), ('res_id', 'in', self.ids)]).unlink()
        res = super(MailThread, self).unlink()
        self.env['mail.followers'].sudo().search(
            [('res_model', '=', self._name), ('res_id', 'in', self.ids)]
        ).unlink()
        return res

    @api.multi
    def copy_data(self, default=None):
        # avoid tracking multiple temporary changes during copy
        return super(MailThread, self.with_context(mail_notrack=True)).copy_data(default=default)

    # ------------------------------------------------------
    # Technical methods (to clean / move to controllers ?)
    # ------------------------------------------------------

    @api.model
    def get_empty_list_help(self, help):
        """ Override of BaseModel.get_empty_list_help() to generate an help message
        that adds alias information. """
        model = self._context.get('empty_list_help_model')
        res_id = self._context.get('empty_list_help_id')
        catchall_domain = self.env['ir.config_parameter'].sudo().get_param("mail.catchall.domain")
        document_name = self._context.get('empty_list_help_document_name', _('document'))
        add_arrow = not help or help.find("oe_view_nocontent_create") == -1
        alias = None

        if catchall_domain and model and res_id:  # specific res_id -> find its alias (i.e. section_id specified)
            record = self.env[model].sudo().browse(res_id)
            # check that the alias effectively creates new records
            if record.alias_id and record.alias_id.alias_name and \
                    record.alias_id.alias_model_id and \
                    record.alias_id.alias_model_id.model == self._name and \
                    record.alias_id.alias_force_thread_id == 0:
                alias = record.alias_id
        if not alias and catchall_domain and model:  # no res_id or res_id not linked to an alias -> generic help message, take a generic alias of the model
            Alias = self.env['mail.alias']
            aliases = Alias.search([
                ("alias_parent_model_id.model", "=", model),
                ("alias_name", "!=", False),
                ('alias_force_thread_id', '=', False),
                ('alias_parent_thread_id', '=', False)], order='id ASC')
            if aliases and len(aliases) == 1:
                alias = aliases[0]

        if alias:
            email_link = "<a href='mailto:%(email)s'>%(email)s</a>" % {'email': alias.name_get()[0][1]}
            if add_arrow:
                return "<p class='oe_view_nocontent_create'>%(dyn_help)s</p>%(static_help)s" % {
                    'static_help': help or '',
                    'dyn_help': _("Click here to add new %(document)s or send an email to: %(email_link)s") % {
                        'document': document_name,
                        'email_link': email_link
                    }
                }
            return "%(static_help)s<p>%(dyn_help)s" % {
                    'static_help': help or '',
                    'dyn_help': _("You could also add a new %(document)s by sending an email to: %(email_link)s.") %  {
                        'document': document_name,
                        'email_link': email_link,
                    }
                }

        if add_arrow:
            return "<p class='oe_view_nocontent_create'>%(dyn_help)s</p>%(static_help)s" % {
                'static_help': help or '',
                'dyn_help': _("Click here to add new %s") % document_name,
                }

        return help

    @api.model
    def fields_view_get(self, view_id=None, view_type='form', toolbar=False, submenu=False):
        res = super(MailThread, self).fields_view_get(view_id=view_id, view_type=view_type, toolbar=toolbar, submenu=submenu)
        if view_type == 'form':
            doc = etree.XML(res['arch'])
            for node in doc.xpath("//field[@name='message_ids']"):
                # the 'Log a note' button is employee only
                options = safe_eval(node.get('options', '{}'))
                is_employee = self.env.user.has_group('base.group_user')
                options['display_log_button'] = is_employee
                # save options on the node
                node.set('options', repr(options))
            res['arch'] = etree.tostring(doc, encoding='unicode')
        return res

    # ------------------------------------------------------
    # Automatic log / Tracking
    # ------------------------------------------------------

    @api.model
    def _get_tracked_fields(self, updated_fields):
        """ Return a structure of tracked fields for the current model.
            :param list updated_fields: modified field names
            :return dict: a dict mapping field name to description, containing
                always tracked fields and modified on_change fields
        """
        tracked_fields = []
        for name, field in self._fields.items():
            if getattr(field, 'track_visibility', False):
                tracked_fields.append(name)

        if tracked_fields:
            return self.fields_get(tracked_fields)
        return {}

    @api.multi
    def _track_subtype(self, init_values):
        """ Give the subtypes triggered by the changes on the record according
        to values that have been updated.

        :param ids: list of a single ID, the ID of the record being modified
        :type ids: singleton list
        :param init_values: the original values of the record; only modified fields
                            are present in the dict
        :type init_values: dict
        :returns: a subtype xml_id or False if no subtype is trigerred
        """
        return False

    @api.multi
    def _track_template(self, tracking):
        return dict()

    @api.multi
    def _message_track_post_template(self, tracking):
        if not any(change for rec_id, (change, tracking_value_ids) in tracking.items()):
            return True
        templates = self._track_template(tracking)
        for field_name, (template, post_kwargs) in templates.items():
            if not template:
                continue
            if isinstance(template, pycompat.string_types):
                self.message_post_with_view(template, **post_kwargs)
            else:
                self.message_post_with_template(template.id, **post_kwargs)
        return True

    @api.multi
    def _message_track_get_changes(self, tracked_fields, initial_values):
        """ Batch method of _message_track. """
        result = dict()
        for record in self:
            result[record.id] = record._message_track(tracked_fields, initial_values[record.id])
        return result

    @api.multi
    def _message_track(self, tracked_fields, initial):
        """ For a given record, fields to check (tuple column name, column info)
        and initial values, return a structure that is a tuple containing :

         - a set of updated column names
         - a list of changes (initial value, new value, column name, column info) """
        self.ensure_one()
        changes = set()  # contains always and onchange tracked fields that changed
        displays = set()  # contains always tracked field that did not change but displayed for information
        tracking_value_ids = []
        display_values_ids = []

        # generate tracked_values data structure: {'col_name': {col_info, new_value, old_value}}
        for col_name, col_info in tracked_fields.items():
            track_visibility = getattr(self._fields[col_name], 'track_visibility', 'onchange')
            initial_value = initial[col_name]
            new_value = getattr(self, col_name)

            if new_value != initial_value and (new_value or initial_value):  # because browse null != False
                tracking = self.env['mail.tracking.value'].create_tracking_values(initial_value, new_value, col_name, col_info)
                if tracking:
                    tracking_value_ids.append([0, 0, tracking])

                if col_name in tracked_fields:
                    changes.add(col_name)
            # 'always' tracked fields in separate variable; added if other changes
            elif new_value == initial_value and track_visibility == 'always' and col_name in tracked_fields:
                tracking = self.env['mail.tracking.value'].create_tracking_values(initial_value, initial_value, col_name, col_info)
                if tracking:
                    display_values_ids.append([0, 0, tracking])
                    displays.add(col_name)

        if changes and displays:
            tracking_value_ids = display_values_ids + tracking_value_ids

        return changes, tracking_value_ids

    @api.multi
    def message_track(self, tracked_fields, initial_values):
        """ Track updated values. Comparing the initial and current values of
        the fields given in tracked_fields, it generates a message containing
        the updated values. This message can be linked to a mail.message.subtype
        given by the ``_track_subtype`` method. """
        if not tracked_fields:
            return True

        tracking = self._message_track_get_changes(tracked_fields, initial_values)
        for record in self:
            changes, tracking_value_ids = tracking[record.id]
            if not changes:
                continue

            # find subtypes and post messages or log if no subtype found
            subtype_xmlid = False
            # By passing this key, that allows to let the subtype empty and so don't sent email because partners_to_notify from mail_message._notify will be empty
            if not self._context.get('mail_track_log_only'):
                subtype_xmlid = record._track_subtype(dict((col_name, initial_values[record.id][col_name]) for col_name in changes))

            if subtype_xmlid:
                subtype_rec = self.env.ref(subtype_xmlid)  # TDE FIXME check for raise if not found
                if not (subtype_rec and subtype_rec.exists()):
                    _logger.debug('subtype %s not found' % subtype_xmlid)
                    continue
                record.message_post(subtype=subtype_xmlid, tracking_value_ids=tracking_value_ids)
            elif tracking_value_ids:
                record.message_post(tracking_value_ids=tracking_value_ids)

        self._message_track_post_template(tracking)

        return True

    #------------------------------------------------------
    # mail.message wrappers and tools
    #------------------------------------------------------

    @api.model
    def _garbage_collect_attachments(self):
        """ Garbage collect lost mail attachments. Those are attachments
            - linked to res_model 'mail.compose.message', the composer wizard
            - with res_id 0, because they were created outside of an existing
                wizard (typically user input through Chatter or reports
                created on-the-fly by the templates)
            - unused since at least one day (create_date and write_date)
        """
        limit_date = datetime.datetime.utcnow() - datetime.timedelta(days=1)
        limit_date_str = datetime.datetime.strftime(limit_date, tools.DEFAULT_SERVER_DATETIME_FORMAT)
        self.env['ir.attachment'].search([
            ('res_model', '=', 'mail.compose.message'),
            ('res_id', '=', 0),
            ('create_date', '<', limit_date_str),
            ('write_date', '<', limit_date_str)]
        ).unlink()
        return True

    @api.model
    def check_mail_message_access(self, res_ids, operation, model_name=None):
        """ mail.message check permission rules for related document. This method is
            meant to be inherited in order to implement addons-specific behavior.
            A common behavior would be to allow creating messages when having read
            access rule on the document, for portal document such as issues. """
        if model_name:
            DocModel = self.env[model_name]
        else:
            DocModel = self
        if hasattr(DocModel, '_mail_post_access'):
            create_allow = DocModel._mail_post_access
        else:
            create_allow = 'write'

        if operation in ['write', 'unlink']:
            check_operation = 'write'
        elif operation == 'create' and create_allow in ['create', 'read', 'write', 'unlink']:
            check_operation = create_allow
        elif operation == 'create':
            check_operation = 'write'
        else:
            check_operation = operation

        DocModel.check_access_rights(check_operation)
        DocModel.browse(res_ids).check_access_rule(check_operation)

    @api.model
    def _get_inbox_action_xml_id(self):
        """ When redirecting towards the Inbox, choose which action xml_id has
            to be fetched. This method is meant to be inherited, at least in portal
            because portal users have a different Inbox action than classic users. """
        return 'mail.mail_channel_action_client_chat'

    @api.model
    def _generate_notification_token(self, base_link, params):
        secret = self.env['ir.config_parameter'].sudo().get_param('database.secret')
        token = '%s?%s' % (base_link, ' '.join('%s=%s' % (key, params[key]) for key in sorted(params)))
        hm = hmac.new(secret.encode('utf-8'), token.encode('utf-8'), hashlib.sha1).hexdigest()
        return hm

    @api.multi
    def _notification_link_helper(self, link_type, **kwargs):
        local_kwargs = dict(kwargs)  # do not modify in-place, modify copy instead
        if kwargs.get('message_id'):
            base_params = {
                'message_id': kwargs['message_id']
            }
        else:
            base_params = {
                'model': kwargs.get('model', self._name),
                'res_id': kwargs.get('res_id', self.ids and self.ids[0] or False),
            }

        local_kwargs.pop('message_id', None)
        local_kwargs.pop('model', None)
        local_kwargs.pop('res_id', None)

        if link_type in ['view', 'assign', 'follow', 'unfollow']:
            params = dict(base_params)
            base_link = '/mail/%s' % link_type
        elif link_type == 'controller':
            controller = local_kwargs.pop('controller')
            params = dict(base_params, **local_kwargs)
            params.pop('model')
            base_link = '%s' % controller
        else:
            return ''

        if link_type not in ['view']:
            token = self._generate_notification_token(base_link, params)
            params['token'] = token

        link = '%s?%s' % (base_link, url_encode(params))
        return link

    @api.multi
    def _notification_recipients(self, message, groups):
        """ Return groups used to classify recipients of a notification email.
        Groups is a list of tuple containing of form (group_name, group_func,
        group_data) where

         * group_name is an identifier used only to be able to override and manipulate
           groups. Default groups are user (recipients linked to an employee user),
           portal (recipients linked to a portal user) and customer (recipients not
           linked to any user). An example of override use would be to add a group
           linked to a res.groups like Hr Officers to set specific action buttons to
           them.
         * group_func is a function pointer taking a partner record as parameter. This
           method will be applied on recipients to know whether they belong to a given
           group or not. Only first matching group is kept. Evaluation order is the
           list order.
         * group_data is a dict containing parameters for the notification email

          * has_button_access: whether to display Access <Document> in email. True
            by default for new groups, False for portal / customer.
          * button_access: dict with url and title of the button
          * has_button_follow: whether to display Follow in email (if recipient is
            not currently following the thread). True by default for new groups,
            False for portal / customer.
          * button_follow: dict with url adn title of the button
          * has_button_unfollow: whether to display Unfollow in email (if recipient
            is currently following the thread). True by default for new groups,
            False for portal / customer.
          * button_unfollow: dict with url and title of the button
          * actions: list of action buttons to display in the notification email.
            Each action is a dict containing url and title of the button.

        Groups has a default value that you can find in mail_thread
        _message_notification_recipients method.
        """
        return groups

    @api.multi
    def _message_notification_recipients(self, message, recipients):
        # At this point, all access rights should be ok. We sudo everything to
        # access rights checks and speedup the computation.
        recipients_sudo = recipients.sudo()
        result = {}

        doc_followers = self.env['mail.followers']
        if message.model and message.res_id:
            doc_followers = self.env['mail.followers'].sudo().search([
                ('res_model', '=', message.model),
                ('res_id', '=', message.res_id),
                ('partner_id', 'in', recipients_sudo.ids)])
        partner_followers = doc_followers.mapped('partner_id')

        if self._context.get('auto_delete', False):
            access_link = self._notification_link_helper('view')
        else:
            access_link = self._notification_link_helper('view', message_id=message.id)

        if message.model:
            model_name = self.env['ir.model']._get(message.model).display_name
            view_title = '%s %s' % (_('View'), model_name)
        else:
            view_title = _('View')

        default_groups = [
            ('user', lambda partner: bool(partner.user_ids) and not any(user.share for user in partner.user_ids), {}),
            ('portal', lambda partner: bool(partner.user_ids) and all(user.share for user in partner.user_ids), {
                'has_button_access': False,
                'has_button_follow': False,
                'has_button_unfollow': False,
            }),
            ('customer', lambda partner: True, {
                'has_button_access': False,
                'has_button_follow': False,
                'has_button_unfollow': False,
            })
        ]

        groups = self._notification_recipients(message, default_groups)

        for group_name, group_func, group_data in groups:
            group_data.setdefault('has_button_access', True)
            group_data.setdefault('button_access', {
                'url': access_link,
                'title': view_title})
            group_data.setdefault('has_button_follow', True)
            group_data.setdefault('button_follow', {
                'url': self._notification_link_helper('follow', model=message.model, res_id=message.res_id),
                'title': _('Follow')})
            group_data.setdefault('has_button_unfollow', True)
            group_data.setdefault('button_unfollow', {
                'url': self._notification_link_helper('unfollow', model=message.model, res_id=message.res_id),
                'title': _('Unfollow')})
            group_data.setdefault('actions', list())
            group_data.setdefault('followers', self.env['res.partner'])
            group_data.setdefault('not_followers', self.env['res.partner'])

        for recipient in recipients:
            for group_name, group_func, group_data in groups:
                if group_func(recipient):
                    if recipient in partner_followers:
                        group_data['followers'] |= recipient
                    else:
                        group_data['not_followers'] |= recipient
                    break

        for group_name, group_method, group_data in groups:
            result[group_name] = group_data

        return result

    # ------------------------------------------------------
    # Email specific
    # ------------------------------------------------------

    @api.multi
    def message_get_default_recipients(self, res_model=None, res_ids=None):
        if res_model and res_ids:
            if hasattr(self.env[res_model], 'message_get_default_recipients'):
                return self.env[res_model].browse(res_ids).message_get_default_recipients()
            records = self.env[res_model].sudo().browse(res_ids)
        else:
            records = self.sudo()
        res = {}
        for record in records:
            recipient_ids, email_to, email_cc = set(), False, False
            if 'partner_id' in self._fields and record.partner_id:
                recipient_ids.add(record.partner_id.id)
            elif 'email_from' in self._fields and record.email_from:
                email_to = record.email_from
            elif 'partner_email' in self._fields and record.partner_email:
                email_to = record.partner_email
            elif 'email' in self._fields:
                email_to = record.email
            res[record.id] = {'partner_ids': list(recipient_ids), 'email_to': email_to, 'email_cc': email_cc}
        return res

    @api.model
    def message_get_reply_to(self, res_ids, default=None):
        """ Returns the preferred reply-to email address that is basically the
        alias of the document, if it exists. Override this method to implement
        a custom behavior about reply-to for generated emails. """
        model_name = self.env.context.get('thread_model') or self._name
        alias_domain = self.env['ir.config_parameter'].sudo().get_param("mail.catchall.domain")
        res = dict.fromkeys(res_ids, False)

        # alias domain: check for aliases and catchall
        aliases = {}
        doc_names = {}
        if alias_domain:
            if model_name and model_name != 'mail.thread' and res_ids:
                mail_aliases = self.env['mail.alias'].sudo().search([
                    ('alias_parent_model_id.model', '=', model_name),
                    ('alias_parent_thread_id', 'in', res_ids),
                    ('alias_name', '!=', False)])
                # take only first found alias for each thread_id, to match
                # order (1 found -> limit=1 for each res_id)
                for alias in mail_aliases:
                    if alias.alias_parent_thread_id not in aliases:
                        aliases[alias.alias_parent_thread_id] = '%s@%s' % (alias.alias_name, alias_domain)
                doc_names.update(
                    dict((ng_res[0], ng_res[1])
                         for ng_res in self.env[model_name].sudo().browse(aliases).name_get()))
            # left ids: use catchall
            left_ids = set(res_ids).difference(set(aliases))
            if left_ids:
                catchall_alias = self.env['ir.config_parameter'].sudo().get_param("mail.catchall.alias")
                if catchall_alias:
                    aliases.update(dict((res_id, '%s@%s' % (catchall_alias, alias_domain)) for res_id in left_ids))
            # compute name of reply-to
            company_name = self.env.user.company_id.name
            for res_id in aliases:
                email_name = '%s%s' % (company_name, doc_names.get(res_id) and (' ' + doc_names[res_id]) or '')
                email_addr = aliases[res_id]
                res[res_id] = formataddr((email_name, email_addr))
        left_ids = set(res_ids).difference(set(aliases))
        if left_ids:
            res.update(dict((res_id, default) for res_id in res_ids))
        return res

    @api.multi
    def message_get_email_values(self, notif_mail=None):
        """ Get specific notification email values to store on the notification
        mail_mail. Void method, inherit it to add custom values. """
        self.ensure_one()
        database_uuid = self.env['ir.config_parameter'].sudo().get_param('database.uuid')
        return {'headers': repr({
            'X-Odoo-Objects': "%s-%s" % (self._name, self.id),
            'X-Odoo-db-uuid': database_uuid
        })}

    @api.multi
    def message_get_recipient_values(self, notif_message=None, recipient_ids=None):
        """ Get specific notification recipient values to store on the notification
        mail_mail. Basic method just set the recipient partners as mail_mail
        recipients. Inherit this method to add custom behavior like using
        recipient email_to to bypass the recipint_ids heuristics in the
        mail sending mechanism. """
        return {
            'recipient_ids': [(4, pid) for pid in recipient_ids]
        }

    # ------------------------------------------------------
    # Mail gateway
    # ------------------------------------------------------

    @api.model
    def message_capable_models(self):
        """ Used by the plugin addon, based for plugin_outlook and others. """
        ret_dict = {}
        for model_name, model in self.env.items():
            if hasattr(model, "message_process") and hasattr(model, "message_post"):
                ret_dict[model_name] = model._description
        return ret_dict

    def _message_find_partners(self, message, header_fields=['From']):
        """ Find partners related to some header fields of the message.

            :param string message: an email.message instance """
        s = ', '.join([tools.decode_smtp_header(message.get(h)) for h in header_fields if message.get(h)])
        return [x for x in self._find_partner_from_emails(tools.email_split(s)) if x]

    def _routing_warn(self, error_message, warn_suffix, message_id, route, raise_exception):
        """ Tools method used in message_route_verify: whether to log a warning or raise an error """
        full_message = _('Routing mail with Message-Id %s: route %s: %s') % (message_id, route, error_message)
        if raise_exception:
            raise ValueError(full_message)
        else:
            _logger.info(full_message + warn_suffix and '; %s' % warn_suffix or '')

    def _routing_create_bounce_email(self, email_from, body_html, message):
        bounce_to = tools.decode_message_header(message, 'Return-Path') or email_from
        bounce_mail_values = {
            'body_html': body_html,
            'subject': 'Re: %s' % message.get('subject'),
            'email_to': bounce_to,
            'auto_delete': True,
        }
        bounce_from = self.env['ir.mail_server']._get_default_bounce_address()
        if bounce_from:
            bounce_mail_values['email_from'] = 'MAILER-DAEMON <%s>' % bounce_from
        self.env['mail.mail'].create(bounce_mail_values).send()

    @api.model
    def message_route_verify(self, message, message_dict, route,
                             update_author=True, assert_model=True,
                             create_fallback=True, allow_private=False,
                             drop_alias=False):
        """ Verify route validity. Check and rules:
            1 - if thread_id -> check that document effectively exists; otherwise
                fallback on a message_new by resetting thread_id
            2 - check that message_update exists if thread_id is set; or at least
                that message_new exist
            [ - find author_id if udpate_author is set]
            3 - if there is an alias, check alias_contact:
                'followers' and thread_id:
                    check on target document that the author is in the followers
                'followers' and alias_parent_thread_id:
                    check on alias parent document that the author is in the
                    followers
                'partners': check that author_id id set

        :param message: an email.message instance
        :param message_dict: dictionary of values that will be given to
                             mail_message.create()
        :param route: route to check which is a tuple (model, thread_id,
                      custom_values, uid, alias)
        :param update_author: update message_dict['author_id']. TDE TODO: move me
        :param assert_model: if an error occurs, tell whether to raise an error
                             or just log a warning and try other processing or
                             invalidate route
        :param create_fallback: if the route aims at updating a record and that
                                record does not exists or does not support update
                                either fallback on creating a new record in the
                                same model or raise / warn
        :param allow_private: allow void model / thread_id routes, aka private
                              discussions
        """

        assert isinstance(route, (list, tuple)), 'A route should be a list or a tuple'
        assert len(route) == 5, 'A route should contain 5 elements: model, thread_id, custom_values, uid, alias record'

        message_id = message.get('Message-Id')
        email_from = tools.decode_message_header(message, 'From')
        author_id = message_dict.get('author_id')
        model, thread_id, alias = route[0], route[1], route[4]
        record_set = None

        _generic_bounce_body_html = """<div>
<p>Hello,</p>
<p>The following email sent to %s cannot be accepted because this is a private email address.
   Only allowed people can contact us at this address.</p>
</div><blockquote>%s</blockquote>""" % (message.get('to'), message_dict.get('body'))

        # Wrong model
        if model and model not in self.env:
            self._routing_warn(_('unknown target model %s') % model, '', message_id, route, assert_model)
            return ()

        # Private message
        if not model:
            # should not contain any thread_id
            if thread_id:
                self._routing_warn(_('posting a message without model should be with a null res_id (private message), received %s') % thread_id, _('resetting thread_id'), message_id, route, assert_model)
                thread_id = 0
            # should have a parent_id (only answers)
            if not message_dict.get('parent_id'):
                self._routing_warn(_('posting a message without model should be with a parent_id (private message)'), _('skipping'), message_id, route, assert_model)
                return False

        if model and thread_id:
            record_set = self.env[model].browse(thread_id)
        elif model:
            record_set = self.env[model]

        # Existing Document: check if exists and model accepts the mailgateway; if not, fallback on create if allowed
        if thread_id:
            if not record_set.exists() and create_fallback:
                self._routing_warn(_('reply to missing document (%s,%s), fall back on new document creation') % (model, thread_id), '', message_id, route, False)
                thread_id = None
            elif not hasattr(record_set, 'message_update') and create_fallback:
                self._routing_warn(_('model %s does not accept document update, fall back on document creation') % model, '', message_id, route, False)
                thread_id = None

            if not record_set.exists():
                self._routing_warn(_('reply to missing document (%s,%s)') % (model, thread_id), _('skipping'), message_id, route, assert_model)
                return False
            elif not hasattr(record_set, 'message_update'):
                self._routing_warn(_('model %s does not accept document update') % model, _('skipping'), message_id, route, assert_model)
                return False

        # New Document: check model accepts the mailgateway
        if not thread_id and model and not hasattr(record_set, 'message_new'):
            self._routing_warn(_('model %s does not accept document creation') % model, _('skipping'), message_id, route, assert_model)
            return False

        # Update message author if asked. We do it now because we need it for aliases (contact settings)
        if not author_id and update_author:
            author_ids = self.env['mail.thread']._find_partner_from_emails([email_from], res_model=model, res_id=thread_id)
            if author_ids:
                message_dict['author_id'] = author_ids[0]

        # Alias: check alias_contact settings
        if alias:
            obj = None
            if thread_id:
                obj = record_set[0]
            elif alias.alias_parent_model_id and alias.alias_parent_thread_id:
                obj = self.env[alias.alias_parent_model_id.model].browse(alias.alias_parent_thread_id)
            elif model:
                obj = self.env[model]
            if not hasattr(obj, '_alias_check_contact'):
                obj = self.env['mail.alias.mixin']
            check_result = obj._alias_check_contact(message, message_dict, alias)
            if check_result is not True:
                self._routing_warn(_('alias %s: %s') % (alias.alias_name, check_result.get('error_message', _('unknown error'))), _('skipping'), message_id, route, False)
                self._routing_create_bounce_email(email_from, check_result.get('error_template', _generic_bounce_body_html), message)
                return False

        if not model and not thread_id and not alias and not allow_private:
            return False

        return (model, thread_id, route[2], route[3], None if drop_alias else route[4])

    @api.model
    def message_route(self, message, message_dict, model=None, thread_id=None, custom_values=None):
        """ Attempt to figure out the correct target model, thread_id,
        custom_values and user_id to use for an incoming message.
        Multiple values may be returned, if a message had multiple
        recipients matching existing mail.aliases, for example.

        The following heuristics are used, in this order:

         * if the message replies to an existing thread by having a Message-Id
           that matches an existing mail_message.message_id, we take the original
           message model/thread_id pair and ignore custom_value as no creation will
           take place
         * if the message replies to an existing thread by having In-Reply-To or
           References matching odoo model/thread_id Message-Id and if this thread
           has messages without message_id, take this model/thread_id pair and
           ignore custom_value as no creation will take place (6.1 compatibility)
         * look for a mail.alias entry matching the message recipients and use the
           corresponding model, thread_id, custom_values and user_id. This could
           lead to a thread update or creation depending on the alias
         * fallback on provided ``model``, ``thread_id`` and ``custom_values``
         * raise an exception as no route has been found

        :param string message: an email.message instance
        :param dict message_dict: dictionary holding parsed message variables
        :param string model: the fallback model to use if the message does not match
            any of the currently configured mail aliases (may be None if a matching
            alias is supposed to be present)
        :type dict custom_values: optional dictionary of default field values
            to pass to ``message_new`` if a new record needs to be created.
            Ignored if the thread record already exists, and also if a matching
            mail.alias was found (aliases define their own defaults)
        :param int thread_id: optional ID of the record/thread from ``model`` to
            which this mail should be attached. Only used if the message does not
            reply to an existing thread and does not match any mail alias.
        :return: list of routes [(model, thread_id, custom_values, user_id, alias)]

        :raises: ValueError, TypeError
        """
        if not isinstance(message, Message):
            raise TypeError('message must be an email.message.Message at this point')
        MailMessage = self.env['mail.message']
        Alias, dest_aliases = self.env['mail.alias'], self.env['mail.alias']
        bounce_alias = self.env['ir.config_parameter'].sudo().get_param("mail.bounce.alias")
        fallback_model = model

        # get email.message.Message variables for future processing
        local_hostname = socket.gethostname()
        message_id = message.get('Message-Id')

        # compute references to find if message is a reply to an existing thread
        references = tools.decode_message_header(message, 'References')
        in_reply_to = tools.decode_message_header(message, 'In-Reply-To').strip()
        thread_references = references or in_reply_to
        reply_match, reply_model, reply_thread_id, reply_hostname, reply_private = tools.email_references(thread_references)

        # author and recipients
        email_from = tools.decode_message_header(message, 'From')
        email_from_localpart = (tools.email_split(email_from) or [''])[0].split('@', 1)[0].lower()
        email_to = tools.decode_message_header(message, 'To')
        email_to_localpart = (tools.email_split(email_to) or [''])[0].split('@', 1)[0].lower()

        # Delivered-To is a safe bet in most modern MTAs, but we have to fallback on To + Cc values
        # for all the odd MTAs out there, as there is no standard header for the envelope's `rcpt_to` value.
        rcpt_tos = ','.join([
            tools.decode_message_header(message, 'Delivered-To'),
            tools.decode_message_header(message, 'To'),
            tools.decode_message_header(message, 'Cc'),
            tools.decode_message_header(message, 'Resent-To'),
            tools.decode_message_header(message, 'Resent-Cc')])
        rcpt_tos_localparts = [e.split('@')[0].lower() for e in tools.email_split(rcpt_tos)]

        # 0. Verify whether this is a bounced email and use it to collect bounce data and update notifications for customers
        if bounce_alias and bounce_alias in email_to_localpart:
            # Bounce regex: typical form of bounce is bounce_alias+128-crm.lead-34@domain
            # group(1) = the mail ID; group(2) = the model (if any); group(3) = the record ID
            bounce_re = re.compile("%s\+(\d+)-?([\w.]+)?-?(\d+)?" % re.escape(bounce_alias), re.UNICODE)
            bounce_match = bounce_re.search(email_to)

            if bounce_match:
                bounced_mail_id, bounced_model, bounced_thread_id = bounce_match.group(1), bounce_match.group(2), bounce_match.group(3)

                email_part = next((part for part in message.walk() if part.get_content_type() == 'message/rfc822'), None)
                dsn_part = next((part for part in message.walk() if part.get_content_type() == 'message/delivery-status'), None)

                partners, partner_address = self.env['res.partner'], False
                if dsn_part and len(dsn_part.get_payload()) > 1:
                    dsn = dsn_part.get_payload()[1]
                    final_recipient_data = tools.decode_message_header(dsn, 'Final-Recipient')
                    partner_address = final_recipient_data.split(';', 1)[1].strip()
                    if partner_address:
                        partners = partners.sudo().search([('email', 'like', partner_address)])
                        for partner in partners:
                            partner.message_receive_bounce(partner_address, partner, mail_id=bounced_mail_id)

                mail_message = self.env['mail.message']
                if email_part:
                    email = email_part.get_payload()[0]
                    bounced_message_id = tools.mail_header_msgid_re.findall(tools.decode_message_header(email, 'Message-Id'))
                    mail_message = MailMessage.sudo().search([('message_id', 'in', bounced_message_id)])

                if partners and mail_message:
                    notifications = self.env['mail.notification'].sudo().search([
                        ('mail_message_id', '=', mail_message.id),
                        ('res_partner_id', 'in', partners.ids)])
                    notifications.write({
                        'email_status': 'bounce'
                    })

                if bounced_model in self.env and hasattr(self.env[bounced_model], 'message_receive_bounce') and bounced_thread_id:
                    self.env[bounced_model].browse(int(bounced_thread_id)).message_receive_bounce(partner_address, partners, mail_id=bounced_mail_id)

                _logger.info('Routing mail from %s to %s with Message-Id %s: bounced mail from mail %s, model: %s, thread_id: %s: dest %s (partner %s)',
                             email_from, email_to, message_id, bounced_mail_id, bounced_model, bounced_thread_id, partner_address, partners)
                return []

        # 0. First check if this is a bounce message or not.
        #    See http://datatracker.ietf.org/doc/rfc3462/?include_text=1
        #    As all MTA does not respect this RFC (googlemail is one of them),
        #    we also need to verify if the message come from "mailer-daemon"
        if message.get_content_type() == 'multipart/report' or email_from_localpart == 'mailer-daemon':
            _logger.info('Routing mail with Message-Id %s: not routing bounce email from %s to %s',
                         message_id, email_from, email_to)
            return []

        # 1. Check if message is a reply on a thread
        msg_references = [ref for ref in tools.mail_header_msgid_re.findall(thread_references) if 'reply_to' not in ref]
        mail_messages = MailMessage.sudo().search([('message_id', 'in', msg_references)], limit=1)
        is_a_reply = bool(mail_messages)

        # 1.1 Handle forward to an alias with a different model: do not consider it as a reply
        if reply_model and reply_thread_id:
            other_alias = Alias.search([
                '&',
                ('alias_name', '!=', False),
                ('alias_name', '=', email_to_localpart)
            ])
            if other_alias and other_alias.alias_model_id.model != reply_model:
                is_a_reply = False

        if is_a_reply:
            model, thread_id = mail_messages.model, mail_messages.res_id
            if not reply_private:  # TDE note: not sure why private mode as no alias search, copying existing behavior
                dest_aliases = Alias.search([('alias_name', 'in', rcpt_tos_localparts)], limit=1)

            route = self.message_route_verify(
                message, message_dict,
                (model, thread_id, custom_values, self._uid, dest_aliases),
                update_author=True, assert_model=reply_private, create_fallback=True,
                allow_private=reply_private, drop_alias=True)
            if route:
                _logger.info(
                    'Routing mail from %s to %s with Message-Id %s: direct reply to msg: model: %s, thread_id: %s, custom_values: %s, uid: %s',
                    email_from, email_to, message_id, model, thread_id, custom_values, self._uid)
                return [route]
            elif route is False:
                return []

        # 2. Look for a matching mail.alias entry
        if rcpt_tos_localparts:
            # no route found for a matching reference (or reply), so parent is invalid
            message_dict.pop('parent_id', None)
            dest_aliases = Alias.search([('alias_name', 'in', rcpt_tos_localparts)])
            if dest_aliases:
                routes = []
                for alias in dest_aliases:
                    user_id = alias.alias_user_id.id
                    if not user_id:
                        # TDE note: this could cause crashes, because no clue that the user
                        # that send the email has the right to create or modify a new document
                        # Fallback on user_id = uid
                        # Note: recognized partners will be added as followers anyway
                        # user_id = self._message_find_user_id(message)
                        user_id = self._uid
                        _logger.info('No matching user_id for the alias %s', alias.alias_name)
                    route = (alias.alias_model_id.model, alias.alias_force_thread_id, safe_eval(alias.alias_defaults), user_id, alias)
                    route = self.message_route_verify(
                        message, message_dict, route,
                        update_author=True, assert_model=True, create_fallback=True)
                    if route:
                        _logger.info(
                            'Routing mail from %s to %s with Message-Id %s: direct alias match: %r',
                            email_from, email_to, message_id, route)
                        routes.append(route)
                return routes

        # 5. Fallback to the provided parameters, if they work
        if fallback_model:
            # no route found for a matching reference (or reply), so parent is invalid
            message_dict.pop('parent_id', None)
            route = self.message_route_verify(
                message, message_dict,
                (fallback_model, thread_id, custom_values, self._uid, None),
                update_author=True, assert_model=True)
            if route:
                _logger.info(
                    'Routing mail from %s to %s with Message-Id %s: fallback to model:%s, thread_id:%s, custom_values:%s, uid:%s',
                    email_from, email_to, message_id, fallback_model, thread_id, custom_values, self._uid)
                return [route]

        # ValueError if no routes found and if no bounce occured
        raise ValueError(
            'No possible route found for incoming message from %s to %s (Message-Id %s:). '
            'Create an appropriate mail.alias or force the destination model.' %
            (email_from, email_to, message_id)
        )

    @api.model
    def message_route_process(self, message, message_dict, routes):
        self = self.with_context(attachments_mime_plainxml=True) # import XML attachments as text
        # postpone setting message_dict.partner_ids after message_post, to avoid double notifications
        original_partner_ids = message_dict.pop('partner_ids', [])
        thread_id = False
        for model, thread_id, custom_values, user_id, alias in routes or ():
            if model:
                Model = self.env[model]
                if not (thread_id and hasattr(Model, 'message_update') or hasattr(Model, 'message_new')):
                    raise ValueError(
                        "Undeliverable mail with Message-Id %s, model %s does not accept incoming emails" %
                        (message_dict['message_id'], model)
                    )

                # disabled subscriptions during message_new/update to avoid having the system user running the
                # email gateway become a follower of all inbound messages
                MessageModel = Model.sudo(user_id).with_context(mail_create_nosubscribe=True, mail_create_nolog=True)
                if thread_id and hasattr(MessageModel, 'message_update'):
                    thread = MessageModel.browse(thread_id)
                    thread.message_update(message_dict)
                else:
                    # if a new thread is created, parent is irrelevant
                    message_dict.pop('parent_id', None)
                    thread = MessageModel.message_new(message_dict, custom_values)
            else:
                if thread_id:
                    raise ValueError("Posting a message without model should be with a null res_id, to create a private message.")
                thread = self.env['mail.thread']
            if not hasattr(thread, 'message_post'):
                thread = self.env['mail.thread'].with_context(thread_model=model)

            # replies to internal message are considered as notes, but parent message
            # author is added in recipients to ensure he is notified of a private answer
            partner_ids = []
            if message_dict.pop('internal', False):
                subtype = 'mail.mt_note'
                if message_dict.get('parent_id'):
                    parent_message = self.env['mail.message'].sudo().browse(message_dict['parent_id'])
                    partner_ids = [(4, parent_message.author_id.id)]
            else:
                subtype = 'mail.mt_comment'
            new_msg = thread.message_post(subtype=subtype, partner_ids=partner_ids, **message_dict)

            if original_partner_ids:
                # postponed after message_post, because this is an external message and we don't want to create
                # duplicate emails due to notifications
                new_msg.write({'partner_ids': original_partner_ids})
        return thread_id

    @api.model
    def message_process(self, model, message, custom_values=None,
                        save_original=False, strip_attachments=False,
                        thread_id=None):
        """ Process an incoming RFC2822 email message, relying on
            ``mail.message.parse()`` for the parsing operation,
            and ``message_route()`` to figure out the target model.

            Once the target model is known, its ``message_new`` method
            is called with the new message (if the thread record did not exist)
            or its ``message_update`` method (if it did).

            There is a special case where the target model is False: a reply
            to a private message. In this case, we skip the message_new /
            message_update step, to just post a new message using mail_thread
            message_post.

           :param string model: the fallback model to use if the message
               does not match any of the currently configured mail aliases
               (may be None if a matching alias is supposed to be present)
           :param message: source of the RFC2822 message
           :type message: string or xmlrpclib.Binary
           :type dict custom_values: optional dictionary of field values
                to pass to ``message_new`` if a new record needs to be created.
                Ignored if the thread record already exists, and also if a
                matching mail.alias was found (aliases define their own defaults)
           :param bool save_original: whether to keep a copy of the original
                email source attached to the message after it is imported.
           :param bool strip_attachments: whether to strip all attachments
                before processing the message, in order to save some space.
           :param int thread_id: optional ID of the record/thread from ``model``
               to which this mail should be attached. When provided, this
               overrides the automatic detection based on the message
               headers.
        """
        # extract message bytes - we are forced to pass the message as binary because
        # we don't know its encoding until we parse its headers and hence can't
        # convert it to utf-8 for transport between the mailgate script and here.
        if isinstance(message, xmlrpclib.Binary):
            message = bytes(message.data)
        # message_from_string parses from a *native string*, except apparently
        # sometimes message is ISO-8859-1 binary data or some shit and the
        # straightforward version (pycompat.to_native) won't work right ->
        # always encode message to bytes then use the relevant method
        # depending on ~python version
        if isinstance(message, pycompat.text_type):
            message = message.encode('utf-8')
        extract = getattr(email, 'message_from_bytes', email.message_from_string)
        msg_txt = extract(message)

        # parse the message, verify we are not in a loop by checking message_id is not duplicated
        msg = self.message_parse(msg_txt, save_original=save_original)
        if strip_attachments:
            msg.pop('attachments', None)

        if msg.get('message_id'):   # should always be True as message_parse generate one if missing
            existing_msg_ids = self.env['mail.message'].search([('message_id', '=', msg.get('message_id'))])
            if existing_msg_ids:
                _logger.info('Ignored mail from %s to %s with Message-Id %s: found duplicated Message-Id during processing',
                                msg.get('from'), msg.get('to'), msg.get('message_id'))
                return False

        # find possible routes for the message
        routes = self.message_route(msg_txt, msg, model, thread_id, custom_values)
        thread_id = self.message_route_process(msg_txt, msg, routes)
        return thread_id

    @api.model
    def message_new(self, msg_dict, custom_values=None):
        """Called by ``message_process`` when a new message is received
           for a given thread model, if the message did not belong to
           an existing thread.
           The default behavior is to create a new record of the corresponding
           model (based on some very basic info extracted from the message).
           Additional behavior may be implemented by overriding this method.

           :param dict msg_dict: a map containing the email details and
                                 attachments. See ``message_process`` and
                                ``mail.message.parse`` for details.
           :param dict custom_values: optional dictionary of additional
                                      field values to pass to create()
                                      when creating the new thread record.
                                      Be careful, these values may override
                                      any other values coming from the message.
           :param dict context: if a ``thread_model`` value is present
                                in the context, its value will be used
                                to determine the model of the record
                                to create (instead of the current model).
           :rtype: int
           :return: the id of the newly created thread object
        """
        data = {}
        if isinstance(custom_values, dict):
            data = custom_values.copy()
        model = self._context.get('thread_model') or self._name
        RecordModel = self.env[model]
        fields = RecordModel.fields_get()
        name_field = RecordModel._rec_name or 'name'
        if name_field in fields and not data.get('name'):
            data[name_field] = msg_dict.get('subject', '')
        return RecordModel.create(data)

    @api.multi
    def message_update(self, msg_dict, update_vals=None):
        """Called by ``message_process`` when a new message is received
           for an existing thread. The default behavior is to update the record
           with update_vals taken from the incoming email.
           Additional behavior may be implemented by overriding this
           method.
           :param dict msg_dict: a map containing the email details and
                               attachments. See ``message_process`` and
                               ``mail.message.parse()`` for details.
           :param dict update_vals: a dict containing values to update records
                              given their ids; if the dict is None or is
                              void, no write operation is performed.
        """
        if update_vals:
            self.write(update_vals)
        return True

    @api.multi
    def message_receive_bounce(self, email, partner, mail_id=None):
        """Called by ``message_process`` when a bounce email (such as Undelivered
        Mail Returned to Sender) is received for an existing thread. The default
        behavior is to check is an integer  ``message_bounce`` column exists.
        If it is the case, its content is incremented.

        :param mail_id: ID of the sent email that bounced. It may not exist anymore
                        but it could be usefull if the information was kept. This is
                        used notably in mass mailing.
        :param RecordSet partner: partner matching the bounced email address, if any
        :param string email: email that caused the bounce """
        if 'message_bounce' in self._fields:
            for record in self:
                record.message_bounce = record.message_bounce + 1

    def _message_extract_payload_postprocess(self, message, body, attachments):
        """ Perform some cleaning / postprocess in the body and attachments
        extracted from the email. Note that this processing is specific to the
        mail module, and should not contain security or generic html cleaning.
        Indeed those aspects should be covered by the html_sanitize method
        located in tools. """
        root = lxml.html.fromstring(body)
        postprocessed = False
        to_remove = []
        for node in root.iter():
            if 'o_mail_notification' in (node.get('class') or '') or 'o_mail_notification' in (node.get('summary') or ''):
                postprocessed = True
                if node.getparent() is not None:
                    to_remove.append(node)
            if node.tag == 'img' and node.get('src', '').startswith('cid:'):
                cid = node.get('src').split(':', 1)[1]
                related_attachment = [attach for attach in attachments if attach[2] and attach[2].get('cid') == cid]
                if related_attachment:
                    node.set('data-filename', related_attachment[0][0])
                    postprocessed = True

        for node in to_remove:
            node.getparent().remove(node)
        if postprocessed:
            body = etree.tostring(root, pretty_print=False, encoding='UTF-8')
        return body, attachments

    def _message_extract_payload(self, message, save_original=False):
        """Extract body as HTML and attachments from the mail message"""
        attachments = []
        body = u''
        if save_original:
            attachments.append(self._Attachment('original_email.eml', message.as_string(), {}))

        # Be careful, content-type may contain tricky content like in the
        # following example so test the MIME type with startswith()
        #
        # Content-Type: multipart/related;
        #   boundary="_004_3f1e4da175f349248b8d43cdeb9866f1AMSPR06MB343eurprd06pro_";
        #   type="text/html"
        if not message.is_multipart() or message.get('content-type', '').startswith("text/"):
            encoding = message.get_content_charset()
            body = message.get_payload(decode=True)
            body = tools.ustr(body, encoding, errors='replace')
            if message.get_content_type() == 'text/plain':
                # text/plain -> <pre/>
                body = tools.append_content_to_html(u'', body, preserve=True)
        else:
            alternative = False
            mixed = False
            html = u''
            for part in message.walk():
                if part.get_content_type() == 'multipart/alternative':
                    alternative = True
                if part.get_content_type() == 'multipart/mixed':
                    mixed = True
                if part.get_content_maintype() == 'multipart':
                    continue  # skip container
                # part.get_filename returns decoded value if able to decode, coded otherwise.
                # original get_filename is not able to decode iso-8859-1 (for instance).
                # therefore, iso encoded attachements are not able to be decoded properly with get_filename
                # code here partially copy the original get_filename method, but handle more encoding
                filename = part.get_param('filename', None, 'content-disposition')
                if not filename:
                    filename = part.get_param('name', None)
                if filename:
                    if isinstance(filename, tuple):
                        # RFC2231
                        filename = email.utils.collapse_rfc2231_value(filename).strip()
                    else:
                        filename = tools.decode_smtp_header(filename)
                encoding = part.get_content_charset()  # None if attachment

                # 0) Inline Attachments -> attachments, with a third part in the tuple to match cid / attachment
                if filename and part.get('content-id'):
                    inner_cid = part.get('content-id').strip('><')
                    attachments.append(self._Attachment(filename, part.get_payload(decode=True), {'cid': inner_cid}))
                    continue
                # 1) Explicit Attachments -> attachments
                if filename or part.get('content-disposition', '').strip().startswith('attachment'):
                    attachments.append(self._Attachment(filename or 'attachment', part.get_payload(decode=True), {}))
                    continue
                # 2) text/plain -> <pre/>
                if part.get_content_type() == 'text/plain' and (not alternative or not body):
                    body = tools.append_content_to_html(body, tools.ustr(part.get_payload(decode=True),
                                                                         encoding, errors='replace'), preserve=True)
                # 3) text/html -> raw
                elif part.get_content_type() == 'text/html':
                    # mutlipart/alternative have one text and a html part, keep only the second
                    # mixed allows several html parts, append html content
                    append_content = not alternative or (html and mixed)
                    html = tools.ustr(part.get_payload(decode=True), encoding, errors='replace')
                    if not append_content:
                        body = html
                    else:
                        body = tools.append_content_to_html(body, html, plaintext=False)
                # 4) Anything else -> attachment
                else:
                    attachments.append(self._Attachment(filename or 'attachment', part.get_payload(decode=True), {}))

        body, attachments = self._message_extract_payload_postprocess(message, body, attachments)
        return body, attachments

    @api.model
    def message_parse(self, message, save_original=False):
        """Parses a string or email.message.Message representing an
           RFC-2822 email, and returns a generic dict holding the
           message details.

           :param message: the message to parse
           :type message: email.message.Message | string | unicode
           :param bool save_original: whether the returned dict
               should include an ``original`` attachment containing
               the source of the message
           :rtype: dict
           :return: A dict with the following structure, where each
                    field may not be present if missing in original
                    message::

                    { 'message_id': msg_id,
                      'subject': subject,
                      'from': from,
                      'to': to,
                      'cc': cc,
                      'body': unified_body,
                      'attachments': [('file1', 'bytes'),
                                      ('file2', 'bytes')}
                    }
        """
        msg_dict = {
            'message_type': 'email',
        }
        if not isinstance(message, Message):
            # message_from_string works on a native str, so on py2 we need to
            # encode incoming unicode strings
            if pycompat.PY2 and not isinstance(message, str):
                message = message.encode('utf-8')
            message = email.message_from_string(message)

        message_id = message['message-id']
        if not message_id:
            # Very unusual situation, be we should be fault-tolerant here
            message_id = "<%s@localhost>" % time.time()
            _logger.debug('Parsing Message without message-id, generating a random one: %s', message_id)
        msg_dict['message_id'] = message_id

        if message.get('Subject'):
            msg_dict['subject'] = tools.decode_smtp_header(message.get('Subject'))

        # Envelope fields not stored in mail.message but made available for message_new()
        msg_dict['from'] = tools.decode_smtp_header(message.get('from'))
        msg_dict['to'] = tools.decode_smtp_header(message.get('to'))
        msg_dict['cc'] = tools.decode_smtp_header(message.get('cc'))
        msg_dict['email_from'] = tools.decode_smtp_header(message.get('from'))
        partner_ids = self._message_find_partners(message, ['To', 'Cc'])
        msg_dict['partner_ids'] = [(4, partner_id) for partner_id in partner_ids]

        if message.get('Date'):
            try:
                date_hdr = tools.decode_smtp_header(message.get('Date'))
                parsed_date = dateutil.parser.parse(date_hdr, fuzzy=True)
                if parsed_date.utcoffset() is None:
                    # naive datetime, so we arbitrarily decide to make it
                    # UTC, there's no better choice. Should not happen,
                    # as RFC2822 requires timezone offset in Date headers.
                    stored_date = parsed_date.replace(tzinfo=pytz.utc)
                else:
                    stored_date = parsed_date.astimezone(tz=pytz.utc)
            except Exception:
                _logger.info('Failed to parse Date header %r in incoming mail '
                                'with message-id %r, assuming current date/time.',
                                message.get('Date'), message_id)
                stored_date = datetime.datetime.now()
            msg_dict['date'] = stored_date.strftime(tools.DEFAULT_SERVER_DATETIME_FORMAT)

        if message.get('In-Reply-To'):
            parent_ids = self.env['mail.message'].search([('message_id', '=', tools.decode_smtp_header(message['In-Reply-To'].strip()))], limit=1)
            if parent_ids:
                msg_dict['parent_id'] = parent_ids.id
                msg_dict['internal'] = parent_ids.subtype_id and parent_ids.subtype_id.internal or False

        if message.get('References') and 'parent_id' not in msg_dict:
            msg_list = tools.mail_header_msgid_re.findall(tools.decode_smtp_header(message['References']))
            parent_ids = self.env['mail.message'].search([('message_id', 'in', [x.strip() for x in msg_list])], limit=1)
            if parent_ids:
                msg_dict['parent_id'] = parent_ids.id
                msg_dict['internal'] = parent_ids.subtype_id and parent_ids.subtype_id.internal or False

        msg_dict['body'], msg_dict['attachments'] = self._message_extract_payload(message, save_original=save_original)
        return msg_dict

    #------------------------------------------------------
    # Note specific
    #------------------------------------------------------

    @api.multi
    def _message_add_suggested_recipient(self, result, partner=None, email=None, reason=''):
        """ Called by message_get_suggested_recipients, to add a suggested
            recipient in the result dictionary. The form is :
                partner_id, partner_name<partner_email> or partner_name, reason """
        self.ensure_one()
        if email and not partner:
            # get partner info from email
            partner_info = self.message_partner_info_from_emails([email])[0]
            if partner_info.get('partner_id'):
                partner = self.env['res.partner'].sudo().browse([partner_info['partner_id']])[0]
        if email and email in [val[1] for val in result[self.ids[0]]]:  # already existing email -> skip
            return result
        if partner and partner in self.message_partner_ids:  # recipient already in the followers -> skip
            return result
        if partner and partner.id in [val[0] for val in result[self.ids[0]]]:  # already existing partner ID -> skip
            return result
        if partner and partner.email:  # complete profile: id, name <email>
            result[self.ids[0]].append((partner.id, '%s<%s>' % (partner.name, partner.email), reason))
        elif partner:  # incomplete profile: id, name
            result[self.ids[0]].append((partner.id, '%s' % (partner.name), reason))
        else:  # unknown partner, we are probably managing an email address
            result[self.ids[0]].append((False, email, reason))
        return result

    @api.multi
    def message_get_suggested_recipients(self):
        """ Returns suggested recipients for ids. Those are a list of
        tuple (partner_id, partner_name, reason), to be managed by Chatter. """
        result = dict((res_id, []) for res_id in self.ids)
        if 'user_id' in self._fields:
            for obj in self.sudo():  # SUPERUSER because of a read on res.users that would crash otherwise
                if not obj.user_id or not obj.user_id.partner_id:
                    continue
                obj._message_add_suggested_recipient(result, partner=obj.user_id.partner_id, reason=self._fields['user_id'].string)
        return result

    @api.multi
    def _find_partner_from_emails(self, emails, res_model=None, res_id=None, check_followers=True, force_create=False, exclude_aliases=True):
        """ Utility method to find partners from email addresses. The rules are :
            1 - check in document (model | self, id) followers
            2 - try to find a matching partner that is also an user
            3 - try to find a matching partner
            4 - create a new one if force_create = True

            :param list emails: list of email addresses
            :param string model: model to fetch related record; by default self
                is used.
            :param boolean check_followers: check in document followers
            :param boolean force_create: create a new partner if not found
            :param boolean exclude_aliases: do not try to find a partner that could match an alias. Normally aliases
                                            should not be used as partner emails but it could be the case due to some
                                            strange manipulation
        """
        if res_model is None:
            res_model = self._name
        if res_id is None and self.ids:
            res_id = self.ids[0]
        followers = self.env['res.partner']
        if res_model and res_id:
            record = self.env[res_model].browse(res_id)
            if hasattr(record, 'message_partner_ids'):
                followers = record.message_partner_ids

        Partner = self.env['res.partner'].sudo()
        Users = self.env['res.users'].sudo()
        partner_ids = []

        for contact in emails:
            partner_id = False
            email_address = tools.email_split(contact)
            if not email_address:
                partner_ids.append(partner_id)
                continue
            if exclude_aliases and self.env['mail.alias'].search([('alias_name', 'ilike', email_address)], limit=1):
                partner_ids.append(partner_id)
                continue

            email_address = email_address[0]
            # first try: check in document's followers
            partner_id = next((partner.id for partner in followers if partner.email == email_address), False)

            # second try: check in partners that are also users
            # Escape special SQL characters in email_address to avoid invalid matches
            email_address = (email_address.replace('\\', '\\\\').replace('%', '\\%').replace('_', '\\_'))
            email_brackets = "<%s>" % email_address
            if not partner_id:
                # exact, case-insensitive match
                partners = Users.search([('email', '=ilike', email_address)], limit=1).mapped('partner_id')
                if not partners:
                    # if no match with addr-spec, attempt substring match within name-addr pair
                    partners = Users.search([('email', 'ilike', email_brackets)], limit=1).mapped('partner_id')
                partner_id = partners.id
            # third try: check in partners
            if not partner_id:
                # exact, case-insensitive match
                partners = Partner.search([('email', '=ilike', email_address)], limit=1)
                if not partners:
                    # if no match with addr-spec, attempt substring match within name-addr pair
                    partners = Partner.search([('email', 'ilike', email_brackets)], limit=1)
                partner_id = partners.id
            if not partner_id and force_create:
                partner_id = self.env['res.partner'].name_create(contact)[0]
            partner_ids.append(partner_id)
        return partner_ids

    @api.multi
    def message_partner_info_from_emails(self, emails, link_mail=False):
        """ Convert a list of emails into a list partner_ids and a list
            new_partner_ids. The return value is non conventional because
            it is meant to be used by the mail widget.

            :return dict: partner_ids and new_partner_ids """
        self.ensure_one()
        MailMessage = self.env['mail.message'].sudo()
        partner_ids = self._find_partner_from_emails(emails)
        result = list()
        for idx in range(len(emails)):
            email_address = emails[idx]
            partner_id = partner_ids[idx]
            partner_info = {'full_name': email_address, 'partner_id': partner_id}
            result.append(partner_info)
            # link mail with this from mail to the new partner id
            if link_mail and partner_info['partner_id']:
                # Escape special SQL characters in email_address to avoid invalid matches
                email_address = (email_address.replace('\\', '\\\\').replace('%', '\\%').replace('_', '\\_'))
                email_brackets = "<%s>" % email_address
                MailMessage.search([
                    '|',
                    ('email_from', '=ilike', email_address),
                    ('email_from', 'ilike', email_brackets),
                    ('author_id', '=', False)
                ]).write({'author_id': partner_info['partner_id']})
        return result

    def _message_preprocess_attachments(self, attachments, attachment_ids, attach_model, attach_res_id):
        """ Preprocess attachments for mail_thread.message_post() or mail_mail.create().

        :param list attachments: list of attachment tuples in the form ``(name,content)``,
                                 where content is NOT base64 encoded
        :param list attachment_ids: a list of attachment ids, not in tomany command form
        :param str attach_model: the model of the attachments parent record
        :param integer attach_res_id: the id of the attachments parent record
        """
        return self._message_post_process_attachments(attachments, attachment_ids, {'model': attach_model, 'res_id': attach_res_id})

    def _message_post_process_attachments(self, attachments, attachment_ids, message_data):
        IrAttachment = self.env['ir.attachment']
        m2m_attachment_ids = []
        cid_mapping = {}
        fname_mapping = {}
        if attachment_ids:
            filtered_attachment_ids = self.env['ir.attachment'].sudo().search([
                ('res_model', '=', 'mail.compose.message'),
                ('create_uid', '=', self._uid),
                ('id', 'in', attachment_ids)])
            if filtered_attachment_ids:
                filtered_attachment_ids.write({'res_model': message_data['model'], 'res_id': message_data['res_id']})
            m2m_attachment_ids += [(4, id) for id in attachment_ids]
        # Handle attachments parameter, that is a dictionary of attachments
        for attachment in attachments:
            cid = False
            if len(attachment) == 2:
                name, content = attachment
            elif len(attachment) == 3:
                name, content, info = attachment
                cid = info and info.get('cid')
            else:
                continue
            if isinstance(content, pycompat.text_type):
                content = content.encode('utf-8')
            data_attach = {
                'name': name,
                'datas': base64.b64encode(content),
                'type': 'binary',
                'datas_fname': name,
                'description': name,
                'res_model': message_data['model'],
                'res_id': message_data['res_id'],
            }
            new_attachment = IrAttachment.create(data_attach)
            m2m_attachment_ids.append((4, new_attachment.id))
            if cid:
                cid_mapping[cid] = new_attachment
            fname_mapping[name] = new_attachment

        if cid_mapping and message_data.get('body'):
            root = lxml.html.fromstring(tools.ustr(message_data['body']))
            postprocessed = False
            for node in root.iter('img'):
                if node.get('src', '').startswith('cid:'):
                    cid = node.get('src').split('cid:')[1]
                    attachment = cid_mapping.get(cid)
                    if not attachment:
                        attachment = fname_mapping.get(node.get('data-filename'), '')
                    if attachment:
                        node.set('src', '/web/image/%s' % attachment.id)
                        postprocessed = True
            if postprocessed:
                body = lxml.html.tostring(root, pretty_print=False, encoding='UTF-8')
                message_data['body'] = body

        return m2m_attachment_ids

    @api.multi
    @api.returns('self', lambda value: value.id)
    def message_post(self, body='', subject=None, message_type='notification',
                     subtype=None, parent_id=False, attachments=None,
                     content_subtype='html', **kwargs):
        """ Post a new message in an existing thread, returning the new
            mail.message ID.
            :param int thread_id: thread ID to post into, or list with one ID;
                if False/0, mail.message model will also be set as False
            :param str body: body of the message, usually raw HTML that will
                be sanitized
            :param str type: see mail_message.type field
            :param str content_subtype:: if plaintext: convert body into html
            :param int parent_id: handle reply to a previous message by adding the
                parent partners to the message in case of private discussion
            :param tuple(str,str) attachments or list id: list of attachment tuples in the form
                ``(name,content)``, where content is NOT base64 encoded
            Extra keyword arguments will be used as default column values for the
            new mail.message record. Special cases:
                - attachment_ids: supposed not attached to any document; attach them
                    to the related document. Should only be set by Chatter.
            :return int: ID of newly created mail.message
        """
        if attachments is None:
            attachments = {}
        if self.ids and not self.ensure_one():
            raise exceptions.Warning(_('Invalid record set: should be called as model (without records) or on single-record recordset'))

        # if we're processing a message directly coming from the gateway, the destination model was
        # set in the context.
        model = False
        if self.ids:
            self.ensure_one()
            model = self._context.get('thread_model', False) if self._name == 'mail.thread' else self._name
            if model and model != self._name and hasattr(self.env[model], 'message_post'):
                RecordModel = self.env[model].with_context(thread_model=None)  # TDE: was removing the key ?
                return RecordModel.browse(self.ids).message_post(
                    body=body, subject=subject, message_type=message_type,
                    subtype=subtype, parent_id=parent_id, attachments=attachments,
                    content_subtype=content_subtype, **kwargs)

        # 0: Find the message's author, because we need it for private discussion
        author_id = kwargs.get('author_id')
        if author_id is None:  # keep False values
            author_id = self.env['mail.message']._get_default_author().id

        # 1: Handle content subtype: if plaintext, converto into HTML
        if content_subtype == 'plaintext':
            body = tools.plaintext2html(body)

        # 2: Private message: add recipients (recipients and author of parent message) - current author
        #   + legacy-code management (! we manage only 4 and 6 commands)
        partner_ids = set()
        kwargs_partner_ids = kwargs.pop('partner_ids', [])
        for partner_id in kwargs_partner_ids:
            if isinstance(partner_id, (list, tuple)) and partner_id[0] == 4 and len(partner_id) == 2:
                partner_ids.add(partner_id[1])
            if isinstance(partner_id, (list, tuple)) and partner_id[0] == 6 and len(partner_id) == 3:
                partner_ids |= set(partner_id[2])
            elif isinstance(partner_id, pycompat.integer_types):
                partner_ids.add(partner_id)
            else:
                pass  # we do not manage anything else
        if parent_id and not model:
            parent_message = self.env['mail.message'].browse(parent_id)
            private_followers = set([partner.id for partner in parent_message.partner_ids])
            if parent_message.author_id:
                private_followers.add(parent_message.author_id.id)
            private_followers -= set([author_id])
            partner_ids |= private_followers

        # 4: mail.message.subtype
        subtype_id = kwargs.get('subtype_id', False)
        if not subtype_id:
            subtype = subtype or 'mt_note'
            if '.' not in subtype:
                subtype = 'mail.%s' % subtype
            subtype_id = self.env['ir.model.data'].xmlid_to_res_id(subtype)

        # automatically subscribe recipients if asked to
        if self._context.get('mail_post_autofollow') and self.ids and partner_ids:
            partner_to_subscribe = partner_ids
            if self._context.get('mail_post_autofollow_partner_ids'):
                partner_to_subscribe = [p for p in partner_ids if p in self._context.get('mail_post_autofollow_partner_ids')]
            self.message_subscribe(list(partner_to_subscribe), force=False)

        # _mail_flat_thread: automatically set free messages to the first posted message
        MailMessage = self.env['mail.message']
        if self._mail_flat_thread and model and not parent_id and self.ids:
            messages = MailMessage.search(['&', ('res_id', '=', self.ids[0]), ('model', '=', model), ('message_type', '=', 'email')], order="id ASC", limit=1)
            if not messages:
                messages = MailMessage.search(['&', ('res_id', '=', self.ids[0]), ('model', '=', model)], order="id ASC", limit=1)
            parent_id = messages and messages[0].id or False
        # we want to set a parent: force to set the parent_id to the oldest ancestor, to avoid having more than 1 level of thread
        elif parent_id:
            messages = MailMessage.sudo().search([('id', '=', parent_id), ('parent_id', '!=', False)], limit=1)
            # avoid loops when finding ancestors
            processed_list = []
            if messages:
                message = messages[0]
                while (message.parent_id and message.parent_id.id not in processed_list):
                    processed_list.append(message.parent_id.id)
                    message = message.parent_id
                parent_id = message.id

        values = kwargs
        values.update({
            'author_id': author_id,
            'model': model,
            'res_id': model and self.ids[0] or False,
            'body': body,
            'subject': subject or False,
            'message_type': message_type,
            'parent_id': parent_id,
            'subtype_id': subtype_id,
            'partner_ids': [(4, pid) for pid in partner_ids],
        })

        # 3. Attachments
        #   - HACK TDE FIXME: Chatter: attachments linked to the document (not done JS-side), load the message
        attachment_ids = self._message_post_process_attachments(attachments, kwargs.pop('attachment_ids', []), values)
        values['attachment_ids'] = attachment_ids

        # Avoid warnings about non-existing fields
        for x in ('from', 'to', 'cc'):
            values.pop(x, None)

        # Post the message
        new_message = MailMessage.create(values)

        # Post-process: subscribe author, update message_last_post
        # Note: the message_last_post mechanism is no longer used.  This
        # will be removed in a later version.
        if (self._context.get('mail_save_message_last_post') and
                model and model != 'mail.thread' and self.ids and subtype_id):
            subtype_rec = self.env['mail.message.subtype'].sudo().browse(subtype_id)
            if not subtype_rec.internal:
                # done with SUPERUSER_ID, because on some models users can post only with read access, not necessarily write access
                self.sudo().write({'message_last_post': fields.Datetime.now()})
        if author_id and model and self.ids and message_type != 'notification' and not self._context.get('mail_create_nosubscribe'):
            self.message_subscribe([author_id], force=False)

        self._message_post_after_hook(new_message)

        return new_message

    def _message_post_after_hook(self, message):
        pass

    @api.multi
    def message_post_with_view(self, views_or_xmlid, **kwargs):
        """ Helper method to send a mail / post a message using a view_id to
        render using the ir.qweb engine. This method is stand alone, because
        there is nothing in template and composer that allows to handle
        views in batch. This method should probably disappear when templates
        handle ir ui views. """
        values = kwargs.pop('values', None) or dict()
        try:
            from odoo.addons.http_routing.models.ir_http import slug
            values['slug'] = slug
        except ImportError:
            values['slug'] = lambda self: self.id
        if isinstance(views_or_xmlid, pycompat.string_types):
            views = self.env.ref(views_or_xmlid, raise_if_not_found=False)
        else:
            views = views_or_xmlid
        if not views:
            return
        for record in self:
            values['object'] = record
            rendered_template = views.render(values, engine='ir.qweb')
            kwargs['body'] = rendered_template
            record.message_post_with_template(False, **kwargs)

    @api.multi
    def message_post_with_template(self, template_id, **kwargs):
        """ Helper method to send a mail with a template
            :param template_id : the id of the template to render to create the body of the message
            :param **kwargs : parameter to create a mail.compose.message woaerd (which inherit from mail.message)
        """
        # Get composition mode, or force it according to the number of record in self
        if not kwargs.get('composition_mode'):
            kwargs['composition_mode'] = 'comment' if len(self.ids) == 1 else 'mass_mail'
        if not kwargs.get('message_type'):
            kwargs['message_type'] = 'notification'
        res_id = kwargs.get('res_id', self.ids and self.ids[0] or 0)
        res_ids = kwargs.get('res_id') and [kwargs['res_id']] or self.ids

        # Create the composer
        composer = self.env['mail.compose.message'].with_context(
            active_id=res_id,
            active_ids=res_ids,
            active_model=kwargs.get('model', self._name),
            default_composition_mode=kwargs['composition_mode'],
            default_model=kwargs.get('model', self._name),
            default_res_id=res_id,
            default_template_id=template_id,
        ).create(kwargs)
        # Simulate the onchange (like trigger in form the view) only
        # when having a template in single-email mode
        if template_id:
            update_values = composer.onchange_template_id(template_id, kwargs['composition_mode'], self._name, res_id)['value']
            composer.write(update_values)
        return composer.send_mail()

    # ------------------------------------------------------
    # Followers API
    # ------------------------------------------------------

    @api.multi
    def message_subscribe_users(self, user_ids=None, subtype_ids=None):
        """ Wrapper on message_subscribe, using users. If user_ids is not
            provided, subscribe uid instead. """
        if user_ids is None:
            user_ids = [self._uid]
        return self.message_subscribe(self.env['res.users'].browse(user_ids).mapped('partner_id').ids, subtype_ids=subtype_ids)

    @api.multi
    def message_subscribe(self, partner_ids=None, channel_ids=None, subtype_ids=None, force=True):
        """ Add partners to the records followers. """
        # not necessary for computation, but saves an access right check
        if not partner_ids and not channel_ids:
            return True
        if partner_ids is None:
            partner_ids = []
        if channel_ids is None:
            channel_ids = []

        # TDE CHECK THIS
        if not channel_ids and partner_ids and set(partner_ids) == set([self.env.user.partner_id.id]):
            try:
                self.check_access_rights('read')
                self.check_access_rule('read')
            except exceptions.AccessError:
                return False
        else:
            self.check_access_rights('write')
            self.check_access_rule('write')

        partner_data = dict((pid, subtype_ids) for pid in partner_ids)
        channel_data = dict((cid, subtype_ids) for cid in channel_ids)
        gen, part = self.env['mail.followers']._add_follower_command(self._name, self.ids, partner_data, channel_data, force=force)
        self.sudo().write({'message_follower_ids': gen})
        for record in self.filtered(lambda self: self.id in part):
            record.write({'message_follower_ids': part[record.id]})

        self.invalidate_cache()
        return True

    @api.multi
    def message_unsubscribe_users(self, user_ids=None):
        """ Wrapper on message_subscribe, using users. If user_ids is not
            provided, unsubscribe uid instead. """
        if user_ids is None:
            user_ids = [self._uid]
        partner_ids = [user.partner_id.id for user in self.env['res.users'].browse(user_ids)]
        return self.message_unsubscribe(partner_ids)

    @api.multi
    def message_unsubscribe(self, partner_ids=None, channel_ids=None):
        """ Remove partners from the records followers. """
        # not necessary for computation, but saves an access right check
        if not partner_ids and not channel_ids:
            return True
        user_pid = self.env.user.partner_id.id
        if not channel_ids and set(partner_ids) == set([user_pid]):
            self.check_access_rights('read')
            self.check_access_rule('read')
        else:
            self.check_access_rights('write')
            self.check_access_rule('write')
        self.env['mail.followers'].sudo().search([
            ('res_model', '=', self._name),
            ('res_id', 'in', self.ids),
            '|',
            ('partner_id', 'in', partner_ids or []),
            ('channel_id', 'in', channel_ids or [])
        ]).unlink()

    @api.model
    def _message_get_auto_subscribe_fields(self, updated_fields, auto_follow_fields=None):
        """ Returns the list of relational fields linking to res.users that should
            trigger an auto subscribe. The default list checks for the fields
            - called 'user_id'
            - linking to res.users
            - with track_visibility set
            In OpenERP V7, this is sufficent for all major addon such as opportunity,
            project, issue, recruitment, sale.
            Override this method if a custom behavior is needed about fields
            that automatically subscribe users.
        """
        if auto_follow_fields is None:
            auto_follow_fields = ['user_id']
        user_field_lst = []
        for name, field in self._fields.items():
            if name in auto_follow_fields and name in updated_fields and getattr(field, 'track_visibility', False) and field.comodel_name == 'res.users':
                user_field_lst.append(name)
        return user_field_lst

    @api.multi
    def _message_auto_subscribe_notify(self, partner_ids):
        """ Notify newly subscribed followers of the last posted message.
            :param partner_ids : the list of partner to add as needaction partner of the last message
                                 (This excludes the current partner)
        """
        if not partner_ids:
            return

        if self.env.context.get('mail_auto_subscribe_no_notify'):
            return

        # send the email only to the current record and not all the ids matching active_domain !
        # by default, send_mail for mass_mail use the active_domain instead of active_ids.
        if 'active_domain' in self.env.context:
            ctx = dict(self.env.context)
            ctx.pop('active_domain')
            self = self.with_context(ctx)

        for record in self:
            record.message_post_with_view(
                'mail.message_user_assigned',
                composition_mode='mass_mail',
                partner_ids=[(4, pid) for pid in partner_ids],
                auto_delete=True,
                auto_delete_message=True,
                parent_id=False, # override accidental context defaults
                subtype_id=self.env.ref('mail.mt_note').id)

    @api.multi
    def message_auto_subscribe(self, updated_fields, values=None):
        """ Handle auto subscription. Two methods for auto subscription exist:

         - tracked res.users relational fields, such as user_id fields. Those fields
           must be relation fields toward a res.users record, and must have the
           track_visilibity attribute set.
         - using subtypes parent relationship: check if the current model being
           modified has an header record (such as a project for tasks) whose followers
           can be added as followers of the current records. Example of structure
           with project and task:

          - st_project_1.parent_id = st_task_1
          - st_project_1.res_model = 'project.project'
          - st_project_1.relation_field = 'project_id'
          - st_task_1.model = 'project.task'

        :param list updated_fields: list of updated fields to track
        :param dict values: updated values; if None, the first record will be browsed
                            to get the values. Added after releasing 7.0, therefore
                            not merged with updated_fields argumment.
        """
        new_partners, new_channels = dict(), dict()

        # fetch auto_follow_fields: res.users relation fields whose changes are tracked for subscription
        user_field_lst = self._message_get_auto_subscribe_fields(updated_fields)

        # fetch header subtypes
        subtypes, relation_fields = self.env['mail.message.subtype'].auto_subscribe_subtypes(self._name)

        # if no change in tracked field or no change in tracked relational field: quit
        if not any(relation in relation_fields for relation in updated_fields) and not user_field_lst:
            return True

        # find followers of headers, update structure for new followers
        headers = set()
        for subtype in subtypes:
            if subtype.relation_field and values.get(subtype.relation_field):
                headers.add((subtype.res_model, values.get(subtype.relation_field)))
        if headers:
            header_domain = ['|'] * (len(headers) - 1)
            for header in headers:
                header_domain += ['&', ('res_model', '=', header[0]), ('res_id', '=', header[1])]
            for header_follower in self.env['mail.followers'].sudo().search(header_domain):
                for subtype in header_follower.subtype_ids:
                    if subtype.parent_id and subtype.parent_id.res_model == self._name:
                        new_subtype = subtype.parent_id
                    elif subtype.res_model is False:
                        new_subtype = subtype
                    else:
                        continue
                    if header_follower.partner_id:
                        new_partners.setdefault(header_follower.partner_id.id, set()).add(new_subtype.id)
                    else:
                        new_channels.setdefault(header_follower.channel_id.id, set()).add(new_subtype.id)

        # add followers coming from res.users relational fields that are tracked
        to_add_users = self.env['res.users'].sudo().browse([values[name] for name in user_field_lst if values.get(name)])
        for partner in to_add_users.mapped('partner_id'):
            new_partners.setdefault(partner.id, None)

        for pid, subtypes in new_partners.items():
            subtypes = list(subtypes) if subtypes is not None else None
            self.message_subscribe(partner_ids=[pid], subtype_ids=subtypes, force=(subtypes != None))
        for cid, subtypes in new_channels.items():
            subtypes = list(subtypes) if subtypes is not None else None
            self.message_subscribe(channel_ids=[cid], subtype_ids=subtypes, force=(subtypes != None))

        # remove the current user from the needaction partner to avoid to notify the author of the message
        user_pids = [user.partner_id.id for user in to_add_users if user != self.env.user and user.notification_type == 'email']
        self._message_auto_subscribe_notify(user_pids)

        return True

    # ------------------------------------------------------
    # Thread management
    # ------------------------------------------------------

    @api.multi
    def message_change_thread(self, new_thread):
        """
        Transfer the list of the mail thread messages from an model to another

        :param id : the old res_id of the mail.message
        :param new_res_id : the new res_id of the mail.message
        :param new_model : the name of the new model of the mail.message

        Example :   my_lead.message_change_thread(my_project_task)
                    will transfer the context of the thread of my_lead to my_project_task
        """
        self.ensure_one()
        # get the subtype of the comment Message
        subtype_comment = self.env.ref('mail.mt_comment')

        # get the ids of the comment and not-comment of the thread
        # TDE check: sudo on mail.message, to be sure all messages are moved ?
        MailMessage = self.env['mail.message']
        msg_comment = MailMessage.search([
            ('model', '=', self._name),
            ('res_id', '=', self.id),
            ('subtype_id', '=', subtype_comment.id)])
        msg_not_comment = MailMessage.search([
            ('model', '=', self._name),
            ('res_id', '=', self.id),
            ('subtype_id', '!=', subtype_comment.id)])

        # update the messages
        msg_comment.write({"res_id": new_thread.id, "model": new_thread._name})
        msg_not_comment.write({"res_id": new_thread.id, "model": new_thread._name, "subtype_id": None})
        return True<|MERGE_RESOLUTION|>--- conflicted
+++ resolved
@@ -180,11 +180,7 @@
                              WHERE msg.model = %s AND msg.res_id = ANY(%s) AND
                                    (msg.author_id IS NULL OR msg.author_id != %s) AND
                                    (msg.message_type != 'notification' OR msg.model != 'mail.channel')""",
-<<<<<<< HEAD
-                         (partner_id, self._name, tuple(self.ids) or (None,), partner_id,))
-=======
                          (partner_id, self._name, list(self.ids), partner_id,))
->>>>>>> 88a9980b
         for result in self._cr.fetchall():
             res[result[0]] += 1
 
