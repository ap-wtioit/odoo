# -*- coding: utf-8 -*-

from .common import TestMail
from openerp.exceptions import AccessError
from openerp.exceptions import except_orm
from openerp.tools import mute_logger


class TestMailMessage(TestMail):

    def setUp(self):
        super(TestMailMessage, self).setUp()
        self.group_private = self.env['mail.channel'].with_context({
            'mail_create_nolog': True,
            'mail_create_nosubscribe': True
        }).create({
            'name': 'Private',
            'public': 'private'}
        ).with_context({'mail_create_nosubscribe': False})
        self.message = self.env['mail.message'].create({
            'body': 'My Body',
            'model': 'mail.channel',
            'res_id': self.group_private.id,
        })

    def test_mail_message_values_basic(self):
        self.env['ir.config_parameter'].search([('key', '=', 'mail.catchall.domain')]).unlink()

        msg = self.env['mail.message'].sudo(self.user_employee).create({
            'reply_to': 'test.reply@example.com',
            'email_from': 'test.from@example.com',
        })
        self.assertIn('-private', msg.message_id, 'mail_message: message_id for a void message should be a "private" one')
        self.assertEqual(msg.reply_to, 'test.reply@example.com')
        self.assertEqual(msg.email_from, 'test.from@example.com')

    def test_mail_message_values_default(self):
        self.env['ir.config_parameter'].search([('key', '=', 'mail.catchall.domain')]).unlink()

        msg = self.env['mail.message'].sudo(self.user_employee).create({})
        self.assertIn('-private', msg.message_id, 'mail_message: message_id for a void message should be a "private" one')
        self.assertEqual(msg.reply_to, '%s <%s>' % (self.user_employee.name, self.user_employee.email))
        self.assertEqual(msg.email_from, '%s <%s>' % (self.user_employee.name, self.user_employee.email))

    def test_mail_message_values_alias(self):
        alias_domain = 'example.com'
        self.env['ir.config_parameter'].set_param('mail.catchall.domain', alias_domain)
        self.env['ir.config_parameter'].search([('key', '=', 'mail.catchall.alias')]).unlink()

        msg = self.env['mail.message'].sudo(self.user_employee).create({})
        self.assertIn('-private', msg.message_id, 'mail_message: message_id for a void message should be a "private" one')
        self.assertEqual(msg.reply_to, '%s <%s@%s>' % (self.user_employee.name, self.user_employee.alias_name, alias_domain))
        self.assertEqual(msg.email_from, '%s <%s@%s>' % (self.user_employee.name, self.user_employee.alias_name, alias_domain))

    def test_mail_message_values_alias_catchall(self):
        alias_domain = 'example.com'
        alias_catchall = 'pokemon'
        self.env['ir.config_parameter'].set_param('mail.catchall.domain', alias_domain)
        self.env['ir.config_parameter'].set_param('mail.catchall.alias', alias_catchall)

        msg = self.env['mail.message'].sudo(self.user_employee).create({})
        self.assertIn('-private', msg.message_id, 'mail_message: message_id for a void message should be a "private" one')
        self.assertEqual(msg.reply_to, '%s <%s@%s>' % (self.env.user.company_id.name, alias_catchall, alias_domain))
        self.assertEqual(msg.email_from, '%s <%s@%s>' % (self.user_employee.name, self.user_employee.alias_name, alias_domain))

    def test_mail_message_values_document_no_alias(self):
        self.env['ir.config_parameter'].search([('key', '=', 'mail.catchall.domain')]).unlink()

        msg = self.env['mail.message'].sudo(self.user_employee).create({
            'model': 'mail.channel',
            'res_id': self.group_pigs.id
        })
        self.assertIn('-openerp-%d-mail.channel' % self.group_pigs.id, msg.message_id, 'mail_message: message_id for a void message should be a "private" one')
        self.assertEqual(msg.reply_to, '%s <%s>' % (self.user_employee.name, self.user_employee.email))
        self.assertEqual(msg.email_from, '%s <%s>' % (self.user_employee.name, self.user_employee.email))

    def test_mail_message_values_document_alias(self):
        alias_domain = 'example.com'
        self.env['ir.config_parameter'].set_param('mail.catchall.domain', alias_domain)
        self.env['ir.config_parameter'].search([('key', '=', 'mail.catchall.alias')]).unlink()

        msg = self.env['mail.message'].sudo(self.user_employee).create({
            'model': 'mail.channel',
            'res_id': self.group_pigs.id
        })
        self.assertIn('-openerp-%d-mail.channel' % self.group_pigs.id, msg.message_id, 'mail_message: message_id for a void message should be a "private" one')
        self.assertEqual(msg.reply_to, '%s %s <%s@%s>' % (self.env.user.company_id.name, self.group_pigs.name, self.group_pigs.alias_name, alias_domain))
        self.assertEqual(msg.email_from, '%s <%s@%s>' % (self.user_employee.name, self.user_employee.alias_name, alias_domain))

    def test_mail_message_values_document_alias_catchall(self):
        alias_domain = 'example.com'
        alias_catchall = 'pokemon'
        self.env['ir.config_parameter'].set_param('mail.catchall.domain', alias_domain)
        self.env['ir.config_parameter'].set_param('mail.catchall.alias', alias_catchall)

        msg = self.env['mail.message'].sudo(self.user_employee).create({
            'model': 'mail.channel',
            'res_id': self.group_pigs.id
        })
        self.assertIn('-openerp-%d-mail.channel' % self.group_pigs.id, msg.message_id, 'mail_message: message_id for a void message should be a "private" one')
        self.assertEqual(msg.reply_to, '%s %s <%s@%s>' % (self.env.user.company_id.name, self.group_pigs.name, self.group_pigs.alias_name, alias_domain))
        self.assertEqual(msg.email_from, '%s <%s@%s>' % (self.user_employee.name, self.user_employee.alias_name, alias_domain))

    def test_mail_message_values_no_auto_thread(self):
        msg = self.env['mail.message'].sudo(self.user_employee).create({
            'model': 'mail.channel',
            'res_id': self.group_pigs.id,
            'no_auto_thread': True,
        })
        self.assertIn('reply_to', msg.message_id)
        self.assertNotIn('mail.channel', msg.message_id)
        self.assertNotIn('-%d-' % self.group_pigs.id, msg.message_id)

    @mute_logger('openerp.addons.mail.models.mail_mail')
    def test_mail_message_access_search(self):
        # Data: various author_ids, partner_ids, documents
        msg1 = self.env['mail.message'].create({
            'subject': '_Test', 'body': 'A', 'subtype_id': self.ref('mail.mt_comment')})
        msg2 = self.env['mail.message'].create({
            'subject': '_Test', 'body': 'A+B', 'subtype_id': self.ref('mail.mt_comment'),
            'partner_ids': [(6, 0, [self.user_public.partner_id.id])]})
        msg3 = self.env['mail.message'].create({
            'subject': '_Test', 'body': 'A Pigs', 'subtype_id': False,
            'model': 'mail.channel', 'res_id': self.group_pigs.id})
        msg4 = self.env['mail.message'].create({
            'subject': '_Test', 'body': 'A+P Pigs', 'subtype_id': self.ref('mail.mt_comment'),
            'model': 'mail.channel', 'res_id': self.group_pigs.id,
            'partner_ids': [(6, 0, [self.user_public.partner_id.id])]})
        msg5 = self.env['mail.message'].create({
            'subject': '_Test', 'body': 'A+E Pigs', 'subtype_id': self.ref('mail.mt_comment'),
            'model': 'mail.channel', 'res_id': self.group_pigs.id,
            'partner_ids': [(6, 0, [self.user_employee.partner_id.id])]})
        msg6 = self.env['mail.message'].create({
            'subject': '_Test', 'body': 'A Birds', 'subtype_id': self.ref('mail.mt_comment'),
            'model': 'mail.channel', 'res_id': self.group_private.id})
        msg7 = self.env['mail.message'].sudo(self.user_employee).create({
            'subject': '_Test', 'body': 'B', 'subtype_id': self.ref('mail.mt_comment')})
        msg8 = self.env['mail.message'].sudo(self.user_employee).create({
            'subject': '_Test', 'body': 'B+E', 'subtype_id': self.ref('mail.mt_comment'),
            'partner_ids': [(6, 0, [self.user_employee.partner_id.id])]})

        # Test: Public: 2 messages (recipient)
        messages = self.env['mail.message'].sudo(self.user_public).search([('subject', 'like', '_Test')])
        self.assertEqual(messages, msg2 | msg4)

        # Test: Employee: 3 messages on Pigs Raoul can read (employee can read group with default values)
        messages = self.env['mail.message'].sudo(self.user_employee).search([('subject', 'like', '_Test'), ('body', 'ilike', 'A')])
        self.assertEqual(messages, msg3 | msg4 | msg5)

        # Test: Raoul: 3 messages on Pigs Raoul can read (employee can read group with default values), 0 on Birds (private group) + 2 messages as author
        messages = self.env['mail.message'].sudo(self.user_employee).search([('subject', 'like', '_Test')])
        self.assertEqual(messages, msg3 | msg4 | msg5 | msg7 | msg8)

        # Test: Admin: all messages
        messages = self.env['mail.message'].search([('subject', 'like', '_Test')])
        self.assertEqual(messages, msg1 | msg2 | msg3 | msg4 | msg5 | msg6 | msg7 | msg8)

        # Test: Portal: 0 (no access to groups, not recipient)
        messages = self.env['mail.message'].sudo(self.user_portal).search([('subject', 'like', '_Test')])
        self.assertFalse(messages)

        # Test: Portal: 2 messages (public group with a subtype)
        self.group_pigs.write({'public': 'public'})
        messages = self.env['mail.message'].sudo(self.user_portal).search([('subject', 'like', '_Test')])
        self.assertEqual(messages, msg4 | msg5)

    @mute_logger('openerp.addons.base.ir.ir_model', 'openerp.models')
    def test_mail_message_access_read_crash(self):
        # TODO: Change the except_orm to Warning ( Because here it's call check_access_rule
        # which still generate exception in except_orm.So we need to change all
        # except_orm to warning in mail module.)
        with self.assertRaises(except_orm):
            self.message.sudo(self.user_employee).read()

    @mute_logger('openerp.models')
    def test_mail_message_access_read_crash_portal(self):
        with self.assertRaises(except_orm):
            self.message.sudo(self.user_portal).read(['body', 'message_type', 'subtype_id'])

    def test_mail_message_access_read_ok_portal(self):
        self.message.write({'subtype_id': self.ref('mail.mt_comment'), 'res_id': self.group_public.id})
        self.message.sudo(self.user_portal).read(['body', 'message_type', 'subtype_id'])

    def test_mail_message_access_read_notification(self):
        attachment = self.env['ir.attachment'].create({
            'datas': 'My attachment'.encode('base64'),
            'name': 'doc.txt',
            'datas_fname': 'doc.txt'})
        # attach the attachment to the message
        self.message.write({'attachment_ids': [(4, attachment.id)]})
        self.message.write({'partner_ids': [(4, self.user_employee.partner_id.id)]})
        self.message.sudo(self.user_employee).read()
        # Test: Bert has access to attachment, ok because he can read message
        attachment.sudo(self.user_employee).read(['name', 'datas'])

    def test_mail_message_access_read_author(self):
        self.message.write({'author_id': self.user_employee.partner_id.id})
        self.message.sudo(self.user_employee).read()

    def test_mail_message_access_read_doc(self):
        self.message.write({'model': 'mail.channel', 'res_id': self.group_public.id})
        # Test: Bert reads the message, ok because linked to a doc he is allowed to read
        self.message.sudo(self.user_employee).read()

    @mute_logger('openerp.addons.base.ir.ir_model')
    def test_mail_message_access_create_crash_public(self):
        # Do: Bert creates a message on Pigs -> ko, no creation rights
        with self.assertRaises(AccessError):
            self.env['mail.message'].sudo(self.user_public).create({'model': 'mail.channel', 'res_id': self.group_pigs.id, 'body': 'Test'})

        # Do: Bert create a message on Jobs -> ko, no creation rights
        with self.assertRaises(AccessError):
            self.env['mail.message'].sudo(self.user_public).create({'model': 'mail.channel', 'res_id': self.group_public.id, 'body': 'Test'})

    @mute_logger('openerp.models')
    def test_mail_message_access_create_crash(self):
        # Do: Bert create a private message -> ko, no creation rights
        with self.assertRaises(except_orm):
            self.env['mail.message'].sudo(self.user_employee).create({'model': 'mail.channel', 'res_id': self.group_private.id, 'body': 'Test'})

    @mute_logger('openerp.models')
    def test_mail_message_access_create_doc(self):
        # TODO Change the except_orm to Warning
        Message = self.env['mail.message'].sudo(self.user_employee)
        # Do: Raoul creates a message on Jobs -> ok, write access to the related document
        Message.create({'model': 'mail.channel', 'res_id': self.group_public.id, 'body': 'Test'})
        # Do: Raoul creates a message on Priv -> ko, no write access to the related document
        with self.assertRaises(except_orm):
            Message.create({'model': 'mail.channel', 'res_id': self.group_private.id, 'body': 'Test'})

    def test_mail_message_access_create_private(self):
        self.env['mail.message'].sudo(self.user_employee).create({'body': 'Test'})

    def test_mail_message_access_create_reply(self):
        self.message.write({'partner_ids': [(4, self.user_employee.partner_id.id)]})
        self.env['mail.message'].sudo(self.user_employee).create({'model': 'mail.channel', 'res_id': self.group_private.id, 'body': 'Test', 'parent_id': self.message.id})

<<<<<<< HEAD
    def test_message_set_star(self):
        msg = self.group_pigs.message_post(body='My Body', subject='1')
        msg_emp = self.env['mail.message'].sudo(self.user_employee).browse(msg.id)

        # Admin set as starred
        msg.set_message_starred(True)
        self.assertTrue(msg.starred)

        # Employee set as starred
        msg_emp.set_message_starred(True)
        self.assertTrue(msg_emp.starred)

        # Do: Admin unstars msg
        msg.set_message_starred(False)
        self.assertFalse(msg.starred)
        self.assertTrue(msg_emp.starred)
=======
        # Do: Bert writes on its own profile, ko because no message create access
        with self.assertRaises(AccessError):
            self.res_users.message_post(cr, user_bert_id, user_bert_id, body='I love Bert')
            self.res_partner.message_post(cr, user_bert_id, partner_bert_id, body='I love Bert')

        # ----------------------------------------
        # CASE2: Raoul, employee
        # ----------------------------------------

        # Do: Raoul browses Jobs -> ok, ok for message_ids, of for message_follower_ids
        raoul_jobs = self.mail_group.browse(cr, user_raoul_id, self.group_jobs_id)
        trigger_read = raoul_jobs.name
        for message in raoul_jobs.message_ids:
            trigger_read = message.subject
        for partner in raoul_jobs.message_follower_ids:
            trigger_read = partner.name

        # Do: Raoul comments Jobs, ok
        self.mail_group.message_post(cr, user_raoul_id, self.group_jobs_id, body='I love Pigs')
        # Do: Raoul create a mail.compose.message record on Jobs, because he uses the wizard
        compose_id = mail_compose.create(cr, user_raoul_id,
            {'subject': 'Subject', 'body': 'Body text', 'partner_ids': []},
            {'default_composition_mode': 'comment', 'default_model': 'mail.group', 'default_res_id': self.group_jobs_id})
        mail_compose.send_mail(cr, user_raoul_id, [compose_id])
        # Do: Raoul replies to a Jobs message using the composer
        compose_id = mail_compose.create(cr, user_raoul_id,
            {'subject': 'Subject', 'body': 'Body text'},
            {'default_composition_mode': 'comment', 'default_parent_id': pigs_msg_id})
        mail_compose.send_mail(cr, user_raoul_id, [compose_id])

    def test_60_cache_invalidation(self):
        msg_cnt = len(self.group_pigs.message_ids)
        self.group_pigs.message_post(body='Hi!', subject='test')
        self.assertEqual(len(self.group_pigs.message_ids), msg_cnt + 1)
>>>>>>> 7cb977fc
<|MERGE_RESOLUTION|>--- conflicted
+++ resolved
@@ -235,7 +235,6 @@
         self.message.write({'partner_ids': [(4, self.user_employee.partner_id.id)]})
         self.env['mail.message'].sudo(self.user_employee).create({'model': 'mail.channel', 'res_id': self.group_private.id, 'body': 'Test', 'parent_id': self.message.id})
 
-<<<<<<< HEAD
     def test_message_set_star(self):
         msg = self.group_pigs.message_post(body='My Body', subject='1')
         msg_emp = self.env['mail.message'].sudo(self.user_employee).browse(msg.id)
@@ -252,39 +251,8 @@
         msg.set_message_starred(False)
         self.assertFalse(msg.starred)
         self.assertTrue(msg_emp.starred)
-=======
-        # Do: Bert writes on its own profile, ko because no message create access
-        with self.assertRaises(AccessError):
-            self.res_users.message_post(cr, user_bert_id, user_bert_id, body='I love Bert')
-            self.res_partner.message_post(cr, user_bert_id, partner_bert_id, body='I love Bert')
-
-        # ----------------------------------------
-        # CASE2: Raoul, employee
-        # ----------------------------------------
-
-        # Do: Raoul browses Jobs -> ok, ok for message_ids, of for message_follower_ids
-        raoul_jobs = self.mail_group.browse(cr, user_raoul_id, self.group_jobs_id)
-        trigger_read = raoul_jobs.name
-        for message in raoul_jobs.message_ids:
-            trigger_read = message.subject
-        for partner in raoul_jobs.message_follower_ids:
-            trigger_read = partner.name
-
-        # Do: Raoul comments Jobs, ok
-        self.mail_group.message_post(cr, user_raoul_id, self.group_jobs_id, body='I love Pigs')
-        # Do: Raoul create a mail.compose.message record on Jobs, because he uses the wizard
-        compose_id = mail_compose.create(cr, user_raoul_id,
-            {'subject': 'Subject', 'body': 'Body text', 'partner_ids': []},
-            {'default_composition_mode': 'comment', 'default_model': 'mail.group', 'default_res_id': self.group_jobs_id})
-        mail_compose.send_mail(cr, user_raoul_id, [compose_id])
-        # Do: Raoul replies to a Jobs message using the composer
-        compose_id = mail_compose.create(cr, user_raoul_id,
-            {'subject': 'Subject', 'body': 'Body text'},
-            {'default_composition_mode': 'comment', 'default_parent_id': pigs_msg_id})
-        mail_compose.send_mail(cr, user_raoul_id, [compose_id])
 
     def test_60_cache_invalidation(self):
         msg_cnt = len(self.group_pigs.message_ids)
         self.group_pigs.message_post(body='Hi!', subject='test')
-        self.assertEqual(len(self.group_pigs.message_ids), msg_cnt + 1)
->>>>>>> 7cb977fc
+        self.assertEqual(len(self.group_pigs.message_ids), msg_cnt + 1)