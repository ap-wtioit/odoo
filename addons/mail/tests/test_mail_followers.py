--- conflicted
+++ resolved
@@ -135,12 +135,8 @@
         test_record = self.env['mail.channel'].create({
             'name': 'I used to be schizo, but now we are alright.'
         })
-<<<<<<< HEAD
         test_channel = self.env['mail.channel'].create({'name': 'Follower Channel'})
-        with self.assertRaises(IntegrityError):
-=======
         with self.assertRaises(IntegrityError), mute_logger('odoo.sql_db'):
->>>>>>> c4e9b854
             self.env['mail.followers'].create({
                 'res_model_id': self.env['ir.model']._get('mail.test').id,
                 'res_id': test_record.id,
