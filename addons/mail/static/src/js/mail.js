--- conflicted
+++ resolved
@@ -362,7 +362,6 @@
                         this.context.default_parent_id, 
                         attachments,
                         this.parent_thread.context
-<<<<<<< HEAD
                     ]).then(function (record) {
                         var thread = self.parent_thread;
                         // create object and attach to the thread object
@@ -376,13 +375,6 @@
                             self.on_cancel();
                         }
                         //session.web.unblockUI();
-=======
-                    ]).then(function(records){
-                        // TDE note: temp deactivation, because this will be fixed in DOM-CHM
-                        // self.parent_thread.switch_new_message(records);
-                        // self.datasets.attachment_ids=[];
-                        // self.on_cancel();
->>>>>>> 9014be7c
                     });
                 return true;
             }
@@ -445,7 +437,7 @@
             // data of this expandable message
             this.id = datasets.id || -1,
             this.model = datasets.model || false,
-            this.ancestor_id = datasets.ancestor_id || false,
+            this.parent_id = datasets.parent_id || false,
             this.nb_messages = datasets.nb_messages || 0,
             this.thread_level = datasets.thread_level || 0,
             this.type = 'expandable',
@@ -519,10 +511,10 @@
      * - record.attachment_ids[].url: url of each attachmentThe
      * thread view :
      * - root thread
-     * - - sub message (ancestor_id = root message)
+     * - - sub message (parent_id = root message)
      * - - - sub thread
      * - - - - sub sub message (parent id = sub thread)
-     * - - sub message (ancestor_id = root message)
+     * - - sub message (parent_id = root message)
      * - - - sub thread
      */
     mail.ThreadMessage = session.web.Widget.extend({
@@ -560,7 +552,7 @@
             // data of this message
             this.id = datasets.id ||  -1,
             this.model = datasets.model ||  false,
-            this.ancestor_id = datasets.ancestor_id ||  false,
+            this.parent_id = datasets.parent_id ||  false,
             this.res_id = datasets.res_id ||  false,
             this.type = datasets.type ||  false,
             this.is_author = datasets.is_author ||  false,
@@ -871,10 +863,10 @@
      * This widget handles the display of a thread of messages. The
      * thread view:
      * - root thread
-     * - - sub message (ancestor_id = root message)
+     * - - sub message (parent_id = root message)
      * - - - sub thread
      * - - - - sub sub message (parent id = sub thread)
-     * - - sub message (ancestor_id = root message)
+     * - - sub message (parent_id = root message)
      * - - - sub thread
      */
     mail.Thread = session.web.Widget.extend({
@@ -914,7 +906,7 @@
             // data of this thread
             this.id =  datasets.id || false,
             this.model =  datasets.model || false,
-            this.ancestor_id =  datasets.ancestor_id || false,
+            this.parent_id =  datasets.parent_id || false,
             this.is_private =  datasets.is_private || false,
             this.author_id =  datasets.author_id || false,
             this.thread_level =  (datasets.thread_level+1) || 0,
@@ -1126,8 +1118,8 @@
             // CHM note : option for sending in flat mode by server
             var nb_indented_thread = this.options.display_indented_thread > this.thread_level ? this.options.display_indented_thread - this.thread_level : 0;
 
-            return this.ds_message.call('message_read', [ids, fetch_domain, message_loaded_ids, nb_indented_thread, fetch_context, this.context.default_parent_id || undefined]
-                ).then(this.proxy('switch_new_message'));
+            return this.ds_message.call('message_read', [ids, fetch_domain, message_loaded_ids, nb_indented_thread, fetch_context, this.context.default_parent_id || undefined])
+                .then(this.proxy('switch_new_message'));
         },
 
         /**
@@ -1261,7 +1253,7 @@
             var self=this;
             _(records).each(function (record) {
                 var thread = self.browse_thread({
-                    'id': record.ancestor_id, 
+                    'id': record.parent_id, 
                     'default_return_top_thread':true
                 });
                 // create object and attach to the thread object
@@ -1341,10 +1333,10 @@
                 var expandable = new mail.ThreadExpandable(this, {
                     'id': message.id,
                     'model': message.model,
-                    'ancestor_id': message.ancestor_id,
+                    'parent_id': message.parent_id,
                     'nb_messages': 1,
                     'thread_level': message.thread_level,
-                    'ancestor_id': message.ancestor_id,
+                    'parent_id': message.parent_id,
                     'domain': message_dom,
                     'options': message.options,
                     }, {
