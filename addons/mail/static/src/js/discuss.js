--- conflicted
+++ resolved
@@ -956,15 +956,6 @@
     _onUnstarAllClicked: function () {
         this.call('chat_manager', 'unstarAll');
     },
-<<<<<<< HEAD
-=======
-    /**
-     * @private
-     */
-    _onUnsubscribeButtonClicked: function () {
-        this.call('chat_manager', 'unsubscribe', this.channel);
-    },
->>>>>>> 932e641b
 });
 
 core.action_registry.add('mail.chat.instant_messaging', Discuss);
