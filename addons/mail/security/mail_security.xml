--- conflicted
+++ resolved
@@ -2,23 +2,6 @@
 <openerp>
     <data>
 
-<<<<<<< HEAD
-=======
-        <!-- CATEGORY -->
-        <record model="ir.module.category" id="module_category_social">
-            <field name="name">Home</field>
-            <field name="parent_id" ref="base.module_category_tools"/>
-            <field name="sequence">26</field>
-        </record>
-
-        <!-- GROUPS -->
-        <record id="group_mail_manager" model="res.groups">
-            <field name="name">Mail manager</field>
-            <field name="comment"></field>
-            <field name="category_id" ref="module_category_social"/>
-        </record>
-
->>>>>>> 8f3f5b9b
         <!-- RULES -->
         <record id="group_rule_public_and_joined" model="ir.rule">
             <field name="name">Mail.group: access only public and joined groups</field>
@@ -27,15 +10,18 @@
             <field name="domain_force">['|', '|', ('public', '=', 'public'), ('message_follower_ids', 'in', [user.id]), '&amp;', ('public','=','groups'), ('group_public_id','in', [x.id for x in user.groups_id])]</field>
         </record>
 
-        <!-- This rule can not be uncommented, because we have a more wide method in mail.message. When we implement a many2one_variable field, we will be able to uncomment this. -->
-<!--         <record id="mail_message_read_partner_or_author" model="ir.rule">
+        <!--
+        This rule can not be uncommented, because we have a more wide method in mail.message. When we implement a many2one_variable field, we will be able to uncomment this.
+
+        <record id="mail_message_read_partner_or_author" model="ir.rule">
             <field name="name">mail.message: read if notified or author</field>
             <field name="model_id" ref="model_mail_message"/>
             <field name="domain_force">['|', ('partner_ids', 'in', user.partner_id.id), ('author_id', '=', user.partner_id.id)]</field>
             <field name="perm_create" eval="False"/>
             <field name="perm_write" eval="False"/>
             <field name="perm_unlink" eval="False"/>
-        </record> -->
+        </record>
+        -->
 
     </data>
 </openerp>