# -*- coding: utf-8 -*-
##############################################################################
#
#    OpenERP, Open Source Management Solution
#    Copyright (C) 2004-2009 Tiny SPRL (<http://tiny.be>).
#
#    This program is free software: you can redistribute it and/or modify
#    it under the terms of the GNU Affero General Public License as
#    published by the Free Software Foundation, either version 3 of the
#    License, or (at your option) any later version.
#
#    This program is distributed in the hope that it will be useful,
#    but WITHOUT ANY WARRANTY; without even the implied warranty of
#    MERCHANTABILITY or FITNESS FOR A PARTICULAR PURPOSE.  See the
#    GNU Affero General Public License for more details.
#
#    You should have received a copy of the GNU Affero General Public License
#    along with this program.  If not, see <http://www.gnu.org/licenses/>.
#
##############################################################################

import time
from openerp import tools

from openerp.addons.base_status.base_stage import base_stage
from datetime import datetime
from openerp.osv import fields, osv
from openerp.tools.translate import _
from openerp.tools import html2plaintext

AVAILABLE_STATES = [
    ('draft', 'New'),
    ('cancel', 'Refused'),
    ('open', 'In Progress'),
    ('pending', 'Pending'),
    ('done', 'Hired')
]

AVAILABLE_PRIORITIES = [
    ('', ''),
    ('5', 'Not Good'),
    ('4', 'On Average'),
    ('3', 'Good'),
    ('2', 'Very Good'),
    ('1', 'Excellent')
]

class hr_recruitment_source(osv.osv):
    """ Sources of HR Recruitment """
    _name = "hr.recruitment.source"
    _description = "Source of Applicants"
    _columns = {
        'name': fields.char('Source Name', size=64, required=True, translate=True),
    }

class hr_recruitment_stage(osv.osv):
    """ Stage of HR Recruitment """
    _name = "hr.recruitment.stage"
    _description = "Stage of Recruitment"
    _order = 'sequence'
    _columns = {
        'name': fields.char('Name', size=64, required=True, translate=True),
        'sequence': fields.integer('Sequence', help="Gives the sequence order when displaying a list of stages."),
        'department_id':fields.many2one('hr.department', 'Specific to a Department', help="Stages of the recruitment process may be different per department. If this stage is common to all departments, keep this field empty."),
        'state': fields.selection(AVAILABLE_STATES, 'Status', required=True, help="The related status for the stage. The status of your document will automatically change according to the selected stage. Example, a stage is related to the status 'Close', when your document reach this stage, it will be automatically closed."),
        'fold': fields.boolean('Hide in views if empty', help="This stage is not visible, for example in status bar or kanban view, when there are no records in that stage to display."),
        'requirements': fields.text('Requirements'),
    }
    _defaults = {
        'sequence': 1,
        'state': 'draft',
        'fold': False,
    }

class hr_recruitment_degree(osv.osv):
    """ Degree of HR Recruitment """
    _name = "hr.recruitment.degree"
    _description = "Degree of Recruitment"
    _columns = {
        'name': fields.char('Name', size=64, required=True, translate=True),
        'sequence': fields.integer('Sequence', help="Gives the sequence order when displaying a list of degrees."),
    }
    _defaults = {
        'sequence': 1,
    }
    _sql_constraints = [
        ('name_uniq', 'unique (name)', 'The name of the Degree of Recruitment must be unique!')
    ]

class hr_applicant(base_stage, osv.Model):
    _name = "hr.applicant"
    _description = "Applicant"
    _order = "id desc"
    _inherit = ['mail.thread', 'ir.needaction_mixin']
    _track = {
        'state': {
            'hr_recruitment.mt_applicant_hired': lambda self, cr, uid, obj, ctx=None: obj['state'] == 'done',
            'hr_recruitment.mt_applicant_refused': lambda self, cr, uid, obj, ctx=None: obj['state'] == 'cancel',
        },
        'stage_id': {
            'hr_recruitment.mt_stage_changed': lambda self, cr, uid, obj, ctx=None: obj['state'] not in ['done', 'cancel'],
        },
    }

    def _get_default_department_id(self, cr, uid, context=None):
        """ Gives default department by checking if present in the context """
        return (self._resolve_department_id_from_context(cr, uid, context=context) or False)

    def _get_default_stage_id(self, cr, uid, context=None):
        """ Gives default stage_id """
        department_id = self._get_default_department_id(cr, uid, context=context)
        return self.stage_find(cr, uid, [], department_id, [('state', '=', 'draft')], context=context)

    def _resolve_department_id_from_context(self, cr, uid, context=None):
        """ Returns ID of department based on the value of 'default_department_id'
            context key, or None if it cannot be resolved to a single
            department.
        """
        if context is None:
            context = {}
        if type(context.get('default_department_id')) in (int, long):
            return context.get('default_department_id')
        if isinstance(context.get('default_department_id'), basestring):
            department_name = context['default_department_id']
            department_ids = self.pool.get('hr.department').name_search(cr, uid, name=department_name, context=context)
            if len(department_ids) == 1:
                return int(department_ids[0][0])
        return None

    def _read_group_stage_ids(self, cr, uid, ids, domain, read_group_order=None, access_rights_uid=None, context=None):
        access_rights_uid = access_rights_uid or uid
        stage_obj = self.pool.get('hr.recruitment.stage')
        order = stage_obj._order
        # lame hack to allow reverting search, should just work in the trivial case
        if read_group_order == 'stage_id desc':
            order = "%s desc" % order
        # retrieve section_id from the context and write the domain
        # - ('id', 'in', 'ids'): add columns that should be present
        # - OR ('department_id', '=', False), ('fold', '=', False): add default columns that are not folded
        # - OR ('department_id', 'in', department_id), ('fold', '=', False) if department_id: add department columns that are not folded
        department_id = self._resolve_department_id_from_context(cr, uid, context=context)
        search_domain = []
        if department_id:
            search_domain += ['|', ('department_id', '=', department_id)]
        search_domain += ['|', ('id', 'in', ids), ('department_id', '=', False)]
        stage_ids = stage_obj._search(cr, uid, search_domain, order=order, access_rights_uid=access_rights_uid, context=context)
        result = stage_obj.name_get(cr, access_rights_uid, stage_ids, context=context)
        # restore order of the search
        result.sort(lambda x,y: cmp(stage_ids.index(x[0]), stage_ids.index(y[0])))

        fold = {}
        for stage in stage_obj.browse(cr, access_rights_uid, stage_ids, context=context):
            fold[stage.id] = stage.fold or False
        return result, fold

    def _compute_day(self, cr, uid, ids, fields, args, context=None):
        """
        @param cr: the current row, from the database cursor,
        @param uid: the current user’s ID for security checks,
        @param ids: List of Openday’s IDs
        @return: difference between current date and log date
        @param context: A standard dictionary for contextual values
        """
        res = {}
        for issue in self.browse(cr, uid, ids, context=context):
            for field in fields:
                res[issue.id] = {}
                duration = 0
                ans = False
                hours = 0

                if field in ['day_open']:
                    if issue.date_open:
                        date_create = datetime.strptime(issue.create_date, "%Y-%m-%d %H:%M:%S")
                        date_open = datetime.strptime(issue.date_open, "%Y-%m-%d %H:%M:%S")
                        ans = date_open - date_create

                elif field in ['day_close']:
                    if issue.date_closed:
                        date_create = datetime.strptime(issue.create_date, "%Y-%m-%d %H:%M:%S")
                        date_close = datetime.strptime(issue.date_closed, "%Y-%m-%d %H:%M:%S")
                        ans = date_close - date_create
                if ans:
                    duration = float(ans.days)
                    res[issue.id][field] = abs(float(duration))
        return res

    _columns = {
        'name': fields.char('Subject', size=128, required=True),
        'active': fields.boolean('Active', help="If the active field is set to false, it will allow you to hide the case without removing it."),
        'description': fields.text('Description'),
        'email_from': fields.char('Email', size=128, help="These people will receive email."),
        'email_cc': fields.text('Watchers Emails', size=252, help="These email addresses will be added to the CC field of all inbound and outbound emails for this record before being sent. Separate multiple email addresses with a comma"),
        'probability': fields.float('Probability'),
        'partner_id': fields.many2one('res.partner', 'Contact'),
        'create_date': fields.datetime('Creation Date', readonly=True, select=True),
        'write_date': fields.datetime('Update Date', readonly=True),
        'stage_id': fields.many2one ('hr.recruitment.stage', 'Stage', track_visibility='onchange',
                        domain="['|', ('department_id', '=', department_id), ('department_id', '=', False)]"),
        'state': fields.related('stage_id', 'state', type="selection", store=True,
                selection=AVAILABLE_STATES, string="Status", readonly=True,
                help='The status is set to \'Draft\', when a case is created.\
                      If the case is in progress the status is set to \'Open\'.\
                      When the case is over, the status is set to \'Done\'.\
                      If the case needs to be reviewed then the status is \
                      set to \'Pending\'.'),
        'categ_ids': fields.many2many('hr.applicant_category', string='Tags'),
        'company_id': fields.many2one('res.company', 'Company'),
        'user_id': fields.many2one('res.users', 'Responsible', track_visibility='onchange'),
        # Applicant Columns
        'date_closed': fields.datetime('Closed', readonly=True, select=True),
        'date_open': fields.datetime('Opened', readonly=True, select=True),
        'date': fields.datetime('Date'),
        'date_action': fields.date('Next Action Date'),
        'title_action': fields.char('Next Action', size=64),
        'priority': fields.selection(AVAILABLE_PRIORITIES, 'Appreciation'),
        'job_id': fields.many2one('hr.job', 'Applied Job'),
        'salary_proposed_extra': fields.char('Proposed Salary Extra', size=100, help="Salary Proposed by the Organisation, extra advantages"),
        'salary_expected_extra': fields.char('Expected Salary Extra', size=100, help="Salary Expected by Applicant, extra advantages"),
        'salary_proposed': fields.float('Proposed Salary', help="Salary Proposed by the Organisation"),
        'salary_expected': fields.float('Expected Salary', help="Salary Expected by Applicant"),
        'availability': fields.integer('Availability'),
        'partner_name': fields.char("Applicant's Name", size=64),
        'partner_phone': fields.char('Phone', size=32),
        'partner_mobile': fields.char('Mobile', size=32),
        'type_id': fields.many2one('hr.recruitment.degree', 'Degree'),
        'department_id': fields.many2one('hr.department', 'Department'),
        'survey': fields.related('job_id', 'survey_id', type='many2one', relation='survey', string='Survey'),
        'response': fields.integer("Response"),
        'reference': fields.char('Referred By', size=128),
        'source_id': fields.many2one('hr.recruitment.source', 'Source'),
        'day_open': fields.function(_compute_day, string='Days to Open', \
                                multi='day_open', type="float", store=True),
        'day_close': fields.function(_compute_day, string='Days to Close', \
                                multi='day_close', type="float", store=True),
        'color': fields.integer('Color Index'),
        'emp_id': fields.many2one('hr.employee', 'employee'),
        'user_email': fields.related('user_id', 'email', type='char', string='User Email', readonly=True),
    }

    _defaults = {
        'active': lambda *a: 1,
        'user_id':  lambda s, cr, uid, c: uid,
        'email_from': lambda s, cr, uid, c: s._get_default_email(cr, uid, c),
        'stage_id': lambda s, cr, uid, c: s._get_default_stage_id(cr, uid, c),
        'department_id': lambda s, cr, uid, c: s._get_default_department_id(cr, uid, c),
        'company_id': lambda s, cr, uid, c: s.pool.get('res.company')._company_default_get(cr, uid, 'hr.applicant', context=c),
        'color': 0,
    }

    _group_by_full = {
        'stage_id': _read_group_stage_ids
    }

    def onchange_job(self, cr, uid, ids, job, context=None):
        result = {}

        if job:
            job_obj = self.pool.get('hr.job')
            result['department_id'] = job_obj.browse(cr, uid, job, context=context).department_id.id
            return {'value': result}
        return {'value': {'department_id': False}}

    def onchange_department_id(self, cr, uid, ids, department_id=False, context=None):
        obj_recru_stage = self.pool.get('hr.recruitment.stage')
        stage_ids = obj_recru_stage.search(cr, uid, ['|',('department_id','=',department_id),('department_id','=',False)], context=context)
        stage_id = stage_ids and stage_ids[0] or False
        return {'value': {'stage_id': stage_id}}

    def onchange_partner_id(self, cr, uid, ids, partner_id, context=None):
        data = {'partner_phone': False,
                'partner_mobile': False,
                'email_from': False}
        if partner_id:
            addr = self.pool.get('res.partner').browse(cr, uid, partner_id, context)
            data.update({'partner_phone': addr.phone,
                        'partner_mobile': addr.mobile,
                        'email_from': addr.email})
        return {'value': data}

    def stage_find(self, cr, uid, cases, section_id, domain=[], order='sequence', context=None):
        """ Override of the base.stage method
            Parameter of the stage search taken from the lead:
            - department_id: if set, stages must belong to this section or
              be a default case
        """
        if isinstance(cases, (int, long)):
            cases = self.browse(cr, uid, cases, context=context)
        # collect all section_ids
        department_ids = []
        if section_id:
            department_ids.append(section_id)
        for case in cases:
            if case.department_id:
                department_ids.append(case.department_id.id)
        # OR all section_ids and OR with case_default
        search_domain = []
        if department_ids:
            search_domain += ['|', ('department_id', 'in', department_ids)]
        search_domain.append(('department_id', '=', False))
        # AND with the domain in parameter
        search_domain += list(domain)
        # perform search, return the first found
        stage_ids = self.pool.get('hr.recruitment.stage').search(cr, uid, search_domain, order=order, context=context)
        if stage_ids:
            return stage_ids[0]
        return False

    def action_makeMeeting(self, cr, uid, ids, context=None):
        """ This opens Meeting's calendar view to schedule meeting on current applicant
            @return: Dictionary value for created Meeting view
        """
        applicant = self.browse(cr, uid, ids[0], context)
        category = self.pool.get('ir.model.data').get_object(cr, uid, 'hr_recruitment', 'categ_meet_interview', context)
        res = self.pool.get('ir.actions.act_window').for_xml_id(cr, uid, 'base_calendar', 'action_crm_meeting', context)
        res['context'] = {
            'default_partner_ids': applicant.partner_id and [applicant.partner_id.id] or False,
            'default_user_id': uid,
            'default_name': applicant.name,
            'default_categ_ids': category and [category.id] or False,
        }
        return res

    def action_print_survey(self, cr, uid, ids, context=None):
        """
        If response is available then print this response otherwise print survey form(print template of the survey).

        @param self: The object pointer
        @param cr: the current row, from the database cursor,
        @param uid: the current user’s ID for security checks,
        @param ids: List of Survey IDs
        @param context: A standard dictionary for contextual values
        @return: Dictionary value for print survey form.
        """
        if context is None:
            context = {}
        record = self.browse(cr, uid, ids, context=context)
        record = record and record[0]
        context.update({'survey_id': record.survey.id, 'response_id': [record.response], 'response_no': 0, })
        value = self.pool.get("survey").action_print_survey(cr, uid, ids, context=context)
        return value

    def message_get_suggested_recipients(self, cr, uid, ids, context=None):
        recipients = super(hr_applicant, self).message_get_suggested_recipients(cr, uid, ids, context=context)
        for applicant in self.browse(cr, uid, ids, context=context):
            if applicant.partner_id:
                self._message_add_suggested_recipient(cr, uid, recipients, applicant, partner=applicant.partner_id, reason=_('Contact'))
            elif applicant.email_from:
                self._message_add_suggested_recipient(cr, uid, recipients, applicant, email=applicant.email_from, reason=_('Contact Email'))
        return recipients

    def message_new(self, cr, uid, msg, custom_values=None, context=None):
        """ Overrides mail_thread message_new that is called by the mailgateway
            through message_process.
            This override updates the document according to the email.
        """
        if custom_values is None: custom_values = {}
        desc = html2plaintext(msg.get('body')) if msg.get('body') else ''
        defaults = {
            'name':  msg.get('subject') or _("No Subject"),
            'description': desc,
            'email_from': msg.get('from'),
            'email_cc': msg.get('cc'),
            'user_id': False,
            'partner_id': msg.get('author_id', False),
        }
        if msg.get('priority'):
            defaults['priority'] = msg.get('priority')
        defaults.update(custom_values)
        return super(hr_applicant,self).message_new(cr, uid, msg, custom_values=defaults, context=context)

    def message_update(self, cr, uid, ids, msg, update_vals=None, context=None):
        """ Override mail_thread message_update that is called by the mailgateway
            through message_process.
            This method updates the document according to the email.
        """
        if isinstance(ids, (str, int, long)):
            ids = [ids]
        if update_vals is None:
            update_vals = {}

        update_vals.update({
            'email_from': msg.get('from'),
            'email_cc': msg.get('cc'),
        })
        if msg.get('priority'):
            update_vals['priority'] = msg.get('priority')

        maps = {
            'cost': 'planned_cost',
            'revenue': 'planned_revenue',
            'probability': 'probability',
        }
        for line in msg.get('body', '').split('\n'):
            line = line.strip()
            res = tools.command_re.match(line)
            if res and maps.get(res.group(1).lower(), False):
                key = maps.get(res.group(1).lower())
                update_vals[key] = res.group(2).lower()

        return super(hr_applicant, self).message_update(cr, uid, ids, msg, update_vals=update_vals, context=context)

    def create(self, cr, uid, vals, context=None):
        obj_id = super(hr_applicant, self).create(cr, uid, vals, context=context)
        applicant = self.browse(cr, uid, obj_id, context=context)
        if applicant.job_id:
            self.pool.get('hr.job').message_post(cr, uid, [applicant.job_id.id], body=_('Applicant <b>created</b>'), subtype="hr_recruitment.mt_job_new_applicant", context=context)
        return obj_id

    def case_open(self, cr, uid, ids, context=None):
        """
            open Request of the applicant for the hr_recruitment
        """
        res = super(hr_applicant, self).case_open(cr, uid, ids, context)
        date = self.read(cr, uid, ids, ['date_open'])[0]
        if not date['date_open']:
            self.write(cr, uid, ids, {'date_open': time.strftime('%Y-%m-%d %H:%M:%S'),})
        return res

    def case_close(self, cr, uid, ids, context=None):
        res = super(hr_applicant, self).case_close(cr, uid, ids, context)
        return res

    def case_close_with_emp(self, cr, uid, ids, context=None):
        if context is None:
            context = {}
        hr_employee = self.pool.get('hr.employee')
        model_data = self.pool.get('ir.model.data')
        act_window = self.pool.get('ir.actions.act_window')
        emp_id = False
        for applicant in self.browse(cr, uid, ids, context=context):
            address_id = contact_name = False
            if applicant.partner_id:
                address_id = self.pool.get('res.partner').address_get(cr,uid,[applicant.partner_id.id],['contact'])['contact']
                contact_name = self.pool.get('res.partner').name_get(cr,uid,[applicant.partner_id.id])[0][1]
            if applicant.job_id and (applicant.partner_name or contact_name):
                applicant.job_id.write({'no_of_recruitment': applicant.job_id.no_of_recruitment - 1})
                emp_id = hr_employee.create(cr,uid,{'name': applicant.partner_name or contact_name,
                                                     'job_id': applicant.job_id.id,
                                                     'address_home_id': address_id,
                                                     'department_id': applicant.department_id.id
                                                     })
                self.write(cr, uid, [applicant.id], {'emp_id': emp_id}, context=context)
                self.case_close(cr, uid, [applicant.id], context)
            else:
                raise osv.except_osv(_('Warning!'), _('You must define an Applied Job and a Contact Name for this applicant.'))

        action_model, action_id = model_data.get_object_reference(cr, uid, 'hr', 'open_view_employee_list')
        dict_act_window = act_window.read(cr, uid, action_id, [])
        if emp_id:
            dict_act_window['res_id'] = emp_id
        dict_act_window['view_mode'] = 'form,tree'
        return dict_act_window

    def case_cancel(self, cr, uid, ids, context=None):
        """Overrides cancel for crm_case for setting probability
        """
        res = super(hr_applicant, self).case_cancel(cr, uid, ids, context)
        self.write(cr, uid, ids, {'probability': 0.0})
        return res

    def case_pending(self, cr, uid, ids, context=None):
        """Marks case as pending"""
        res = super(hr_applicant, self).case_pending(cr, uid, ids, context)
        self.write(cr, uid, ids, {'probability': 0.0})
        return res

    def case_reset(self, cr, uid, ids, context=None):
        """Resets case as draft
        """
        res = super(hr_applicant, self).case_reset(cr, uid, ids, context)
        self.write(cr, uid, ids, {'date_open': False, 'date_closed': False})
        return res

    def set_priority(self, cr, uid, ids, priority, *args):
        """Set applicant priority
        """
        return self.write(cr, uid, ids, {'priority': priority})

    def set_high_priority(self, cr, uid, ids, *args):
        """Set applicant priority to high
        """
        return self.set_priority(cr, uid, ids, '1')

    def set_normal_priority(self, cr, uid, ids, *args):
        """Set applicant priority to normal
        """
        return self.set_priority(cr, uid, ids, '3')

    def get_empty_list_help(self, cr, uid, help, context=None):
        context['empty_list_help_model'] = 'hr.job'
        context['empty_list_help_id'] = context.get('default_job_id', None)
        context['empty_list_help_document_name'] = _("job applicants")
        return super(hr_applicant, self).get_empty_list_help(cr, uid, help, context=context)


class hr_job(osv.osv):
    _inherit = "hr.job"
    _name = "hr.job"
    _inherits = {'mail.alias': 'alias_id'}
    _columns = {
        'survey_id': fields.many2one('survey', 'Interview Form', help="Choose an interview form for this job position and you will be able to print/answer this interview from all applicants who apply for this job"),
        'alias_id': fields.many2one('mail.alias', 'Alias', ondelete="cascade", required=True,
                                    help="Email alias for this job position. New emails will automatically "
                                         "create new applicants for this job position."),
    }

    def _auto_init(self, cr, context=None):
        """Installation hook to create aliases for all jobs and avoid constraint errors."""
<<<<<<< HEAD
        res = self.pool.get('mail.alias').migrate_to_alias(cr, self._name, self._table, super(hr_job, self)._auto_init,
            'hr.applicant', self._columns['alias_id'], 'name', alias_prefix='job+', alias_defaults={'job_id': 'id'}, context=context)
=======
        if context is None:
            context = {}
        alias_context = dict(context, alias_model_name='hr.applicant')
        res = self.pool.get('mail.alias').migrate_to_alias(cr, self._name, self._table, super(hr_job, self)._auto_init,
            self._columns['alias_id'], 'name', alias_prefix='job+', alias_defaults={'job_id': 'id'}, context=alias_context)
>>>>>>> 3c0b65f5
        return res

    def create(self, cr, uid, vals, context=None):
        create_context = dict(context, alias_model_name='hr.applicant', alias_parent_model_name=self._name)
        job_id = super(hr_job, self).create(cr, uid, vals, context=create_context)
        job = self.browse(cr, uid, job_id, context=context)
        self.pool.get('mail.alias').write(cr, uid, [job.alias_id.id], {'alias_parent_thread_id': job_id, "alias_defaults": {'job_id': job_id}}, context)
        return job_id

    def unlink(self, cr, uid, ids, context=None):
        # Cascade-delete mail aliases as well, as they should not exist without the job position.
        mail_alias = self.pool.get('mail.alias')
        alias_ids = [job.alias_id.id for job in self.browse(cr, uid, ids, context=context) if job.alias_id]
        res = super(hr_job, self).unlink(cr, uid, ids, context=context)
        mail_alias.unlink(cr, uid, alias_ids, context=context)
        return res

    def action_print_survey(self, cr, uid, ids, context=None):
        if context is None:
            context = {}
        datas = {}
        record = self.browse(cr, uid, ids, context=context)[0]
        if record.survey_id:
            datas['ids'] = [record.survey_id.id]
        datas['model'] = 'survey.print'
        context.update({'response_id': [0], 'response_no': 0})
        return {
            'type': 'ir.actions.report.xml',
            'report_name': 'survey.form',
            'datas': datas,
            'context': context,
            'nodestroy': True,
        }


class applicant_category(osv.osv):
    """ Category of applicant """
    _name = "hr.applicant_category"
    _description = "Category of applicant"
    _columns = {
        'name': fields.char('Name', size=64, required=True, translate=True),
    }

# vim:expandtab:smartindent:tabstop=4:softtabstop=4:shiftwidth=4:<|MERGE_RESOLUTION|>--- conflicted
+++ resolved
@@ -507,21 +507,12 @@
 
     def _auto_init(self, cr, context=None):
         """Installation hook to create aliases for all jobs and avoid constraint errors."""
-<<<<<<< HEAD
-        res = self.pool.get('mail.alias').migrate_to_alias(cr, self._name, self._table, super(hr_job, self)._auto_init,
+        return self.pool.get('mail.alias').migrate_to_alias(cr, self._name, self._table, super(hr_job, self)._auto_init,
             'hr.applicant', self._columns['alias_id'], 'name', alias_prefix='job+', alias_defaults={'job_id': 'id'}, context=context)
-=======
-        if context is None:
-            context = {}
-        alias_context = dict(context, alias_model_name='hr.applicant')
-        res = self.pool.get('mail.alias').migrate_to_alias(cr, self._name, self._table, super(hr_job, self)._auto_init,
-            self._columns['alias_id'], 'name', alias_prefix='job+', alias_defaults={'job_id': 'id'}, context=alias_context)
->>>>>>> 3c0b65f5
-        return res
 
     def create(self, cr, uid, vals, context=None):
-        create_context = dict(context, alias_model_name='hr.applicant', alias_parent_model_name=self._name)
-        job_id = super(hr_job, self).create(cr, uid, vals, context=create_context)
+        alias_context = dict(context, alias_model_name='hr.applicant', alias_parent_model_name=self._name)
+        job_id = super(hr_job, self).create(cr, uid, vals, context=alias_context)
         job = self.browse(cr, uid, job_id, context=context)
         self.pool.get('mail.alias').write(cr, uid, [job.alias_id.id], {'alias_parent_thread_id': job_id, "alias_defaults": {'job_id': job_id}}, context)
         return job_id
