<?xml version="1.0"?>
<openerp>
    <data>
        <menuitem
            id="menu_hr_recruitment_recruitment"
            name="Recruitment"
            parent="hr.menu_hr_configuration"
            sequence="40" />

    # ------------------------------------------------------
    # Job Categories
    # ------------------------------------------------------

    <record id="hr_job_categ_action" model="ir.actions.act_window">
        <field name="name">Applicant Categories</field>
        <field name="res_model">crm.case.categ</field>
        <field name="view_type">form</field>
        <field name="view_id" ref="crm.crm_case_categ_tree-view"/>
        <field name="domain">[('object_id.model', '=', 'hr.applicant')]</field>
        <field name="context" eval="{'object_id': ref('model_hr_applicant')}"/>
    </record>
    # ------------------------------------------------------
    # Stage
    # ------------------------------------------------------
    <record id="hr_job_stage_act" model="ir.actions.act_window">
        <field name="name">Recruitment / Applicants Stages</field>
        <field name="res_model">hr.recruitment.stage</field>
        <field name="view_type">form</field>
        <field name="domain">[]</field>
        <field name="context">{}</field>
        <field name="help">Define here your stages of the recruitment process, for example: qualification call, first interview, second interview, refused, hired.</field>
    </record>


    # ------------------------------------------------------
    # Jobs
    # ------------------------------------------------------

    <record model="ir.ui.view" id="crm_case_tree_view_job">
        <field name="name">Applicants</field>
        <field name="model">hr.applicant</field>
        <field name="type">tree</field>
        <field name="arch" type="xml">
            <tree string="Applicants" fonts="bold:needaction_pending==True" colors="grey:state in ('cancel','done');blue:state=='pending'">
                <field name="needaction_pending" invisible="1"/>
                <field name="create_date" groups="base.group_no_one"/>
                <field name="name" string="Subject"/>
                <field name="partner_name"/>
                <field name="email_from"/>
                <field name="partner_phone"/>
                <field name="job_id"/>
                <field name="stage_id"/>
                <button name="stage_previous" string="Previous" states="open,pending" type="object" icon="gtk-go-back"/>
                <button name="stage_next" string="Next" states="open,pending" type="object" icon="gtk-go-forward"/>
                <field name="title_action" invisible="context.get('invisible_next_action', True)"/>
                <field name="date_action" invisible="context.get('invisible_next_date', True)"/>
                <field name="source_id" invisible="1"/>
                <field name="survey" invisible="1"/>
                <field name="response" invisible="1"/>
                <field name="priority"/>
                <field name="type_id" invisible="1"/>
                <field name="availability" invisible="1"/>
                <field name="department_id" invisible="context.get('invisible_department', True)"/>
                <field name="user_id"/>
                <field name="state" groups="base.group_no_one"/>
                <button name="case_open" string="In Progress" states="draft,pending" type="object" icon="gtk-go-forward" groups="base.group_no_one"/>
                <button name="case_pending" string="Pending" states="draft,open" type="object" icon="gtk-media-pause" groups="base.group_no_one"/>
            </tree>
        </field>
    </record>

    <record model="ir.ui.view" id="crm_case_form_view_job">
        <field name="name">Jobs - Recruitment Form</field>
        <field name="model">hr.applicant</field>
        <field name="type">form</field>
        <field name="arch" type="xml">
            <form layout="manual">
            <div class="oe_form_topbar">
<<<<<<< HEAD
                <button name="case_cancel" string="Refuse" states="draft,open,pending" type="object" icon="gtk-cancel" groups="base.group_no_one"/>
                <button name="case_open" string="In Progress" states="draft,pending" type="object" icon="gtk-go-forward" groups="base.group_no_one"/>
                <button name="case_pending" string="Pending" states="open" type="object" icon="gtk-media-pause" groups="base.group_no_one"/>
                <button name="%(action_hr_recruitment_hired_employee)d" string="Hire" states="open,pending" type="action" icon="terp-partner"/>
                <button name="case_reset" string="Reset to New" states="done,cancel" type="object" icon="gtk-convert" groups="base.group_no_one"/>
                <div class="oe_right" groups="base.group_no_one">
                    <field name="state" nolabel="1" widget="statusbar" statusbar_visible="draft,open,done" statusbar_colors='{"pending":"blue"}' groups="base.group_no_one"/>
=======
                <button name="%(action_hr_recruitment_hired_employee)d" string="Hire" states="open,pending" type="action"/>
                <button name="case_open" string="In Progress" states="draft,pending" type="object"/>
                <button name="case_pending" string="Pending" states="open" type="object"/>
                <button name="case_reset" string="Reset to New" states="done,cancel" type="object"/>
                <button name="case_cancel" string="Refuse" states="draft,open,pending" type="object"/>
                <div class="oe_right">
                    <field name="state" nolabel="1" widget="statusbar" statusbar_visible="draft,open,done" statusbar_colors='{"pending":"blue"}'/>
>>>>>>> b3fa4ccf
                </div>
            </div>
            <sheet string="Jobs - Recruitment Form" layout="auto">
                <group colspan="4" col="4">
                    <field name="name" string="Subject"/>
                    <group colspan="2" col="4">
                        <field name="partner_name"/>
                        <button name="action_makeMeeting" type="object" string="Meeting" icon="gtk-index"/>
                        <button string="Send New Email" name="%(mail.action_email_compose_message_wizard)d" icon="terp-mail-message-new" type="action"/>
                    </group>
                    <field name="user_id"/>
                    <field name="job_id" on_change="onchange_job(job_id)"/>
                    <field name="department_id" widget="selection" on_change="onchange_department_id(department_id)"/>
                    <group colspan="2" col="4">
                        <field name="stage_id" domain="['|',('department_id','=',department_id),('department_id','=',False)]"/>
                        <button name="stage_previous" string="" type="object" icon="gtk-go-back"/>
                        <button icon="gtk-go-forward" string="" name="stage_next" type="object"/>
                    </group>
                    <field name="date_action"/>
                    <group colspan="2" col="8">
                        <field name="title_action"/>
                        <field name="survey" invisible="1"/>
                        <button name="action_print_survey" string="Interview" type="object" icon="gtk-print" attrs="{'readonly':[('survey','=',False)]}"/>
                        <button name="%(survey.action_view_survey_question_message)d" string="Answer" type="action" icon="gtk-execute" context="{'survey_id': survey, 'response_id': [response], 'response_no':0 ,'active' : response, 'object' : 'hr.applicant'}" attrs="{'readonly':[('survey','=',False)]}"/>
                        <field name="response" invisible="1"/>
                    </group>
                    <newline/>
                </group>
                <notebook colspan="4">
                    <page string="Job Info">
                        <group col="3" colspan="2">
                            <separator colspan="3" string="Contact"/>
                            <field name="partner_id" on_change="onchange_partner_id(partner_id, email_from)"/>
                            <button string="Create Partner"
                                    name="%(action_hr_recruitment_partner_create)d"
                                    icon="gtk-index" type="action" attrs="{'readonly':[('partner_id','!=',False)]}" groups="base.group_partner_manager"/>
                            <newline/>
                            <field name="email_from" colspan="3"/>
                            <field name="partner_phone" colspan="3"/>
                            <field name="partner_mobile" colspan="3"/>
                        </group>
                        <group col="3" colspan="2">
                            <separator colspan="3" string="Contract Data"/>
                            <field name="availability" colspan="3"/>
                            <field name="salary_expected"/>
                            <field name="salary_expected_extra" nolabel="1"/>
                            <field name="salary_proposed"/>
                            <field name="salary_proposed_extra" nolabel="1"/>
                        </group>
                        <group col="2" colspan="2">
                            <separator colspan="2" string="Qualification"/>
                            <field name="type_id"/>
                            <field name="priority" string="Appreciation"/>
                            <field name="source_id"/>
                            <field name="reference"/>
                        </group>
                        <group col="2" colspan="2">
                           <separator colspan="2" string="Dates"/>
                           <field name="create_date"/>
                           <field name="write_date"/>
                           <field name="date_closed"/>
                           <field name="date_open"/>
                        </group>
                   </page>
                 <page string="Notes">
                     <field name="description" nolabel="1" colspan="4"/>
                 </page>
                </notebook>
            </sheet>
            <div class="oe_form_bottom">
                <field name="message_ids_social" colspan="4" widget="ThreadView" nolabel="1"/>
            </div>
            </form>
        </field>
    </record>


    <record model="ir.ui.view" id="crm_case_graph_view_job">
        <field name="name">Jobs - Recruitment Graph</field>
        <field name="model">hr.applicant</field>
        <field name="type">graph</field>
        <field name="arch" type="xml">
              <graph string="Cases By Stage and Estimates" type="bar" orientation="vertical">
                <field name="job_id"/>
                <field name="salary_expected" operator="+"/>
                <field name="state" group="True"/>
            </graph>
        </field>
    </record>

    <record id="view_crm_case_jobs_filter" model="ir.ui.view">
        <field name="name">Jobs - Recruitment Search</field>
        <field name="model">hr.applicant</field>
        <field name="type">search</field>
        <field name="arch" type="xml">
            <search string="Search Jobs">
               <filter icon="terp-check" name="inbox" string="Inbox" domain="[('message_state','=','unread')]"/>
               <filter icon="terp-document-new" string="New" name="filter_new" 
                   domain="[('state','=','draft')]"
                   help="All Initial Jobs"
               />
               <filter icon="terp-camera_test" string="In Progress" name="filter_inprogress"
                   domain="[('state','=','open')]"
                   help="Open Jobs"
               />
               <filter icon="terp-gtk-media-pause" string="Pending"
                   domain="[('state','=','pending')]"
                   help="Pending Jobs"
               />
               <separator orientation="vertical"/>
               <filter icon="terp-gtk-jump-to-ltr" string="Next Actions"
                    context="{'invisible_next_action':False, 'invisible_next_date':False}"
                    domain="[('date_action','&lt;&gt;',False)]"
                    help="Filter and view on next actions and date"/>
               <separator orientation="vertical"/>
               <field name="partner_name" filter_domain="['|','|',('name','ilike',self),('partner_name','ilike',self),('email_from','ilike',self)]" string="Subject / Applicant"/>
               <field name="job_id" widget="selection"/>
               <field name="user_id">
                    <filter domain="[('user_id','=',False)]" help="Unassigned Recruitments" icon="terp-personal-" />
               </field>
               <newline/>
                <group expand="0" string="Group By...">
                    <filter string="Responsible" icon="terp-personal" domain="[]"  context="{'group_by':'user_id'}"/>
                    <filter string="Department" icon="terp-personal+" domain="[]" context="{'group_by':'department_id'}"/>
                    <separator orientation="vertical"/>
                    <filter string="Job" icon="terp-gtk-select-all" domain="[]" context="{'group_by':'job_id'}"/>
                    <filter string="Degree" icon="terp-gtk-select-all" domain="[]" context="{'group_by':'type_id'}"/>
                    <filter string="Availability" icon="terp-camera_test" domain="[]" context="{'group_by':'availability'}"/>
                    <separator orientation="vertical"/>
                    <filter string="Appreciation" icon="terp-face-plain" domain="[]" context="{'group_by':'priority'}"/>
                    <filter string="Stage" icon="terp-stage" domain="[]" context="{'group_by':'stage_id'}"/>
                    <filter string="State" icon="terp-stock_effects-object-colorize" domain="[]" context="{'group_by':'state'}" groups="base.group_no_one"/>
                    <filter string="Source" icon="terp-face-plain" domain="[]" context="{'group_by':'source_id'}"/>
                    <separator orientation="vertical" groups="base.group_no_one"/>
                    <filter string="Creation Date" icon="terp-go-month" domain="[]" context="{'group_by':'create_date'}" groups="base.group_no_one"/>
                </group>
           </search>
        </field>
    </record>

    <!-- CRM Lead Calendar View -->

    <record model="ir.ui.view" id="hr_applicant_calendar_view">
        <field name="name">Hr Applicants Calendar</field>
        <field name="model">hr.applicant</field>
        <field name="type">calendar</field>
        <field name="priority" eval="2"/>
        <field name="arch" type="xml">
            <calendar string="Applicants"
                date_start="date_action" color="user_id">
                <field name="name" />
                <field name="partner_name" />
                <field name="stage_id" />
            </calendar>
        </field>
    </record>

    <!-- hr Applicant Kanban View -->

    <record model="ir.ui.view" id="hr_kanban_view_applicant">
        <field name="name">Hr Applicants kanban</field>
        <field name="model">hr.applicant</field>
        <field name="type">kanban</field>
        <field name="arch" type="xml">
            <kanban default_group_by="stage_id">
                <field name="color"/>
                <field name="state" groups="base.group_no_one"/>
                <field name="priority"/>
                <field name="survey"/>
                <field name="user_id"/>
                <field name="user_email"/>
                <templates>
                    <t t-name="partner-infos">
                        <div t-if="record.partner_phone.raw_value">
                            Phone: <field name="partner_phone"/>
                        </div>
                        <div t-if="record.partner_mobile.raw_value">
                            Mobile: <field name="partner_mobile"/>
                        </div>
                    </t>
                    <t t-name="kanban-box">
                        <t t-if="record.priority.raw_value == 1" t-set="border">oe_kanban_color_red</t>
                        <div t-attf-class="#{kanban_color(record.color.raw_value)} #{border || ''}">
                            <div class="oe_kanban_box oe_kanban_color_border">
                                <table class="oe_kanban_table oe_kanban_box_header oe_kanban_color_bgdark oe_kanban_color_border oe_kanban_draghandle">
                                <tr>
                                    <td align="left" valign="middle" class="oe_kanban_title" tooltip="partner-infos">
                                        <field name="partner_name"/>
                                        <t t-if="!record.partner_name.raw_value">
                                            <field name="email_from"/>
                                        </t>
                                    </td>
                                    <td valign="top" width="22"><img t-att-src="kanban_gravatar(record.user_email.value, 22)" class="oe_kanban_gravatar" t-att-title="record.user_id.value"/></td>
                                </tr>
                                </table>
                                <div class="oe_kanban_box_content oe_kanban_color_bglight oe_kanban_box_show_onclick_trigger oe_kanban_color_border">
                                    <div class="oe_kanban_right">
                                        <span class="oe_kanban_highlight">
                                            <t t-set="priority" t-value="record.priority.raw_value || 5"/>
                                            <a type="object" name="set_priority" args="['3']" t-if="priority gt 3">
                                                <img src="/web/static/src/img/icons/star-off.png" width="16" height="16"/>
                                            </a>
                                            <a type="object" name="set_priority" args="['5']" t-if="priority lte 3">
                                                <img t-attf-src="/web/static/src/img/icons/star-#{priority lte 3 ? 'on' : 'off'}.png" width="16" height="16"/>
                                            </a>
                                            <a type="object" name="set_priority" args="['2']">
                                                <img t-attf-src="/web/static/src/img/icons/star-#{priority lte 2 ? 'on' : 'off'}.png" width="16" height="16"/>
                                            </a>
                                            <a type="object" name="set_priority" args="['1']">
                                                <img t-attf-src="/web/static/src/img/icons/star-#{priority == 1 ? 'on' : 'off'}.png" width="16" height="16"/>
                                            </a>
                                        </span>
                                    </div>

                                    <field name="job_id"/>
                                    <t t-if="!record.job_id.raw_value">
                                        <field name="name"/>
                                    </t>

                                    <div class="oe_kanban_clear" style="padding-top: 4px"/>

                                    <div t-if="record.type_id.raw_value or record.source_id.raw_value">
                                        <span t-if="record.type_id.raw_value" class="oe_kanban_highlight oe_kanban_button" style="font-size: 100%%">
                                            <field name="type_id"/>
                                        </span>
                                        <span t-if="record.source_id.raw_value" class="oe_kanban_highlight oe_kanban_button" style="font-size: 100%%">
                                            <field name="source_id"/>
                                        </span>
                                    </div>
                                    <div t-if="record.date_action.raw_value or record.title_action.raw_value">
                                        <i t-if="record.date_action.raw_value"><field name="date_action"/> :</i> <field name="title_action"/>
                                    </div>
                                </div>
                                <div class="oe_kanban_buttons_set oe_kanban_color_border oe_kanban_color_bglight oe_kanban_box_show_onclick">
                                    <div class="oe_kanban_left">
                                        <a string="Edit" icon="gtk-edit" type="edit"/>
                                        <a string="Delete" icon="gtk-close" type="delete"/>
                                        <a string="Change Color" icon="color-picker" type="color" name="color"/>
                                        <a string="Send New Email" name="%(mail.action_email_compose_message_wizard)d" icon="terp-mail-message-new" type="action"/>
                                        <a string="Add Internal Note" name="%(crm.action_crm_add_note)d" context="{'model': 'crm.lead' }" icon="terp-document-new" type="action"/>
                                        <a string="Schedule Meeting" name="action_makeMeeting" type="object" icon="stock_calendar"/>
                                        <a t-if="record.survey.raw_value" name="action_print_survey" type="object" string="Print Interview" icon="gtk-print" />
                                    </div>
                                    <div class="oe_kanban_right" groups="base.group_no_one">
                                        <a name="case_cancel" string="Refuse" states="draft,open,pending" type="object" icon="gtk-cancel" groups="base.group_no_one"/>
                                        <a name="case_open" string="In Progress" states="draft,pending" type="object" icon="kanban-apply" groups="base.group_no_one"/>
                                        <a name="case_pending" string="Pending" states="open" type="object" icon="kanban-pause" groups="base.group_no_one"/>
                                        <a name="%(action_hr_recruitment_hired_employee)d" string="Hire" states="open,pending" type="action" icon="terp-partner"/>
                                    </div>
                                    <br class="oe_kanban_clear"/>
                                </div>
                            </div>
                        </div>
                    </t>
                </templates>
            </kanban>
        </field>
    </record>
    # ------------------------------------------------------
    # HR Job
    # ------------------------------------------------------

    <record id="hr_job_survey" model="ir.ui.view">
        <field name="name">hr.job.form1</field>
        <field name="model">hr.job</field>
        <field name="type">form</field>
        <field name="inherit_id" ref="hr.view_hr_job_form"/>
        <field name="arch" type="xml">
            <field name="department_id" position="after">
                <field name="survey_id"/>
            </field>
        </field>
    </record>

<!-- Stage Tree View -->

    <record model="ir.ui.view" id="hr_recruitment_stage_tree">
        <field name="name">hr.recruitment.stage.tree</field>
        <field name="model">hr.recruitment.stage</field>
        <field name="type">tree</field>
        <field name="arch" type="xml">
            <tree string="Stages">
                <field name="sequence" invisible="1"/>
                <field name="name"/>
                <field name="department_id"/>
                <field name="state"/>
            </tree>
        </field>
    </record>

<!-- Stage Form View -->

    <record model="ir.ui.view" id="hr_recruitment_stage_form">
        <field name="name">hr.recruitment.stage.form</field>
        <field name="model">hr.recruitment.stage</field>
        <field name="type">form</field>
        <field name="arch" type="xml">
            <form string="Stage">
                <group colspan="4" col="6">
                    <separator string="Stage Definition" colspan="6"/>
                    <field name="name" select="1"/>
                    <field name="department_id"/>
                    <field name="sequence"/>
                    <field name="state"/>
                </group>
                <separator string="Requirements" colspan="4"/>
                <field name="requirements" nolabel="1" colspan="4"/>
            </form>
        </field>
    </record>

<!-- Stage Action -->

    <record id="hr_recruitment_stage_act" model="ir.actions.act_window">
        <field name="name">Stages</field>
        <field name="res_model">hr.recruitment.stage</field>
        <field name="view_type">form</field>
        <field name="view_id" ref="hr_recruitment_stage_tree"/>
        <field name="help"> Check if the following stages are matching your recruitment process. Don't forget to specify the department if your recruitment process is different according to the job position.</field>
    </record>

    <menuitem
        id="menu_hr_recruitment_stage"
        name="Stages"
        parent="menu_hr_recruitment_recruitment"
        action="hr_recruitment_stage_act"
        sequence="1"/>

<!-- Degree Tree View -->

    <record model="ir.ui.view" id="hr_recruitment_degree_tree">
        <field name="name">hr.recruitment.degree.tree</field>
        <field name="model">hr.recruitment.degree</field>
        <field name="type">tree</field>
        <field name="arch" type="xml">
            <tree string="Degree">
                <field name="sequence" invisible="1"/>
                <field name="name"/>
            </tree>
        </field>
    </record>

<!-- Degree Form View -->

    <record model="ir.ui.view" id="hr_recruitment_degree_form">
        <field name="name">hr.recruitment.degree.form</field>
        <field name="model">hr.recruitment.degree</field>
        <field name="type">form</field>
        <field name="arch" type="xml">
            <form string="Degree">
                    <field name="name" select="1"/>
                    <field name="sequence"/>
            </form>
        </field>
    </record>

<!-- Degree Action -->

    <record id="hr_recruitment_degree_action" model="ir.actions.act_window">
        <field name="name">Degree</field>
        <field name="res_model">hr.recruitment.degree</field>
        <field name="view_type">form</field>
        <field name="view_id" ref="hr_recruitment_degree_tree"/>
    </record>

     <menuitem
            id="menu_hr_recruitment_degree"
            name="Degrees"
            parent="menu_hr_recruitment_recruitment"
            action="hr_recruitment_degree_action"
            sequence="5" groups="base.group_no_one"/>

<!-- Source Tree View -->

    <record model="ir.ui.view" id="hr_recruitment_source_tree">
        <field name="name">hr.recruitment.source.tree</field>
        <field name="model">hr.recruitment.source</field>
        <field name="type">tree</field>
        <field name="arch" type="xml">
            <tree string="Sources of Applicants">
                <field name="name"/>
            </tree>
        </field>
    </record>
    <record model="ir.ui.view" id="hr_recruitment_source_form">
        <field name="name">hr.recruitment.source.form</field>
        <field name="model">hr.recruitment.source</field>
        <field name="type">form</field>
        <field name="arch" type="xml">
            <form string="Sources of Applicants">
                <field name="name"/>
            </form>
        </field>
    </record>
    <record id="hr_recruitment_source_action" model="ir.actions.act_window">
        <field name="name">Sources of Applicants</field>
        <field name="res_model">hr.recruitment.source</field>
        <field name="view_type">form</field>
    </record>

     <menuitem
            id="menu_hr_recruitment_source"
            parent="menu_hr_recruitment_recruitment"
            action="hr_recruitment_source_action"
            sequence="10" groups="base.group_no_one"/>


    </data>
</openerp><|MERGE_RESOLUTION|>--- conflicted
+++ resolved
@@ -76,15 +76,6 @@
         <field name="arch" type="xml">
             <form layout="manual">
             <div class="oe_form_topbar">
-<<<<<<< HEAD
-                <button name="case_cancel" string="Refuse" states="draft,open,pending" type="object" icon="gtk-cancel" groups="base.group_no_one"/>
-                <button name="case_open" string="In Progress" states="draft,pending" type="object" icon="gtk-go-forward" groups="base.group_no_one"/>
-                <button name="case_pending" string="Pending" states="open" type="object" icon="gtk-media-pause" groups="base.group_no_one"/>
-                <button name="%(action_hr_recruitment_hired_employee)d" string="Hire" states="open,pending" type="action" icon="terp-partner"/>
-                <button name="case_reset" string="Reset to New" states="done,cancel" type="object" icon="gtk-convert" groups="base.group_no_one"/>
-                <div class="oe_right" groups="base.group_no_one">
-                    <field name="state" nolabel="1" widget="statusbar" statusbar_visible="draft,open,done" statusbar_colors='{"pending":"blue"}' groups="base.group_no_one"/>
-=======
                 <button name="%(action_hr_recruitment_hired_employee)d" string="Hire" states="open,pending" type="action"/>
                 <button name="case_open" string="In Progress" states="draft,pending" type="object"/>
                 <button name="case_pending" string="Pending" states="open" type="object"/>
@@ -92,7 +83,6 @@
                 <button name="case_cancel" string="Refuse" states="draft,open,pending" type="object"/>
                 <div class="oe_right">
                     <field name="state" nolabel="1" widget="statusbar" statusbar_visible="draft,open,done" statusbar_colors='{"pending":"blue"}'/>
->>>>>>> b3fa4ccf
                 </div>
             </div>
             <sheet string="Jobs - Recruitment Form" layout="auto">
