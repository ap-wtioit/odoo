<?xml version="1.0"?>
<openerp>
    <data>

    <menuitem name="Recruitment"
        id="menu_hr_recruitment_recruitment"
        parent="hr.menu_hr_configuration"
        sequence="40"/>

    <act_window
        id="act_hr_applicant_to_meeting"
        name="Meetings"
        res_model="crm.meeting"
        src_model="hr.applicant"
        view_mode="tree,form,calendar,graph"
        view_type="form"/>

    <!-- Stage -->
    <record id="hr_job_stage_act" model="ir.actions.act_window">
        <field name="name">Recruitment / Applicants Stages</field>
        <field name="res_model">hr.recruitment.stage</field>
        <field name="view_type">form</field>
        <field name="domain">[]</field>
        <field name="context">{}</field>
        <field name="help" type="html">
          <p class="oe_view_nocontent_create">
            Click to add a new stage in the recruitment process.
          </p><p>
            Define here your stages of the recruitment process, for example:
            qualification call, first interview, second interview, refused,
            hired.
          </p>
        </field>
    </record>


    <!-- Jobs -->
    <record model="ir.ui.view" id="crm_case_tree_view_job">
        <field name="name">Applicants</field>
        <field name="model">hr.applicant</field>
        <field name="arch" type="xml">
            <tree string="Applicants" fonts="bold:message_unread==True" colors="grey:state in ('cancel','done');blue:state=='pending'">
                <field name="message_unread" invisible="1"/>
                <field name="create_date" groups="base.group_no_one"/>
                <field name="name" string="Subject"/>
                <field name="partner_name"/>
                <field name="email_from"/>
                <field name="partner_phone"/>
                <field name="job_id"/>
                <field name="stage_id"/>
                <field name="title_action" invisible="context.get('invisible_next_action', True)"/>
                <field name="date_action" invisible="context.get('invisible_next_date', True)"/>
                <field name="source_id" invisible="1"/>
                <field name="survey" invisible="1"/>
                <field name="response" invisible="1"/>
                <field name="priority"/>
                <field name="type_id" invisible="1"/>
                <field name="availability" invisible="1"/>
                <field name="department_id" invisible="context.get('invisible_department', True)"/>
                <field name="user_id"/>
                <field name="index_content" invisible="1"/>
                <field name="state" invisible="1"/>
            </tree>
        </field>
    </record>

    <record model="ir.ui.view" id="crm_case_form_view_job">
        <field name="name">Jobs - Recruitment Form</field>
        <field name="model">hr.applicant</field>
        <field name="arch" type="xml">
          <form string="Jobs - Recruitment Form" version="7.0">
            <header>
                <button name="case_close_with_emp" string="Hire &amp; Create Employee" type="object"
                        class="oe_highlight"
                        attrs="{'invisible':['|', ('emp_id','!=',False), ('state','=','cancel')]}"/>
                <button name="case_cancel" string="Refuse" type="object"
                        states="draft,open,pending" class="oe_highlight"/>
                <field name="stage_id" widget="statusbar" clickable="True"/>
                <field name="emp_id" invisible="1"/>
            </header>
            <sheet>
                <div class="oe_right oe_button_box">
                    <button name="action_makeMeeting" type="object"
                        string="Schedule Meeting" help="Schedule interview with this applicant"/>
                    <button name="%(survey.action_view_survey_question_message)d" type="action"
                        string="Start Interview" help="Answer related job question"
                        context="{'survey_id': survey, 'response_id': [response], 'response_no':0 ,'active' : response, 'object' : 'hr.applicant'}"
                        attrs="{'invisible':[('survey','=',False)]}"/>
                    <button name="action_print_survey" type="object"
                        string="Print Interview" help="Print interview report"
                        attrs="{'invisible':[('survey','=',False)]}"/>
                </div>
                <div class="oe_title">
                    <label for="name" class="oe_edit_only"/>
                    <h1><field name="name"/></h1>
                    <label for="partner_name" class="oe_edit_only"/>
                    <h2>
                        <field name="partner_name" class="oe_inline"/>
                    </h2>
                </div>
                <group>
                    <group>
                        <field name="partner_id"
                                on_change="onchange_partner_id(partner_id)"/>
                        <field name="email_from" widget="email"/>
                        <field name="partner_phone"/>
                        <field name="partner_mobile"/>
                        <field name="type_id" placeholder="Degree"/>
                    </group>
                    <group>
                        <field name="user_id"/>
                        <label for="title_action"/>
                        <div>
                            <field name="date_action"/>
                            <field name="title_action" class="oe_inline" placeholder="e.g. Call for interview"/>
                        </div>
                        <field name="priority"/>
                        <field name="state" invisible="1"/>
                        <field name="source_id"/>
                        <field name="reference"/>
                    </group>
                    <group string="Job">
                        <field name="survey" invisible="1"/>
                        <field name="response" invisible="1"/>
                        <field name="job_id" on_change="onchange_job(job_id)"/>
                        <field name="department_id" on_change="onchange_department_id(department_id)"/>
                        <label for="availability"/>
                        <div>
                            <field name="availability" class="oe_inline"/> <label string="Day(s)" class="oe_inline"/>
                        </div>
                    </group>
                    <group string="Contract">
                        <label for="salary_expected"/>
                        <div>
                            <field name="salary_expected" class="oe_inline"/>
                            <span class="oe_inline" attrs="{'invisible':[('salary_expected_extra','=',False)]}"> + </span>
                            <field name="salary_expected_extra" class="oe_inline" placeholder="Extra advantages..."/>
                        </div>
                        <label for="salary_proposed"/>
                        <div>
                            <field name="salary_proposed" class="oe_inline"/>
                            <span class="oe_inline" attrs="{'invisible':[('salary_proposed_extra','=',False)]}"> + </span>
                            <field name="salary_proposed_extra" class="oe_inline" placeholder="Extra advantages..."/>
                        </div>
                    </group>
                </group>
                <group>
                    <field name="categ_ids" widget="many2many_tags"/>
                </group>
                <separator string="Application Summary"/>
                <field name="description" placeholder="Feedback of interviews..."/>
            </sheet>
            <div class="oe_chatter">
                <field name="message_follower_ids" widget="mail_followers"/>
                <field name="message_ids" widget="mail_thread"/>
            </div>
          </form>
        </field>
    </record>

    <record model="ir.ui.view" id="crm_case_graph_view_job">
        <field name="name">Jobs - Recruitment Graph</field>
        <field name="model">hr.applicant</field>
        <field name="arch" type="xml">
              <graph string="Cases By Stage and Estimates" type="bar" orientation="vertical">
                <field name="job_id"/>
                <field name="salary_expected" operator="+"/>
                <field name="state" group="True"/>
            </graph>
        </field>
    </record>

    <record id="view_crm_case_jobs_filter" model="ir.ui.view">
        <field name="name">Jobs - Recruitment Search</field>
        <field name="model">hr.applicant</field>
        <field name="arch" type="xml">
            <search string="Search Jobs">
                <field name="partner_name" filter_domain="['|','|',('name','ilike',self),('partner_name','ilike',self),('email_from','ilike',self)]" string="Subject / Applicant"/>
                <filter string="Unread Messages" name="message_unread" domain="[('message_unread','=',True)]"/>
                <separator/>
                <filter string="New" domain="[('state','=','draft')]" help="All Initial Jobs"/>
                <filter string="In Progress" domain="[('state','=','open')]" help="Open Jobs"/>
                <filter string="Pending" domain="[('state','=','pending')]" help="Pending Jobs"/>
                <separator/>
                <filter string="Unassigned Recruitments" domain="[('user_id','=',False)]" help="Unassigned Recruitments"/>
                <separator/>
                <filter string="Next Actions" context="{'invisible_next_action':False, 'invisible_next_date':False}"
                    domain="[('date_action','&lt;&gt;',False)]" help="Filter and view on next actions and date"/>
                <field name="index_content" string="Resume Content"/>
                <field name="job_id"/>
                <field name="user_id"/>
                <separator/>
                <field name="categ_ids"/>
                <group expand="0" string="Group By...">
                    <filter string="Responsible" domain="[]"  context="{'group_by':'user_id'}"/>
                    <filter string="Department" domain="[]" context="{'group_by':'department_id'}"/>
                    <filter string="Job" domain="[]" context="{'group_by':'job_id'}"/>
                    <filter string="Degree" domain="[]" context="{'group_by':'type_id'}"/>
                    <filter string="Availability" domain="[]" context="{'group_by':'availability'}"/>
                    <filter string="Appreciation" domain="[]" context="{'group_by':'priority'}"/>
                    <filter string="Stage" domain="[]" context="{'group_by':'stage_id'}"/>
                    <filter string="Source" domain="[]" context="{'group_by':'source_id'}"/>
                    <filter string="Creation Date" domain="[]" context="{'group_by':'create_date'}" groups="base.group_no_one"/>
                </group>
           </search>
        </field>
    </record>

    <!-- CRM Lead Calendar View -->
    <record model="ir.ui.view" id="hr_applicant_calendar_view">
        <field name="name">Hr Applicants Calendar</field>
        <field name="model">hr.applicant</field>
        <field name="priority" eval="2"/>
        <field name="arch" type="xml">
            <calendar string="Applicants"
                date_start="date_action" color="user_id">
                <field name="name"/>
                <field name="partner_name"/>
                <field name="title_action"/>
            </calendar>
        </field>
    </record>

    <!-- Hr Applicant Kanban View -->
    <record model="ir.ui.view" id="hr_kanban_view_applicant">
        <field name="name">Hr Applicants kanban</field>
        <field name="model">hr.applicant</field>
        <field name="arch" type="xml">
            <kanban default_group_by="stage_id">
                <field name="stage_id"/>
                <field name="color"/>
                <field name="priority"/>
                <field name="survey"/>
                <field name="user_id"/>
                <field name="user_email"/>
                <field name="partner_name"/>
                <field name="type_id"/>
                <field name="job_id"/>
                <field name="title_action"/>
                <field name="department_id"/>
                <field name="categ_ids"/>
                <field name="message_summary"/>
                <templates>
                    <t t-name="kanban-tooltip">
                        <ul class="oe_kanban_tooltip">
                            <li t-if="record.type_id.raw_value"><b>Degree:</b> <field name="type_id"/></li>
                            <li t-if="record.partner_id.raw_value"><b>Contact:</b> <field name="partner_id"/></li>
                            <li t-if="record.department_id.raw_value"><b>Departement:</b> <field name="department_id"/></li>
                        </ul>
                    </t>
                    <t t-name="kanban-box">
                        <div t-attf-class="oe_kanban_color_#{kanban_getcolor(record.color.raw_value)} oe_kanban_card oe_kanban_global_click oe_semantic_html_override">
                            <div class="oe_dropdown_toggle oe_dropdown_kanban">
                                <span class="oe_e">i</span>
                                <ul class="oe_dropdown_menu">
                                    <t t-if="widget.view.is_action_enabled('delete')"><li><a type="delete">Delete</a></li></t>
                                    <li><a name="action_makeMeeting" type="object">Schedule Interview</a></li>
                                    <li><ul class="oe_kanban_colorpicker" data-field="color"/></li>
                                </ul>
								                              
                            </div>
                            <div class="oe_kanban_content" tooltip="kanban-tooltip">
                                <div>
                                    <t t-if="record.partner_name.raw_value"><b><field name="partner_name"/></b><br/></t>
                                    <i><field name="name"/></i><br/>
                                    <field name="job_id"/><br/>
                                    <t t-if="record.partner_mobile.raw_value">Mobile: <field name="partner_mobile"/><br/></t>
                                </div>
                                <div style="padding-left: 0.5em">
                                    <t t-if="record.date_action.raw_value and record.date_action.raw_value lt (new Date())" t-set="red">oe_kanban_text_red</t>
                                    <span t-attf-class="#{red || ''}"><field name="date_action"/></span>
                                        <t t-if="record.date_action.raw_value"> : </t>
                                        <field name="title_action"/>
                                </div>
                                <div style="width:240px"><field name="categ_ids"/></div>
                                <div class="oe_kanban_right">
                                    <t t-set="priority" t-value="record.priority.raw_value || 5"/>
                                    <a type="object" name="set_priority" args="['3']" t-if="priority gt 3">
                                        <img src="/web/static/src/img/icons/star-off.png" width="16" height="16" title="Good"/>
                                    </a>
                                    <a type="object" name="set_priority" args="['5']" t-if="priority lte 3">
                                        <img t-attf-src="/web/static/src/img/icons/star-#{priority lte 3 ? 'on' : 'off'}.png" width="16" height="16" title="Good"/>
                                    </a>
                                    <a type="object" name="set_priority" args="['2']">
                                        <img t-attf-src="/web/static/src/img/icons/star-#{priority lte 2 ? 'on' : 'off'}.png" width="16" height="16" title="Very Good"/>
                                    </a>
                                    <a type="object" name="set_priority" args="['1']">
                                        <img t-attf-src="/web/static/src/img/icons/star-#{priority == 1 ? 'on' : 'off'}.png" width="16" height="16" title="Excellent"/>
                                    </a>
                                    <img t-att-src="kanban_image('res.users', 'image_small', record.user_id.raw_value)" t-att-title="record.user_id.value" width="24" height="24" class="oe_kanban_avatar"/>

                                </div>
                                <div class="oe_kanban_footer_left" style="margin-top:5px;">
                                    <t t-raw="record.message_summary.raw_value"/>
<<<<<<< HEAD
                                    <span>
                                		<span class="oe_e">'</span>
                                	    <field name="attachments"/>
                                	</span>
=======
                                    <field name="categ_ids"/>
>>>>>>> 4ce8d269
                                </div>
                                
                            </div>
                            <div class="oe_clear"></div>
                        </div>
                    </t>
                </templates>
            </kanban>
        </field>
    </record>

    <!-- HR Job -->
    <record id="hr_job_survey" model="ir.ui.view">
        <field name="name">hr.job.form1</field>
        <field name="model">hr.job</field>
        <field name="inherit_id" ref="hr.view_hr_job_form"/>
        <field name="arch" type="xml">
            <field name="expected_employees" version="7.0" position="after">
                <label for="survey_id" groups="base.group_user"/>
                <div groups="base.group_user">
                    <field name="survey_id" class="oe_inline" domain="[('type','=','Human Resources')]"/>
                    <button class="oe_inline"
                        string="Interview"
                        name="action_print_survey" type="object"
                        attrs="{'invisible':[('survey_id','=',False)]}"/>
                </div>
            </field>
            <xpath expr="//div[@class='oe_title']" version="7.0" position="after">
                <div attrs="{'invisible': [('alias_domain', '=', False)]}">
                    <field name="alias_id" invisible="1" required="0"/>
                    <label for="alias_name" class="oe_edit_only"/>
                    <field name="alias_name" nolabel="1" class="oe_inline" attrs="{'required': [('alias_id', '!=', False)]}"/>@<field name="alias_domain" nolabel="1" class="oe_inline"/>
                </div>
            </xpath>
        </field>
    </record>

    <!-- Stage Tree View -->
    <record model="ir.ui.view" id="hr_recruitment_stage_tree">
        <field name="name">hr.recruitment.stage.tree</field>
        <field name="model">hr.recruitment.stage</field>
        <field name="arch" type="xml">
            <tree string="Stages">
                <field name="sequence" invisible="1"/>
                <field name="name"/>
                <field name="department_id"/>
                <field name="state"/>
            </tree>
        </field>
    </record>

    <!-- Stage Form View -->
    <record model="ir.ui.view" id="hr_recruitment_stage_form">
        <field name="name">hr.recruitment.stage.form</field>
        <field name="model">hr.recruitment.stage</field>
        <field name="arch" type="xml">
            <form string="Stage" version="7.0">
                <group string="Stage Definition">
                    <group>
                        <field name="name"/>
                        <field name="department_id"/>
                    </group>
                    <group>
                        <field name="state"/>
                        <field name="sequence"/>
                        <field name="fold"/>
                    </group>
                </group>
                <separator string="Requirements"/>
                <field name="requirements"/>
            </form>
        </field>
    </record>

    <!-- Stage Action -->
    <record id="hr_recruitment_stage_act" model="ir.actions.act_window">
        <field name="name">Stages</field>
        <field name="res_model">hr.recruitment.stage</field>
        <field name="view_type">form</field>
        <field name="view_id" ref="hr_recruitment_stage_tree"/>
        <field name="help" type="html">
          <p class="oe_view_nocontent_create">
            Click to add a new stage in the recruitment process.
          </p><p>
            Don't forget to specify the department if your recruitment process
            is different according to the job position.
          </p>
        </field>
    </record>

    <menuitem
        id="menu_hr_recruitment_stage"
        name="Stages"
        parent="menu_hr_recruitment_recruitment"
        action="hr_recruitment_stage_act"
        sequence="1" groups="base.group_no_one"/>

    <!-- Degree Tree View -->
    <record model="ir.ui.view" id="hr_recruitment_degree_tree">
        <field name="name">hr.recruitment.degree.tree</field>
        <field name="model">hr.recruitment.degree</field>
        <field name="arch" type="xml">
            <tree string="Degree">
                <field name="sequence" invisible="1"/>
                <field name="name"/>
            </tree>
        </field>
    </record>

    <!-- Degree Form View -->
    <record model="ir.ui.view" id="hr_recruitment_degree_form">
        <field name="name">hr.recruitment.degree.form</field>
        <field name="model">hr.recruitment.degree</field>
        <field name="arch" type="xml">
            <form string="Degree" version="7.0">
                <group>
                    <field name="name"/>
                    <field name="sequence" groups="base.group_no_one"/>
                </group>
            </form>
        </field>
    </record>

    <!-- Degree Action -->
    <record id="hr_recruitment_degree_action" model="ir.actions.act_window">
        <field name="name">Degree</field>
        <field name="res_model">hr.recruitment.degree</field>
        <field name="view_type">form</field>
        <field name="view_id" ref="hr_recruitment_degree_tree"/>
    </record>

     <menuitem
            id="menu_hr_recruitment_degree"
            name="Degrees"
            parent="menu_hr_recruitment_recruitment"
            action="hr_recruitment_degree_action"
            sequence="5" groups="base.group_no_one"/>

    <!-- Source Tree View -->
    <record model="ir.ui.view" id="hr_recruitment_source_tree">
        <field name="name">hr.recruitment.source.tree</field>
        <field name="model">hr.recruitment.source</field>
        <field name="arch" type="xml">
            <tree string="Sources of Applicants">
                <field name="name"/>
            </tree>
        </field>
    </record>
    <record model="ir.ui.view" id="hr_recruitment_source_form">
        <field name="name">hr.recruitment.source.form</field>
        <field name="model">hr.recruitment.source</field>
        <field name="arch" type="xml">
            <form string="Sources of Applicants">
                <field name="name"/>
            </form>
        </field>
    </record>
    <record id="hr_recruitment_source_action" model="ir.actions.act_window">
        <field name="name">Sources of Applicants</field>
        <field name="res_model">hr.recruitment.source</field>
        <field name="view_type">form</field>
    </record>

    <menuitem
        id="menu_hr_recruitment_source"
        parent="menu_hr_recruitment_recruitment"
        action="hr_recruitment_source_action"
        groups="base.group_no_one"
        sequence="10"/>

    </data>
</openerp><|MERGE_RESOLUTION|>--- conflicted
+++ resolved
@@ -292,14 +292,10 @@
                                 </div>
                                 <div class="oe_kanban_footer_left" style="margin-top:5px;">
                                     <t t-raw="record.message_summary.raw_value"/>
-<<<<<<< HEAD
                                     <span>
                                 		<span class="oe_e">'</span>
                                 	    <field name="attachments"/>
                                 	</span>
-=======
-                                    <field name="categ_ids"/>
->>>>>>> 4ce8d269
                                 </div>
                                 
                             </div>
