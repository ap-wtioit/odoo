--- conflicted
+++ resolved
@@ -1,19 +1,3 @@
-<<<<<<< HEAD
-# Brazilian Portuguese translation for openobject-addons
-# Copyright (c) 2014 Rosetta Contributors and Canonical Ltd 2014
-# This file is distributed under the same license as the openobject-addons package.
-# FIRST AUTHOR <EMAIL@ADDRESS>, 2014.
-#
-msgid ""
-msgstr ""
-"Project-Id-Version: openobject-addons\n"
-"Report-Msgid-Bugs-To: FULL NAME <EMAIL@ADDRESS>\n"
-"POT-Creation-Date: 2014-08-14 13:09+0000\n"
-"PO-Revision-Date: 2014-09-06 23:35+0000\n"
-"Last-Translator: Fábio Martinelli - http://zupy.com.br "
-"<webmaster@zupy.com.br>\n"
-"Language-Team: Brazilian Portuguese <pt_BR@li.org>\n"
-=======
 # Translation of Odoo Server.
 # This file contains the translation of the following modules:
 # * project_timesheet
@@ -30,12 +14,11 @@
 "PO-Revision-Date: 2016-07-09 16:18+0000\n"
 "Last-Translator: grazziano <g.negocios@outlook.com.br>\n"
 "Language-Team: Portuguese (Brazil) (http://www.transifex.com/odoo/odoo-8/language/pt_BR/)\n"
->>>>>>> 96502490
 "MIME-Version: 1.0\n"
 "Content-Type: text/plain; charset=UTF-8\n"
-"Content-Transfer-Encoding: 8bit\n"
-"X-Launchpad-Export-Date: 2014-09-07 07:48+0000\n"
-"X-Generator: Launchpad (build 17196)\n"
+"Content-Transfer-Encoding: \n"
+"Language: pt_BR\n"
+"Plural-Forms: nplurals=2; plural=(n > 1);\n"
 
 #. module: project_timesheet
 #: model:ir.actions.act_window,help:project_timesheet.action_account_analytic_overdue
@@ -47,48 +30,25 @@
 "                projects in order to track the invoicing progress.\n"
 "              </p>\n"
 "            "
-<<<<<<< HEAD
-msgstr ""
-"<p class=\"oe_view_nocontent_create\">\n"
-"                Clique para adicionar um contrato de cliente.\n"
-"              </p><p>\n"
-"                Você encontrará aqui os contratos relacionados a\n"
-"                seus projetos de clientes para acompanhar o processo\n"
-"                de faturamento.\n"
+msgstr "<p class=\"oe_view_nocontent_create\">\nClique para adicionar um contrato de cliente.\n</p><p>\nVocê encontrará aqui os contratos relacionados a\nseus projetos de clientes para acompanhar o processo\nde faturamento.\n</p>\n            "
+
+#. module: project_timesheet
+#: code:addons/project_timesheet/project_timesheet.py:56
+#, python-format
+msgid ""
+"<p class=\"oe_view_nocontent_create\">Record your timesheets for the project"
+" '%s'.</p>"
+msgstr "<p class=\"oe_view_nocontent_create\">Registre suas planilhas de horas para o projeto '%s'.</p>"
+
+#. module: project_timesheet
+#: model:ir.actions.act_window,help:project_timesheet.action_project_timesheet_bill_task
+msgid ""
+"<p>\n"
+"                You will find here timesheets and purchases you did for contracts that can be reinvoiced to the customer.\n"
+"                If you want to record new jobs to invoice, you should use the timesheet menu instead.\n"
 "              </p>\n"
 "            "
-=======
-msgstr "<p class=\"oe_view_nocontent_create\">\nClique para adicionar um contrato de cliente.\n</p><p>\nVocê encontrará aqui os contratos relacionados a\nseus projetos de clientes para acompanhar o processo\nde faturamento.\n</p>\n            "
->>>>>>> 96502490
-
-#. module: project_timesheet
-#: code:addons/project_timesheet/project_timesheet.py:56
-#, python-format
-msgid ""
-"<p class=\"oe_view_nocontent_create\">Record your timesheets for the project "
-"'%s'.</p>"
-msgstr ""
-"<p class=\"oe_view_nocontent_create\">Registre suas planilhas de horas para "
-"o projeto '%s'.</p>"
-
-#. module: project_timesheet
-#: model:ir.actions.act_window,help:project_timesheet.action_project_timesheet_bill_task
-msgid ""
-"<p>\n"
-"                You will find here timesheets and purchases you did for "
-"contracts that can be reinvoiced to the customer.\n"
-"                If you want to record new jobs to invoice, you should use "
-"the timesheet menu instead.\n"
-"              </p>\n"
-"            "
-msgstr ""
-"<p>\n"
-"                Você encontra aqui planilhas de horas e compras feitas para "
-"contratos que podem ser faturados para o cliente.\n"
-"                Se você deseja registrar novos trabalhos para faturar, você "
-"deve utilizar o menu de planilha de horas.\n"
-"              </p>\n"
-"            "
+msgstr "<p>\n                Você encontra aqui planilhas de horas e compras feitas para contratos que podem ser faturados para o cliente.\n                Se você deseja registrar novos trabalhos para faturar, você deve utilizar o menu de planilha de horas.\n              </p>\n            "
 
 #. module: project_timesheet
 #: code:addons/project_timesheet/project_timesheet.py:59
@@ -96,9 +56,7 @@
 msgid ""
 "<p>Timesheets on this project may be invoiced to %s, according to the terms "
 "defined in the contract.</p>"
-msgstr ""
-"<p>Planilhas de horas deste projeto devem ser faturadas para %s, de acordo "
-"com os termos definidos no contrato.</p>"
+msgstr "<p>Planilhas de horas deste projeto devem ser faturadas para %s, de acordo com os termos definidos no contrato.</p>"
 
 #. module: project_timesheet
 #: view:account.analytic.line:project_timesheet.view_account_analytic_line_form_inherit_account_id
@@ -192,13 +150,13 @@
 msgstr "ID"
 
 #. module: project_timesheet
-#: code:addons/project_timesheet/project_timesheet.py:264
+#: code:addons/project_timesheet/project_timesheet.py:294
 #, python-format
 msgid "Invalid Action!"
 msgstr "Ação Inválida!"
 
 #. module: project_timesheet
-#: code:addons/project_timesheet/project_timesheet.py:291
+#: code:addons/project_timesheet/project_timesheet.py:321
 #, python-format
 msgid "Invalid Analytic Account!"
 msgstr "Conta Analítica Inválida!"
@@ -271,34 +229,24 @@
 #, python-format
 msgid ""
 "Please define journal on the related employee.\n"
-"Fill in the timesheet tab of the employee form."
-msgstr ""
-"Por favor informe o diário no funcionário relacionado\n"
-"Preencha na aba de apontamento de horas no formulário do funcionário."
+"Fill in the HR Settings tab of the employee form."
+msgstr "Por favor informe o diário no funcionário relacionado.\nPreencha na aba de Configurações de RH do formulário do funcionário."
+
+#. module: project_timesheet
+#: code:addons/project_timesheet/project_timesheet.py:98
+#, python-format
+msgid ""
+"Please define product and product category property account on the related employee.\n"
+"Fill in the HR Settings of the employee form."
+msgstr "Por favor defina produto e propriedades da conta de produto no funcionário relacionado. \nPreencha na aba de Configurações de RH do formulário do funcionário."
 
 #. module: project_timesheet
 #: code:addons/project_timesheet/project_timesheet.py:87
 #, python-format
 msgid ""
-"Please define product and product category property account on the related "
-"employee.\n"
+"Please define product and product category property account on the related employee.\n"
 "Fill in the HR Settings tab of the employee form."
-msgstr ""
-"Por favor defina produto e propriedades da conta de produto no funcionário "
-"relacionado.\n"
-"Preencha na aba de Configurações de RH do formulário do funcionário."
-
-#. module: project_timesheet
-#: code:addons/project_timesheet/project_timesheet.py:98
-#, python-format
-msgid ""
-"Please define product and product category property account on the related "
-"employee.\n"
-"Fill in the timesheet tab of the employee form."
-msgstr ""
-"Por favor, defina o produto e a conta da categoria de produto no funcionário "
-"relacionado.\n"
-"Preencha a aba da planilha de de horás no formulário do funcionário."
+msgstr "Por favor defina produto e propriedades da conta de produto no funcionário relacionado.\nPreencha na aba de Configurações de RH do formulário do funcionário."
 
 #. module: project_timesheet
 #: model:ir.model,name:project_timesheet.model_project_project
@@ -372,20 +320,16 @@
 msgstr "Ano"
 
 #. module: project_timesheet
-#: code:addons/project_timesheet/project_timesheet.py:264
+#: code:addons/project_timesheet/project_timesheet.py:294
 #, python-format
 msgid ""
 "You cannot delete a partner which is assigned to project, but you can "
 "uncheck the active box."
-msgstr ""
-"Não é possível excluir um parceiro que está atribuído a um projeto, mas você "
-"pode desmarcar a caixa 'Ativo'."
-
-#. module: project_timesheet
-#: code:addons/project_timesheet/project_timesheet.py:291
+msgstr "Não é possível excluir um parceiro que está atribuído a um projeto, mas você pode desmarcar a caixa 'Ativo'."
+
+#. module: project_timesheet
+#: code:addons/project_timesheet/project_timesheet.py:321
 #, python-format
 msgid ""
 "You cannot select a Analytic Account which is in Close or Cancelled state."
-msgstr ""
-"Não é possível selecionar uma Conta Analítica que está nas situações Fechada "
-"ou Cancelada."+msgstr "Não é possível selecionar uma Conta Analítica que está nas situações Fechada ou Cancelada."