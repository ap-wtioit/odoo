#!/usr/bin/env python
#-*- coding:utf-8 -*-
##############################################################################
#
#    OpenERP, Open Source Management Solution
#    Copyright (C) 2004-2009 Tiny SPRL (<http://tiny.be>). All Rights Reserved
#    mga@tinyerp.com
#
#    This program is free software: you can redistribute it and/or modify
#    it under the terms of the GNU Affero General Public License as published by
#    the Free Software Foundation, either version 3 of the License, or
#    (at your option) any later version.
#
#    This program is distributed in the hope that it will be useful,
#    but WITHOUT ANY WARRANTY; without even the implied warranty of
#    MERCHANTABILITY or FITNESS FOR A PARTICULAR PURPOSE.  See the
#    GNU Affero General Public License for more details.
#
#    You should have received a copy of the GNU Affero General Public License
#    along with this program.  If not, see <http://www.gnu.org/licenses/>.
#
##############################################################################

{
    "name" : "Fetchmail Server",
    "version" : "1.0",
    "depends" : ["base", 'mail_gateway'],
    "author" : "OpenERP SA",
<<<<<<< HEAD
    "category": 'Tools',
    "description": """Fetchmail: 
    * Fetch email from Pop / IMAP server
    * Support SSL
    * Integrated with all Modules
    * Automatic Email Receive
    * Email based Records (Add, Update)
=======
    "description": """
    Fetch email from POP / IMAP servers.
    ====================================

    * Supports SSL
    * Integrated with all modules
    * Automatically receive email
    * Email-based record operations (Add, Update)
>>>>>>> a00f7aa9
    """,
    'website': 'http://www.openerp.com',
    'init_xml': [],
    'update_xml': [
        "fetchmail_view.xml",
        "fetchmail_data.xml",
        'security/ir.model.access.csv',
    ],
    'demo_xml': [

    ],
    'installable': True,
    'active': False,
    'certificate' : '00692978332890137453',
    'images': ['images/1_email_servers.jpeg'],
}<|MERGE_RESOLUTION|>--- conflicted
+++ resolved
@@ -26,15 +26,7 @@
     "version" : "1.0",
     "depends" : ["base", 'mail_gateway'],
     "author" : "OpenERP SA",
-<<<<<<< HEAD
     "category": 'Tools',
-    "description": """Fetchmail: 
-    * Fetch email from Pop / IMAP server
-    * Support SSL
-    * Integrated with all Modules
-    * Automatic Email Receive
-    * Email based Records (Add, Update)
-=======
     "description": """
     Fetch email from POP / IMAP servers.
     ====================================
@@ -43,7 +35,6 @@
     * Integrated with all modules
     * Automatically receive email
     * Email-based record operations (Add, Update)
->>>>>>> a00f7aa9
     """,
     'website': 'http://www.openerp.com',
     'init_xml': [],
