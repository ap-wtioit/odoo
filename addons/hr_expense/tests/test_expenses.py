# -*- coding: utf-8 -*-
# Part of Odoo. See LICENSE file for full copyright and licensing details.

from odoo.addons.hr_expense.tests.common import TestExpenseCommon


class TestAccountEntry(TestExpenseCommon):
    """
    Check journal entries when the expense product is having tax which is tax included.
    """

    def setUp(self):
        super(TestAccountEntry, self).setUp()

        self.setUpAdditionalAccounts()

        self.product_expense = self.env['product.product'].create({
            'name': "Delivered at cost",
            'standard_price': 700,
            'list_price': 700,
            'type': 'consu',
            'supplier_taxes_id': [(6, 0, [self.tax.id])],
            'default_code': 'CONSU-DELI-COST',
            'taxes_id': False,
            'property_account_expense_id': self.account_expense.id,
        })

<<<<<<< HEAD
    def test_account_entry(self):
        """ Checking accounting move entries and analytic entries when submitting expense """
        expense = self.env['hr.expense.sheet'].create({
=======
        self.bank_journal = self.env['account.journal'].create({
            'name': 'Payment Journal',
            'code': 'PAY',
            'type': 'bank',
            'company_id': company.id
        })

        self.outbound_pay_method = self.env['account.payment.method'].create({
            'name': 'outbound',
            'code': 'out',
            'payment_type': 'outbound',
        })

        self.expense = self.env['hr.expense.sheet'].create({
>>>>>>> f048652c
            'name': 'Expense for John Smith',
            'employee_id': self.employee.id,
        })
        expense_line = self.env['hr.expense'].create({
            'name': 'Car Travel Expenses',
            'employee_id': self.employee.id,
            'product_id': self.product_expense.id,
            'unit_amount': 700.00,
            'tax_ids': [(6, 0, [self.tax.id])],
            'sheet_id': expense.id,
            'analytic_account_id': self.analytic_account.id,
        })
        expense_line._onchange_product_id()
        # Submitted to Manager
        self.assertEquals(expense.state, 'submit', 'Expense is not in Reported state')
        # Approve
        expense.approve_expense_sheets()
        self.assertEquals(expense.state, 'approve', 'Expense is not in Approved state')
        # Create Expense Entries
        expense.action_sheet_move_create()
        self.assertEquals(expense.state, 'post', 'Expense is not in Waiting Payment state')
        self.assertTrue(expense.account_move_id.id, 'Expense Journal Entry is not created')

        # [(line.debit, line.credit, line.tax_line_id.id) for line in self.expense.expense_line_ids.account_move_id.line_ids]
        # should git this result [(0.0, 700.0, False), (63.64, 0.0, 179), (636.36, 0.0, False)]
        for line in expense.account_move_id.line_ids:
            if line.credit:
                self.assertAlmostEquals(line.credit, 700.00)
                self.assertEquals(len(line.analytic_line_ids), 0, "The credit move line should not have analytic lines")
                self.assertFalse(line.product_id, "Product of credit move line should be false")
            else:
                if not line.tax_line_id == self.tax:
                    self.assertAlmostEquals(line.debit, 636.36)
                    self.assertEquals(len(line.analytic_line_ids), 1, "The debit move line should have 1 analytic lines")
                    self.assertEquals(line.product_id, self.product_expense, "Product of debit move line should be the one from the expense")
                else:
                    self.assertAlmostEquals(line.debit, 63.64)
                    self.assertEquals(len(line.analytic_line_ids), 0, "The tax move line should not have analytic lines")
                    self.assertFalse(line.product_id, "Product of tax move line should be false")

        self.assertEquals(self.analytic_account.line_ids, expense.account_move_id.mapped('line_ids.analytic_line_ids'))
        self.assertEquals(len(self.analytic_account.line_ids), 1, "Analytic Account should have only one line")
        self.assertAlmostEquals(self.analytic_account.line_ids[0].amount, -636.36, "Amount on the only AAL is wrong")
        self.assertEquals(self.analytic_account.line_ids[0].product_id, self.product_expense, "Product of AAL should be the one from the expense")

    def test_account_entry_multi_currency(self):
        """ Checking accounting move entries and analytic entries when submitting expense. With
            multi-currency. And taxes. """

        # Clean-up the rates
        self.cr.execute("UPDATE res_company SET currency_id = %s WHERE id = %s", [self.env.ref('base.USD').id, self.env.user.company_id.id])
        self.env['res.currency.rate'].search([]).unlink()
        self.env['res.currency.rate'].create({
            'currency_id': self.env.ref('base.EUR').id,
            'company_id': self.env.user.company_id.id,
            'rate': 2.0,
            'name': '2010-01-01',
        })

        expense = self.env['hr.expense.sheet'].create({
            'name': 'Expense for Dick Tracy',
            'employee_id': self.employee.id,
        })
        expense_line = self.env['hr.expense'].create({
            'name': 'Choucroute Saucisse',
            'employee_id': self.employee.id,
            'product_id': self.product_expense.id,
            'unit_amount': 700.00,
            'tax_ids': [(6, 0, [self.tax.id])],
            'sheet_id': expense.id,
            'analytic_account_id': self.analytic_account.id,
            'currency_id': self.env.ref('base.EUR').id,
        })
        expense_line._onchange_product_id()
        # Submitted to Manager
        self.assertEquals(expense.state, 'submit', 'Expense is not in Reported state')
        # Approve
        expense.approve_expense_sheets()
        self.assertEquals(expense.state, 'approve', 'Expense is not in Approved state')
        # Create Expense Entries
        expense.action_sheet_move_create()
        self.assertEquals(expense.state, 'post', 'Expense is not in Waiting Payment state')
        self.assertTrue(expense.account_move_id.id, 'Expense Journal Entry is not created')

        # Should get this result [(0.0, 350.0, -700.0), (318.18, 0.0, 636.36), (31.82, 0.0, 63.64)]
        for line in expense.account_move_id.line_ids:
            if line.credit:
                self.assertAlmostEquals(line.credit, 350.0)
                self.assertAlmostEquals(line.amount_currency, -700.0)
                self.assertEquals(len(line.analytic_line_ids), 0, "The credit move line should not have analytic lines")
                self.assertFalse(line.product_id, "Product of credit move line should be false")
            else:
                if not line.tax_line_id == self.tax:
                    self.assertAlmostEquals(line.debit, 318.18)
                    self.assertAlmostEquals(line.amount_currency, 636.36)
                    self.assertEquals(len(line.analytic_line_ids), 1, "The debit move line should have 1 analytic lines")
                    self.assertEquals(line.product_id, self.product_expense, "Product of debit move line should be the one from the expense")
                else:
                    self.assertAlmostEquals(line.debit, 31.82)
                    self.assertAlmostEquals(line.amount_currency, 63.64)
                    self.assertEquals(len(line.analytic_line_ids), 0, "The tax move line should not have analytic lines")
                    self.assertFalse(line.product_id, "Product of tax move line should be false")

        self.assertEquals(self.analytic_account.line_ids, expense.account_move_id.mapped('line_ids.analytic_line_ids'))
        self.assertEquals(len(self.analytic_account.line_ids), 1, "Analytic Account should have only one line")
        self.assertAlmostEquals(self.analytic_account.line_ids[0].amount, -318.18, "Amount on the only AAL is wrong")
        self.assertAlmostEquals(self.analytic_account.line_ids[0].currency_id, self.env.user.company_id.currency_id, "Currency on the only AAL is wrong")
        self.assertEquals(self.analytic_account.line_ids[0].product_id, self.product_expense, "Product of AAL should be the one from the expense")

    def test_expense_from_email(self):
        user_demo = self.env.ref('base.user_demo')
        self.tax.price_include = False

        message_parsed = {
            'message_id': 'the-world-is-a-ghetto',
            'subject': '[AT] 9876',
            'email_from': 'demo@yourcompany.example.com',
            'to': 'catchall@yourcompany.com',
            'body': "Don't you know, that for me, and for you",
            'attachments': [],
        }

        expense = self.env['hr.expense'].message_new(message_parsed)

<<<<<<< HEAD
        air_ticket = self.env.ref("hr_expense.air_ticket")
        self.assertEquals(expense.product_id, air_ticket)
        self.assertEquals(expense.tax_ids.ids, [])
        self.assertEquals(expense.total_amount, 9876.0)
        self.assertTrue(expense.employee_id in user_demo.employee_ids)
=======
        self.assertEquals(expense.product_id, self.product)
        self.assertEquals(expense.tax_ids.ids, [self.tax.id])
        self.assertEquals(expense.total_amount, 10863.60)
        self.assertTrue(expense.employee_id in user_demo.employee_ids)

    def test_partial_payment_multiexpense(self):
        self.expense_line.unit_amount = 200
        expense_line2 = self.expense_line.copy({
            'sheet_id': self.expense.id
        })
        self.expense.approve_expense_sheets()
        self.expense.action_sheet_move_create()
        exp_move_lines = self.expense.account_move_id.line_ids
        payable_move_lines = exp_move_lines.filtered(lambda l: l.account_id.internal_type == 'payable')
        self.assertEquals(len(payable_move_lines), 2)

        WizardRegister = self.env['hr.expense.sheet.register.payment.wizard'].with_context(active_ids=self.expense.ids)

        register_pay1 = WizardRegister.create({
            'journal_id': self.bank_journal.id,
            'payment_method_id': self.outbound_pay_method.id,
            'amount': 300,
        })
        register_pay1.expense_post_payment()

        exp_move_lines = self.expense.account_move_id.line_ids
        payable_move_lines = exp_move_lines.filtered(lambda l: l.account_id.internal_type == 'payable')
        self.assertEquals(len(payable_move_lines.filtered(lambda l: l.reconciled)), 1)

        register_pay2 = WizardRegister.create({
            'journal_id': self.bank_journal.id,
            'payment_method_id': self.outbound_pay_method.id,
            'amount': 100,
        })
        register_pay2.expense_post_payment()
        exp_move_lines = self.expense.account_move_id.line_ids
        payable_move_lines = exp_move_lines.filtered(lambda l: l.account_id.internal_type == 'payable')
        self.assertEquals(len(payable_move_lines.filtered(lambda l: l.reconciled)), 2)

        full_reconcile = payable_move_lines.mapped('full_reconcile_id')
        self.assertEquals(len(full_reconcile), 1)
>>>>>>> f048652c
<|MERGE_RESOLUTION|>--- conflicted
+++ resolved
@@ -25,26 +25,9 @@
             'property_account_expense_id': self.account_expense.id,
         })
 
-<<<<<<< HEAD
     def test_account_entry(self):
         """ Checking accounting move entries and analytic entries when submitting expense """
         expense = self.env['hr.expense.sheet'].create({
-=======
-        self.bank_journal = self.env['account.journal'].create({
-            'name': 'Payment Journal',
-            'code': 'PAY',
-            'type': 'bank',
-            'company_id': company.id
-        })
-
-        self.outbound_pay_method = self.env['account.payment.method'].create({
-            'name': 'outbound',
-            'code': 'out',
-            'payment_type': 'outbound',
-        })
-
-        self.expense = self.env['hr.expense.sheet'].create({
->>>>>>> f048652c
             'name': 'Expense for John Smith',
             'employee_id': self.employee.id,
         })
@@ -169,52 +152,71 @@
 
         expense = self.env['hr.expense'].message_new(message_parsed)
 
-<<<<<<< HEAD
         air_ticket = self.env.ref("hr_expense.air_ticket")
         self.assertEquals(expense.product_id, air_ticket)
         self.assertEquals(expense.tax_ids.ids, [])
         self.assertEquals(expense.total_amount, 9876.0)
         self.assertTrue(expense.employee_id in user_demo.employee_ids)
-=======
-        self.assertEquals(expense.product_id, self.product)
-        self.assertEquals(expense.tax_ids.ids, [self.tax.id])
-        self.assertEquals(expense.total_amount, 10863.60)
-        self.assertTrue(expense.employee_id in user_demo.employee_ids)
 
     def test_partial_payment_multiexpense(self):
-        self.expense_line.unit_amount = 200
-        expense_line2 = self.expense_line.copy({
-            'sheet_id': self.expense.id
-        })
-        self.expense.approve_expense_sheets()
-        self.expense.action_sheet_move_create()
-        exp_move_lines = self.expense.account_move_id.line_ids
+        bank_journal = self.env['account.journal'].create({
+            'name': 'Payment Journal',
+            'code': 'PAY',
+            'type': 'bank',
+            'company_id': self.env.user.company_id.id,
+        })
+
+        outbound_pay_method = self.env['account.payment.method'].create({
+            'name': 'outbound',
+            'code': 'out',
+            'payment_type': 'outbound',
+        })
+
+        expense = self.env['hr.expense.sheet'].create({
+            'name': 'Expense for John Smith',
+            'employee_id': self.employee.id,
+        })
+        expense_line = self.env['hr.expense'].create({
+            'name': 'Car Travel Expenses',
+            'employee_id': self.employee.id,
+            'product_id': self.product_expense.id,
+            'unit_amount': 200.00,
+            'tax_ids': [(6, 0, [self.tax.id])],
+            'sheet_id': expense.id,
+            'analytic_account_id': self.analytic_account.id,
+        })
+        expense_line.copy({
+            'sheet_id': expense.id
+        })
+        expense.approve_expense_sheets()
+        expense.action_sheet_move_create()
+
+        exp_move_lines = expense.account_move_id.line_ids
         payable_move_lines = exp_move_lines.filtered(lambda l: l.account_id.internal_type == 'payable')
         self.assertEquals(len(payable_move_lines), 2)
 
-        WizardRegister = self.env['hr.expense.sheet.register.payment.wizard'].with_context(active_ids=self.expense.ids)
+        WizardRegister = self.env['hr.expense.sheet.register.payment.wizard'].with_context(active_ids=expense.ids)
 
         register_pay1 = WizardRegister.create({
-            'journal_id': self.bank_journal.id,
-            'payment_method_id': self.outbound_pay_method.id,
+            'journal_id': bank_journal.id,
+            'payment_method_id': outbound_pay_method.id,
             'amount': 300,
         })
         register_pay1.expense_post_payment()
 
-        exp_move_lines = self.expense.account_move_id.line_ids
+        exp_move_lines = expense.account_move_id.line_ids
         payable_move_lines = exp_move_lines.filtered(lambda l: l.account_id.internal_type == 'payable')
         self.assertEquals(len(payable_move_lines.filtered(lambda l: l.reconciled)), 1)
 
         register_pay2 = WizardRegister.create({
-            'journal_id': self.bank_journal.id,
-            'payment_method_id': self.outbound_pay_method.id,
+            'journal_id': bank_journal.id,
+            'payment_method_id': outbound_pay_method.id,
             'amount': 100,
         })
         register_pay2.expense_post_payment()
-        exp_move_lines = self.expense.account_move_id.line_ids
+        exp_move_lines = expense.account_move_id.line_ids
         payable_move_lines = exp_move_lines.filtered(lambda l: l.account_id.internal_type == 'payable')
         self.assertEquals(len(payable_move_lines.filtered(lambda l: l.reconciled)), 2)
 
         full_reconcile = payable_move_lines.mapped('full_reconcile_id')
-        self.assertEquals(len(full_reconcile), 1)
->>>>>>> f048652c
+        self.assertEquals(len(full_reconcile), 1)