--- conflicted
+++ resolved
@@ -1,30 +1,21 @@
-# Albanian translation for openobject-addons
-# Copyright (c) 2014 Rosetta Contributors and Canonical Ltd 2014
-# This file is distributed under the same license as the openobject-addons package.
-# FIRST AUTHOR <EMAIL@ADDRESS>, 2014.
-#
+# Translation of Odoo Server.
+# This file contains the translation of the following modules:
+# * hr_timesheet_invoice
+# 
+# Translators:
 msgid ""
 msgstr ""
-<<<<<<< HEAD
-"Project-Id-Version: openobject-addons\n"
-"Report-Msgid-Bugs-To: FULL NAME <EMAIL@ADDRESS>\n"
-"POT-Creation-Date: 2014-08-14 13:09+0000\n"
-"PO-Revision-Date: 2014-08-14 16:10+0000\n"
-"Last-Translator: FULL NAME <EMAIL@ADDRESS>\n"
-"Language-Team: Albanian <sq@li.org>\n"
-=======
 "Project-Id-Version: Odoo 8.0\n"
 "Report-Msgid-Bugs-To: \n"
 "POT-Creation-Date: 2015-01-21 14:08+0000\n"
 "PO-Revision-Date: 2016-03-31 15:24+0000\n"
 "Last-Translator: Martin Trigaux\n"
 "Language-Team: Albanian (http://www.transifex.com/odoo/odoo-8/language/sq/)\n"
->>>>>>> ceb87b78
 "MIME-Version: 1.0\n"
 "Content-Type: text/plain; charset=UTF-8\n"
-"Content-Transfer-Encoding: 8bit\n"
-"X-Launchpad-Export-Date: 2014-08-15 07:16+0000\n"
-"X-Generator: Launchpad (build 17156)\n"
+"Content-Transfer-Encoding: \n"
+"Language: sq\n"
+"Plural-Forms: nplurals=2; plural=(n != 1);\n"
 
 #. module: hr_timesheet_invoice
 #: model:hr_timesheet_invoice.factor,name:hr_timesheet_invoice.timesheet_invoice_factor2
@@ -42,11 +33,9 @@
 "<p class=\"oe_view_nocontent_create\">\n"
 "                Click to add a new type of invoicing.\n"
 "              </p><p>\n"
-"                Odoo allows you to create default invoicing types. You "
-"might\n"
+"                Odoo allows you to create default invoicing types. You might\n"
 "                have to regularly assign discounts because of a specific\n"
-"                contract or agreement with a customer. From this menu, you "
-"can\n"
+"                contract or agreement with a customer. From this menu, you can\n"
 "                create additional types of invoicing to speed up your\n"
 "                invoicing.\n"
 "              </p>\n"
@@ -61,7 +50,7 @@
 #. module: hr_timesheet_invoice
 #: field:report.account.analytic.line.to.invoice,amount:0
 msgid "Amount"
-msgstr ""
+msgstr "Vlera"
 
 #. module: hr_timesheet_invoice
 #: model:ir.model,name:hr_timesheet_invoice.model_account_analytic_account
@@ -69,7 +58,7 @@
 #: field:report_timesheet.account,account_id:0
 #: field:report_timesheet.account.date,account_id:0
 msgid "Analytic Account"
-msgstr ""
+msgstr "Llogaria Analitike"
 
 #. module: hr_timesheet_invoice
 #: code:addons/hr_timesheet_invoice/hr_timesheet_invoice.py:179
@@ -166,16 +155,14 @@
 #. module: hr_timesheet_invoice
 #: code:addons/hr_timesheet_invoice/hr_timesheet_invoice.py:180
 #, python-format
-msgid ""
-"Contract incomplete. Please fill in the Customer and Pricelist fields."
+msgid "Contract incomplete. Please fill in the Customer and Pricelist fields."
 msgstr ""
 
 #. module: hr_timesheet_invoice
 #: field:hr.timesheet.invoice.create,price:0
 #: field:hr.timesheet.invoice.create.final,price:0
 #: view:report.timesheet.line:hr_timesheet_invoice.view_timesheet_line_tree
-#: field:report.timesheet.line,cost:0
-#: field:report_timesheet.user,cost:0
+#: field:report.timesheet.line,cost:0 field:report_timesheet.user,cost:0
 #: view:website:hr_timesheet_invoice.report_analyticprofit
 msgid "Cost"
 msgstr ""
@@ -284,7 +271,7 @@
 #. module: hr_timesheet_invoice
 #: field:hr_timesheet_invoice.factor,factor:0
 msgid "Discount (%)"
-msgstr ""
+msgstr "Diskont (%)"
 
 #. module: hr_timesheet_invoice
 #: help:hr_timesheet_invoice.factor,factor:0
@@ -409,11 +396,9 @@
 #: field:report.account.analytic.line.to.invoice,id:0
 #: field:report.analytic.account.close,id:0
 #: field:report.hr_timesheet_invoice.report_analyticprofit,id:0
-#: field:report.timesheet.line,id:0
-#: field:report_timesheet.account,id:0
+#: field:report.timesheet.line,id:0 field:report_timesheet.account,id:0
 #: field:report_timesheet.account.date,id:0
-#: field:report_timesheet.invoice,id:0
-#: field:report_timesheet.user,id:0
+#: field:report_timesheet.invoice,id:0 field:report_timesheet.user,id:0
 msgid "ID"
 msgstr "ID"
 
@@ -431,7 +416,7 @@
 #. module: hr_timesheet_invoice
 #: field:hr_timesheet_invoice.factor,name:0
 msgid "Internal Name"
-msgstr ""
+msgstr "Emri i Brendshëm"
 
 #. module: hr_timesheet_invoice
 #: field:account.analytic.line,invoice_id:0
@@ -606,8 +591,7 @@
 #. module: hr_timesheet_invoice
 #: field:report.account.analytic.line.to.invoice,month:0
 #: view:report.timesheet.line:hr_timesheet_invoice.view_timesheet_line_search
-#: field:report.timesheet.line,month:0
-#: field:report_timesheet.account,month:0
+#: field:report.timesheet.line,month:0 field:report_timesheet.account,month:0
 #: field:report_timesheet.account.date,month:0
 #: field:report_timesheet.user,month:0
 msgid "Month"
@@ -650,7 +634,7 @@
 #. module: hr_timesheet_invoice
 #: field:report.analytic.account.close,partner_id:0
 msgid "Partner"
-msgstr ""
+msgstr "Partner"
 
 #. module: hr_timesheet_invoice
 #: view:website:hr_timesheet_invoice.report_analyticprofit
@@ -689,7 +673,7 @@
 #: view:report.timesheet.line:hr_timesheet_invoice.view_timesheet_line_search
 #: field:report.timesheet.line,product_id:0
 msgid "Product"
-msgstr ""
+msgstr "Produkti"
 
 #. module: hr_timesheet_invoice
 #: view:website:hr_timesheet_invoice.report_analyticprofit
@@ -705,7 +689,7 @@
 #: field:report.analytic.account.close,quantity:0
 #: view:report.timesheet.line:hr_timesheet_invoice.view_timesheet_line_tree
 msgid "Quantity"
-msgstr ""
+msgstr "Sasia"
 
 #. module: hr_timesheet_invoice
 #: field:report.account.analytic.line.to.invoice,sale_price:0
@@ -729,7 +713,7 @@
 #. module: hr_timesheet_invoice
 #: field:report.analytic.account.close,state:0
 msgid "Status"
-msgstr ""
+msgstr "Statusi"
 
 #. module: hr_timesheet_invoice
 #: help:hr.timesheet.invoice.create,price:0
@@ -966,17 +950,16 @@
 #. module: hr_timesheet_invoice
 #: view:hr.timesheet.invoice.create:hr_timesheet_invoice.view_hr_timesheet_invoice_create
 msgid ""
-"When reinvoicing costs, the amount on the invoice lines is given by the sale "
-"price of the corresponding product (if any, and if its sale price is not 0). "
-"You can use the following field to enforce the use of a single product for "
-"all the chosen lines in the future invoices."
+"When reinvoicing costs, the amount on the invoice lines is given by the sale"
+" price of the corresponding product (if any, and if its sale price is not "
+"0). You can use the following field to enforce the use of a single product "
+"for all the chosen lines in the future invoices."
 msgstr ""
 
 #. module: hr_timesheet_invoice
 #: field:report.account.analytic.line.to.invoice,name:0
 #: view:report.timesheet.line:hr_timesheet_invoice.view_timesheet_line_search
-#: field:report.timesheet.line,name:0
-#: field:report_timesheet.account,name:0
+#: field:report.timesheet.line,name:0 field:report_timesheet.account,name:0
 #: field:report_timesheet.account.date,name:0
 #: field:report_timesheet.user,name:0
 msgid "Year"
@@ -1000,4 +983,11 @@
 "timesheet invoicing, you may use another ratio. For instance, if you do a "
 "20% advance invoice (fixed price, based on a sales order), you should "
 "invoice the rest on timesheet with a 80% ratio."
+msgstr ""
+
+#. module: hr_timesheet_invoice
+#: view:hr.timesheet.analytic.profit:hr_timesheet_invoice.view_hr_timesheet_analytic_profit
+#: view:hr.timesheet.invoice.create:hr_timesheet_invoice.view_hr_timesheet_invoice_create
+#: view:hr.timesheet.invoice.create.final:hr_timesheet_invoice.view_hr_timesheet_invoice_create_final
+msgid "or"
 msgstr ""