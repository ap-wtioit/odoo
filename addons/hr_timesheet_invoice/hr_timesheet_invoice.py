# -*- coding: utf-8 -*-
##############################################################################
#
#    OpenERP, Open Source Management Solution
#    Copyright (C) 2004-2010 Tiny SPRL (<http://tiny.be>).
#
#    This program is free software: you can redistribute it and/or modify
#    it under the terms of the GNU Affero General Public License as
#    published by the Free Software Foundation, either version 3 of the
#    License, or (at your option) any later version.
#
#    This program is distributed in the hope that it will be useful,
#    but WITHOUT ANY WARRANTY; without even the implied warranty of
#    MERCHANTABILITY or FITNESS FOR A PARTICULAR PURPOSE.  See the
#    GNU Affero General Public License for more details.
#
#    You should have received a copy of the GNU Affero General Public License
#    along with this program.  If not, see <http://www.gnu.org/licenses/>.
#
##############################################################################

from osv import fields, osv

from tools.translate import _

class hr_timesheet_invoice_factor(osv.osv):
    _name = "hr_timesheet_invoice.factor"
    _description = "Invoice Rate"
    _columns = {
        'name': fields.char('Internal name', size=128, required=True, translate=True),
        'customer_name': fields.char('Name', size=128, help="Label for the customer"),
        'factor': fields.float('Discount (%)', required=True, help="Discount in percentage"),
    }
    _defaults = {
        'factor': lambda *a: 0.0,
    }

hr_timesheet_invoice_factor()


class account_analytic_account(osv.osv):
    def _invoiced_calc(self, cr, uid, ids, name, arg, context=None):
        obj_invoice = self.pool.get('account.invoice')
        res = {}

        cr.execute('SELECT account_id as account_id, l.invoice_id '
                'FROM hr_analytic_timesheet h LEFT JOIN account_analytic_line l '
                    'ON (h.line_id=l.id) '
                    'WHERE l.account_id = ANY(%s)', (ids,))
        account_to_invoice_map = {}
        for rec in cr.dictfetchall():
            account_to_invoice_map.setdefault(rec['account_id'], []).append(rec['invoice_id'])

        for account in self.browse(cr, uid, ids, context=context):
            invoice_ids = filter(None, list(set(account_to_invoice_map.get(account.id, []))))
            for invoice in obj_invoice.browse(cr, uid, invoice_ids, context=context):
                res.setdefault(account.id, 0.0)
                res[account.id] += invoice.amount_untaxed
        for id in ids:
            res[id] = round(res.get(id, 0.0),2)

        return res

    _inherit = "account.analytic.account"
    _columns = {
        'pricelist_id': fields.many2one('product.pricelist', 'Pricelist',
            help="The product to invoice is defined on the employee form, the price will be deducted by this pricelist on the product."),
        'amount_max': fields.float('Max. Invoice Price',
            help="Keep empty if this contract is not limited to a total fixed price."),
        'amount_invoiced': fields.function(_invoiced_calc, string='Invoiced Amount',
            help="Total invoiced"),
        'to_invoice': fields.many2one('hr_timesheet_invoice.factor', 'Timesheet Invoicing Ratio',
            help="This field allows you to define the rate in case you plan to reinvoice " \
            "the costs in this analytic account: timesheets, expenses, ..."),
    }
    _defaults = {
        'pricelist_id': lambda self, cr, uid, ctx: ctx.get('pricelist_id', False),
    }

    def on_change_use_timesheets(self, cr, uid, ids, use_timesheets, context=None):
        res = {'value': {}}
        if use_timesheets:
            ir_model_obj = self.pool.get('ir.model.data')
            res['value']['to_invoice'] = ir_model_obj.get_object_reference(cr, uid, 'hr_timesheet_invoice', 'timesheet_invoice_factor1')[1]
        return res

    def on_change_partner_id(self, cr, uid, ids, partner_id, name, context=None):
<<<<<<< HEAD
        res = super(account_analytic_account,self).on_change_partner_id(cr, uid, ids,partner_id, name, context=context)
=======
        res = super(account_analytic_account, self).on_change_partner_id(cr, uid, ids, partner_id, name, context=context)
>>>>>>> 09763017
        part = self.pool.get('res.partner').browse(cr, uid, partner_id, context=context)
        pricelist = part.property_product_pricelist and part.property_product_pricelist.id or False
        if pricelist:
            res['value']['pricelist_id'] = pricelist
        return res

    def set_close(self, cr, uid, ids, context=None):
        self.write(cr, uid, ids, {'state': 'close'}, context=context)
        message = _("Contract has been <b>closed</b>.")
        self.message_post(cr, uid, ids, body=message, subtype="mt_account_closed", context=context)
        return True

    def set_cancel(self, cr, uid, ids, context=None):
        self.write(cr, uid, ids, {'state': 'cancelled'}, context=context)
        message = _("Contract has been <b>canceled</b>.")
        self.message_post(cr, uid, ids, body=message, subtype="mt_account_canceled", context=context)
        return True

    def set_open(self, cr, uid, ids, context=None):
        self.write(cr, uid, ids, {'state': 'open'}, context=context)
        message = _("Contract has been <b>opened</b>.")
        self.message_post(cr, uid, ids, body=message, context=context)
        return True

    def set_pending(self, cr, uid, ids, context=None):
        self.write(cr, uid, ids, {'state': 'pending'}, context=context)
        message = _("Contract has been set as <b>pending</b>.")
        self.message_post(cr, uid, ids, body=message, context=context)
        return True

account_analytic_account()


class account_analytic_line(osv.osv):
    _inherit = 'account.analytic.line'
    _columns = {
        'invoice_id': fields.many2one('account.invoice', 'Invoice', ondelete="set null"),
        'to_invoice': fields.many2one('hr_timesheet_invoice.factor', 'Type of Invoicing', help="It allows to set the discount while making invoice"),
    }

    def _default_journal(self, cr, uid, context=None):
        proxy = self.pool.get('hr.employee')
        record_ids = proxy.search(cr, uid, [('user_id', '=', uid)], context=context)
        employee = proxy.browse(cr, uid, record_ids[0], context=context)
        return employee.journal_id and employee.journal_id.id or False

    def _default_general_account(self, cr, uid, context=None):
        proxy = self.pool.get('hr.employee')
        record_ids = proxy.search(cr, uid, [('user_id', '=', uid)], context=context)
        employee = proxy.browse(cr, uid, record_ids[0], context=context)
        if employee.product_id and employee.product_id.property_account_income:
            return employee.product_id.property_account_income.id
        return False

    _defaults = {
        'journal_id' : _default_journal,
        'general_account_id' : _default_general_account,
    }

    def write(self, cr, uid, ids, vals, context=None):
        self._check_inv(cr, uid, ids, vals)
        return super(account_analytic_line,self).write(cr, uid, ids, vals,
                context=context)

    def _check_inv(self, cr, uid, ids, vals):
        select = ids
        if isinstance(select, (int, long)):
            select = [ids]
        if ( not vals.has_key('invoice_id')) or vals['invoice_id' ] == False:
            for line in self.browse(cr, uid, select):
                if line.invoice_id:
                    raise osv.except_osv(_('Error!'),
                        _('You cannot modify an invoiced analytic line!'))
        return True

    def copy(self, cursor, user, obj_id, default=None, context=None):
        if default is None:
            default = {}
        default = default.copy()
        default.update({'invoice_id': False})
        return super(account_analytic_line, self).copy(cursor, user, obj_id,
                default, context=context)

account_analytic_line()


class hr_analytic_timesheet(osv.osv):
    _inherit = "hr.analytic.timesheet"
    def on_change_account_id(self, cr, uid, ids, account_id):
        res = {}
        if not account_id:
            return res
        res.setdefault('value',{})
        acc = self.pool.get('account.analytic.account').browse(cr, uid, account_id)
        st = acc.to_invoice.id
        res['value']['to_invoice'] = st or False
        if acc.state=='pending':
            res['warning'] = {
                'title': 'Warning',
                'message': 'The analytic account is in pending state.\nYou should not work on this account !'
            }
        return res

    def copy(self, cursor, user, obj_id, default=None, context=None):
        if default is None:
            default = {}
        default = default.copy()
        default.update({'invoice_id': False})
        return super(hr_analytic_timesheet, self).copy(cursor, user, obj_id,
                default, context=context)

hr_analytic_timesheet()


class account_invoice(osv.osv):
    _inherit = "account.invoice"

    def _get_analytic_lines(self, cr, uid, id, context=None):
        iml = super(account_invoice, self)._get_analytic_lines(cr, uid, id, context=context)

        inv = self.browse(cr, uid, [id], context=context)[0]
        if inv.type == 'in_invoice':
            obj_analytic_account = self.pool.get('account.analytic.account')
            for il in iml:
                if il['account_analytic_id']:
		    # *-* browse (or refactor to avoid read inside the loop)
                    to_invoice = obj_analytic_account.read(cr, uid, [il['account_analytic_id']], ['to_invoice'], context=context)[0]['to_invoice']
                    if to_invoice:
                        il['analytic_lines'][0][2]['to_invoice'] = to_invoice[0]
        return iml

account_invoice()


class account_move_line(osv.osv):
    _inherit = "account.move.line"

    def create_analytic_lines(self, cr, uid, ids, context=None):
        res = super(account_move_line, self).create_analytic_lines(cr, uid, ids,context=context)
        analytic_line_obj = self.pool.get('account.analytic.line')
        for move_line in self.browse(cr, uid, ids, context=context):
            for line in move_line.analytic_lines:
                toinv = line.account_id.to_invoice.id
                if toinv:
                    analytic_line_obj.write(cr, uid, line.id, {'to_invoice': toinv})
        return res

account_move_line()

# vim:expandtab:smartindent:tabstop=4:softtabstop=4:shiftwidth=4:<|MERGE_RESOLUTION|>--- conflicted
+++ resolved
@@ -85,11 +85,7 @@
         return res
 
     def on_change_partner_id(self, cr, uid, ids, partner_id, name, context=None):
-<<<<<<< HEAD
-        res = super(account_analytic_account,self).on_change_partner_id(cr, uid, ids,partner_id, name, context=context)
-=======
         res = super(account_analytic_account, self).on_change_partner_id(cr, uid, ids, partner_id, name, context=context)
->>>>>>> 09763017
         part = self.pool.get('res.partner').browse(cr, uid, partner_id, context=context)
         pricelist = part.property_product_pricelist and part.property_product_pricelist.id or False
         if pricelist:
