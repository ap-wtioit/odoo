# -*- coding: utf-8 -*-
##############################################################################
#
#    OpenERP, Open Source Management Solution
#    Copyright (C) 2004-2010 Tiny SPRL (<http://tiny.be>).
#
#    This program is free software: you can redistribute it and/or modify
#    it under the terms of the GNU Affero General Public License as
#    published by the Free Software Foundation, either version 3 of the
#    License, or (at your option) any later version.
#
#    This program is distributed in the hope that it will be useful,
#    but WITHOUT ANY WARRANTY; without even the implied warranty of
#    MERCHANTABILITY or FITNESS FOR A PARTICULAR PURPOSE.  See the
#    GNU Affero General Public License for more details.
#
#    You should have received a copy of the GNU Affero General Public License
#    along with this program.  If not, see <http://www.gnu.org/licenses/>.
#
##############################################################################

import time

from openerp.osv import fields, osv
from openerp.tools.translate import _
from openerp.exceptions import UserError

class hr_timesheet_invoice_factor(osv.osv):
    _name = "hr_timesheet_invoice.factor"
    _description = "Invoice Rate"
    _order = 'factor'
    _columns = {
        'name': fields.char('Internal Name', required=True, translate=True),
        'customer_name': fields.char('Name', help="Label for the customer"),
        'factor': fields.float('Discount (%)', required=True, help="Discount in percentage"),
    }
    _defaults = {
        'factor': lambda *a: 0.0,
    }



class account_analytic_account(osv.osv):
    def _invoiced_calc(self, cr, uid, ids, name, arg, context=None):
        obj_invoice = self.pool.get('account.invoice')
        res = {}

        cr.execute('SELECT account_id as account_id, l.invoice_id '
                'FROM hr_analytic_timesheet h LEFT JOIN account_analytic_line l '
                    'ON (h.line_id=l.id) '
                    'WHERE l.account_id = ANY(%s)', (ids,))
        account_to_invoice_map = {}
        for rec in cr.dictfetchall():
            account_to_invoice_map.setdefault(rec['account_id'], []).append(rec['invoice_id'])

        for account in self.browse(cr, uid, ids, context=context):
            invoice_ids = filter(None, list(set(account_to_invoice_map.get(account.id, []))))
            for invoice in obj_invoice.browse(cr, uid, invoice_ids, context=context):
                res.setdefault(account.id, 0.0)
                res[account.id] += invoice.amount_untaxed
        for id in ids:
            res[id] = round(res.get(id, 0.0),2)

        return res

    _inherit = "account.analytic.account"
    _columns = {
        'pricelist_id': fields.many2one('product.pricelist', 'Pricelist',
            help="The product to invoice is defined on the employee form, the price will be deducted by this pricelist on the product."),
        'amount_max': fields.float('Max. Invoice Price',
            help="Keep empty if this contract is not limited to a total fixed price."),
        'amount_invoiced': fields.function(_invoiced_calc, string='Invoiced Amount',
            help="Total invoiced"),
        'to_invoice': fields.many2one('hr_timesheet_invoice.factor', 'Timesheet Invoicing Ratio',
            help="You usually invoice 100% of the timesheets. But if you mix fixed price and timesheet invoicing, you may use another ratio. For instance, if you do a 20% advance invoice (fixed price, based on a sales order), you should invoice the rest on timesheet with a 80% ratio."),
    }

    _defaults = {
         'pricelist_id': lambda self, cr, uid, c: self.pool['ir.model.data'].xmlid_to_res_id(cr, uid, 'product.list0')
    }
    
    def on_change_partner_id(self, cr, uid, ids, partner_id, name, context=None):
        res = super(account_analytic_account, self).on_change_partner_id(cr, uid, ids, partner_id, name, context=context)
        if partner_id:
            part = self.pool.get('res.partner').browse(cr, uid, partner_id, context=context)
            pricelist = part.property_product_pricelist and part.property_product_pricelist.id or False
            if pricelist:
                res['value']['pricelist_id'] = pricelist
        return res

    def set_close(self, cr, uid, ids, context=None):
        return self.write(cr, uid, ids, {'state': 'close'}, context=context)

    def set_cancel(self, cr, uid, ids, context=None):
        return self.write(cr, uid, ids, {'state': 'cancelled'}, context=context)

    def set_open(self, cr, uid, ids, context=None):
        return self.write(cr, uid, ids, {'state': 'open'}, context=context)

    def set_pending(self, cr, uid, ids, context=None):
        return self.write(cr, uid, ids, {'state': 'pending'}, context=context)


class account_analytic_line(osv.osv):
    _inherit = 'account.analytic.line'
    _columns = {
        'invoice_id': fields.many2one('account.invoice', 'Invoice', ondelete="set null", copy=False),
        'to_invoice': fields.many2one('hr_timesheet_invoice.factor', 'Invoiceable', help="It allows to set the discount while making invoice, keep empty if the activities should not be invoiced."),
    }

    def _default_journal(self, cr, uid, context=None):
        proxy = self.pool.get('hr.employee')
        record_ids = proxy.search(cr, uid, [('user_id', '=', uid)], context=context)
        if record_ids:
            employee = proxy.browse(cr, uid, record_ids[0], context=context)
            return employee.journal_id and employee.journal_id.id or False
        return False

    def _default_general_account(self, cr, uid, context=None):
        proxy = self.pool.get('hr.employee')
        record_ids = proxy.search(cr, uid, [('user_id', '=', uid)], context=context)
        if record_ids:
            employee = proxy.browse(cr, uid, record_ids[0], context=context)
            if employee.product_id and employee.product_id.property_account_income:
                return employee.product_id.property_account_income.id
        return False

    _defaults = {
        'journal_id' : _default_journal,
        'general_account_id' : _default_general_account,
    }

    def write(self, cr, uid, ids, vals, context=None):
        self._check_inv(cr, uid, ids, vals)
        return super(account_analytic_line,self).write(cr, uid, ids, vals,
                context=context)

    def _check_inv(self, cr, uid, ids, vals):
        select = ids
        if isinstance(select, (int, long)):
            select = [ids]
        if ( not vals.has_key('invoice_id')) or vals['invoice_id' ] == False:
            for line in self.browse(cr, uid, select):
                if line.invoice_id:
                    raise UserError(_('You cannot modify an invoiced analytic line!'))
        return True

    def _get_invoice_price(self, cr, uid, account, product_id, user_id, qty, context = {}):
        pro_price_obj = self.pool.get('product.pricelist')
        if account.pricelist_id:
            pl = account.pricelist_id.id
            price = pro_price_obj.price_get(cr,uid,[pl], product_id, qty or 1.0, account.partner_id.id, context=context)[pl]
        else:
            price = 0.0
        return price

    def _prepare_cost_invoice(self, cr, uid, partner, company_id, currency_id, analytic_lines, context=None):
        """ returns values used to create main invoice from analytic lines"""
        account_payment_term_obj = self.pool['account.payment.term']
        invoice_name = analytic_lines[0].account_id.name

        date_due = False
        if partner.property_payment_term:
            pterm_list = account_payment_term_obj.compute(cr, uid,
                    partner.property_payment_term.id, value=1,
                    date_ref=time.strftime('%Y-%m-%d'))
            if pterm_list:
                pterm_list = [line[0] for line in pterm_list]
                pterm_list.sort()
                date_due = pterm_list[-1]
        return {
            'name': "%s - %s" % (time.strftime('%d/%m/%Y'), invoice_name),
            'partner_id': partner.id,
            'company_id': company_id,
            'payment_term': partner.property_payment_term.id or False,
            'account_id': partner.property_account_receivable.id,
            'currency_id': currency_id,
            'date_due': date_due,
            'fiscal_position': partner.property_account_position.id
        }

    def _prepare_cost_invoice_line(self, cr, uid, invoice_id, product_id, uom, user_id,
                factor_id, account, analytic_lines, journal_type, data, context=None):
        product_obj = self.pool['product.product']

        uom_context = dict(context or {}, uom=uom)

        total_price = sum(l.amount for l in analytic_lines)
        total_qty = sum(l.unit_amount for l in analytic_lines)

        if data.get('product'):
            # force product, use its public price
            if isinstance(data['product'], (tuple, list)):
                product_id = data['product'][0]
            else:
                product_id = data['product']
            unit_price = self._get_invoice_price(cr, uid, account, product_id, user_id, total_qty, uom_context)
        elif journal_type == 'general' and product_id:
            # timesheets, use sale price
            unit_price = self._get_invoice_price(cr, uid, account, product_id, user_id, total_qty, uom_context)
        else:
            # expenses, using price from amount field
            unit_price = total_price*-1.0 / total_qty

        factor = self.pool['hr_timesheet_invoice.factor'].browse(cr, uid, factor_id, context=uom_context)
        factor_name = factor.customer_name or ''
        curr_invoice_line = {
            'price_unit': unit_price,
            'quantity': total_qty,
            'product_id': product_id,
            'discount': factor.factor,
            'invoice_id': invoice_id,
            'name': factor_name,
            'uos_id': uom,
            'account_analytic_id': account.id,
        }

        if product_id:
            product = product_obj.browse(cr, uid, product_id, context=uom_context)
            factor_name = product_obj.name_get(cr, uid, [product_id], context=uom_context)[0][1]
            if factor.customer_name:
                factor_name += ' - ' + factor.customer_name

            general_account = product.property_account_income or product.categ_id.property_account_income_categ
            if not general_account:
                raise UserError(_("Configuration Error!") + '\n' + _("Please define income account for product '%s'.") % product.name)
            taxes = product.taxes_id or general_account.tax_ids
            tax = self.pool['account.fiscal.position'].map_tax(cr, uid, account.partner_id.property_account_position, taxes)
            curr_invoice_line.update({
                'invoice_line_tax_id': [(6, 0, tax)],
                'name': factor_name,
                'invoice_line_tax_id': [(6, 0, tax)],
                'account_id': general_account.id,
            })

            note = []
            for line in analytic_lines:
                # set invoice_line_note
                details = []
                if data.get('date', False):
                    details.append(line['date'])
                if data.get('time', False):
                    if line['product_uom_id']:
                        details.append("%s %s" % (line.unit_amount, line.product_uom_id.name))
                    else:
                        details.append("%s" % (line['unit_amount'], ))
                if data.get('name', False):
                    details.append(line['name'])
                if details:
                    note.append(u' - '.join(map(lambda x: unicode(x) or '', details)))
            if note:
                curr_invoice_line['name'] += "\n" + ("\n".join(map(lambda x: unicode(x) or '', note)))
        return curr_invoice_line

    def invoice_cost_create(self, cr, uid, ids, data=None, context=None):
        invoice_obj = self.pool.get('account.invoice')
        invoice_line_obj = self.pool.get('account.invoice.line')
        analytic_line_obj = self.pool.get('account.analytic.line')
        invoices = []
        if context is None:
            context = {}
        if data is None:
            data = {}

        # use key (partner/account, company, currency)
        # creates one invoice per key
        invoice_grouping = {}

        currency_id = False
        # prepare for iteration on journal and accounts
        for line in self.browse(cr, uid, ids, context=context):

            key = (line.account_id.id,
                   line.account_id.company_id.id,
                   line.account_id.pricelist_id.currency_id.id)
            invoice_grouping.setdefault(key, []).append(line)

        for (key_id, company_id, currency_id), analytic_lines in invoice_grouping.items():
            # key_id is an account.analytic.account
            account = analytic_lines[0].account_id
            partner = account.partner_id  # will be the same for every line
            if (not partner) or not (currency_id):
                raise osv.except_osv(_('Error!'), _('Contract incomplete. Please fill in the Customer and Pricelist fields for %s.') % (account.name))

            curr_invoice = self._prepare_cost_invoice(cr, uid, partner, company_id, currency_id, analytic_lines, context=context)
            invoice_context = dict(context,
                                   lang=partner.lang,
                                   force_company=company_id,  # set force_company in context so the correct product properties are selected (eg. income account)
                                   company_id=company_id)  # set company_id in context, so the correct default journal will be selected
            last_invoice = invoice_obj.create(cr, uid, curr_invoice, context=invoice_context)
            invoices.append(last_invoice)

            # use key (product, uom, user, invoiceable, analytic account, journal type)
            # creates one invoice line per key
            invoice_lines_grouping = {}
            for analytic_line in analytic_lines:
                account = analytic_line.account_id
<<<<<<< HEAD
                if (not partner) or not (account.pricelist_id):
                    raise UserError(_('Contract incomplete. Please fill in the Customer and Pricelist fields for %s.') % (account.name))
=======
>>>>>>> 86f98d51

                if not analytic_line.to_invoice:
                    raise UserError(_('Trying to invoice non invoiceable line for %s.') % (analytic_line.product_id.name))

                key = (analytic_line.product_id.id,
                       analytic_line.product_uom_id.id,
                       analytic_line.user_id.id,
                       analytic_line.to_invoice.id,
                       analytic_line.account_id,
                       analytic_line.journal_id.type)
                # We want to retrieve the data in the partner language for the invoice creation
                analytic_line = analytic_line_obj.browse(cr, uid , [line.id for line in analytic_line], context=invoice_context)
                invoice_lines_grouping.setdefault(key, []).append(analytic_line)

            # finally creates the invoice line
            for (product_id, uom, user_id, factor_id, account, journal_type), lines_to_invoice in invoice_lines_grouping.items():
                curr_invoice_line = self._prepare_cost_invoice_line(cr, uid, last_invoice,
                    product_id, uom, user_id, factor_id, account, lines_to_invoice,
                    journal_type, data, context=invoice_context)

                invoice_line_obj.create(cr, uid, curr_invoice_line, context=context)
            self.write(cr, uid, [l.id for l in analytic_lines], {'invoice_id': last_invoice}, context=context)
            invoice_obj.button_reset_taxes(cr, uid, [last_invoice], context)
        return invoices


class hr_analytic_timesheet(osv.osv):
    _inherit = "hr.analytic.timesheet"
    def on_change_account_id(self, cr, uid, ids, account_id, user_id=False):
        res = {}
        if not account_id:
            return res
        res.setdefault('value',{})
        acc = self.pool.get('account.analytic.account').browse(cr, uid, account_id)
        st = acc.to_invoice.id
        res['value']['to_invoice'] = st or False
        if acc.state=='pending':
            res['warning'] = {
                'title': _('Warning'),
                'message': _('The analytic account is in pending state.\nYou should not work on this account !')
            }
        return res

class account_invoice(osv.osv):
    _inherit = "account.invoice"

    def _get_analytic_lines(self, cr, uid, ids, context=None):
        iml = super(account_invoice, self)._get_analytic_lines(cr, uid, ids, context=context)

        inv = self.browse(cr, uid, ids, context=context)[0]
        if inv.type == 'in_invoice':
            obj_analytic_account = self.pool.get('account.analytic.account')
            for il in iml:
                if il['account_analytic_id']:
		    # *-* browse (or refactor to avoid read inside the loop)
                    to_invoice = obj_analytic_account.read(cr, uid, [il['account_analytic_id']], ['to_invoice'], context=context)[0]['to_invoice']
                    if to_invoice:
                        il['analytic_lines'][0][2]['to_invoice'] = to_invoice[0]
        return iml



class account_move_line(osv.osv):
    _inherit = "account.move.line"

    def create_analytic_lines(self, cr, uid, ids, context=None):
        res = super(account_move_line, self).create_analytic_lines(cr, uid, ids,context=context)
        analytic_line_obj = self.pool.get('account.analytic.line')
        for move_line in self.browse(cr, uid, ids, context=context):
            #For customer invoice, link analytic line to the invoice so it is not proposed for invoicing in Bill Tasks Work
            invoice_id = move_line.invoice and move_line.invoice.type in ('out_invoice','out_refund') and move_line.invoice.id or False
            for line in move_line.analytic_lines:
                analytic_line_obj.write(cr, uid, line.id, {
                    'invoice_id': invoice_id,
                    'to_invoice': line.account_id.to_invoice and line.account_id.to_invoice.id or False
                    }, context=context)
        return res<|MERGE_RESOLUTION|>--- conflicted
+++ resolved
@@ -280,7 +280,7 @@
             account = analytic_lines[0].account_id
             partner = account.partner_id  # will be the same for every line
             if (not partner) or not (currency_id):
-                raise osv.except_osv(_('Error!'), _('Contract incomplete. Please fill in the Customer and Pricelist fields for %s.') % (account.name))
+                raise UserError(_('Contract incomplete. Please fill in the Customer and Pricelist fields for %s.') % (account.name))
 
             curr_invoice = self._prepare_cost_invoice(cr, uid, partner, company_id, currency_id, analytic_lines, context=context)
             invoice_context = dict(context,
@@ -295,11 +295,6 @@
             invoice_lines_grouping = {}
             for analytic_line in analytic_lines:
                 account = analytic_line.account_id
-<<<<<<< HEAD
-                if (not partner) or not (account.pricelist_id):
-                    raise UserError(_('Contract incomplete. Please fill in the Customer and Pricelist fields for %s.') % (account.name))
-=======
->>>>>>> 86f98d51
 
                 if not analytic_line.to_invoice:
                     raise UserError(_('Trying to invoice non invoiceable line for %s.') % (analytic_line.product_id.name))
