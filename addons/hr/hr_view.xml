--- conflicted
+++ resolved
@@ -96,7 +96,6 @@
             <field name="view_id" eval="False"/>
         </record>
         <menuitem
-<<<<<<< HEAD
 			action="open_view_employee_list"
 			id="menu_open_view_employee_list"
 			parent="hr.menu_hr_root"/>
@@ -104,17 +103,6 @@
 			action="open_view_employee_tree"
 			id="menu_open_view_employee_tree"
 			parent="menu_open_view_employee_list"/>
-=======
-            action="open_view_employee_list"
-            groups="base.group_admin"
-            id="menu_open_view_employee_list"
-            parent="hr.menu_hr_root"/>
-        <menuitem
-            action="open_view_employee_tree"
-            groups="base.group_admin"
-            id="menu_open_view_employee_tree"
-            parent="menu_open_view_employee_list"/>
->>>>>>> 169fe1ed
 
        <record id="open_view_employee_list_my" model="ir.actions.act_window">
             <field name="name">My Employees</field>
@@ -135,16 +123,9 @@
             <field name="view_mode">form,tree</field>
         </record>
         <menuitem
-<<<<<<< HEAD
 			action="open_view_employee_new"
 			id="menu_open_view_employee_new" 
 			parent="menu_open_view_employee_list"/>
-=======
-            action="open_view_employee_new"
-            groups="base.group_admin"
-            id="menu_open_view_employee_new" 
-            parent="menu_open_view_employee_list"/>
->>>>>>> 169fe1ed
 
         <!--
         =======================
