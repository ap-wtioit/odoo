--- conflicted
+++ resolved
@@ -346,26 +346,14 @@
             <field name="type">form</field>
             <field name="arch" type="xml">
                 <form layout="manual">
-<<<<<<< HEAD
-                <div class="oe_form_topbar">
+                <header>
                     <span groups="base.group_user">
                         <button name="job_recruitement" string="In Recruitement" states="open" type="object"/>
                         <button name="job_open" string="In Position" states="old,recruit" type="object"/>
                         <button name="job_old" string="Mark as Old" states="open,recruit" type="object"/>
                     </span>
-                    <div class="oe_right">
-                        <field name="state" widget="statusbar" nolabel="1" statusbar_visible="recruit,open"/>
-                    </div>
-                    <div class="oe_clear"/>
-                </div>
-=======
-                <header>
-                    <button name="job_recruitement" string="In Recruitement" states="open" type="object"/>
-                    <button name="job_open" string="In Position" states="old,recruit" type="object"/>
-                    <button name="job_old" string="Mark as Old" states="open,recruit" type="object"/>
                     <field name="state" widget="statusbar" statusbar_visible="recruit,open"/>
                 </header>
->>>>>>> e79c98fe
                 <sheet string="Job" layout="auto">
                     <group col="6" colspan="4">
                     <field name="name"/>
