--- conflicted
+++ resolved
@@ -47,15 +47,7 @@
             <field name="view_type">tree</field>
             <field name="domain">[('parent_id','=',False)]</field>
         </record>
-<<<<<<< HEAD
-        <menuitem 
-            action="open_module_tree_department_tree" 
-            id="menu_department_tree" 
-            parent="hr.menu_hr_employee"/>
-=======
        <menuitem action="open_module_tree_department_tree" id="menu_department_tree" parent="base.menu_users"/>
-
->>>>>>> a811b854
 
         <record id="open_module_tree_department" model="ir.actions.act_window">
             <field name="name">Departments</field>
@@ -63,16 +55,8 @@
             <field name="view_type">form</field>
         </record>
 
-<<<<<<< HEAD
-        <menuitem
-            action="open_module_tree_department" 
-            id="menu_department_def" 
-            parent="hr.menu_hr_employee"/>
-
-=======
         <menuitem action="open_module_tree_department" id="menu_department_def" parent="hr.menu_department_tree"/>
        <menuitem action="open_module_tree_department" id="menu_hr_department_tree" parent="menu_hr_human_resources"/>
->>>>>>> a811b854
         <!-- res.users inherit -->
         <record model="ir.ui.view" id="view_users_form_inherit">
             <field name="name">res.users.form</field>
