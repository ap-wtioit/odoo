--- conflicted
+++ resolved
@@ -8,19 +8,14 @@
 "Project-Id-Version: openobject-addons\n"
 "Report-Msgid-Bugs-To: FULL NAME <EMAIL@ADDRESS>\n"
 "POT-Creation-Date: 2013-06-07 19:37+0000\n"
-"PO-Revision-Date: 2013-09-03 21:29+0000\n"
-"Last-Translator: Ronald Portier (Therp) <ronald@therp.nl>\n"
+"PO-Revision-Date: 2013-11-12 08:35+0000\n"
+"Last-Translator: Jan Jurkus (GCE CAD-Service) <ict@gcecad-service.nl>\n"
 "Language-Team: Dutch <nl@li.org>\n"
 "MIME-Version: 1.0\n"
 "Content-Type: text/plain; charset=UTF-8\n"
 "Content-Transfer-Encoding: 8bit\n"
-<<<<<<< HEAD
-"X-Launchpad-Export-Date: 2013-09-04 05:03+0000\n"
-"X-Generator: Launchpad (build 16753)\n"
-=======
 "X-Launchpad-Export-Date: 2013-11-21 06:37+0000\n"
 "X-Generator: Launchpad (build 16831)\n"
->>>>>>> 94b4618c
 
 #. module: survey
 #: view:survey.response.line:0
@@ -80,7 +75,7 @@
 #. module: survey
 #: view:survey.request:0
 msgid "Cancel Request"
-msgstr "Aaanvraag annuleren"
+msgstr "Aanvraag annuleren"
 
 #. module: survey
 #: view:survey:0
@@ -179,7 +174,7 @@
 #. module: survey
 #: field:survey.question,is_comment_require:0
 msgid "Add Comment Field"
-msgstr "Opmerkingsveld toevoegen"
+msgstr "Opmerkingenveld toevoegen"
 
 #. module: survey
 #: code:addons/survey/survey.py:450
@@ -381,7 +376,7 @@
 #: code:addons/survey/wizard/survey_answer.py:961
 #, python-format
 msgid "Please enter an integer value."
-msgstr "Voer a.u.b. een heel getal in."
+msgstr "Voer alstublieft een geheel getal in."
 
 #. module: survey
 #: field:survey.question.column.heading,menu_choice:0
@@ -405,7 +400,7 @@
 #: view:survey:0
 #: view:survey.request:0
 msgid "My Survey(s)"
-msgstr "Mijn onderzoek(en)"
+msgstr "Mijn Enquête(s)"
 
 #. module: survey
 #: view:survey.response.line:0
@@ -663,12 +658,12 @@
 #. module: survey
 #: model:ir.ui.menu,name:survey.menu_print_survey_form
 msgid "Print Surveys"
-msgstr "Enquête afdrukken"
+msgstr "Enquêtes afdrukken"
 
 #. module: survey
 #: field:survey.question.column.heading,in_visible_menu_choice:0
 msgid "Is Menu Choice Invisible??"
-msgstr "Is menukeuze inzichtbaar?"
+msgstr "Is menukeuze onzichtbaar?"
 
 #. module: survey
 #: field:survey.question,minimum_req_ans:0
@@ -684,7 +679,7 @@
 #: code:addons/survey/wizard/survey_answer.py:124
 #, python-format
 msgid "You cannot answer this survey more than %s times."
-msgstr "U kunt deze enquête niet meer dan %s beantwoorden."
+msgstr "U kunt deze enquête niet meer dan %s keer beantwoorden."
 
 #. module: survey
 #: field:survey.request,date_deadline:0
@@ -811,7 +806,7 @@
 #: view:survey.page:0
 #: view:survey.question:0
 msgid "Comment Field"
-msgstr "Opmerking veld"
+msgstr "Opmerkingenveld"
 
 #. module: survey
 #: selection:survey.response,response_type:0
@@ -915,7 +910,7 @@
 #: view:survey.print:0
 #: view:survey.print.answer:0
 msgid "Print Option"
-msgstr "Afdruk optie"
+msgstr "Afdrukoptie"
 
 #. module: survey
 #: view:survey:0
@@ -977,7 +972,7 @@
 #. module: survey
 #: field:survey.question.column.heading,in_visible_rating_weight:0
 msgid "Is Rating Scale Invisible ??"
-msgstr "Is waarderingsschaal zichtbaar?"
+msgstr "Is waarderingsschaal onzichtbaar?"
 
 #. module: survey
 #: field:survey.question,is_validation_require:0
@@ -1015,7 +1010,7 @@
 #. module: survey
 #: selection:survey.question,type:0
 msgid "Matrix of Drop-down Menus"
-msgstr "Matrix van pull-down menu"
+msgstr "Matrix van pull-down menu's"
 
 #. module: survey
 #: view:survey:0
@@ -1109,7 +1104,7 @@
 #. module: survey
 #: selection:survey.question,type:0
 msgid "Multiple Textboxes"
-msgstr "Meer tekstvakken"
+msgstr "Meerdere tekstvakken"
 
 #. module: survey
 #: selection:survey.print,orientation:0
@@ -1175,7 +1170,7 @@
 #. module: survey
 #: view:survey:0
 msgid "All New Survey"
-msgstr "Alle nieuwe onderzoeken"
+msgstr "Alle nieuwe enquêtes"
 
 #. module: survey
 #: view:survey:0
@@ -1269,7 +1264,7 @@
 #. module: survey
 #: field:survey.question,in_visible_rating_weight:0
 msgid "Is Rating Scale Invisible?"
-msgstr "Is de waarderingsschaal zichtbaar ?"
+msgstr "Is de waarderingsschaal onzichtbaar ?"
 
 #. module: survey
 #: selection:survey.answer,type:0
@@ -1572,7 +1567,7 @@
 "Minimum Required Answer you entered is greater than the number of answer. "
 "Please use a number that is smaller than %d."
 msgstr ""
-"Minimum aantal verplichte antwoorden is groter dan met aantal antwoorden. "
+"Minimum aantal verplichte antwoorden is groter dan het aantal antwoorden. "
 "Gebruik aub een aantal dat kleiner is dan %d."
 
 #. module: survey
@@ -1621,7 +1616,7 @@
 #. module: survey
 #: view:survey.page:0
 msgid "#Questions"
-msgstr "# vragen"
+msgstr "#Vragen"
 
 #. module: survey
 #: field:survey.question,numeric_required_sum:0
@@ -1751,7 +1746,7 @@
 #. module: survey
 #: field:survey.answer,in_visible_answer_type:0
 msgid "Is Answer Type Invisible??"
-msgstr "Is antwoordsoort zichtbaar ?"
+msgstr "Is antwoordsoort onzichtbaar ?"
 
 #. module: survey
 #: model:ir.model,name:survey.model_survey_print_answer
