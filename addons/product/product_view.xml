--- conflicted
+++ resolved
@@ -124,15 +124,11 @@
                             <page string="Procurements" groups="base.group_user">
                                 <group name="procurement">
                                     <group name="general">
-<<<<<<< HEAD
                                         <field name="active"/>
-                                        <field name="standard_price"/>
-=======
                                         <field name="cost_method" groups="product.group_costing_method"
                                             attrs="{'readonly': [('is_only_child', '=', False)]}"/>
                                         <field name="standard_price"
                                             attrs="{'readonly': ['|', ('cost_method','=','average'), ('is_only_child', '=', False)]}"/>
->>>>>>> c25827f8
                                     </group>
                                     <group name="procurement_uom" groups="product.group_uom" string="Purchase">
                                         <field name="uom_po_id"
@@ -178,13 +174,8 @@
                                             attrs="{'readonly': [('is_only_child', '=', False)]}"/>
                                     </group>
                                 </group>
-<<<<<<< HEAD
-                                <separator string="Logistical Units"/>
-                                <field name="packaging" groups="product.group_stock_packaging">
-=======
                                 <field name="packaging" groups="product.group_stock_packaging"
                                         attrs="{'readonly': [('is_only_child', '=', False)]}">
->>>>>>> c25827f8
                                     <form string="Packaging" version="7.0">
                                         <group col="4">
                                             <field name="ean"/>
@@ -848,46 +839,6 @@
                             <h3><field name="public_categ_id"/></h3>
                             <div name="options" groups="base.group_user">
                                 <field name="sale_ok"/>
-<<<<<<< HEAD
-                            </group>
-                            <group string="Procurement">
-                                <field name="type"/>
-                            </group>
-
-                            <group string="Base Prices">
-                                <field name="list_price"/>
-                                <field name="standard_price"/>
-                            </group>
-
-                            <group string="Weights">
-                                <field digits="(14, 3)" name="volume" attrs="{'readonly':[('type','=','service')]}"/>
-                                <field digits="(14, 3)" name="weight" attrs="{'readonly':[('type','=','service')]}"/>
-                                <field digits="(14, 3)" name="weight_net" attrs="{'readonly':[('type','=','service')]}"/>
-                            </group> 
-
-                            <group name="status" string="Status">
-                                <field name="categ_id"/>
-                                <field name="state"/>
-                                <field name="product_manager" context="{'default_groups_ref': ['base.group_user', 'base.group_partner_manager', 'base.group_sale_manager']}"/>
-                            </group>
-
-                            <group name="uom" string="Unit of Measure">
-                                <field name="uom_id" on_change="onchange_uom(uom_id,uom_po_id)" groups="product.group_uom"/>
-                                <field name="uom_po_id"/>
-                            </group>
-
-                            <group name="uos" groups="product.group_uom" string="Second Unit of Measure">
-                                <field name="uos_id"/>
-                                <field name="uos_coeff"/>
-                                <field name="mes_type"/>
-                            </group>
-                        </group>
-                        </page>
-                        <page string="Procurement &amp; Locations">
-                            <group>
-                                <group name="delay" string="Delays">                                    
-                                    <field name="warranty"/>
-=======
                                 <label for="sale_ok"/>
                             </div>
                         </div>
@@ -902,7 +853,6 @@
                                     <group>
                                         <field name="company_id" groups="base.group_multi_company" widget="selection"/>
                                     </group>
->>>>>>> c25827f8
                                 </group>
                                 <group colspan="4" string="Product Variants" groups="product.group_product_variant">
                                     <field colspan="4" name="product_variant_ids" nolabel="1" >
