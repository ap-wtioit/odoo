<?xml version="1.0" encoding="utf-8"?>
<openerp>
    <data>
        <menuitem id="prod_config_main" name="Products" parent="base.menu_base_config" sequence="70"/>

        <record id="product_search_form_view" model="ir.ui.view">
            <field name="name">product.search.form</field>
            <field name="model">product.product</field>
            <field name="arch" type="xml">
                <search string="Product">
                   <field name="name" string="Product" filter_domain="['|','|',('name','ilike',self),('default_code','ilike',self),('variants','ilike',self)]"/>
                   <filter string="Services" icon="terp-accessories-archiver" domain="[('type','=','service')]"/>
                   <filter string="Consumable" name="consumable" icon="terp-accessories-archiver" domain="[('type','=','consu')]" help="Consumable products"/>
                   <separator/>
                   <filter string="Can be Sold" name="filter_to_sell" icon="terp-accessories-archiver-minus" domain="[('sale_ok','=',1)]"/>
                   <field name="categ_id"/>
                   <group expand="0" string="Context...">
                       <field name="pricelist_id" widget="selection" context="{'pricelist': self}" filter_domain="[]" groups="product.group_sale_pricelist"/> <!-- Keep widget=selection on this field to pass numeric `self` value, which is not the case for regular m2o widgets! -->
                       <field name="company_id" groups="base.group_multi_company"/>
                   </group>
                   <group  expand='0' string='Group by...'>
                       <filter string='Category' icon="terp-stock_symbol-selection" domain="[]" context="{'group_by' : 'categ_id'}"/>
                       <filter string='Default Unit of Measure' icon="terp-mrp" domain="[]" context="{'group_by' : 'uom_id'}"/>
                       <filter string='Type' icon="terp-stock_symbol-selection" domain="[]" context="{'group_by' : 'type'}"/>
                       <filter string='Company' icon="terp-go-home" domain="[]" context="{'group_by' : 'company_id'}" groups="base.group_multi_company"/>
                       <filter string='Template' name="template_id" domain="[]" context="{'group_by' : 'product_tmpl_id'}" groups="product.group_product_variant"/>
                   </group>
                </search>
            </field>
        </record>

        <record id="product_product_tree_view" model="ir.ui.view">
            <field name="name">product.product.tree</field>
            <field name="model">product.product</field>
            <field eval="7" name="priority"/>
            <field name="arch" type="xml">
                <tree colors="red:virtual_available&lt;0;blue:virtual_available&gt;=0 and state in ('draft', 'end', 'obsolete');black:virtual_available&gt;=0 and state not in ('draft', 'end', 'obsolete')" string="Products">
                    <field name="default_code"/>
                    <field name="name"/>
                    <field name="variants" groups="product.group_product_variant"/>
                    <field name="categ_id" invisible="1"/>
                    <field name="type" invisible="1"/>
                    <field name="uom_id" string="Unit of Measure" groups="product.group_uom"/>
                    <field name="qty_available"/>
                    <field name="virtual_available"/>
                    <field name="lst_price"/>
                    <field name="price" invisible="not context.get('pricelist',False)"/>
                    <field name="standard_price" invisible="1"/>
                    <field name="state"/>
                    <field name="company_id" groups="base.group_multi_company" invisible="1"/>
                    <field name="product_tmpl_id" invisible="1"/>
                </tree>
            </field>
        </record>

        <record id="product_normal_form_view" model="ir.ui.view">
            <field name="name">product.normal.form</field>
            <field name="model">product.product</field>
            <field eval="7" name="priority"/>
            <field name="arch" type="xml">
                <form string="Product" version="7.0">
                    <sheet>
                        <field name="is_only_child" invisible="1"/>
                        <field name="image_medium" widget="image" class="oe_avatar oe_left"
                            attrs="{'readonly': [('is_only_child', '=', False)]}"/>
                        <div class="oe_title">
                            <div class="oe_edit_only">
                                <label for="name" name='label_name' string="Product Name"
                                    attrs="{'invisible': [('is_only_child', '=', False)]}"/>
                                <label for="name" name='label_name' string="Product Template"
                                    attrs="{'invisible': [('is_only_child', '=', True)]}"/>
                            </div>
                            <h1>
                                <field name="name" class="oe_inline"
                                    attrs="{'required': [('is_only_child', '=', True)],
                                            'invisible': [('is_only_child', '=', False)]}"/>
                                <field name="product_tmpl_id" class="oe_inline" readonly="1" required="0"
                                    attrs="{'invisible': [('is_only_child', '=', True)]}"/>
                                <span groups="product.group_product_variant"
                                    attrs="{'invisible': [('is_only_child', '=', True), ('variants', '=', False)]}">
                                    - <field name="variants" placeholder="Variant Name" class="oe_inline"/>
                                </span>
                            </h1>
                            <span attrs="{'invisible': [('is_only_child', '=', True)]}">
                                <p>Generic product settings are managed on
                                    <button name="open_product_template" type="object" string="the template" class="oe_link"/>
                                </p>
                            </span>
                            <label for="categ_id" class="oe_edit_only"/>
                            <h2><field name="categ_id" attrs="{'readonly': [('is_only_child', '=', False)]}"/></h2>
                            <label for="public_categ_id" class="oe_edit_only"/>
                            <h3><field name="public_categ_id" attrs="{'readonly': [('is_only_child', '=', False)]}"/></h3>
                            <div name="options" groups="base.group_user">
                                <field name="sale_ok"/>
                                <label for="sale_ok"/>
                            </div>
                        </div>
                        <div class="oe_right oe_button_box" name="buttons">
                        </div>
                        <notebook>
                            <page string="Information">
                                <group>
                                    <group>
                                        <field name="type"
                                            attrs="{'invisible': [('is_only_child', '=', False)]}"/>
                                        <field name="uom_id" on_change="onchange_uom(uom_id,uom_po_id)" groups="product.group_uom"
                                            attrs="{'invisible': [('is_only_child', '=', False)]}"/>
                                        <field name="lst_price" string="Public Sale Price"
                                            attrs="{'readonly': [('is_only_child', '=', False)]}"/>
                                        <field name="price_extra"
                                            attrs="{'invisible': [('is_only_child', '=', True)]}"/>
                                    </group>
                                    <group>
                                        <field name="default_code"/>
                                        <label for="ean13"/>
                                        <div name="ean">
                                            <field name="ean13" placeholder="e.g. 5901234123457"/>
                                        </div>
                                        <field name="company_id" groups="base.group_multi_company" widget="selection"
                                            attrs="{'invisible': [('is_only_child', '=', False)]}"/>
                                        <field name="active" />
                                    </group>
                                </group>
                                <field name="description" placeholder="describe the product characteristics..."
                                    attrs="{'readonly': [('is_only_child', '=', False)]}"/>
                            </page>
                            <page string="Procurements" groups="base.group_user">
                                <group name="procurement">
                                    <group name="general">
                                        <field name="cost_method" groups="product.group_costing_method"
                                            attrs="{'readonly': [('is_only_child', '=', False)]}"/>
                                        <field name="standard_price"
                                            attrs="{'readonly': ['|', ('cost_method','=','average'), ('is_only_child', '=', False)]}"/>
                                    </group>
                                    <group name="procurement_uom" groups="product.group_uom" string="Purchase">
                                        <field name="uom_po_id"
                                            attrs="{'readonly': [('is_only_child', '=', False)]}"/>
                                    </group>
                                </group>
                                <separator string="Description for Suppliers"/>
                                <field name="description_purchase" placeholder="This note will be displayed on requests for quotation..."/>
                            </page>
                            <page string="Inventory" groups="base.group_user">
                                <group name="inventory">
                                    <group name="status" string="Status">
                                        <field name="state"
                                            attrs="{'readonly': [('is_only_child', '=', False)]}"/>
                                        <field name="product_manager"
                                            attrs="{'readonly': [('is_only_child', '=', False)]}"
                                            context="{'default_groups_ref': ['base.group_user', 'base.group_partner_manager', 'base.group_sale_manager']}"/>
                                    </group>
<<<<<<< HEAD
                                    <group name="Weights" groups="product.group_stock_packaging" string="Weights">
                                        <field digits="(14, 3)" name="volume"
                                            attrs="{'readonly': ['|', ('type','=','service'), ('is_only_child', '=', False)]}"/>
                                        <field name="weight"
                                            attrs="{'readonly': ['|', ('type','=','service'), ('is_only_child', '=', False)]}"/>
                                        <field name="weight_net" 
                                            attrs="{'readonly': ['|', ('type','=','service'), ('is_only_child', '=', False)]}"/>
=======
                                    <group name="Weights" string="Weights">
                                        <field digits="(14, 3)" name="volume" attrs="{'readonly':[('type','=','service')]}"/>
                                        <field name="weight" attrs="{'readonly':[('type','=','service')]}"/>
                                        <field name="weight_net" attrs="{'readonly':[('type','=','service')]}"/>
>>>>>>> 03df412f
                                    </group>
                                </group>
                            </page>
                            <page string="Sales" attrs="{'invisible':[('sale_ok','=',False)]}">
                                <group name="sale">
                                    <group string="Sale Conditions">
                                        <label for="warranty"/>
                                        <div attrs="{'readonly': [('is_only_child', '=', False)]}">
                                            <field name="warranty" class="oe_inline"/> months
                                        </div>
                                    </group>
                                    <group groups="product.group_uos" string="Unit of Measure">
                                        <field name="uos_id"
                                            attrs="{'readonly': [('is_only_child', '=', False)]}"/>
                                        <field name="uos_coeff"
                                            attrs="{'readonly': [('is_only_child', '=', False)]}"/>
                                        <field name="mes_type"
                                            attrs="{'readonly': [('is_only_child', '=', False)]}"/>
                                    </group>
                                </group>
                                <field name="packaging" groups="product.group_stock_packaging"
                                        attrs="{'readonly': [('is_only_child', '=', False)]}">
                                    <form string="Packaging" version="7.0">
                                        <group col="4">
                                            <field name="ean"/>
                                            <field name="sequence" invisible="1"/>
                                            <newline/>
                                            <field name="qty"/>
                                            <field name="ul"/>
                                            <field name="weight_ul"/>
                                            <separator colspan="4" string="Palletization"/>
                                            <field name="ul_qty"/>
                                            <field name="rows"/>
                                            <field name="weight"/>
                                            <separator colspan="4" string="Pallet Dimension"/>
                                            <field name="height"/>
                                            <field name="width"/>
                                            <field name="length"/>
                                        </group>
                                        <separator colspan="4" string="Description"/>
                                        <field name="name"/>
                                    </form>
                                </field>
                                <separator string="Description for Quotations"/>
                                <field name="description_sale" placeholder="note to be displayed on quotations..."
                                    attrs="{'readonly': [('is_only_child', '=', False)]}"/>
                            </page>
                        </notebook>
                    </sheet>
                    <div class="oe_chatter">
                        <field name="message_follower_ids" widget="mail_followers"/>
                        <field name="message_ids" widget="mail_thread"/>
                    </div>
                </form>
            </field>
        </record>

        <!-- Product Kanban View  -->

        <record model="ir.ui.view" id="product.product_kanban_view">
            <field name="name">Product Kanban</field>
            <field name="model">product.product</field>
            <field name="arch" type="xml">
                <kanban>
                    <field name="color"/>
                    <field name="type"/>
                    <field name="list_price"/>
                    <templates>
                        <t t-name="kanban-box">
                            <div class="oe_kanban_vignette oe_semantic_html_override">
                                <a type="open"><img t-att-src="kanban_image('product.product', 'image_small', record.id.value)" class="oe_kanban_image"/></a>
                                <div class="oe_kanban_details">
                                    <h4>
                                        <a type="open">
                                             <t t-if="record.code.raw_value">[<field name="code"/>]</t> <field name="name"/> <t t-if="record.variants.raw_value">(<field name="variants"/>)</t>
                                        </a>
                                    </h4>
                                    <div name="tags"/>
                                    <ul>
                                        <li>Price: <field name="lst_price"></field></li>
                                    </ul>
                                </div>
                            </div>
                        </t>
                    </templates>
                </kanban>
            </field>
        </record>

        <record id="product_normal_action" model="ir.actions.act_window">
            <field name="name">Products</field>
            <field name="type">ir.actions.act_window</field>
            <field name="res_model">product.product</field>
            <field name="view_type">form</field>
            <field name="view_mode">tree,form,kanban</field>
            <field name="view_id" ref="product_product_tree_view"/>
            <field name="search_view_id" ref="product_search_form_view"/>
            <field name="help" type="html">
              <p class="oe_view_nocontent_create">
                Click to define a new product.
              </p><p>
                You must define a product for everything you buy or sell,
                whether it's a physical product, a consumable or service.
              </p>
            </field>
        </record>
        <record id="product_normal_action_sell" model="ir.actions.act_window">
            <field name="name">Products</field>
            <field name="type">ir.actions.act_window</field>
            <field name="res_model">product.product</field>
            <field name="view_mode">kanban,tree,form</field>
            <field name="view_type">form</field>
            <field name="context">{"search_default_filter_to_sell":1}</field>
            <field name="view_id" ref="product_product_tree_view"/>
            <field name="search_view_id" ref="product_search_form_view"/>
            <field name="help" type="html">
              <p class="oe_view_nocontent_create">
                Click to define a new product.
              </p><p>
                You must define a product for everything you sell, whether it's
                a physical product, a consumable or a service you offer to
                customers.
              </p><p>
                The product form contains information to simplify the sale
                process: price, notes in the quotation, accounting data,
                procurement methods, etc.
              </p>
            </field>
        </record>

        <record id="open_view_product_tree1" model="ir.actions.act_window.view">
            <field name="sequence" eval="2"/>
            <field name="view_mode">tree</field>
            <field name="view_id" ref="product_product_tree_view"/>
            <field name="act_window_id" ref="product_normal_action_sell"/>
        </record>

        <record id="open_view_product_form1" model="ir.actions.act_window.view">
            <field name="sequence" eval="3"/>
            <field name="view_mode">form</field>
            <field name="view_id" ref="product_normal_form_view"/>
            <field name="act_window_id" ref="product_normal_action_sell"/>
        </record>

        <record id="open_view_product_kanban1" model="ir.actions.act_window.view">
            <field name="sequence" eval="1"/>
            <field name="view_mode">kanban</field>
            <field name="view_id" ref="product_kanban_view"/>
            <field name="act_window_id" ref="product_normal_action_sell"/>
        </record>

        <menuitem id="base.menu_product" name="Products" parent="base.menu_base_partner" sequence="9"/>
        <menuitem id="product.menu_products" action="product.product_normal_action_sell" parent="base.menu_product" sequence="1"/>

        <record id="product_normal_action_puchased" model="ir.actions.act_window">
            <field name="name">Products</field>
            <field name="type">ir.actions.act_window</field>
            <field name="res_model">product.product</field>
            <field name="view_type">form</field>
            <field name="view_mode">kanban,tree,form</field>
            <field name="context">{"search_default_filter_to_purchase":1}</field>
            <field name="view_id" ref="product_kanban_view"/>
            <field name="search_view_id" ref="product_search_form_view"/>
            <field name="help" type="html">
              <p class="oe_view_nocontent_create">
                Click to define a new product.
              </p><p>
                You must define a product for everything you purchase, whether
                it's a physical product, a consumable or services you buy to
                subcontractants.
              </p><p>
                The product form contains detailed information to improve the
                purchase process: prices, procurement logistics, accounting data,
                available suppliers, etc.
              </p>
            </field>
        </record>

        <record id="product_category_search_view" model="ir.ui.view">
            <field name="name">product.category.search</field>
            <field name="model">product.category</field>
            <field name="arch" type="xml">
                <search string="Product Categories">
                    <field name="name" string="Product Categories"/>
                    <field name="parent_id"/>
                </search>
            </field>
        </record>
        <record id="product_category_form_view" model="ir.ui.view">
            <field name="name">product.category.form</field>
            <field name="model">product.category</field>
            <field name="arch" type="xml">
                <form string="Product Categories" version="7.0">
                    <sheet>
                        <div class="oe_title">
                            <label for="name" class="oe_edit_only"/>
                            <h1>
                                <field name="name"/>
                            </h1>
                        </div>
                        <group>
                            <group name="parent" col="4">
                                <field name="parent_id"/>
                                <field name="type"/>
                            </group>
                        </group>
                    </sheet>
                </form>
            </field>
        </record>
        <record id="product_category_list_view" model="ir.ui.view">
            <field name="name">product.category.list</field>
            <field name="model">product.category</field>
            <field name="priority">1</field>
            <field name="arch" type="xml">
                <tree string="Product Categories">
                    <field name="complete_name"/>
                </tree>
            </field>
        </record>
        <record id="product_category_tree_view" model="ir.ui.view">
            <field name="name">product.category.tree</field>
            <field name="model">product.category</field>
            <field name="field_parent">child_id</field>
            <field name="arch" type="xml">
                <tree toolbar="True" string="Product Categories">
                    <field name="name"/>
                </tree>
            </field>
        </record>
        <record id="product_category_action" model="ir.actions.act_window">
            <field name="name">Products by Category</field>
            <field name="type">ir.actions.act_window</field>
            <field name="res_model">product.category</field>
            <field name="domain">[('parent_id','=',False)]</field>
            <field name="view_type">tree</field>
            <field name="view_id" ref="product_category_tree_view"/>
            <field name="help" type="html">
              <p>
                Here is a list of all your products classified by category. You
                can click a category to get the list of all products linked to
                this category or to a child of this category.
              </p>
            </field>
        </record>
        <menuitem
            action="product_category_action"
            id="product.menu_products_category"
            parent="base.menu_product"
            sequence="30" groups="base.group_no_one"/>
        <record id="product_category_action_form" model="ir.actions.act_window">
            <field name="name">Product Categories</field>
            <field name="type">ir.actions.act_window</field>
            <field name="res_model">product.category</field>
            <field name="view_type">form</field>
            <field name="search_view_id" ref="product_category_search_view"/>
            <field name="view_id" ref="product_category_list_view"/>
        </record>
        <menuitem action="product_category_action_form"
            groups="base.group_no_one"
            id="menu_product_category_action_form"
            parent="prod_config_main" sequence="2"/>


        <record id="product_normal_action_tree" model="ir.actions.act_window">
            <field name="name">Products</field>
            <field name="type">ir.actions.act_window</field>
            <field name="res_model">product.product</field>
            <field name="view_type">form</field>
            <field name="view_mode">tree,form,kanban</field>
            <field name="context">{'categ_id':active_id, 'search_default_categ_id':active_id}</field>
        </record>
        <record id="ir_product_category_open" model="ir.values">
            <field eval="'tree_but_open'" name="key2"/>
            <field eval="'product.category'" name="model"/>
            <field name="name">Products by Categories</field>
            <field eval="'ir.actions.act_window,%d'%product_normal_action_tree" name="value"/>
        </record>


        <!-- Product Public Categories -->
        <record id="product_public_category_form_view" model="ir.ui.view">
            <field name="name">product.public.category.form</field>
            <field name="model">product.public.category</field>
            <field name="arch" type="xml">
                <form string="Pos/Public Categories" version="7.0">
                    <sheet>
                        <field name="image_medium" widget='image' class="oe_avatar oe_right"/>
                        <div class="oe_left">
                            <group>
                                <field name="name"/>
                                <field name="parent_id"/>
                                <field name="sequence"/>
                            </group>
                        </div>
                    </sheet>
                </form>
            </field>
        </record>
        <record id="product_public_category_tree_view" model="ir.ui.view">
            <field name="name">product.public.category.tree</field>
            <field name="model">product.public.category</field>
            <field name="field_parent" eval="False"/>
            <field name="arch" type="xml">
                <tree string="Product Product Categories">
                    <field name="sequence" invisible="1"/>
                    <field name="complete_name"/>
                </tree>
            </field>
        </record>
        <record id="product_public_category_action" model="ir.actions.act_window">
            <field name="name">Pos/Public Product Categories</field>
            <field name="type">ir.actions.act_window</field>
            <field name="res_model">product.public.category</field>
            <field name="view_type">form</field>
            <field name="view_mode">tree,form</field>
            <field name="view_id" eval="False"/>
            <field name="help" type="html">
              <p class="oe_view_nocontent_create">
                Click to define a new category.
              </p><p>
                Categories are used to browse your products through the
                touchscreen interface.
              </p><p>
                If you put a photo on the category, the layout of the
                touchscreen interface will automatically. We suggest not to put
                a photo on categories for small (1024x768) screens.
              </p>
            </field>
        </record>
        <menuitem action="product_public_category_action" id="menu_product_public_category" parent="prod_config_main" sequence="10" />
        <!-- END -->

        <!-- Unit of Measure -->

        <record id="product_uom_tree_view" model="ir.ui.view">
            <field name="name">product.uom.tree</field>
            <field name="model">product.uom</field>
            <field name="arch" type="xml">
                <tree string="Units of Measure">
                    <field name="name"/>
                    <field name="category_id"/>
                </tree>
            </field>
        </record>

        <record id="product_uom_form_view" model="ir.ui.view">
            <field name="name">product.uom.form</field>
            <field name="model">product.uom</field>
            <field name="arch" type="xml">
                <form string="Units of Measure" version="7.0">
                    <group>
                        <group>
                            <field name="name"/>
                            <field name="category_id"/>
                            <field name="uom_type" on_change="onchange_type(uom_type)"/>
                            <label for="factor"/>
                            <div>
                                <field name="factor" attrs="{'invisible':[('uom_type','!=','smaller')]}"/>
                                <field name="factor_inv" attrs="{'invisible':[('uom_type','!=','bigger')]}"/>
                                <p attrs="{'invisible':[('uom_type','!=','smaller')]}" class="oe_grey">
                                    e.g: 1 * (reference unit) = ratio * (this unit)
                                </p>
                                <p attrs="{'invisible':[('uom_type','!=','bigger')]}" class="oe_grey">
                                    e.g: 1 * (this unit) = ratio * (reference unit)
                                </p>
                            </div>
                        </group>
                        <group>
                            <field name="active"/>
                            <field name="rounding"/>
                        </group>
                    </group>
                </form>
            </field>
        </record>
        <record id="product_uom_form_action" model="ir.actions.act_window">
            <field name="name">Units of Measure</field>
            <field name="type">ir.actions.act_window</field>
            <field name="res_model">product.uom</field>
            <field name="view_type">form</field>
            <field name="view_id" ref="product_uom_tree_view"/>
            <field name="help" type="html">
              <p class="oe_view_nocontent_create">
                Click to add a new unit of measure.
              </p><p>
                You must define a conversion rate between several Units of
                Measure within the same category.
              </p>
            </field>
        </record>
        <menuitem id="next_id_16" name="Units of Measure" parent="prod_config_main" sequence="30" groups="product.group_uom"/>
        <menuitem action="product_uom_form_action" id="menu_product_uom_form_action" parent="base.menu_base_config" sequence="30" groups="product.group_uom"/>

        <record id="product_uom_categ_form_view" model="ir.ui.view">
            <field name="name">product.uom.categ.form</field>
            <field name="model">product.uom.categ</field>
            <field name="arch" type="xml">
                <form string="Units of Measure categories" version="7.0">
                    <group>
                        <field name="name"/>
                    </group>
                </form>
            </field>
        </record>
        <record id="product_uom_categ_form_action" model="ir.actions.act_window">
            <field name="name">Unit of Measure Categories</field>
            <field name="type">ir.actions.act_window</field>
            <field name="res_model">product.uom.categ</field>
            <field name="view_type">form</field>
            <field name="view_mode">tree,form</field>
            <field name="help" type="html">
              <p class="oe_view_nocontent_create">
                Click to add a new unit of measure category.
              </p><p>
                Units of measure belonging to the same category can be
                converted between each others. For example, in the category
                <i>'Time'</i>, you will have the following units of measure:
                Hours, Days.
              </p>
            </field>
        </record>
        <menuitem action="product_uom_categ_form_action" id="menu_product_uom_categ_form_action" parent="base.menu_base_config" sequence="25" groups="base.group_no_one"/>

        <record id="product_ul_form_view" model="ir.ui.view">
            <field name="name">product.ul.form.view</field>
            <field name="model">product.ul</field>
            <field name="arch" type="xml">
                <form string="Packaging" version="7.0">
                    <group>
                        <field name="name"/>
                        <field name="type"/>
                    </group>
                </form>
            </field>
        </record>
        <record id="product_ul_tree" model="ir.ui.view">
            <field name="name">product.ul.tree</field>
            <field name="model">product.ul</field>
            <field name="arch" type="xml">
                <tree string="Packaging">
                    <field name="name"/>
                    <field name="type"/>
                </tree>
            </field>
        </record>
        <record id="product_ul_form_action" model="ir.actions.act_window">
            <field name="name">Packaging</field>
            <field name="type">ir.actions.act_window</field>
            <field name="res_model">product.ul</field>
            <field name="view_type">form</field>
            <field name="view_mode">tree,form</field>
            <field name="help" type="html">
              <p class="oe_view_nocontent_create">
                Click to add a new packaging type.
              </p><p>
                The packaging type define the dimensions as well as the number
                of products per package. This will ensure salesperson sell the
                right number of products according to the package selected.
              </p>
            </field>
        </record>
        <menuitem
            action="product_ul_form_action" groups="product.group_stock_packaging" id="menu_product_ul_form_action" parent="prod_config_main" sequence="5"/>

        <record id="product_packaging_tree_view" model="ir.ui.view">
            <field name="name">product.packaging.tree.view</field>
            <field name="model">product.packaging</field>
            <field name="arch" type="xml">
                <tree string="Packaging">
                    <field name="sequence" widget="handle"/>
                    <field name="ean"/>
                    <field name="qty"/>
                    <field name="ul"/>
                </tree>
            </field>
        </record>

        <record id="product_packaging_form_view" model="ir.ui.view">
            <field name="name">product.packaging.form.view</field>
            <field name="model">product.packaging</field>
            <field name="arch" type="xml">
                <form string="Packaging" version="7.0">
                    <group col="4">
                        <field name="product_id"/>
                        <newline/>
                        <field name="ean"/>
                        <field name="sequence" invisible="1"/>
                        <newline/>
                        <field name="qty"/>
                        <field name="ul"/>
                        <field name="weight_ul"/>
                        <separator colspan="4" string="Palletization"/>
                        <field name="ul_qty"/>
                        <field name="rows"/>
                        <field name="weight"/>
                        <separator colspan="4" string="Pallet Dimension"/>
                        <field name="height"/>
                        <field name="width"/>
                        <field name="length"/>
                        <separator colspan="4" string="Other Info"/>
                        <field colspan="4" name="name"/>
                    </group>
                </form>
            </field>
        </record>

        <record id="product_supplierinfo_form_view" model="ir.ui.view">
            <field name="name">product.supplierinfo.form.view</field>
            <field name="model">product.supplierinfo</field>
            <field name="arch" type="xml">
                <form string="Supplier Information" version="7.0">
                    <group col="4">
                        <field name="name" context="{'default_customer': 0, 'search_default_supplier': 1, 'default_supplier': 1}"/>
                        <field name="sequence"/>
                        <field name="product_name"/>
                        <field name="product_code"/>
                        <field name="min_qty"/>
                        <field name="product_uom" groups="product.group_uom"/>
                        <field name="delay"/>
                        <field name="company_id" groups="base.group_multi_company" widget="selection"/>
                    </group>
                    <p groups="product.group_purchase_pricelist" class="oe_grey">The prices below will only be taken into account when your pricelist is set as based on supplier prices.</p>
                    <field groups="product.group_purchase_pricelist" name="pricelist_ids">
                        <tree editable="bottom" string="Pricelist">
                            <field name="min_quantity"/>
                            <field name="price"/>
                        </tree>
                        <form version="7.0">
                            <group>
                                <field name="min_quantity"/>
                                <field name="price"/>
                            </group>
                        </form>
                    </field>
                </form>
            </field>
        </record>
        <record id="product_supplierinfo_tree_view" model="ir.ui.view">
            <field name="name">product.supplierinfo.tree.view</field>
            <field name="model">product.supplierinfo</field>
            <field name="arch" type="xml">
                <tree string="Supplier Information">
                    <field name="sequence" widget="handle"/>
                    <field name="name"/>
                    <field name="delay"/>
                    <field name="min_qty"/>
                    <field name="company_id" groups="base.group_multi_company" widget="selection"/>
                </tree>
            </field>
        </record>

        <!-- Variants -->
        <record id="product_variant_search_form_view" model="ir.ui.view">
            <field name="name">product.variant.search.form</field>
            <field name="model">product.product</field>
            <field name="arch" type="xml">
                <search string="Product Variant">
                   <field name="product_tmpl_id"/>
                   <field name="name" string="Product" filter_domain="['|','|',('name','ilike',self),('default_code','ilike',self),('variants','ilike',self)]"/>
                   <group  expand='0' string='Group by...'>
                       <filter string='Template' name="template_id" domain="[]" context="{'group_by' : 'product_tmpl_id'}"/>
                   </group>
                </search>
            </field>
        </record>
        <record id="product_variant_form_view" model="ir.ui.view">
            <field name="name">product.variant.form</field>
            <field name="model">product.product</field>
            <field name="arch" type="xml">
                <form string="Product Variant" version="7.0">
                    <group col="4">
                        <field name="product_tmpl_id"/>
                        <field name="active"/>
                        <field name="variants" required="1"/>
                        <field name="default_code"/>
                        <field name="price_margin"/>
                        <field name="price_extra"/>
                    </group>
                </form>
            </field>
        </record>
        <record id="product_variant_tree_view" model="ir.ui.view">
            <field name="name">product.variant.tree</field>
            <field name="model">product.product</field>
            <field name="arch" type="xml">
                <tree string="Product Variant">
                    <field name="product_tmpl_id"/>
                    <field name="variants"/>
                    <field name="default_code"/>
                    <field name="price_margin"/>
                    <field name="price_extra"/>
                    <field name="company_id" invisible="1"/>
                    <field name="type" invisible="1"/>
                    <field name="uom_id" invisible="1"/>
                    <field name="categ_id" invisible="1"/>
                </tree>
            </field>
        </record>
        <record id="product_variant_action" model="ir.actions.act_window">
            <field name="name">Product Variants</field>
            <field name="type">ir.actions.act_window</field>
            <field name="domain">[('variants','!=', '')]</field>
            <field name="res_model">product.product</field>
            <field name="view_type">form</field>
            <field name="view_mode">tree,form,kanban</field>
            <field name="view_id" ref="product_variant_tree_view"/>
            <field name="search_view_id" ref="product_variant_search_form_view"/>
            <field name="help" type="html">
              <p class="oe_view_nocontent_create">
                Click to define a new variant of product.
              </p>
            </field>
        </record>
        <record id="tree_view_product_variant" model="ir.actions.act_window.view">
            <field name="sequence" eval="10"/>
            <field name="view_mode">tree</field>
            <field name="view_id" ref="product_variant_tree_view"/>
            <field name="act_window_id" ref="product_variant_action"/>
        </record>
        <record id="form_view_product_variant" model="ir.actions.act_window.view">
            <field name="sequence" eval="20"/>
            <field name="view_mode">form</field>
            <field name="view_id" ref="product_variant_form_view"/>
            <field name="act_window_id" ref="product_variant_action"/>
        </record>
        <menuitem action="product.product_variant_action" id="product.menu_variant_product" parent="prod_config_main" sequence="4" groups="product.group_product_variant"/>

        <!-- templates -->

        <record id="product_template_search_view" model="ir.ui.view">
            <field name="name">product.template.search</field>
            <field name="model">product.template</field>
            <field name="arch" type="xml">
                <search string="Product Template">
                    <field name="name" string="Product"/>
                    <filter string="Services" icon="terp-accessories-archiver" domain="[('type','=','service')]"/>
                    <filter string="Consumable" name="consumable" icon="terp-accessories-archiver" domain="[('type','=','consu')]" help="Consumable products"/>
                    <separator/>
                    <filter string="Can be Sold" name="filter_to_sell" icon="terp-accessories-archiver-minus" domain="[('sale_ok','=',1)]"/>
                    <field name="categ_id"/>
                    <group  expand='0' string='Group by...'>
                       <filter string='Category' icon="terp-stock_symbol-selection" domain="[]" context="{'group_by' : 'categ_id'}"/>
                       <filter string='Default Unit of Measure' icon="terp-mrp" domain="[]" context="{'group_by' : 'uom_id'}"/>
                       <filter string='Type' icon="terp-stock_symbol-selection" domain="[]" context="{'group_by' : 'type'}"/>
                    </group>
                </search>
            </field>
        </record>

        <record id="product_template_tree_view" model="ir.ui.view">
            <field name="name">product.template.product.tree</field>
            <field name="model">product.template</field>
            <field name="arch" type="xml">
                <tree string="Product Template">
                    <field name="name"/>
                    <field name="categ_id"/>
                    <field name="type"/>
                    <field name="state"/>
                    <field name="uom_id" invisible="1"/>
                </tree>
            </field>
        </record>

        <record id="product_template_form_view" model="ir.ui.view">
            <field name="name">product.template.product.form</field>
            <field name="model">product.template</field>
            <field name="arch" type="xml">
                <form string="Product Template" version="7.0">
                    <sheet>
                        <field name="image_medium" widget="image" class="oe_avatar oe_left"/>
                        <div class="oe_title">
                            <div class="oe_edit_only">
                                <label for="name" string="Product Name"/>
                            </div>
                            <h1>
                                <field name="name"/>
                            </h1>
                            <label for="categ_id" class="oe_edit_only"/>
                            <h2><field name="categ_id"/></h2>
                            <label for="public_categ_id" class="oe_edit_only"/>
                            <h3><field name="public_categ_id"/></h3>
                            <div name="options" groups="base.group_user">
                                <field name="sale_ok"/>
                                <label for="sale_ok"/>
                            </div>
                        </div>
                        <notebook>
                            <page string="Information">
                                <group  colspan="4">
                                    <group>
                                        <field name="type"/>
                                        <field name="uom_id" on_change="onchange_uom(uom_id,uom_po_id)" groups="product.group_uom"/>
                                        <field name="list_price"/>
                                    </group>
                                    <group>
                                        <field name="company_id" groups="base.group_multi_company" widget="selection"/>
                                    </group>
                                </group>
                                <group colspan="4" string="Product Variants" groups="product.group_product_variant">
                                    <field colspan="4" name="product_variant_ids" nolabel="1" >
                                        <tree string="Product Variants" editable="bottom">
                                            <field name="variants" required="1"/>
                                            <field name="price_margin" string="Variant Price Margin"/>
                                            <field name="price_extra"/>
                                            <field name="lst_price" string="Sale Price" readonly="1"/>
                                        </tree>
                                    </field>
                                </group>
                                <field name="description" placeholder="describe the product characteristics..."/>
                            </page>
                            <page string="Procurements" groups="base.group_user">
                                <group name="procurement">
                                    <group name="general">
                                        <field name="cost_method" groups="product.group_costing_method"/>
                                        <field name="standard_price" attrs="{'readonly':[('cost_method','=','average')]}"/>
                                    </group>
                                    <group name="delay" string="Delays">
                                        <label for="produce_delay"/>
                                        <div>
                                            <field name="produce_delay" class="oe_inline" style="vertical-align:baseline"/> days
                                        </div>
                                    </group>
                                    <group name="procurement_uom" groups="product.group_uom" string="Purchase">
                                        <field name="uom_po_id"/>
                                    </group>
                                </group>
                                <separator string="Suppliers"/>
                                <field name="seller_ids"/>
                                <separator string="Description for Suppliers"/>
                                <field name="description_purchase" placeholder="This note will be displayed on requests for quotation..."/>
                            </page>
                            <page string="Inventory">
                                <group name="inventory">
                                     <group name="status" string="Status">
                                        <field name="state"/>
                                        <field name="product_manager"/>
                                    </group>
                                    <group name ="weight" string="Weights">
                                        <field digits="(14, 3)" name="volume" attrs="{'readonly':[('type','=','service')]}"/>
                                        <field digits="(14, 3)" name="weight" attrs="{'readonly':[('type','=','service')]}"/>
                                        <field digits="(14, 3)" name="weight_net" attrs="{'readonly':[('type','=','service')]}"/>
                                    </group>
                                </group>
                            </page>
                            <page string="Sales" attrs="{'invisible':[('sale_ok','=',False)]}">   
                                <group name="sale">
                                    <group name="sale_condition" string="Sale Conditions">
                                        <label for="warranty"/>
                                        <div>
                                            <field name="warranty" class="oe_inline" style="vertical-align:baseline"/> months
                                        </div>
                                    </group>
                                    <group groups="product.group_uos" string="Unit of Measure">
                                        <field name="uos_id"/>
                                        <field name="uos_coeff"/>
                                        <field name="mes_type"/>
                                    </group>
                                </group>
                                <separator string="Description for Quotations"/>
                                <field name="description_sale" placeholder="note to be displayed on quotations..."/>
                            </page>
                        </notebook>
                    </sheet>
                    <div class="oe_chatter">
                        <field name="message_follower_ids" widget="mail_followers"/>
                        <field name="message_ids" widget="mail_thread"/>
                    </div>
                </form>
            </field>
        </record>

        <record model="ir.ui.view" id="product_template_kanban_view">
            <field name="name">Product Template Kanban</field>
            <field name="model">product.template</field>
            <field name="arch" type="xml">
                <kanban>
                    <field name="image_small"/>
                    <field name="list_price"/>
                    <templates>
                        <t t-name="kanban-box">
                            <div class="oe_kanban_vignette oe_semantic_html_override">
                                <a type="open"><img t-att-src="kanban_image('product.template', 'image_small', record.id.value)" class="oe_kanban_image"/></a>
                                <div class="oe_kanban_details">
                                    <h4>
                                        <a type="open">
                                             <field name="name"/> 
                                        </a>
                                    </h4>
                                    <div name="tags"/>
                                    <ul>
                                        <li>Price: <field name="list_price"></field></li>
                                    </ul>
                                </div>
                            </div>
                        </t>
                    </templates>
                </kanban>
            </field>
        </record>

        <record id="product_template_action" model="ir.actions.act_window">
            <field name="name">Templates</field>
            <field name="type">ir.actions.act_window</field>
            <field name="res_model">product.template</field>
            <field name="view_mode">kanban,tree,form</field>
            <field name="view_type">form</field>
            <field name="view_id" ref="product_template_kanban_view"/>
            <field name="context">{"search_default_filter_to_sell":1}</field>
        </record>

        <menuitem action="product_template_action"
            id="menu_product_template_action"
            parent="base.menu_product" sequence="20" 
            groups="product.group_product_variant"/>

    </data>
</openerp><|MERGE_RESOLUTION|>--- conflicted
+++ resolved
@@ -149,20 +149,13 @@
                                             attrs="{'readonly': [('is_only_child', '=', False)]}"
                                             context="{'default_groups_ref': ['base.group_user', 'base.group_partner_manager', 'base.group_sale_manager']}"/>
                                     </group>
-<<<<<<< HEAD
-                                    <group name="Weights" groups="product.group_stock_packaging" string="Weights">
+                                    <group name="Weights" string="Weights">
                                         <field digits="(14, 3)" name="volume"
                                             attrs="{'readonly': ['|', ('type','=','service'), ('is_only_child', '=', False)]}"/>
                                         <field name="weight"
                                             attrs="{'readonly': ['|', ('type','=','service'), ('is_only_child', '=', False)]}"/>
                                         <field name="weight_net" 
                                             attrs="{'readonly': ['|', ('type','=','service'), ('is_only_child', '=', False)]}"/>
-=======
-                                    <group name="Weights" string="Weights">
-                                        <field digits="(14, 3)" name="volume" attrs="{'readonly':[('type','=','service')]}"/>
-                                        <field name="weight" attrs="{'readonly':[('type','=','service')]}"/>
-                                        <field name="weight_net" attrs="{'readonly':[('type','=','service')]}"/>
->>>>>>> 03df412f
                                     </group>
                                 </group>
                             </page>
