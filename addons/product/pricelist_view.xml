--- conflicted
+++ resolved
@@ -4,12 +4,8 @@
 
         <menuitem id="base.menu_sale_config_sales" name="Sales"
             parent="base.menu_base_config" sequence="0" groups="base.group_extended"/>
-<<<<<<< HEAD
         <menuitem id="menu_product_pricelist_main" name="Pricelists" 
-            parent="base.menu_base_config" groups="product.group_sale_pricelist" sequence="50"/>
-=======
-        <menuitem groups="base.group_extended" id="menu_product_pricelist_main" name="Pricelists" parent="base.menu_base_config" sequence="70"/>
->>>>>>> 1226730d
+            parent="base.menu_base_config" groups="product.group_sale_pricelist" sequence="70"/>
 
         <record id="product_pricelist_version_form_view" model="ir.ui.view">
             <field name="name">product.pricelist.version.form</field>
