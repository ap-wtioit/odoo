# -*- coding: utf-8 -*-
# Part of Odoo. See LICENSE file for full copyright and licensing details.

import re
import time

import openerp
from openerp import api, tools, SUPERUSER_ID
from openerp.osv import osv, fields, expression
from openerp.tools.translate import _
from openerp.tools import DEFAULT_SERVER_DATETIME_FORMAT, DEFAULT_SERVER_DATE_FORMAT
import psycopg2

import openerp.addons.decimal_precision as dp
from openerp.tools.float_utils import float_round, float_compare
from openerp.exceptions import UserError
from openerp.exceptions import except_orm

#----------------------------------------------------------
# UOM
#----------------------------------------------------------

class product_uom_categ(osv.osv):
    _name = 'product.uom.categ'
    _description = 'Product uom categ'
    _columns = {
        'name': fields.char('Name', required=True, translate=True),
    }

class product_uom(osv.osv):
    _name = 'product.uom'
    _description = 'Product Unit of Measure'

    def _compute_factor_inv(self, factor):
        return factor and (1.0 / factor) or 0.0

    def _factor_inv(self, cursor, user, ids, name, arg, context=None):
        res = {}
        for uom in self.browse(cursor, user, ids, context=context):
            res[uom.id] = self._compute_factor_inv(uom.factor)
        return res

    def _factor_inv_write(self, cursor, user, id, name, value, arg, context=None):
        return self.write(cursor, user, id, {'factor': self._compute_factor_inv(value)}, context=context)

    def name_create(self, cr, uid, name, context=None):
        """ The UoM category and factor are required, so we'll have to add temporary values
            for imported UoMs """
        if not context:
            context = {}
        uom_categ = self.pool.get('product.uom.categ')
        values = {self._rec_name: name, 'factor': 1}
        # look for the category based on the english name, i.e. no context on purpose!
        # TODO: should find a way to have it translated but not created until actually used
        if not context.get('default_category_id'):
            categ_misc = 'Unsorted/Imported Units'
            categ_id = uom_categ.search(cr, uid, [('name', '=', categ_misc)])
            if categ_id:
                values['category_id'] = categ_id[0]
            else:
                values['category_id'] = uom_categ.name_create(
                    cr, uid, categ_misc, context=context)[0]
        uom_id = self.create(cr, uid, values, context=context)
        return self.name_get(cr, uid, [uom_id], context=context)[0]

    def create(self, cr, uid, data, context=None):
        if 'factor_inv' in data:
            if data['factor_inv'] != 1:
                data['factor'] = self._compute_factor_inv(data['factor_inv'])
            del(data['factor_inv'])
        return super(product_uom, self).create(cr, uid, data, context)

    _order = "name"
    _columns = {
        'name': fields.char('Unit of Measure', required=True, translate=True),
        'category_id': fields.many2one('product.uom.categ', 'Unit of Measure Category', required=True, ondelete='cascade',
            help="Conversion between Units of Measure can only occur if they belong to the same category. The conversion will be made based on the ratios."),
        'factor': fields.float('Ratio', required=True, digits=0, # force NUMERIC with unlimited precision
            help='How much bigger or smaller this unit is compared to the reference Unit of Measure for this category:\n'\
                    '1 * (reference unit) = ratio * (this unit)'),
        'factor_inv': fields.function(_factor_inv, digits=0, # force NUMERIC with unlimited precision
            fnct_inv=_factor_inv_write,
            string='Bigger Ratio',
            help='How many times this Unit of Measure is bigger than the reference Unit of Measure in this category:\n'\
                    '1 * (this unit) = ratio * (reference unit)', required=True),
        'rounding': fields.float('Rounding Precision', digits=0, required=True,
            help="The computed quantity will be a multiple of this value. "\
                 "Use 1.0 for a Unit of Measure that cannot be further split, such as a piece."),
        'active': fields.boolean('Active', help="By unchecking the active field you can disable a unit of measure without deleting it."),
        'uom_type': fields.selection([('bigger','Bigger than the reference Unit of Measure'),
                                      ('reference','Reference Unit of Measure for this category'),
                                      ('smaller','Smaller than the reference Unit of Measure')],'Type', required=1),
    }

    _defaults = {
        'active': 1,
        'rounding': 0.01,
        'factor': 1,
        'uom_type': 'reference',
        'factor': 1.0,
    }

    _sql_constraints = [
        ('factor_gt_zero', 'CHECK (factor!=0)', 'The conversion ratio for a unit of measure cannot be 0!')
    ]

    def _compute_qty(self, cr, uid, from_uom_id, qty, to_uom_id=False, round=True, rounding_method='UP'):
        if not from_uom_id or not qty or not to_uom_id:
            return qty
        uoms = self.browse(cr, uid, [from_uom_id, to_uom_id])
        if uoms[0].id == from_uom_id:
            from_unit, to_unit = uoms[0], uoms[-1]
        else:
            from_unit, to_unit = uoms[-1], uoms[0]
        return self._compute_qty_obj(cr, uid, from_unit, qty, to_unit, round=round, rounding_method=rounding_method)

    def _compute_qty_obj(self, cr, uid, from_unit, qty, to_unit, round=True, rounding_method='UP', context=None):
        if context is None:
            context = {}
        if from_unit.category_id.id != to_unit.category_id.id:
            if context.get('raise-exception', True):
                raise UserError(_('Conversion from Product UoM %s to Default UoM %s is not possible as they both belong to different Category!.') % (from_unit.name,to_unit.name))
            else:
                return qty
        amount = qty/from_unit.factor
        if to_unit:
            amount = amount * to_unit.factor
            if round:
                amount = float_round(amount, precision_rounding=to_unit.rounding, rounding_method=rounding_method)
        return amount

    def _compute_price(self, cr, uid, from_uom_id, price, to_uom_id=False):
        if (not from_uom_id or not price or not to_uom_id
                or (to_uom_id == from_uom_id)):
            return price
        from_unit, to_unit = self.browse(cr, uid, [from_uom_id, to_uom_id])
        if from_unit.category_id.id != to_unit.category_id.id:
            return price
        amount = price * from_unit.factor
        if to_uom_id:
            amount = amount / to_unit.factor
        return amount

    def onchange_type(self, cursor, user, ids, value):
        if value == 'reference':
            return {'value': {'factor': 1, 'factor_inv': 1}}
        return {}

#----------------------------------------------------------
# Categories
#----------------------------------------------------------
class product_category(osv.osv):

    @api.multi
    def name_get(self):
        def get_names(cat):
            """ Return the list [cat.name, cat.parent_id.name, ...] """
            res = []
            while cat:
                res.append(cat.name)
                cat = cat.parent_id
            return res

        return [(cat.id, " / ".join(reversed(get_names(cat)))) for cat in self]

    def name_search(self, cr, uid, name, args=None, operator='ilike', context=None, limit=100):
        if not args:
            args = []
        if not context:
            context = {}
        if name:
            # Be sure name_search is symetric to name_get
            categories = name.split(' / ')
            parents = list(categories)
            child = parents.pop()
            domain = [('name', operator, child)]
            if parents:
                names_ids = self.name_search(cr, uid, ' / '.join(parents), args=args, operator='ilike', context=context, limit=limit)
                category_ids = [name_id[0] for name_id in names_ids]
                if operator in expression.NEGATIVE_TERM_OPERATORS:
                    category_ids = self.search(cr, uid, [('id', 'not in', category_ids)])
                    domain = expression.OR([[('parent_id', 'in', category_ids)], domain])
                else:
                    domain = expression.AND([[('parent_id', 'in', category_ids)], domain])
                for i in range(1, len(categories)):
                    domain = [[('name', operator, ' / '.join(categories[-1 - i:]))], domain]
                    if operator in expression.NEGATIVE_TERM_OPERATORS:
                        domain = expression.AND(domain)
                    else:
                        domain = expression.OR(domain)
            ids = self.search(cr, uid, expression.AND([domain, args]), limit=limit, context=context)
        else:
            ids = self.search(cr, uid, args, limit=limit, context=context)
        return self.name_get(cr, uid, ids, context)

    def _name_get_fnc(self, cr, uid, ids, prop, unknow_none, context=None):
        res = self.name_get(cr, uid, ids, context=context)
        return dict(res)

    _name = "product.category"
    _description = "Product Category"
    _columns = {
        'name': fields.char('Name', required=True, translate=True, select=True),
        'complete_name': fields.function(_name_get_fnc, type="char", string='Name'),
        'parent_id': fields.many2one('product.category','Parent Category', select=True, ondelete='cascade'),
        'child_id': fields.one2many('product.category', 'parent_id', string='Child Categories'),
        'sequence': fields.integer('Sequence', select=True, help="Gives the sequence order when displaying a list of product categories."),
        'type': fields.selection([('view','View'), ('normal','Normal')], 'Category Type', help="A category of the view type is a virtual category that can be used as the parent of another category to create a hierarchical structure."),
        'parent_left': fields.integer('Left Parent', select=1),
        'parent_right': fields.integer('Right Parent', select=1),
    }


    _defaults = {
        'type' : 'normal',
    }

    _parent_name = "parent_id"
    _parent_store = True
    _parent_order = 'sequence, name'
    _order = 'parent_left'

    _constraints = [
        (osv.osv._check_recursion, 'Error ! You cannot create recursive categories.', ['parent_id'])
    ]


class produce_price_history(osv.osv):
    """
    Keep track of the ``product.template`` standard prices as they are changed.
    """

    _name = 'product.price.history'
    _rec_name = 'datetime'
    _order = 'datetime desc'

    _columns = {
        'company_id': fields.many2one('res.company', required=True),
<<<<<<< HEAD
        'product_id': fields.many2one('product.product', 'Product', required=True, ondelete='cascade'),
        'datetime': fields.datetime('Date'),
        'cost': fields.float('Cost'),
=======
        'product_template_id': fields.many2one('product.template', 'Product Template', required=True, ondelete='cascade'),
        'datetime': fields.datetime('Historization Time'),
        'cost': fields.float('Historized Cost', digits_compute=dp.get_precision('Product Price')),
>>>>>>> 7079a0be
    }

    def _get_default_company(self, cr, uid, context=None):
        if 'force_company' in context:
            return context['force_company']
        else:
            company = self.pool['res.users'].browse(cr, uid, uid,
                context=context).company_id
            return company.id if company else False

    _defaults = {
        'datetime': fields.datetime.now,
        'company_id': _get_default_company,
    }


#----------------------------------------------------------
# Product Attributes
#----------------------------------------------------------
class product_attribute(osv.osv):
    _name = "product.attribute"
    _description = "Product Attribute"
    _order = 'sequence, name'
    _columns = {
        'name': fields.char('Name', translate=True, required=True),
        'value_ids': fields.one2many('product.attribute.value', 'attribute_id', 'Values', copy=True),
        'sequence': fields.integer('Sequence', help="Determine the display order"),
        'attribute_line_ids': fields.one2many('product.attribute.line', 'attribute_id', 'Lines'),
    }

class product_attribute_value(osv.osv):
    _name = "product.attribute.value"
    _order = 'sequence'
    def _get_price_extra(self, cr, uid, ids, name, args, context=None):
        result = dict.fromkeys(ids, 0)
        if not context.get('active_id'):
            return result

        for obj in self.browse(cr, uid, ids, context=context):
            for price_id in obj.price_ids:
                if price_id.product_tmpl_id.id == context.get('active_id'):
                    result[obj.id] = price_id.price_extra
                    break
        return result

    def _set_price_extra(self, cr, uid, id, name, value, args, context=None):
        if context is None:
            context = {}
        if 'active_id' not in context:
            return None
        p_obj = self.pool['product.attribute.price']
        p_ids = p_obj.search(cr, uid, [('value_id', '=', id), ('product_tmpl_id', '=', context['active_id'])], context=context)
        if p_ids:
            p_obj.write(cr, uid, p_ids, {'price_extra': value}, context=context)
        else:
            p_obj.create(cr, uid, {
                    'product_tmpl_id': context['active_id'],
                    'value_id': id,
                    'price_extra': value,
                }, context=context)

    def name_get(self, cr, uid, ids, context=None):
        if context and not context.get('show_attribute', True):
            return super(product_attribute_value, self).name_get(cr, uid, ids, context=context)
        res = []
        for value in self.browse(cr, uid, ids, context=context):
            res.append([value.id, "%s: %s" % (value.attribute_id.name, value.name)])
        return res

    _columns = {
        'sequence': fields.integer('Sequence', help="Determine the display order"),
        'name': fields.char('Value', translate=True, required=True),
        'attribute_id': fields.many2one('product.attribute', 'Attribute', required=True, ondelete='cascade'),
        'product_ids': fields.many2many('product.product', id1='att_id', id2='prod_id', string='Variants', readonly=True),
        'price_extra': fields.function(_get_price_extra, type='float', string='Attribute Price Extra',
            fnct_inv=_set_price_extra,
            digits_compute=dp.get_precision('Product Price'),
            help="Price Extra: Extra price for the variant with this attribute value on sale price. eg. 200 price extra, 1000 + 200 = 1200."),
        'price_ids': fields.one2many('product.attribute.price', 'value_id', string='Attribute Prices', readonly=True),
    }
    _sql_constraints = [
        ('value_company_uniq', 'unique (name,attribute_id)', 'This attribute value already exists !')
    ]
    _defaults = {
        'price_extra': 0.0,
    }
    def unlink(self, cr, uid, ids, context=None):
        ctx = dict(context or {}, active_test=False)
        product_ids = self.pool['product.product'].search(cr, uid, [('attribute_value_ids', 'in', ids)], context=ctx)
        if product_ids:
            raise UserError(_('The operation cannot be completed:\nYou are trying to delete an attribute value with a reference on a product variant.'))
        return super(product_attribute_value, self).unlink(cr, uid, ids, context=context)

class product_attribute_price(osv.osv):
    _name = "product.attribute.price"
    _columns = {
        'product_tmpl_id': fields.many2one('product.template', 'Product Template', required=True, ondelete='cascade'),
        'value_id': fields.many2one('product.attribute.value', 'Product Attribute Value', required=True, ondelete='cascade'),
        'price_extra': fields.float('Price Extra', digits_compute=dp.get_precision('Product Price')),
    }

class product_attribute_line(osv.osv):
    _name = "product.attribute.line"
    _rec_name = 'attribute_id'
    _columns = {
        'product_tmpl_id': fields.many2one('product.template', 'Product Template', required=True, ondelete='cascade'),
        'attribute_id': fields.many2one('product.attribute', 'Attribute', required=True, ondelete='restrict'),
        'value_ids': fields.many2many('product.attribute.value', id1='line_id', id2='val_id', string='Attribute Values'),
    }

    def _check_valid_attribute(self, cr, uid, ids, context=None):
        for obj_pal in self.browse(cr, uid, ids, context=context):
            if not (obj_pal.value_ids <= obj_pal.attribute_id.value_ids):
                return False
        return True

    _constraints = [
        (_check_valid_attribute, 'Error ! You cannot use this attribute with the following value.', ['attribute_id'])
    ]

    def name_search(self, cr, uid, name='', args=None, operator='ilike', context=None, limit=100):
        # TDE FIXME: currently overriding the domain; however as it includes a
        # search on a m2o and one on a m2m, probably this will quickly become
        # difficult to compute - check if performance optimization is required
        if name and operator in ('=', 'ilike', '=ilike', 'like', '=like'):
            new_args = ['|', ('attribute_id', operator, name), ('value_ids', operator, name)]
        else:
            new_args = args
        return super(product_attribute_line, self).name_search(
            cr, uid, name=name,
            args=new_args,
            operator=operator, context=context, limit=limit)


#----------------------------------------------------------
# Products
#----------------------------------------------------------
class product_template(osv.osv):
    _name = "product.template"
    _inherit = ['mail.thread']
    _description = "Product Template"
    _order = "name"

    def _is_product_variant(self, cr, uid, ids, name, arg, context=None):
        return self._is_product_variant_impl(cr, uid, ids, name, arg, context=context)

    def _is_product_variant_impl(self, cr, uid, ids, name, arg, context=None):
        return dict.fromkeys(ids, False)

    def _product_template_price(self, cr, uid, ids, name, arg, context=None):
        plobj = self.pool.get('product.pricelist')
        res = {}
        quantity = context.get('quantity') or 1.0
        pricelist = context.get('pricelist', False)
        partner = context.get('partner', False)
        if pricelist:
            # Support context pricelists specified as display_name or ID for compatibility
            if isinstance(pricelist, basestring):
                pricelist_ids = plobj.name_search(
                    cr, uid, pricelist, operator='=', context=context, limit=1)
                pricelist = pricelist_ids[0][0] if pricelist_ids else pricelist

            if isinstance(pricelist, (int, long)):
                products = self.browse(cr, uid, ids, context=context)
                qtys = map(lambda x: (x, quantity, partner), products)
                pl = plobj.browse(cr, uid, pricelist, context=context)
                price = plobj._price_get_multi(cr, uid, pl, qtys, context=context)
                for id in ids:
                    res[id] = price.get(id, 0.0)
        for id in ids:
            res.setdefault(id, 0.0)
        return res

    def _set_product_template_price(self, cr, uid, id, name, value, args, context=None):
        product_uom_obj = self.pool.get('product.uom')

        product = self.browse(cr, uid, id, context=context)
        if 'uom' in context:
            uom = product.uom_id
            value = product_uom_obj._compute_price(cr, uid,
                    context['uom'], value, uom.id)

        return product.write({'list_price': value})

    def _product_currency(self, cr, uid, ids, name, arg, context=None):
        uid = SUPERUSER_ID
        try:
            main_company = self.pool['ir.model.data'].get_object(cr, uid, 'base', 'main_company')
        except ValueError:
            company_ids = self.pool['res.company'].search(cr, uid, [], limit=1, order="id", context=context)
            main_company = self.pool['res.company'].browse(cr, uid, company_ids[0], context=context)
        res = {}
        for product in self.browse(cr, uid, ids, context=context):
            res[product.id] = product.company_id.currency_id.id or main_company.currency_id.id
        return res

    def _get_product_variant_count(self, cr, uid, ids, name, arg, context=None):
        res = {}
        for product in self.browse(cr, uid, ids, context=context):
            res[product.id] = len(product.product_variant_ids)
        return res

    def _compute_product_template_field(self, cr, uid, ids, names, arg, context=None):
        ''' Compute the field from the product_variant if there is only one variant, otherwise returns 0.0 '''
        if isinstance(names, basestring):
            names = [names]
        res = {id: {} for id in ids}
        templates = self.browse(cr, uid, ids, context=context)
        unique_templates = [template.id for template in templates if template.product_variant_count == 1]
        for template in templates:
            for name in names:
                res[template.id][name] = getattr(template.product_variant_ids[0], name) if template.id in unique_templates else 0.0
        return res

    def _set_product_template_field(self, cr, uid, product_tmpl_id, name, value, args, context=None):
        ''' Set the standard price modification on the variant if there is only one variant '''
        template = self.pool['product.template'].browse(cr, uid, product_tmpl_id, context=context)
        if template.product_variant_count == 1:
            variant = self.pool['product.product'].browse(cr, uid, template.product_variant_ids.id, context=context)
            return variant.write({name: value})
        return {}

    def _search_by_standard_price(self, cr, uid, obj, name, domain, context=None):
        r = self.pool['product.product'].search_read(cr, uid, domain, ['product_tmpl_id'],
                                                     limit=None, context=context)
        return [('id', 'in', [x['product_tmpl_id'][0] for x in r])]

    def _get_template_id_from_product(self, cr, uid, ids, context=None):
        r = self.pool['product.product'].read(cr, uid, ids, ['product_tmpl_id'], context=context)
        return [x['product_tmpl_id'][0] for x in r]

    def _get_product_template_type(self, cr, uid, context=None):
        return [('consu', _('Consumable')), ('service', _('Service'))]
    _get_product_template_type_wrapper = lambda self, *args, **kwargs: self._get_product_template_type(*args, **kwargs)

    _columns = {
        'name': fields.char('Name', required=True, translate=True, select=True),
        'sequence': fields.integer('Sequence', help='Gives the sequence order when displaying a product list'),
        'product_manager': fields.many2one('res.users','Product Manager'),
        'description': fields.text('Description',translate=True,
            help="A precise description of the Product, used only for internal information purposes."),
        'description_purchase': fields.text('Purchase Description',translate=True,
            help="A description of the Product that you want to communicate to your vendors. "
                 "This description will be copied to every Purchase Order, Receipt and Vendor Bill/Refund."),
        'description_sale': fields.text('Sale Description',translate=True,
            help="A description of the Product that you want to communicate to your customers. "
                 "This description will be copied to every Sale Order, Delivery Order and Customer Invoice/Refund"),
        'type': fields.selection(_get_product_template_type_wrapper, 'Product Type', required=True,
            help="A consumable is a product for which you don't manage stock, a service is a non-material product provided by a company or an individual."),
        'rental': fields.boolean('Can be Rent'),
        'categ_id': fields.many2one('product.category','Internal Category', required=True, change_default=True, domain="[('type','=','normal')]" ,help="Select category for the current product"),
        'price': fields.function(_product_template_price, fnct_inv=_set_product_template_price, type='float', string='Price', digits_compute=dp.get_precision('Product Price')),
        'currency_id': fields.function(_product_currency, type='many2one', relation='res.currency', string='Currency'),
        'list_price': fields.float('Sale Price', digits_compute=dp.get_precision('Product Price'), help="Base price to compute the customer price. Sometimes called the catalog price."),
        'lst_price' : fields.related('list_price', type="float", string='Public Price', digits_compute=dp.get_precision('Product Price')),
        'standard_price': fields.function(_compute_product_template_field, fnct_inv=_set_product_template_field, fnct_search=_search_by_standard_price, multi='_compute_product_template_field', type='float', string='Cost', digits_compute=dp.get_precision('Product Price'),
                                          help="Cost of the product, in the default unit of measure of the product.", groups="base.group_user"),
        'volume': fields.function(_compute_product_template_field, fnct_inv=_set_product_template_field, multi='_compute_product_template_field', type='float', string='Volume', help="The volume in m3.", store={
            _name: (lambda s,c,u,i,t: i, ['product_variant_ids'], 10),
            'product.product': (_get_template_id_from_product, ['product_tmpl_id', 'volume'], 10),
        }),
        'weight': fields.function(_compute_product_template_field, fnct_inv=_set_product_template_field, multi='_compute_product_template_field', type='float', string='Gross Weight', digits_compute=dp.get_precision('Stock Weight'), help="The weight of the contents in Kg, not including any packaging, etc.", store={
            _name: (lambda s,c,u,i,t: i, ['product_variant_ids'], 10),
            'product.product': (_get_template_id_from_product, ['product_tmpl_id', 'weight'], 10),
        }),
        'warranty': fields.float('Warranty'),
        'sale_ok': fields.boolean('Can be Sold', help="Specify if the product can be selected in a sales order line."),
        'pricelist_id': fields.dummy(string='Pricelist', relation='product.pricelist', type='many2one'),
        'state': fields.selection([('draft', 'In Development'),
            ('sellable','Normal'),
            ('end','End of Lifecycle'),
            ('obsolete','Obsolete')], 'Status'),
        'uom_id': fields.many2one('product.uom', 'Unit of Measure', required=True, help="Default Unit of Measure used for all stock operation."),
        'uom_po_id': fields.many2one('product.uom', 'Purchase Unit of Measure', required=True, help="Default Unit of Measure used for purchase orders. It must be in the same category than the default unit of measure."),
        'company_id': fields.many2one('res.company', 'Company', select=1),
        'packaging_ids': fields.one2many(
            'product.packaging', 'product_tmpl_id', 'Logistical Units',
            help="Gives the different ways to package the same product. This has no impact on "
                 "the picking order and is mainly used if you use the EDI module."),
        'seller_ids': fields.one2many('product.supplierinfo', 'product_tmpl_id', 'Vendor'),

        'active': fields.boolean('Active', help="If unchecked, it will allow you to hide the product without removing it."),
        'color': fields.integer('Color Index'),
        'is_product_variant': fields.function(_is_product_variant, type='boolean', string='Is a product variant'),

        'attribute_line_ids': fields.one2many('product.attribute.line', 'product_tmpl_id', 'Product Attributes'),
        'product_variant_ids': fields.one2many('product.product', 'product_tmpl_id', 'Products', required=True),
        'product_variant_count': fields.function(_get_product_variant_count, type='integer', string='# of Product Variants'),

        # related to display product product information if is_product_variant
        'barcode': fields.related('product_variant_ids', 'barcode', type='char', string='Barcode', oldname='ean13'),
        'default_code': fields.related('product_variant_ids', 'default_code', type='char', string='Internal Reference'),
        'item_ids': fields.one2many('product.pricelist.item', 'product_tmpl_id', 'Pricelist Items'),
    }

    # image: all image fields are base64 encoded and PIL-supported
    image = openerp.fields.Binary("Image", attachment=True,
        help="This field holds the image used as image for the product, limited to 1024x1024px.")
    image_medium = openerp.fields.Binary("Medium-sized image", attachment=True,
        help="Medium-sized image of the product. It is automatically "\
             "resized as a 128x128px image, with aspect ratio preserved, "\
             "only when the image exceeds one of those sizes. Use this field in form views or some kanban views.")
    image_small = openerp.fields.Binary("Small-sized image", attachment=True,
        help="Small-sized image of the product. It is automatically "\
             "resized as a 64x64px image, with aspect ratio preserved. "\
             "Use this field anywhere a small image is required.")

    def _price_get(self, cr, uid, products, ptype='list_price', context=None):
        if context is None:
            context = {}

        res = {}
        product_uom_obj = self.pool.get('product.uom')
        for product in products:
            # standard_price field can only be seen by users in base.group_user
            # Thus, in order to compute the sale price from the cost for users not in this group
            # We fetch the standard price as the superuser
            if ptype != 'standard_price':
                res[product.id] = product[ptype] or 0.0
            else:
                company_id = context.get('force_company') or product.env.user.company_id.id
                product = product.with_context(force_company=company_id)
                res[product.id] = res[product.id] = product.sudo()[ptype]
            if ptype == 'list_price':
                res[product.id] += product._name == "product.product" and product.price_extra or 0.0
            if 'uom' in context:
                uom = product.uom_id
                res[product.id] = product_uom_obj._compute_price(cr, uid,
                        uom.id, res[product.id], context['uom'])
            # Convert from current user company currency to asked one
            if 'currency_id' in context:
                # Take current user company currency.
                # This is right cause a field cannot be in more than one currency
                res[product.id] = self.pool.get('res.currency').compute(cr, uid, product.currency_id.id,
                    context['currency_id'], res[product.id], context=context)
        return res

    def _get_uom_id(self, cr, uid, *args):
        return self.pool["product.uom"].search(cr, uid, [], limit=1, order='id')[0]

    def _default_category(self, cr, uid, context=None):
        if context is None:
            context = {}
        if 'categ_id' in context and context['categ_id']:
            return context['categ_id']
        md = self.pool.get('ir.model.data')
        res = False
        try:
            res = md.get_object_reference(cr, uid, 'product', 'product_category_all')[1]
        except ValueError:
            res = False
        return res

    def onchange_type(self, cr, uid, ids, type, context=None):
        return {'value': {}}

    def onchange_uom(self, cursor, user, ids, uom_id, uom_po_id):
        if uom_id:
            return {'value': {'uom_po_id': uom_id}}
        return {}

    def create_variant_ids(self, cr, uid, ids, context=None):
        product_obj = self.pool.get("product.product")
        ctx = context and context.copy() or {}
        if ctx.get("create_product_variant"):
            return None

        ctx.update(active_test=False, create_product_variant=True)

        tmpl_ids = self.browse(cr, uid, ids, context=ctx)
        for tmpl_id in tmpl_ids:

            # list of values combination
            variant_alone = []
            all_variants = [[]]
            for variant_id in tmpl_id.attribute_line_ids:
                if len(variant_id.value_ids) == 1:
                    variant_alone.append(variant_id.value_ids[0])
                temp_variants = []
                for variant in all_variants:
                    for value_id in variant_id.value_ids:
                        temp_variants.append(sorted(variant + [int(value_id)]))
                if temp_variants:
                    all_variants = temp_variants

            # adding an attribute with only one value should not recreate product
            # write this attribute on every product to make sure we don't lose them
            for variant_id in variant_alone:
                product_ids = []
                for product_id in tmpl_id.product_variant_ids:
                    if not variant_id.attribute_id <= product_id.mapped('attribute_value_ids').mapped('attribute_id'):
                        product_ids.append(product_id.id)
                product_obj.write(cr, uid, product_ids, {'attribute_value_ids': [(4, variant_id.id)]}, context=ctx)

            # check product
            variant_ids_to_active = []
            variants_active_ids = []
            variants_inactive = []
            for product_id in tmpl_id.product_variant_ids:
                variants = sorted(map(int,product_id.attribute_value_ids))
                if variants in all_variants:
                    variants_active_ids.append(product_id.id)
                    all_variants.pop(all_variants.index(variants))
                    if not product_id.active:
                        variant_ids_to_active.append(product_id.id)
                else:
                    variants_inactive.append(product_id)
            if variant_ids_to_active:
                product_obj.write(cr, uid, variant_ids_to_active, {'active': True}, context=ctx)

            # create new product
            for variant_ids in all_variants:
                values = {
                    'product_tmpl_id': tmpl_id.id,
                    'attribute_value_ids': [(6, 0, variant_ids)]
                }
                id = product_obj.create(cr, uid, values, context=ctx)
                variants_active_ids.append(id)

            # unlink or inactive product
            for variant_id in map(int,variants_inactive):
                try:
                    with cr.savepoint(), tools.mute_logger('openerp.sql_db'):
                        product_obj.unlink(cr, uid, [variant_id], context=ctx)
                #We catch all kind of exception to be sure that the operation doesn't fail.
                except (psycopg2.Error, except_orm):
                    product_obj.write(cr, uid, [variant_id], {'active': False}, context=ctx)
                    pass
        return True

    def create(self, cr, uid, vals, context=None):
        ''' Store the initial standard price in order to be able to retrieve the cost of a product template for a given date'''
        tools.image_resize_images(vals)
        product_template_id = super(product_template, self).create(cr, uid, vals, context=context)
        if not context or "create_product_product" not in context:
            self.create_variant_ids(cr, uid, [product_template_id], context=context)

        # TODO: this is needed to set given values to first variant after creation
        # these fields should be moved to product as lead to confusion
        related_vals = {}
        if vals.get('barcode'):
            related_vals['barcode'] = vals['barcode']
        if vals.get('default_code'):
            related_vals['default_code'] = vals['default_code']
        if vals.get('standard_price'):
            related_vals['standard_price'] = vals['standard_price']
        if vals.get('volume'):
            related_vals['volume'] = vals['volume']
        if vals.get('weight'):
            related_vals['weight'] = vals['weight']
        if related_vals:
            self.write(cr, uid, product_template_id, related_vals, context=context)

        return product_template_id

    def write(self, cr, uid, ids, vals, context=None):
        tools.image_resize_images(vals)
        res = super(product_template, self).write(cr, uid, ids, vals, context=context)
        if 'attribute_line_ids' in vals or vals.get('active'):
            self.create_variant_ids(cr, uid, ids, context=context)
        if 'active' in vals and not vals.get('active'):
            ctx = context and context.copy() or {}
            ctx.update(active_test=False)
            product_ids = []
            for product in self.browse(cr, uid, ids, context=ctx):
                product_ids += map(int, product.product_variant_ids)
            self.pool.get("product.product").write(cr, uid, product_ids, {'active': vals.get('active')}, context=ctx)
        return res

    def copy(self, cr, uid, id, default=None, context=None):
        if default is None:
            default = {}
        if 'name' not in default:
            template = self.browse(cr, uid, id, context=context)
            default['name'] = _("%s (copy)") % (template['name'])
        return super(product_template, self).copy(cr, uid, id, default=default, context=context)

    _defaults = {
        'company_id': lambda s,cr,uid,c: s.pool.get('res.company')._company_default_get(cr, uid, 'product.template', context=c),
        'list_price': 1,
        'standard_price': 0.0,
        'sale_ok': 1,
        'uom_id': _get_uom_id,
        'uom_po_id': _get_uom_id,
        'categ_id' : _default_category,
        'type' : 'consu',
        'active': True,
        'sequence': 1,
    }

    def _check_uom(self, cursor, user, ids, context=None):
        for product in self.browse(cursor, user, ids, context=context):
            if product.uom_id.category_id.id != product.uom_po_id.category_id.id:
                return False
        return True

    _constraints = [
        (_check_uom, 'Error: The default Unit of Measure and the purchase Unit of Measure must be in the same category.', ['uom_id', 'uom_po_id']),
    ]

    def name_get(self, cr, user, ids, context=None):
        if context is None:
            context = {}
        if 'partner_id' in context:
            pass
        return super(product_template, self).name_get(cr, user, ids, context)

    def name_search(self, cr, user, name='', args=None, operator='ilike', context=None, limit=100):
        # Only use the product.product heuristics if there is a search term and the domain
        # does not specify a match on `product.template` IDs.
        if not name or any(term[0] == 'id' for term in (args or [])):
            return super(product_template, self).name_search(
                cr, user, name=name, args=args, operator=operator, context=context, limit=limit)
        template_ids = set()
        product_product = self.pool['product.product']
        results = product_product.name_search(cr, user, name, args, operator=operator, context=context, limit=limit)
        product_ids = [p[0] for p in results]
        for p in product_product.browse(cr, user, product_ids, context=context):
            template_ids.add(p.product_tmpl_id.id)
        while (results and len(template_ids) < limit):
            domain = [('product_tmpl_id', 'not in', list(template_ids))]
            args = args if args is not None else []
            results = product_product.name_search(
                cr, user, name, args+domain, operator=operator, context=context, limit=limit)
            product_ids = [p[0] for p in results]
            for p in product_product.browse(cr, user, product_ids, context=context):
                template_ids.add(p.product_tmpl_id.id)


        # re-apply product.template order + name_get
        return super(product_template, self).name_search(
            cr, user, '', args=[('id', 'in', list(template_ids))],
            operator='ilike', context=context, limit=limit)

class product_product(osv.osv):
    _name = "product.product"
    _description = "Product"
    _inherits = {'product.template': 'product_tmpl_id'}
    _inherit = ['mail.thread']
    _order = 'default_code,name_template'

    def _product_price(self, cr, uid, ids, name, arg, context=None):
        plobj = self.pool.get('product.pricelist')
        res = {}
        if context is None:
            context = {}
        quantity = context.get('quantity') or 1.0
        pricelist = context.get('pricelist', False)
        partner = context.get('partner', False)
        if pricelist:
            # Support context pricelists specified as display_name or ID for compatibility
            if isinstance(pricelist, basestring):
                pricelist_ids = plobj.name_search(
                    cr, uid, pricelist, operator='=', context=context, limit=1)
                pricelist = pricelist_ids[0][0] if pricelist_ids else pricelist

            if isinstance(pricelist, (int, long)):
                products = self.browse(cr, uid, ids, context=context)
                qtys = map(lambda x: (x, quantity, partner), products)
                pl = plobj.browse(cr, uid, pricelist, context=context)
                price = plobj._price_get_multi(cr,uid, pl, qtys, context=context)
                for id in ids:
                    res[id] = price.get(id, 0.0)
        for id in ids:
            res.setdefault(id, 0.0)
        return res

    def open_product_template(self, cr, uid, ids, context=None):
        """ Utility method used to add an "Open Template" button in product views """
        product_product = self.browse(cr, uid, ids[0], context=context)
        return {'type': 'ir.actions.act_window',
                'res_model': 'product.template',
                'view_mode': 'form',
                'res_id': product_product.product_tmpl_id.id,
                'target': 'current',
                'flags': {'form': {'action_buttons': True}}}

    def view_header_get(self, cr, uid, view_id, view_type, context=None):
        if context is None:
            context = {}
        res = super(product_product, self).view_header_get(cr, uid, view_id, view_type, context)
        if (context.get('categ_id', False)):
            return _('Products: ') + self.pool.get('product.category').browse(cr, uid, context['categ_id'], context=context).name
        return res

    def _product_lst_price(self, cr, uid, ids, name, arg, context=None):
        product_uom_obj = self.pool.get('product.uom')
        res = dict.fromkeys(ids, 0.0)

        for product in self.browse(cr, uid, ids, context=context):
            if 'uom' in context:
                uom = product.uom_id
                res[product.id] = product_uom_obj._compute_price(cr, uid,
                        uom.id, product.list_price, context['uom'])
            else:
                res[product.id] = product.list_price
            res[product.id] =  res[product.id] + product.price_extra

        return res

    def _set_product_lst_price(self, cr, uid, id, name, value, args, context=None):
        product_uom_obj = self.pool.get('product.uom')

        product = self.browse(cr, uid, id, context=context)
        if 'uom' in context:
            uom = product.uom_id
            value = product_uom_obj._compute_price(cr, uid,
                    context['uom'], value, uom.id)
        value =  value - product.price_extra
        
        return product.write({'list_price': value})

    def _get_partner_code_name(self, cr, uid, ids, product, partner_id, context=None):
        for supinfo in product.seller_ids:
            if supinfo.name.id == partner_id:
                return {'code': supinfo.product_code or product.default_code, 'name': supinfo.product_name or product.name}
        res = {'code': product.default_code, 'name': product.name}
        return res

    def _product_code(self, cr, uid, ids, name, arg, context=None):
        res = {}
        if context is None:
            context = {}
        for p in self.browse(cr, uid, ids, context=context):
            res[p.id] = self._get_partner_code_name(cr, uid, [], p, context.get('partner_id', None), context=context)['code']
        return res

    def _product_partner_ref(self, cr, uid, ids, name, arg, context=None):
        res = {}
        if context is None:
            context = {}
        for p in self.browse(cr, uid, ids, context=context):
            data = self._get_partner_code_name(cr, uid, [], p, context.get('partner_id', None), context=context)
            if not data['code']:
                data['code'] = p.code
            if not data['name']:
                data['name'] = p.name
            res[p.id] = (data['code'] and ('['+data['code']+'] ') or '') + (data['name'] or '')
        return res

    def _is_product_variant_impl(self, cr, uid, ids, name, arg, context=None):
        return dict.fromkeys(ids, True)

    def _get_name_template_ids(self, cr, uid, ids, context=None):
        template_ids = self.pool.get('product.product').search(cr, uid, [('product_tmpl_id', 'in', ids)])
        return list(set(template_ids))

    def _get_image_variant(self, cr, uid, ids, name, args, context=None):
        result = dict.fromkeys(ids, False)
        for obj in self.browse(cr, uid, ids, context=context):
            if context.get('bin_size'):
                result[obj.id] = obj.image_variant
            else:
                result[obj.id] = tools.image_get_resized_images(obj.image_variant, return_big=True, avoid_resize_medium=True)[name]
            if not result[obj.id]:
                result[obj.id] = getattr(obj.product_tmpl_id, name)
        return result

    def _set_image_variant(self, cr, uid, id, name, value, args, context=None):
        image = tools.image_resize_image_big(value)

        product = self.browse(cr, uid, id, context=context)
        if product.product_tmpl_id.image:
            product.image_variant = image
        else:
            product.product_tmpl_id.image = image

    def _get_price_extra(self, cr, uid, ids, name, args, context=None):
        result = dict.fromkeys(ids, False)
        for product in self.browse(cr, uid, ids, context=context):
            price_extra = 0.0
            for variant_id in product.attribute_value_ids:
                for price_id in variant_id.price_ids:
                    if price_id.product_tmpl_id.id == product.product_tmpl_id.id:
                        price_extra += price_id.price_extra
            result[product.id] = price_extra
        return result

    def _select_seller(self, cr, uid, product_id, partner_id=False, quantity=0.0, date=time.strftime(DEFAULT_SERVER_DATE_FORMAT), uom_id=False, context=None):
        if context is None:
            context = {}
        res = self.pool.get('product.supplierinfo').browse(cr, uid, [])
        for seller in product_id.seller_ids:
            # Set quantity in UoM of seller
            quantity_uom_seller = quantity
            if quantity_uom_seller and uom_id and uom_id != seller.product_uom:
                quantity_uom_seller = uom_id._compute_qty_obj(uom_id, quantity_uom_seller, seller.product_uom)

            if seller.date_start and seller.date_start > date:
                continue
            if seller.date_end and seller.date_end < date:
                continue
            if partner_id and seller.name not in [partner_id, partner_id.parent_id]:
                continue
            if quantity_uom_seller < seller.qty:
                continue
            if seller.product_id and seller.product_id != product_id:
                continue

            res |= seller
            break
        return res

    def _get_items(self, cr, uid, ids, field_name, args, context=None):
        res = {}
        for prod in self.browse(cr, uid, ids, context=context):
            item_ids = self.pool['product.pricelist.item'].search(cr, uid, ['|', ('product_id', '=', prod.id), ('product_tmpl_id', '=', prod.product_tmpl_id.id)], context=context)
            res[prod.id] = item_ids
        return res

    _columns = {
        'price': fields.function(_product_price, fnct_inv=_set_product_lst_price, type='float', string='Price', digits_compute=dp.get_precision('Product Price')),
        'price_extra': fields.function(_get_price_extra, type='float', string='Variant Extra Price', help="This is the sum of the extra price of all attributes", digits_compute=dp.get_precision('Product Price')),
        'lst_price': fields.function(_product_lst_price, fnct_inv=_set_product_lst_price, type='float', string='Sale Price', digits_compute=dp.get_precision('Product Price')),
        'code': fields.function(_product_code, type='char', string='Internal Reference'),
        'partner_ref' : fields.function(_product_partner_ref, type='char', string='Customer ref'),
        'default_code' : fields.char('Internal Reference', select=True),
        'active': fields.boolean('Active', help="If unchecked, it will allow you to hide the product without removing it."),
        'product_tmpl_id': fields.many2one('product.template', 'Product Template', required=True, ondelete="cascade", select=True, auto_join=True),
        'barcode': fields.char('Barcode', help="International Article Number used for product identification.", oldname='ean13', copy=False),
        'name_template': fields.related('product_tmpl_id', 'name', string="Template Name", type='char', store={
            'product.template': (_get_name_template_ids, ['name'], 10),
            'product.product': (lambda self, cr, uid, ids, c=None: ids, [], 10),
        }, select=True),
        'attribute_value_ids': fields.many2many('product.attribute.value', id1='prod_id', id2='att_id', string='Attributes', ondelete='restrict'),
        'is_product_variant': fields.function( _is_product_variant_impl, type='boolean', string='Is a product variant'),
        # image: all image fields are base64 encoded and PIL-supported
        'image_variant': fields.binary("Variant Image", attachment=True,
            help="This field holds the image used as image for the product variant, limited to 1024x1024px."),

        'image': fields.function(_get_image_variant, fnct_inv=_set_image_variant,
            string="Big-sized image", type="binary",
            help="Image of the product variant (Big-sized image of product template if false). It is automatically "\
                 "resized as a 1024x1024px image, with aspect ratio preserved."),
        'image_small': fields.function(_get_image_variant, fnct_inv=_set_image_variant,
            string="Small-sized image", type="binary",
            help="Image of the product variant (Small-sized image of product template if false)."),
        'image_medium': fields.function(_get_image_variant, fnct_inv=_set_image_variant,
            string="Medium-sized image", type="binary",
            help="Image of the product variant (Medium-sized image of product template if false)."),
        'standard_price': fields.property(type = 'float', digits_compute=dp.get_precision('Product Price'), 
                                          help="Cost of the product template used for standard stock valuation in accounting and used as a base price on purchase orders. "
                                               "Expressed in the default unit of measure of the product.",
                                          groups="base.group_user", string="Cost"),
        'volume': fields.float('Volume', help="The volume in m3."),
        'weight': fields.float('Gross Weight', digits_compute=dp.get_precision('Stock Weight'), help="The weight of the contents in Kg, not including any packaging, etc."),
        'item_ids': fields.function(_get_items, type='many2many', relation='product.pricelist.item', string='Pricelist Items', store=False),
    }

    _defaults = {
        'active': 1,
        'color': 0,
    }

    def _check_attribute_value_ids(self, cr, uid, ids, context=None):
        for product in self.browse(cr, uid, ids, context=context):
            attributes = set()
            for value in product.attribute_value_ids:
                if value.attribute_id in attributes:
                    return False
                else:
                    attributes.add(value.attribute_id)
        return True

    _constraints = [
        (_check_attribute_value_ids, 'Error! It is not allowed to choose more than one value for a given attribute.', ['attribute_value_ids'])
    ]

    _sql_constraints = [
        ('barcode_uniq', 'unique(barcode)', _("A barcode can only be assigned to one product !")),
    ]

    def unlink(self, cr, uid, ids, context=None):
        unlink_ids = []
        unlink_product_tmpl_ids = []
        for product in self.browse(cr, uid, ids, context=context):
            # Check if product still exists, in case it has been unlinked by unlinking its template
            if not product.exists():
                continue
            tmpl_id = product.product_tmpl_id.id
            # Check if the product is last product of this template
            other_product_ids = self.search(cr, uid, [('product_tmpl_id', '=', tmpl_id), ('id', '!=', product.id)], context=context)
            if not other_product_ids:
                unlink_product_tmpl_ids.append(tmpl_id)
            unlink_ids.append(product.id)
        res = super(product_product, self).unlink(cr, uid, unlink_ids, context=context)
        # delete templates after calling super, as deleting template could lead to deleting
        # products due to ondelete='cascade'
        self.pool.get('product.template').unlink(cr, uid, unlink_product_tmpl_ids, context=context)
        return res

    def onchange_type(self, cr, uid, ids, type, context=None):
        return {'value': {}}

    def onchange_uom(self, cursor, user, ids, uom_id, uom_po_id):
        if uom_id and uom_po_id:
            uom_obj=self.pool.get('product.uom')
            uom=uom_obj.browse(cursor,user,[uom_id])[0]
            uom_po=uom_obj.browse(cursor,user,[uom_po_id])[0]
            if uom.category_id.id != uom_po.category_id.id:
                return {'value': {'uom_po_id': uom_id}}
        return False

    def on_order(self, cr, uid, ids, orderline, quantity):
        pass

    def name_get(self, cr, user, ids, context=None):
        if context is None:
            context = {}
        if isinstance(ids, (int, long)):
            ids = [ids]
        if not len(ids):
            return []

        def _name_get(d):
            name = d.get('name','')
            code = context.get('display_default_code', True) and d.get('default_code',False) or False
            if code:
                name = '[%s] %s' % (code,name)
            return (d['id'], name)

        partner_id = context.get('partner_id', False)
        if partner_id:
            partner_ids = [partner_id, self.pool['res.partner'].browse(cr, user, partner_id, context=context).commercial_partner_id.id]
        else:
            partner_ids = []

        # all user don't have access to seller and partner
        # check access and use superuser
        self.check_access_rights(cr, user, "read")
        self.check_access_rule(cr, user, ids, "read", context=context)

        result = []
        for product in self.browse(cr, SUPERUSER_ID, ids, context=context):
            variant = ", ".join([v.name for v in product.attribute_value_ids])
            name = variant and "%s (%s)" % (product.name, variant) or product.name
            sellers = []
            if partner_ids:
                if variant:
                    sellers = [x for x in product.seller_ids if (x.name.id in partner_ids) and (x.product_id == product)]
                if not sellers:
                    sellers = [x for x in product.seller_ids if (x.name.id in partner_ids) and not x.product_id]
            if sellers:
                for s in sellers:
                    seller_variant = s.product_name and (
                        variant and "%s (%s)" % (s.product_name, variant) or s.product_name
                        ) or False
                    mydict = {
                              'id': product.id,
                              'name': seller_variant or name,
                              'default_code': s.product_code or product.default_code,
                              }
                    temp = _name_get(mydict)
                    if temp not in result:
                        result.append(temp)
            else:
                mydict = {
                          'id': product.id,
                          'name': name,
                          'default_code': product.default_code,
                          }
                result.append(_name_get(mydict))
        return result

    def name_search(self, cr, user, name='', args=None, operator='ilike', context=None, limit=100):
        if context is None:
            context = {}
        if not args:
            args = []
        if name:
            positive_operators = ['=', 'ilike', '=ilike', 'like', '=like']
            ids = []
            if operator in positive_operators:
                ids = self.search(cr, user, [('default_code','=',name)]+ args, limit=limit, context=context)
                if not ids:
                    ids = self.search(cr, user, [('barcode','=',name)]+ args, limit=limit, context=context)
            if not ids and operator not in expression.NEGATIVE_TERM_OPERATORS:
                # Do not merge the 2 next lines into one single search, SQL search performance would be abysmal
                # on a database with thousands of matching products, due to the huge merge+unique needed for the
                # OR operator (and given the fact that the 'name' lookup results come from the ir.translation table
                # Performing a quick memory merge of ids in Python will give much better performance
                ids = self.search(cr, user, args + [('default_code', operator, name)], limit=limit, context=context)
                if not limit or len(ids) < limit:
                    # we may underrun the limit because of dupes in the results, that's fine
                    limit2 = (limit - len(ids)) if limit else False
                    ids += self.search(cr, user, args + [('name', operator, name), ('id', 'not in', ids)], limit=limit2, context=context)
            elif not ids and operator in expression.NEGATIVE_TERM_OPERATORS:
                ids = self.search(cr, user, args + ['&', ('default_code', operator, name), ('name', operator, name)], limit=limit, context=context)
            if not ids and operator in positive_operators:
                ptrn = re.compile('(\[(.*?)\])')
                res = ptrn.search(name)
                if res:
                    ids = self.search(cr, user, [('default_code','=', res.group(2))] + args, limit=limit, context=context)
            # still no results, partner in context: search on supplier info as last hope to find something
            if not ids and context.get('partner_id'):
                supplier_ids = self.pool['product.supplierinfo'].search(
                    cr, user, [
                        ('name', '=', context.get('partner_id')),
                        '|',
                        ('product_code', operator, name),
                        ('product_name', operator, name)
                    ], context=context)
                if supplier_ids:
                    ids = self.search(cr, user, [('product_tmpl_id.seller_ids', 'in', supplier_ids)], limit=limit, context=context)
        else:
            ids = self.search(cr, user, args, limit=limit, context=context)
        result = self.name_get(cr, user, ids, context=context)
        return result

    #
    # Could be overrided for variants matrices prices
    #
    def price_get(self, cr, uid, ids, ptype='list_price', context=None):
        products = self.browse(cr, uid, ids, context=context)
        return self.pool.get("product.template")._price_get(cr, uid, products, ptype=ptype, context=context)

    def copy(self, cr, uid, id, default=None, context=None):
        if context is None:
            context={}

        if default is None:
            default = {}

        product = self.browse(cr, uid, id, context)
        if context.get('variant'):
            # if we copy a variant or create one, we keep the same template
            default['product_tmpl_id'] = product.product_tmpl_id.id
        elif 'name' not in default:
            default['name'] = product.name

        return super(product_product, self).copy(cr, uid, id, default=default, context=context)

    def search(self, cr, uid, args, offset=0, limit=None, order=None, context=None, count=False):
        if context is None:
            context = {}
        if context.get('search_default_categ_id'):
            args.append((('categ_id', 'child_of', context['search_default_categ_id'])))
        return super(product_product, self).search(cr, uid, args, offset=offset, limit=limit, order=order, context=context, count=count)

    def open_product_template(self, cr, uid, ids, context=None):
        """ Utility method used to add an "Open Template" button in product views """
        product = self.browse(cr, uid, ids[0], context=context)
        return {'type': 'ir.actions.act_window',
                'res_model': 'product.template',
                'view_mode': 'form',
                'res_id': product.product_tmpl_id.id,
                'target': 'new'}

    def create(self, cr, uid, vals, context=None):
        ctx = dict(context or {}, create_product_product=True)
        product_id = super(product_product, self).create(cr, uid, vals, context=ctx)
        self._set_standard_price(cr, uid, product_id, vals.get('standard_price', 0.0), context=context)
        return product_id

    def write(self, cr, uid, ids, vals, context=None):
        ''' Store the standard price change in order to be able to retrieve the cost of a product for a given date'''
        if isinstance(ids, (int, long)):
            ids = [ids]
        res = super(product_product, self).write(cr, uid, ids, vals, context=context)
        if 'standard_price' in vals:
            for product_id in ids:
                self._set_standard_price(cr, uid, product_id, vals['standard_price'], context=context)
        return res

    def _set_standard_price(self, cr, uid, product_id, value, context=None):
        ''' Store the standard price change in order to be able to retrieve the cost of a product for a given date'''
        if context is None:
            context = {}
        price_history_obj = self.pool['product.price.history']
        user_company = self.pool.get('res.users').browse(cr, uid, uid, context=context).company_id.id
        company_id = context.get('force_company', user_company)
        price_history_obj.create(cr, uid, {
            'product_id': product_id,
            'cost': value,
            'company_id': company_id,
        }, context=context)

    def get_history_price(self, cr, uid, product_id, company_id, date=None, context=None):
        if context is None:
            context = {}
        if date is None:
            date = time.strftime(DEFAULT_SERVER_DATETIME_FORMAT)
        price_history_obj = self.pool.get('product.price.history')
        history_ids = price_history_obj.search(cr, uid, [('company_id', '=', company_id), ('product_id', '=', product_id), ('datetime', '<=', date)], limit=1)
        if history_ids:
            return price_history_obj.read(cr, uid, history_ids[0], ['cost'], context=context)['cost']
        return 0.0

    def _need_procurement(self, cr, uid, ids, context=None):
        # When sale/product is installed alone, there is no need to create procurements. Only
        # sale_stock and sale_service need procurements
        return False

class product_packaging(osv.osv):
    _name = "product.packaging"
    _description = "Packaging"
    _order = 'sequence'
    _columns = {
        'name' : fields.char('Packaging Type', required=True),
        'sequence': fields.integer('Sequence', help="The first in the sequence is the default one."),
        'product_tmpl_id': fields.many2one('product.template', string='Product'),
        'qty' : fields.float('Quantity by Package',
            help="The total number of products you can put by pallet or box."),
    }
    _defaults = {
        'sequence' : 1,
    }


class product_supplierinfo(osv.osv):
    _name = "product.supplierinfo"
    _description = "Information about a product vendor"
    _order = 'sequence, min_qty desc, price'

    def _calc_qty(self, cr, uid, ids, fields, arg, context=None):
        result = {}
        for supplier_info in self.browse(cr, uid, ids, context=context):
            for field in fields:
                result[supplier_info.id] = {field:False}
            qty = supplier_info.min_qty
            result[supplier_info.id]['qty'] = qty
        return result

    _columns = {
        'name': fields.many2one('res.partner', 'Vendor', required=True, domain=[('supplier', '=', True)], ondelete='cascade', help="Vendor of this product"),
        'product_name': fields.char('Vendor Product Name', help="This vendor's product name will be used when printing a request for quotation. Keep empty to use the internal one."),
        'product_code': fields.char('Vendor Product Code', help="This vendor's product code will be used when printing a request for quotation. Keep empty to use the internal one."),
        'sequence': fields.integer('Sequence', help="Assigns the priority to the list of product vendor."),
        'product_uom': fields.related('product_tmpl_id', 'uom_po_id', type='many2one', relation='product.uom', string="Vendor Unit of Measure", readonly="1", help="This comes from the product form."),
        'min_qty': fields.float('Minimal Quantity', required=True, help="The minimal quantity to purchase from this vendor, expressed in the vendor Product Unit of Measure if not any, in the default unit of measure of the product otherwise."),
        'qty': fields.function(_calc_qty, store=True, type='float', string='Quantity', multi="qty", help="This is a quantity which is converted into Default Unit of Measure."),
        'price': fields.float('Price', required=True, digits_compute=dp.get_precision('Product Price'), help="The price to purchase a product"),
        'currency_id': fields.many2one('res.currency', 'Currency', required=True),
        'date_start': fields.date('Start Date', help="Start date for this vendor price"),
        'date_end': fields.date('End Date', help="End date for this vendor price"),
        'product_tmpl_id': fields.many2one('product.template', 'Product Template', ondelete='cascade', select=True, oldname='product_id'),
        'delay': fields.integer('Delivery Lead Time', required=True, help="Lead time in days between the confirmation of the purchase order and the receipt of the products in your warehouse. Used by the scheduler for automatic computation of the purchase order planning."),
        'company_id': fields.many2one('res.company', string='Company', select=1),
        'product_id': fields.many2one('product.product', string='Product Variant', help="When this field is filled in, the vendor data will only apply to the variant."),
    }
    _defaults = {
        'min_qty': 0.0,
        'sequence': 1,
        'delay': 1,
        'price': 0.0,
        'company_id': lambda self, cr, uid, c: self.pool.get('res.company')._company_default_get(cr, uid, 'product.supplierinfo', context=c),
        'currency_id': lambda self, cr, uid, context: self.pool['res.users'].browse(cr, uid, uid, context=context).company_id.currency_id.id,
    }


class res_currency(osv.osv):
    _inherit = 'res.currency'

    def _check_main_currency_rounding(self, cr, uid, ids, context=None):
        cr.execute('SELECT digits FROM decimal_precision WHERE name like %s',('Account',))
        digits = cr.fetchone()
        if digits and len(digits):
            digits = digits[0]
            main_currency = self.pool.get('res.users').browse(cr, uid, uid, context=context).company_id.currency_id
            for currency_id in ids:
                if currency_id == main_currency.id:
                    if float_compare(main_currency.rounding, 10 ** -digits, precision_digits=6) == -1:
                        return False
        return True

    _constraints = [
        (_check_main_currency_rounding, 'Error! You cannot define a rounding factor for the company\'s main currency that is smaller than the decimal precision of \'Account\'.', ['rounding']),
    ]

class decimal_precision(osv.osv):
    _inherit = 'decimal.precision'

    def _check_main_currency_rounding(self, cr, uid, ids, context=None):
        cr.execute('SELECT id, digits FROM decimal_precision WHERE name like %s',('Account',))
        res = cr.fetchone()
        if res and len(res):
            account_precision_id, digits = res
            main_currency = self.pool.get('res.users').browse(cr, uid, uid, context=context).company_id.currency_id
            for decimal_precision in ids:
                if decimal_precision == account_precision_id:
                    if float_compare(main_currency.rounding, 10 ** -digits, precision_digits=6) == -1:
                        return False
        return True

    _constraints = [
        (_check_main_currency_rounding, 'Error! You cannot define the decimal precision of \'Account\' as greater than the rounding factor of the company\'s main currency', ['digits']),
    ]<|MERGE_RESOLUTION|>--- conflicted
+++ resolved
@@ -236,15 +236,9 @@
 
     _columns = {
         'company_id': fields.many2one('res.company', required=True),
-<<<<<<< HEAD
         'product_id': fields.many2one('product.product', 'Product', required=True, ondelete='cascade'),
         'datetime': fields.datetime('Date'),
-        'cost': fields.float('Cost'),
-=======
-        'product_template_id': fields.many2one('product.template', 'Product Template', required=True, ondelete='cascade'),
-        'datetime': fields.datetime('Historization Time'),
-        'cost': fields.float('Historized Cost', digits_compute=dp.get_precision('Product Price')),
->>>>>>> 7079a0be
+        'cost': fields.float('Cost', digits_compute=dp.get_precision('Product Price')),
     }
 
     def _get_default_company(self, cr, uid, context=None):
