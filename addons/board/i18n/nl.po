# #-#-#-#-#  nl.po (Odoo 9.0)  #-#-#-#-#
# Translation of Odoo Server.
# This file contains the translation of the following modules:
# * board
#
# Translators:
# Eric Geens <ericgeens@yahoo.com>, 2015
# Yenthe Van Ginneken <yenthespam@gmail.com>, 2015
# #-#-#-#-#  nl.po (Odoo Server 10.0alpha1e)  #-#-#-#-#
# Translation of Odoo Server.
# This file contains the translation of the following modules:
# * board
#
# Translators:
# Yenthe Van Ginneken <yenthespam@gmail.com>, 2016
# Eric Geens <ericgeens@yahoo.com>, 2016
# Martin Trigaux <mat@odoo.com>, 2016
#, fuzzy
msgid ""
msgstr ""
"Project-Id-Version: Odoo Server 10.0alpha1e\n"
"Report-Msgid-Bugs-To: \n"
<<<<<<< HEAD
"POT-Creation-Date: 2016-08-19 10:24+0000\n"
=======
"POT-Creation-Date: 2016-08-18 14:07+0000\n"
>>>>>>> bc1a0a32
"PO-Revision-Date: 2016-08-18 08:37+0000\n"
"Last-Translator: Martin Trigaux <mat@odoo.com>, 2016\n"
"Language-Team: Dutch (https://www.transifex.com/odoo/teams/41243/nl/)\n"
"Language: nl\n"
"MIME-Version: 1.0\n"
"Content-Type: text/plain; charset=UTF-8\n"
"Content-Transfer-Encoding: \n"
"#-#-#-#-#  nl.po (Odoo 9.0)  #-#-#-#-#\n"
"Plural-Forms: nplurals=2; plural=(n != 1);\n"
"#-#-#-#-#  nl.po (Odoo Server 10.0alpha1e)  #-#-#-#-#\n"
"Plural-Forms: nplurals=2; plural=(n != 1);\n"

#. module: board
#. openerp-web
#: code:addons/board/static/src/xml/board.xml:24
#, python-format
msgid "&nbsp;"
msgstr "&nbsp;"

#. module: board
#. openerp-web
<<<<<<< HEAD
#: code:addons/board/static/src/js/dashboard.js:409
=======
#: code:addons/board/static/src/js/dashboard.js:407
>>>>>>> bc1a0a32
#, python-format
msgid "'%s' added to dashboard"
msgstr "'%s' toegevoegd aan dashboard"

#. module: board
#: model:ir.actions.act_window,help:board.open_board_my_dash_action
msgid "<b>Your personal dashboard is empty.</b>"
msgstr "<b>Uw persoonlijk dashboard is leeg.</b>"

#. module: board
#. openerp-web
#: code:addons/board/static/src/xml/board.xml:70
#, python-format
msgid "Add"
msgstr "Toevoegen"

#. module: board
#. openerp-web
#: code:addons/board/static/src/xml/board.xml:64
#, python-format
msgid "Add to my Dashboard"
msgstr "Aan mijn dashboard toevoegen"

#. module: board
#. openerp-web
#: code:addons/board/static/src/js/dashboard.js:141
#, python-format
msgid "Are you sure you want to remove this item ?"
msgstr "Weet u zeker dat u dit item wilt verwijderen?"

#. module: board
#: model:ir.model,name:board.model_board_board
msgid "Board"
msgstr "Board"

#. module: board
#. openerp-web
#: code:addons/board/static/src/xml/board.xml:6
#, python-format
msgid "Change Layout"
msgstr "Opmaak wijzigen"

#. module: board
#. openerp-web
#: code:addons/board/static/src/xml/board.xml:4
#, python-format
msgid "Change Layout.."
msgstr "Opmaak wijzigen.."

#. module: board
#. openerp-web
#: code:addons/board/static/src/xml/board.xml:36
#, python-format
msgid "Choose dashboard layout"
msgstr "Kies dashboard opmaak"

#. module: board
#. openerp-web
<<<<<<< HEAD
#: code:addons/board/static/src/js/dashboard.js:411
=======
#: code:addons/board/static/src/js/dashboard.js:409
>>>>>>> bc1a0a32
#, python-format
msgid "Could not add filter to dashboard"
msgstr "Kan geen filter aan het dashboard toevoegen"

#. module: board
#: model:ir.model.fields,field_description:board.field_board_board_display_name
<<<<<<< HEAD
=======
#: model:ir.model.fields,field_description:board.field_board_create_display_name
>>>>>>> bc1a0a32
#, fuzzy
msgid "Display Name"
msgstr ""
"#-#-#-#-#  nl.po (Odoo 9.0)  #-#-#-#-#\n"
"Weergave naam\n"
"#-#-#-#-#  nl.po (Odoo Server 10.0alpha1e)  #-#-#-#-#\n"
"Schermnaam"

#. module: board
#. openerp-web
#: code:addons/board/static/src/js/dashboard.js:96
#, python-format
msgid "Edit Layout"
msgstr "Opmaak bewerken"

#. module: board
#: model:ir.model.fields,field_description:board.field_board_board_id
msgid "ID"
msgstr "ID"

#. module: board
#: model:ir.model.fields,field_description:board.field_board_board___last_update
msgid "Last Modified on"
msgstr "Laatst gewijzigd op"

#. module: board
#. openerp-web
#: code:addons/board/static/src/js/dashboard.js:32
#: model:ir.actions.act_window,name:board.open_board_my_dash_action
#: model:ir.ui.menu,name:board.menu_board_my_dash
#: model:ir.ui.view,arch_db:board.board_my_dash_view
#, python-format
msgid "My Dashboard"
msgstr "Mijn dashboard"

#. module: board
#: model:ir.actions.act_window,help:board.open_board_my_dash_action
msgid ""
"To add your first report into this dashboard, go to any\n"
"                    menu, switch to list or graph view, and click <i>'Add "
"to\n"
"                    Dashboard'</i> in the extended search options."
msgstr ""
"Om een eerste rapport aan dit dashboard toe te voegen, ga naar een\n"
"                    willekeurig menu, kies lijst- of grafiekweergave, klik "
"op \n"
"                    <i>'Favorieten'</i> in de uitgebreide zoekopties, en "
"selecteer\n"
"                    <i>'Aan mijn dashboard toevoegen'</i> uit het menu."

#. module: board
#: model:ir.actions.act_window,help:board.open_board_my_dash_action
msgid ""
"You can filter and group data before inserting into the\n"
"                    dashboard using the search options."
msgstr ""
"U kan gegevens filteren en groeperen vooraleer ze aan het\n"
<<<<<<< HEAD
"dashboard toe te voegen met behulp van de zoekopties."

#~ msgid "Board Creation"
#~ msgstr "Dashboard aanmaken"

#~ msgid "Board Name"
#~ msgstr "Dashboard naam"

#~ msgid "Cancel"
#~ msgstr "Annuleren"

#~ msgid "Create"
#~ msgstr "Aanmaken"

#~ msgid "Create Board"
#~ msgstr "Aanmaken dashboard"

#~ msgid "Create New Dashboard"
#~ msgstr "Nieuw dashboard aanmaken"

#~ msgid "Created by"
#~ msgstr "Aangemaakt door"

#~ msgid "Created on"
#~ msgstr "Aangemaakt op"

#~ msgid "Last Updated by"
#~ msgstr "Laatst bijgewerkt door"

#~ msgid "Last Updated on"
#~ msgstr "Laatst bijgewerkt op"

#~ msgid "Parent Menu"
#~ msgstr "Hoofdmenu"
=======
"dashboard toe te voegen met behulp van de zoekopties."
>>>>>>> bc1a0a32
<|MERGE_RESOLUTION|>--- conflicted
+++ resolved
@@ -20,11 +20,7 @@
 msgstr ""
 "Project-Id-Version: Odoo Server 10.0alpha1e\n"
 "Report-Msgid-Bugs-To: \n"
-<<<<<<< HEAD
-"POT-Creation-Date: 2016-08-19 10:24+0000\n"
-=======
 "POT-Creation-Date: 2016-08-18 14:07+0000\n"
->>>>>>> bc1a0a32
 "PO-Revision-Date: 2016-08-18 08:37+0000\n"
 "Last-Translator: Martin Trigaux <mat@odoo.com>, 2016\n"
 "Language-Team: Dutch (https://www.transifex.com/odoo/teams/41243/nl/)\n"
@@ -46,11 +42,7 @@
 
 #. module: board
 #. openerp-web
-<<<<<<< HEAD
-#: code:addons/board/static/src/js/dashboard.js:409
-=======
 #: code:addons/board/static/src/js/dashboard.js:407
->>>>>>> bc1a0a32
 #, python-format
 msgid "'%s' added to dashboard"
 msgstr "'%s' toegevoegd aan dashboard"
@@ -76,7 +68,7 @@
 
 #. module: board
 #. openerp-web
-#: code:addons/board/static/src/js/dashboard.js:141
+#: code:addons/board/static/src/js/dashboard.js:139
 #, python-format
 msgid "Are you sure you want to remove this item ?"
 msgstr "Weet u zeker dat u dit item wilt verwijderen?"
@@ -87,6 +79,21 @@
 msgstr "Board"
 
 #. module: board
+#: model:ir.model,name:board.model_board_create
+msgid "Board Creation"
+msgstr "Dashboard aanmaken"
+
+#. module: board
+#: model:ir.model.fields,field_description:board.field_board_create_name
+msgid "Board Name"
+msgstr "Dashboard naam"
+
+#. module: board
+#: model:ir.ui.view,arch_db:board.view_board_create
+msgid "Cancel"
+msgstr "Annuleren"
+
+#. module: board
 #. openerp-web
 #: code:addons/board/static/src/xml/board.xml:6
 #, python-format
@@ -109,21 +116,40 @@
 
 #. module: board
 #. openerp-web
-<<<<<<< HEAD
-#: code:addons/board/static/src/js/dashboard.js:411
-=======
 #: code:addons/board/static/src/js/dashboard.js:409
->>>>>>> bc1a0a32
 #, python-format
 msgid "Could not add filter to dashboard"
 msgstr "Kan geen filter aan het dashboard toevoegen"
 
 #. module: board
+#: model:ir.ui.view,arch_db:board.view_board_create
+msgid "Create"
+msgstr "Aanmaken"
+
+#. module: board
+#: model:ir.actions.act_window,name:board.action_board_create
+#: model:ir.ui.menu,name:board.menu_board_create
+msgid "Create Board"
+msgstr "Aanmaken dashboard"
+
+#. module: board
+#: model:ir.ui.view,arch_db:board.view_board_create
+msgid "Create New Dashboard"
+msgstr "Nieuw dashboard aanmaken"
+
+#. module: board
+#: model:ir.model.fields,field_description:board.field_board_create_create_uid
+msgid "Created by"
+msgstr "Aangemaakt door"
+
+#. module: board
+#: model:ir.model.fields,field_description:board.field_board_create_create_date
+msgid "Created on"
+msgstr "Aangemaakt op"
+
+#. module: board
 #: model:ir.model.fields,field_description:board.field_board_board_display_name
-<<<<<<< HEAD
-=======
 #: model:ir.model.fields,field_description:board.field_board_create_display_name
->>>>>>> bc1a0a32
 #, fuzzy
 msgid "Display Name"
 msgstr ""
@@ -134,30 +160,44 @@
 
 #. module: board
 #. openerp-web
-#: code:addons/board/static/src/js/dashboard.js:96
+#: code:addons/board/static/src/js/dashboard.js:94
 #, python-format
 msgid "Edit Layout"
 msgstr "Opmaak bewerken"
 
 #. module: board
 #: model:ir.model.fields,field_description:board.field_board_board_id
+#: model:ir.model.fields,field_description:board.field_board_create_id
 msgid "ID"
 msgstr "ID"
 
 #. module: board
 #: model:ir.model.fields,field_description:board.field_board_board___last_update
+#: model:ir.model.fields,field_description:board.field_board_create___last_update
 msgid "Last Modified on"
 msgstr "Laatst gewijzigd op"
 
 #. module: board
-#. openerp-web
-#: code:addons/board/static/src/js/dashboard.js:32
+#: model:ir.model.fields,field_description:board.field_board_create_write_uid
+msgid "Last Updated by"
+msgstr "Laatst bijgewerkt door"
+
+#. module: board
+#: model:ir.model.fields,field_description:board.field_board_create_write_date
+msgid "Last Updated on"
+msgstr "Laatst bijgewerkt op"
+
+#. module: board
 #: model:ir.actions.act_window,name:board.open_board_my_dash_action
 #: model:ir.ui.menu,name:board.menu_board_my_dash
 #: model:ir.ui.view,arch_db:board.board_my_dash_view
-#, python-format
 msgid "My Dashboard"
 msgstr "Mijn dashboard"
+
+#. module: board
+#: model:ir.model.fields,field_description:board.field_board_create_menu_parent_id
+msgid "Parent Menu"
+msgstr "Hoofdmenu"
 
 #. module: board
 #: model:ir.actions.act_window,help:board.open_board_my_dash_action
@@ -181,41 +221,4 @@
 "                    dashboard using the search options."
 msgstr ""
 "U kan gegevens filteren en groeperen vooraleer ze aan het\n"
-<<<<<<< HEAD
-"dashboard toe te voegen met behulp van de zoekopties."
-
-#~ msgid "Board Creation"
-#~ msgstr "Dashboard aanmaken"
-
-#~ msgid "Board Name"
-#~ msgstr "Dashboard naam"
-
-#~ msgid "Cancel"
-#~ msgstr "Annuleren"
-
-#~ msgid "Create"
-#~ msgstr "Aanmaken"
-
-#~ msgid "Create Board"
-#~ msgstr "Aanmaken dashboard"
-
-#~ msgid "Create New Dashboard"
-#~ msgstr "Nieuw dashboard aanmaken"
-
-#~ msgid "Created by"
-#~ msgstr "Aangemaakt door"
-
-#~ msgid "Created on"
-#~ msgstr "Aangemaakt op"
-
-#~ msgid "Last Updated by"
-#~ msgstr "Laatst bijgewerkt door"
-
-#~ msgid "Last Updated on"
-#~ msgstr "Laatst bijgewerkt op"
-
-#~ msgid "Parent Menu"
-#~ msgstr "Hoofdmenu"
-=======
-"dashboard toe te voegen met behulp van de zoekopties."
->>>>>>> bc1a0a32
+"dashboard toe te voegen met behulp van de zoekopties."