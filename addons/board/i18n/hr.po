# Translation of Odoo Server.
# This file contains the translation of the following modules:
# * board
#
# Translators:
# Ivica Dimjašević <ivica.dimjasevic@storm.hr>, 2015
msgid ""
msgstr ""
"Project-Id-Version: Odoo 9.0\n"
"Report-Msgid-Bugs-To: \n"
<<<<<<< HEAD
"POT-Creation-Date: 2016-08-19 10:24+0000\n"
=======
"POT-Creation-Date: 2016-08-18 14:07+0000\n"
>>>>>>> bc1a0a32
"PO-Revision-Date: 2015-10-19 12:18+0000\n"
"Last-Translator: Davor Bojkić <bole@dajmi5.com>\n"
"Language-Team: Croatian (http://www.transifex.com/odoo/odoo-9/language/hr/)\n"
"Language: hr\n"
"MIME-Version: 1.0\n"
"Content-Type: text/plain; charset=UTF-8\n"
"Content-Transfer-Encoding: \n"
"Plural-Forms: nplurals=3; plural=n%10==1 && n%100!=11 ? 0 : n%10>=2 && n"
"%10<=4 && (n%100<10 || n%100>=20) ? 1 : 2;\n"

#. module: board
#. openerp-web
#: code:addons/board/static/src/xml/board.xml:24
#, python-format
msgid "&nbsp;"
msgstr "&nbsp;"

#. module: board
#. openerp-web
<<<<<<< HEAD
#: code:addons/board/static/src/js/dashboard.js:409
=======
#: code:addons/board/static/src/js/dashboard.js:407
>>>>>>> bc1a0a32
#, python-format
msgid "'%s' added to dashboard"
msgstr "'%s' dodano na kontrolnu ploču"

#. module: board
#: model:ir.actions.act_window,help:board.open_board_my_dash_action
msgid "<b>Your personal dashboard is empty.</b>"
msgstr "<b>Vaša osobna kontrolna ploča je prazna.</b>"

#. module: board
#. openerp-web
#: code:addons/board/static/src/xml/board.xml:70
#, python-format
msgid "Add"
msgstr "Dodaj"

#. module: board
#. openerp-web
#: code:addons/board/static/src/xml/board.xml:64
#, python-format
msgid "Add to my Dashboard"
msgstr "Dodaj na moju kontrolnu ploču"

#. module: board
#. openerp-web
#: code:addons/board/static/src/js/dashboard.js:141
#, python-format
msgid "Are you sure you want to remove this item ?"
msgstr "Želite li doista ukloniti ovu stavku ?"

#. module: board
#: model:ir.model,name:board.model_board_board
msgid "Board"
msgstr "Ploča"

#. module: board
#. openerp-web
#: code:addons/board/static/src/xml/board.xml:6
#, python-format
msgid "Change Layout"
msgstr "Promjeni raspored"

#. module: board
#. openerp-web
#: code:addons/board/static/src/xml/board.xml:4
#, python-format
msgid "Change Layout.."
msgstr "Promjeni raspored..."

#. module: board
#. openerp-web
#: code:addons/board/static/src/xml/board.xml:36
#, python-format
msgid "Choose dashboard layout"
msgstr "Odaberi raspored"

#. module: board
#. openerp-web
<<<<<<< HEAD
#: code:addons/board/static/src/js/dashboard.js:411
=======
#: code:addons/board/static/src/js/dashboard.js:409
>>>>>>> bc1a0a32
#, python-format
msgid "Could not add filter to dashboard"
msgstr "Ne može se dodati filtar na kontrolnu ploču"

#. module: board
#: model:ir.model.fields,field_description:board.field_board_board_display_name
msgid "Display Name"
msgstr "Naziv za prikaz"

#. module: board
#. openerp-web
#: code:addons/board/static/src/js/dashboard.js:96
#, python-format
msgid "Edit Layout"
msgstr "Uredi raspored"

#. module: board
#: model:ir.model.fields,field_description:board.field_board_board_id
msgid "ID"
msgstr "ID"

#. module: board
#: model:ir.model.fields,field_description:board.field_board_board___last_update
msgid "Last Modified on"
msgstr "Zadnja promjena"

#. module: board
#. openerp-web
#: code:addons/board/static/src/js/dashboard.js:32
#: model:ir.actions.act_window,name:board.open_board_my_dash_action
#: model:ir.ui.menu,name:board.menu_board_my_dash
#: model:ir.ui.view,arch_db:board.board_my_dash_view
#, python-format
msgid "My Dashboard"
msgstr "Moja kontrolna ploča"

#. module: board
#: model:ir.actions.act_window,help:board.open_board_my_dash_action
msgid ""
"To add your first report into this dashboard, go to any\n"
"                    menu, switch to list or graph view, and click <i>'Add "
"to\n"
"                    Dashboard'</i> in the extended search options."
msgstr ""
"Kako bi dodao svoje prvo izvješće na ovu kontrolnu\n"
"ploču, otvori bilo koji izbornik, uključi pregled ili\n"
"graf, te klikni <i>'Dodaj na kontrolnu ploču'</i>\n"
"pod naprednim mogućnostima pretraživanja."

#. module: board
#: model:ir.actions.act_window,help:board.open_board_my_dash_action
msgid ""
"You can filter and group data before inserting into the\n"
"                    dashboard using the search options."
msgstr ""
"Možete filtrirati i grupirati podatke prije umetanja na\n"
<<<<<<< HEAD
"kontrolnu ploču koristeći mogućnosti pretraživanja."

#~ msgid "Board Creation"
#~ msgstr "Izrada ploče"

#~ msgid "Board Name"
#~ msgstr "Naziv ploče"

#~ msgid "Cancel"
#~ msgstr "Odustani"

#~ msgid "Create"
#~ msgstr "Kreiraj"

#~ msgid "Create Board"
#~ msgstr "Kreiraj ploču"

#~ msgid "Create New Dashboard"
#~ msgstr "Kreiraj novu kontrolnu ploču"

#~ msgid "Created by"
#~ msgstr "Kreirao"

#~ msgid "Created on"
#~ msgstr "Datum kreiranja"

#~ msgid "Last Updated by"
#~ msgstr "Promijenio"

#~ msgid "Last Updated on"
#~ msgstr "Vrijeme promjene"

#~ msgid "Parent Menu"
#~ msgstr "Nadređeni izbornik"
=======
"kontrolnu ploču koristeći mogućnosti pretraživanja."
>>>>>>> bc1a0a32
<|MERGE_RESOLUTION|>--- conflicted
+++ resolved
@@ -8,11 +8,7 @@
 msgstr ""
 "Project-Id-Version: Odoo 9.0\n"
 "Report-Msgid-Bugs-To: \n"
-<<<<<<< HEAD
-"POT-Creation-Date: 2016-08-19 10:24+0000\n"
-=======
 "POT-Creation-Date: 2016-08-18 14:07+0000\n"
->>>>>>> bc1a0a32
 "PO-Revision-Date: 2015-10-19 12:18+0000\n"
 "Last-Translator: Davor Bojkić <bole@dajmi5.com>\n"
 "Language-Team: Croatian (http://www.transifex.com/odoo/odoo-9/language/hr/)\n"
@@ -32,11 +28,7 @@
 
 #. module: board
 #. openerp-web
-<<<<<<< HEAD
-#: code:addons/board/static/src/js/dashboard.js:409
-=======
 #: code:addons/board/static/src/js/dashboard.js:407
->>>>>>> bc1a0a32
 #, python-format
 msgid "'%s' added to dashboard"
 msgstr "'%s' dodano na kontrolnu ploču"
@@ -62,7 +54,7 @@
 
 #. module: board
 #. openerp-web
-#: code:addons/board/static/src/js/dashboard.js:141
+#: code:addons/board/static/src/js/dashboard.js:139
 #, python-format
 msgid "Are you sure you want to remove this item ?"
 msgstr "Želite li doista ukloniti ovu stavku ?"
@@ -73,6 +65,21 @@
 msgstr "Ploča"
 
 #. module: board
+#: model:ir.model,name:board.model_board_create
+msgid "Board Creation"
+msgstr "Izrada ploče"
+
+#. module: board
+#: model:ir.model.fields,field_description:board.field_board_create_name
+msgid "Board Name"
+msgstr "Naziv ploče"
+
+#. module: board
+#: model:ir.ui.view,arch_db:board.view_board_create
+msgid "Cancel"
+msgstr "Odustani"
+
+#. module: board
 #. openerp-web
 #: code:addons/board/static/src/xml/board.xml:6
 #, python-format
@@ -95,46 +102,83 @@
 
 #. module: board
 #. openerp-web
-<<<<<<< HEAD
-#: code:addons/board/static/src/js/dashboard.js:411
-=======
 #: code:addons/board/static/src/js/dashboard.js:409
->>>>>>> bc1a0a32
 #, python-format
 msgid "Could not add filter to dashboard"
 msgstr "Ne može se dodati filtar na kontrolnu ploču"
 
 #. module: board
+#: model:ir.ui.view,arch_db:board.view_board_create
+msgid "Create"
+msgstr "Kreiraj"
+
+#. module: board
+#: model:ir.actions.act_window,name:board.action_board_create
+#: model:ir.ui.menu,name:board.menu_board_create
+msgid "Create Board"
+msgstr "Kreiraj ploču"
+
+#. module: board
+#: model:ir.ui.view,arch_db:board.view_board_create
+msgid "Create New Dashboard"
+msgstr "Kreiraj novu kontrolnu ploču"
+
+#. module: board
+#: model:ir.model.fields,field_description:board.field_board_create_create_uid
+msgid "Created by"
+msgstr "Kreirao"
+
+#. module: board
+#: model:ir.model.fields,field_description:board.field_board_create_create_date
+msgid "Created on"
+msgstr "Datum kreiranja"
+
+#. module: board
 #: model:ir.model.fields,field_description:board.field_board_board_display_name
+#: model:ir.model.fields,field_description:board.field_board_create_display_name
 msgid "Display Name"
 msgstr "Naziv za prikaz"
 
 #. module: board
 #. openerp-web
-#: code:addons/board/static/src/js/dashboard.js:96
+#: code:addons/board/static/src/js/dashboard.js:94
 #, python-format
 msgid "Edit Layout"
 msgstr "Uredi raspored"
 
 #. module: board
 #: model:ir.model.fields,field_description:board.field_board_board_id
+#: model:ir.model.fields,field_description:board.field_board_create_id
 msgid "ID"
 msgstr "ID"
 
 #. module: board
 #: model:ir.model.fields,field_description:board.field_board_board___last_update
+#: model:ir.model.fields,field_description:board.field_board_create___last_update
 msgid "Last Modified on"
 msgstr "Zadnja promjena"
 
 #. module: board
-#. openerp-web
-#: code:addons/board/static/src/js/dashboard.js:32
+#: model:ir.model.fields,field_description:board.field_board_create_write_uid
+msgid "Last Updated by"
+msgstr "Promijenio"
+
+#. module: board
+#: model:ir.model.fields,field_description:board.field_board_create_write_date
+msgid "Last Updated on"
+msgstr "Vrijeme promjene"
+
+#. module: board
 #: model:ir.actions.act_window,name:board.open_board_my_dash_action
 #: model:ir.ui.menu,name:board.menu_board_my_dash
 #: model:ir.ui.view,arch_db:board.board_my_dash_view
-#, python-format
 msgid "My Dashboard"
 msgstr "Moja kontrolna ploča"
+
+#. module: board
+#: model:ir.model.fields,field_description:board.field_board_create_menu_parent_id
+msgid "Parent Menu"
+msgstr "Nadređeni izbornik"
 
 #. module: board
 #: model:ir.actions.act_window,help:board.open_board_my_dash_action
@@ -156,41 +200,4 @@
 "                    dashboard using the search options."
 msgstr ""
 "Možete filtrirati i grupirati podatke prije umetanja na\n"
-<<<<<<< HEAD
-"kontrolnu ploču koristeći mogućnosti pretraživanja."
-
-#~ msgid "Board Creation"
-#~ msgstr "Izrada ploče"
-
-#~ msgid "Board Name"
-#~ msgstr "Naziv ploče"
-
-#~ msgid "Cancel"
-#~ msgstr "Odustani"
-
-#~ msgid "Create"
-#~ msgstr "Kreiraj"
-
-#~ msgid "Create Board"
-#~ msgstr "Kreiraj ploču"
-
-#~ msgid "Create New Dashboard"
-#~ msgstr "Kreiraj novu kontrolnu ploču"
-
-#~ msgid "Created by"
-#~ msgstr "Kreirao"
-
-#~ msgid "Created on"
-#~ msgstr "Datum kreiranja"
-
-#~ msgid "Last Updated by"
-#~ msgstr "Promijenio"
-
-#~ msgid "Last Updated on"
-#~ msgstr "Vrijeme promjene"
-
-#~ msgid "Parent Menu"
-#~ msgstr "Nadređeni izbornik"
-=======
-"kontrolnu ploču koristeći mogućnosti pretraživanja."
->>>>>>> bc1a0a32
+"kontrolnu ploču koristeći mogućnosti pretraživanja."