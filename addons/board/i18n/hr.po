<<<<<<< HEAD
# Croatian translation for openobject-addons
# Copyright (c) 2014 Rosetta Contributors and Canonical Ltd 2014
# This file is distributed under the same license as the openobject-addons package.
# FIRST AUTHOR <EMAIL@ADDRESS>, 2014.
#
msgid ""
msgstr ""
"Project-Id-Version: openobject-addons\n"
"Report-Msgid-Bugs-To: FULL NAME <EMAIL@ADDRESS>\n"
"POT-Creation-Date: 2014-09-23 16:27+0000\n"
"PO-Revision-Date: 2014-08-14 16:10+0000\n"
"Last-Translator: FULL NAME <EMAIL@ADDRESS>\n"
"Language-Team: Croatian <hr@li.org>\n"
=======
# Translation of Odoo Server.
# This file contains the translation of the following modules:
# * board
# 
# Translators:
# Bole <bole@dajmi5.com>, 2016
# FIRST AUTHOR <EMAIL@ADDRESS>, 2014
msgid ""
msgstr ""
"Project-Id-Version: Odoo 8.0\n"
"Report-Msgid-Bugs-To: \n"
"POT-Creation-Date: 2015-01-21 14:07+0000\n"
"PO-Revision-Date: 2016-05-06 12:21+0000\n"
"Last-Translator: Bole <bole@dajmi5.com>\n"
"Language-Team: Croatian (http://www.transifex.com/odoo/odoo-8/language/hr/)\n"
>>>>>>> 3a320211
"MIME-Version: 1.0\n"
"Content-Type: text/plain; charset=UTF-8\n"
"Content-Transfer-Encoding: 8bit\n"
"X-Launchpad-Export-Date: 2014-09-24 08:58+0000\n"
"X-Generator: Launchpad (build 17196)\n"

#. module: board
#. openerp-web
#: code:addons/board/static/src/xml/board.xml:28
#, python-format
msgid "&nbsp;"
msgstr "&nbsp;"

#. module: board
#: model:ir.actions.act_window,help:board.open_board_my_dash_action
msgid ""
"<div class=\"oe_empty_custom_dashboard\">\n"
"                  <p>\n"
"                    <b>Your personal dashboard is empty.</b>\n"
"                  </p><p>\n"
"                    To add your first report into this dashboard, go to any\n"
"                    menu, switch to list or graph view, and click <i>'Add "
"to\n"
"                    Dashboard'</i> in the extended search options.\n"
"                  </p><p>\n"
"                    You can filter and group data before inserting into the\n"
"                    dashboard using the search options.\n"
"                  </p>\n"
"              </div>\n"
"            "
msgstr ""
"<div class=\"oe_empty_custom_dashboard\">\n"
"                  <p>\n"
"                    <b>Vaša osobna nadzorna ploča je prazna.</b>\n"
"                  </p><p>\n"
"                    Za dodavanje prvog izvještaja na ovu nadzornu ploču\n"
"                    u bilo kojem od izbornika odaberite pogled liste ili "
"grafa, \n"
"                    i pritisnite <i>'Dodaj na nadzornu ploču'</i> \n"
"                    u proširenim opcijama pretrage.\n"
"                  </p><p>\n"
"                    Prije dodavanaj na andzornu ploču, podatke možete "
"filtrirati i\n"
"                    grupirati koristeći opcije pretrage.\n"
"                  </p>\n"
"              </div>\n"
"            "

#. module: board
#. openerp-web
#: code:addons/board/static/src/xml/board.xml:70
#, python-format
msgid "Add"
msgstr "Dodaj"

#. module: board
#. openerp-web
#: code:addons/board/static/src/xml/board.xml:67
#, python-format
msgid "Add to Dashboard"
msgstr "Dodaj na nadzornu ploču"

#. module: board
#. openerp-web
#: code:addons/board/static/src/js/dashboard.js:136
#, python-format
msgid "Are you sure you want to remove this item ?"
msgstr "Želite li doista ukloniti ovu stavku ?"

#. module: board
#: model:ir.model,name:board.model_board_board
msgid "Board"
msgstr "Ploča"

#. module: board
#: model:ir.model,name:board.model_board_create
msgid "Board Creation"
msgstr "Izrada ploče"

#. module: board
#: field:board.create,name:0
msgid "Board Name"
msgstr "Naziv ploče"

#. module: board
#. openerp-web
#: code:addons/board/static/src/js/dashboard.js:374
#, python-format
msgid "Can't find dashboard action"
msgstr "Nije moguće pronaći akciju nadzorne ploče"

#. module: board
#: view:board.create:board.view_board_create
msgid "Cancel"
msgstr "Odustani"

#. module: board
#. openerp-web
#: code:addons/board/static/src/xml/board.xml:10
#, python-format
msgid "Change Layout"
msgstr "Promjeni raspored"

#. module: board
#. openerp-web
#: code:addons/board/static/src/xml/board.xml:8
#, python-format
msgid "Change Layout.."
msgstr "Promjeni raspored..."

#. module: board
#. openerp-web
#: code:addons/board/static/src/xml/board.xml:40
#, python-format
msgid "Choose dashboard layout"
msgstr "Odaberi raspored"

#. module: board
#. openerp-web
#: code:addons/board/static/src/js/dashboard.js:406
#, python-format
msgid "Could not add filter to dashboard"
msgstr ""

#. module: board
#: view:board.create:board.view_board_create
msgid "Create"
msgstr "Napravi"

#. module: board
#: model:ir.actions.act_window,name:board.action_board_create
#: model:ir.ui.menu,name:board.menu_board_create
msgid "Create Board"
msgstr "Napravi ploču"

#. module: board
#: view:board.create:board.view_board_create
msgid "Create New Dashboard"
msgstr "Napravi novi raspored"

#. module: board
#: field:board.create,create_uid:0
msgid "Created by"
msgstr ""

#. module: board
#: field:board.create,create_date:0
msgid "Created on"
msgstr ""

#. module: board
#. openerp-web
#: code:addons/board/static/src/js/dashboard.js:92
#, python-format
msgid "Edit Layout"
msgstr "Uredi raspored"

#. module: board
#. openerp-web
#: code:addons/board/static/src/js/dashboard.js:409
#, python-format
msgid "Filter added to dashboard"
msgstr "Filter dodan na nadzornu ploču"

#. module: board
#: field:board.board,id:0
#: field:board.create,id:0
msgid "ID"
msgstr ""

#. module: board
#: field:board.create,write_uid:0
msgid "Last Updated by"
msgstr ""

#. module: board
#: field:board.create,write_date:0
msgid "Last Updated on"
msgstr ""

#. module: board
#: view:board.board:board.board_my_dash_view
#: model:ir.actions.act_window,name:board.open_board_my_dash_action
#: model:ir.ui.menu,name:board.menu_board_my_dash
msgid "My Dashboard"
msgstr "Moja radna ploča"

#. module: board
#: field:board.create,menu_parent_id:0
msgid "Parent Menu"
msgstr "Nadređeni izbornik"

#. module: board
#. openerp-web
#: code:addons/board/static/src/xml/board.xml:6
#, python-format
msgid "Reset"
msgstr "Poništi"

#. module: board
#. openerp-web
#: code:addons/board/static/src/xml/board.xml:4
#, python-format
msgid "Reset Layout.."
msgstr "poništi raspored..."

#. module: board
#. openerp-web
#: code:addons/board/static/src/xml/board.xml:69
#, python-format
msgid "Title of new dashboard item"
msgstr "Naslov nove stavke ploče"<|MERGE_RESOLUTION|>--- conflicted
+++ resolved
@@ -1,18 +1,3 @@
-<<<<<<< HEAD
-# Croatian translation for openobject-addons
-# Copyright (c) 2014 Rosetta Contributors and Canonical Ltd 2014
-# This file is distributed under the same license as the openobject-addons package.
-# FIRST AUTHOR <EMAIL@ADDRESS>, 2014.
-#
-msgid ""
-msgstr ""
-"Project-Id-Version: openobject-addons\n"
-"Report-Msgid-Bugs-To: FULL NAME <EMAIL@ADDRESS>\n"
-"POT-Creation-Date: 2014-09-23 16:27+0000\n"
-"PO-Revision-Date: 2014-08-14 16:10+0000\n"
-"Last-Translator: FULL NAME <EMAIL@ADDRESS>\n"
-"Language-Team: Croatian <hr@li.org>\n"
-=======
 # Translation of Odoo Server.
 # This file contains the translation of the following modules:
 # * board
@@ -28,12 +13,11 @@
 "PO-Revision-Date: 2016-05-06 12:21+0000\n"
 "Last-Translator: Bole <bole@dajmi5.com>\n"
 "Language-Team: Croatian (http://www.transifex.com/odoo/odoo-8/language/hr/)\n"
->>>>>>> 3a320211
 "MIME-Version: 1.0\n"
 "Content-Type: text/plain; charset=UTF-8\n"
-"Content-Transfer-Encoding: 8bit\n"
-"X-Launchpad-Export-Date: 2014-09-24 08:58+0000\n"
-"X-Generator: Launchpad (build 17196)\n"
+"Content-Transfer-Encoding: \n"
+"Language: hr\n"
+"Plural-Forms: nplurals=3; plural=n%10==1 && n%100!=11 ? 0 : n%10>=2 && n%10<=4 && (n%100<10 || n%100>=20) ? 1 : 2;\n"
 
 #. module: board
 #. openerp-web
@@ -50,8 +34,7 @@
 "                    <b>Your personal dashboard is empty.</b>\n"
 "                  </p><p>\n"
 "                    To add your first report into this dashboard, go to any\n"
-"                    menu, switch to list or graph view, and click <i>'Add "
-"to\n"
+"                    menu, switch to list or graph view, and click <i>'Add to\n"
 "                    Dashboard'</i> in the extended search options.\n"
 "                  </p><p>\n"
 "                    You can filter and group data before inserting into the\n"
@@ -59,23 +42,7 @@
 "                  </p>\n"
 "              </div>\n"
 "            "
-msgstr ""
-"<div class=\"oe_empty_custom_dashboard\">\n"
-"                  <p>\n"
-"                    <b>Vaša osobna nadzorna ploča je prazna.</b>\n"
-"                  </p><p>\n"
-"                    Za dodavanje prvog izvještaja na ovu nadzornu ploču\n"
-"                    u bilo kojem od izbornika odaberite pogled liste ili "
-"grafa, \n"
-"                    i pritisnite <i>'Dodaj na nadzornu ploču'</i> \n"
-"                    u proširenim opcijama pretrage.\n"
-"                  </p><p>\n"
-"                    Prije dodavanaj na andzornu ploču, podatke možete "
-"filtrirati i\n"
-"                    grupirati koristeći opcije pretrage.\n"
-"                  </p>\n"
-"              </div>\n"
-"            "
+msgstr "<div class=\"oe_empty_custom_dashboard\">\n                  <p>\n                    <b>Vaša osobna nadzorna ploča je prazna.</b>\n                  </p><p>\n                    Za dodavanje prvog izvještaja na ovu nadzornu ploču\n                    u bilo kojem od izbornika odaberite pogled liste ili grafa, \n                    i pritisnite <i>'Dodaj na nadzornu ploču'</i> \n                    u proširenim opcijama pretrage.\n                  </p><p>\n                    Prije dodavanaj na andzornu ploču, podatke možete filtrirati i\n                    grupirati koristeći opcije pretrage.\n                  </p>\n              </div>\n            "
 
 #. module: board
 #. openerp-web
@@ -151,7 +118,7 @@
 #: code:addons/board/static/src/js/dashboard.js:406
 #, python-format
 msgid "Could not add filter to dashboard"
-msgstr ""
+msgstr "Ne može se dodati filtar na kontrolnu ploču"
 
 #. module: board
 #: view:board.create:board.view_board_create
@@ -172,12 +139,12 @@
 #. module: board
 #: field:board.create,create_uid:0
 msgid "Created by"
-msgstr ""
+msgstr "Kreirao"
 
 #. module: board
 #: field:board.create,create_date:0
 msgid "Created on"
-msgstr ""
+msgstr "Vrijeme kreiranja"
 
 #. module: board
 #. openerp-web
@@ -194,20 +161,19 @@
 msgstr "Filter dodan na nadzornu ploču"
 
 #. module: board
-#: field:board.board,id:0
-#: field:board.create,id:0
+#: field:board.board,id:0 field:board.create,id:0
 msgid "ID"
-msgstr ""
+msgstr "ID"
 
 #. module: board
 #: field:board.create,write_uid:0
 msgid "Last Updated by"
-msgstr ""
+msgstr "Promijenio"
 
 #. module: board
 #: field:board.create,write_date:0
 msgid "Last Updated on"
-msgstr ""
+msgstr "Vrijeme promjene"
 
 #. module: board
 #: view:board.board:board.board_my_dash_view
@@ -240,4 +206,9 @@
 #: code:addons/board/static/src/xml/board.xml:69
 #, python-format
 msgid "Title of new dashboard item"
-msgstr "Naslov nove stavke ploče"+msgstr "Naslov nove stavke ploče"
+
+#. module: board
+#: view:board.create:board.view_board_create
+msgid "or"
+msgstr "ili"