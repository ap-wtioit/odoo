<?xml version="1.0" encoding="utf-8"?>
<openerp>
	<data>
		<!--
        Procurement
        -->


        <record id="procurement_tree_view" model="ir.ui.view">
            <field name="name">procurement.order.tree</field>
            <field name="model">procurement.order</field>
            <field name="type">tree</field>
            <field name="arch" type="xml">
                <tree string="Procurement Lines" colors="red:date_planned&lt;current_date and state in ('exception');black:state=='running';darkgreen:state=='confirmed';gray:state in ['done','cancel'];blue:state in ('ready')">
                    <field name="date_planned" widget="date"/>
                    <field name="origin"/>
                    <field name="product_id"/>
                    <field name="product_qty"/>
                    <field name="product_uom" string="UOM"/>
                    <field name="procure_method"/>
                    <field name="state"/>
                    <field name="message"/>
                    <field name="name" invisible="1"/>
                </tree>
            </field>
        </record>
         <record id="procurement_tree_view_board" model="ir.ui.view">
            <field name="name">procurement.order.tree.board</field>
            <field name="model">procurement.order</field>
            <field name="type">tree</field>
            <field name="arch" type="xml">
                <tree string="Procurement Lines" colors="red:date_planned&lt;current_date and state in ('exception');black:state=='running';darkgreen:state=='confirmed';gray:state in ['done','cancel'];blue:state in ('ready')">
                    <field name="date_planned" widget="date"/>
                    <field name="origin"/>
                    <field name="product_id"/>
                    <field name="product_qty"/>
                    <field name="product_uom" string="UOM"/>
                    <field name="message"/>
                </tree>
            </field>
        </record>
        <record id="procurement_form_view" model="ir.ui.view">
            <field name="name">procurement.order.form</field>
            <field name="model">procurement.order</field>
            <field name="type">form</field>
            <field name="arch" type="xml">
                <form string="Procurement">
                    <group col="2" colspan="2">
                        <separator colspan="2" string="References"/>
                        <field name="name" string="Procurement Reason"/>
                        <field name="origin"/>
                        <field name="company_id" groups="base.group_multi_company" widget="selection"/>
                    </group>
                    <group col="2" colspan="2">
                        <separator colspan="2" string="Planification"/>
                        <field name="date_planned"/>
                        <field name="procure_method"/>
                        <field name="priority" groups="base.group_extended"/>
                    </group>
                    <notebook colspan="4">
                    <page string="Procurement Details">
                        <separator colspan="4" string="Product &amp; Location"/>
                        <field name="product_id" on_change="onchange_product_id(product_id)"/>
                        <field name="location_id" domain="[('usage','=','internal')]"/>
                        <field name="product_qty"/>
                        <field name="product_uom"/>

                        <field name="product_uos_qty" groups="product.group_uos,base.group_extended"/>
                        <field name="product_uos"  groups="product.group_uos,base.group_extended"/>

                        <separator colspan="4" string="Status"/>
                        <field colspan="4" name="message" readonly="1"/>
                        <field name="state" readonly="1"/>
                        <group col="7" colspan="2">
                            <button name="button_cancel" states="draft,exception,waiting" string="Cancel" icon="gtk-cancel"/>
                            <button name="button_confirm" states="draft" string="Confirm" icon="gtk-apply"/>
                            <button name="button_restart" states="exception" string="Retry" icon="gtk-convert"/>
                            <button name="button_check" states="confirmed" string="Run Procurement" icon="gtk-media-play"/>
                        </group>
                    </page>
                    <page string="Extra Information">
                        <separator colspan="4" string="Details"/>
                        <field name="move_id" groups="base.group_extended"/>
                        <field name="date_close"/>
                        <field name="close_move" groups="base.group_extended"/>
                    </page>
                    <page string="Notes">
                        <separator colspan="4" string="Note" />
                        <field name="note" colspan="4" nolabel="1"/>
                    </page>
                    </notebook>
                </form>
            </field>
        </record>
        <record id="view_procurement_filter" model="ir.ui.view">
            <field name="name">procurement.order.select</field>
            <field name="model">procurement.order</field>
            <field name="type">search</field>
            <field name="arch" type="xml">
                <search string="Search Procurement">
                    <group col='10' colspan='4'>
                       <filter icon="terp-check" string="Current" domain="[('state','in',('draft','confirmed'))]" name="current" help="Procurement Orders in draft or open state."/>
                       <filter icon="terp-gnome-cpu-frequency-applet+" string="Late"
                           domain="['&amp;', ('date_planned::date','&lt;', current_date), ('state', 'in', ('draft', 'confirmed'))]"
                           help="Procurement started late" />
                       <separator orientation="vertical"/>
                       <filter icon="terp-emblem-important" string="Exceptions" name="exceptions" domain="[('state','=','exception')]" help="Procurement Exceptions"/>
                       <filter icon="terp-emblem-important" string="To Fix" name="perm_exceptions" domain="[('state','=','exception'),('message', '!=', '')]" help="Permanent Procurement Exceptions"/>
                       <filter icon="terp-emblem-important" string="Temporary" name="temp_exceptions" domain="[('state','=','exception'),('message', '=', '')]" help="Temporary Procurement Exceptions"/>
                       <separator orientation="vertical"/>
                       <field name="origin"/>
                       <field name="product_id" />
                       <field name="date_planned" widget="date"/>
                       <field name="state" />
                    </group>
                    <newline/>
                    <group expand="0" string="Group By" colspan="4" col="8" groups="base.group_extended">
                        <filter string="Product" icon="terp-accessories-archiver" domain="[]" context="{'group_by':'product_id'}"/>
                        <filter string="Reason" icon="terp-gtk-jump-to-rtl" domain="[]" context="{'group_by':'name'}"/>
                        <filter string="Scheduled Date" icon="terp-go-month" domain="[]" context="{'group_by':'date_planned'}"/>
                    	<filter string="State" icon="terp-stock_effects-object-colorize" domain="[]" context="{'group_by':'state'}"/>
                    </group>
                </search>
            </field>
        </record>

        <record id="procurement_action" model="ir.actions.act_window">
            <field name="name">Procurement Orders</field>
            <field name="type">ir.actions.act_window</field>
            <field name="res_model">procurement.order</field>
            <field name="view_type">form</field>
            <field name="view_id" eval="False"/>
            <field name="search_view_id" ref="view_procurement_filter"/>
            <field name="context">{'search_default_current':1}</field>
            <field name="help">A procurement order is used to record a need in a specific product at a specific location. They are usually created automatically by the sales orders, the Pull Logistics rules or the minimum stock rules. When the procurement order is confirmed, it creates automatically the necessary operations to fullfil the need: purchase order proposition, manufacturing order, etc.</field>
        </record>

        <record id="procurement_exceptions" model="ir.actions.act_window">
            <field name="name">Procurement Exceptions</field>
            <field name="type">ir.actions.act_window</field>
            <field name="res_model">procurement.order</field>
            <field name="view_type">form</field>
            <field name="view_mode">tree,form</field>
            <field name="context">{'search_default_perm_exceptions':1}</field>
            <field name="search_view_id" ref="view_procurement_filter"/>
            <field name="help">Procurement Orders represent the need for a certain quantity of products, at a given time, in a given location. Sale Orders are one typical source of Procurement Orders (but these are distinct documents). Depending on the procurement parameters and the products configuration, the procurement engine will attempt to satisfy the need by reserving products from stock, or ordering products from a supplier, or passing a manufacturing order, etc. A Procurement Exception occurs when the system cannot find a way to fulfill a procurement. Some exceptions will resolve themselves automatically, but others require manual intervention (those are identified by a specific error message)</field>
        </record>

        <record id="procurement_action5" model="ir.actions.act_window">
            <field name="name">Procurement Exceptions</field>
            <field name="type">ir.actions.act_window</field>
            <field name="res_model">procurement.order</field>
            <field name="view_type">form</field>
            <field name="view_mode">tree,form</field>
            <field name="domain">[('state','=','exception')]</field>
        </record>

        <!-- Order Point -->
        <record id="view_warehouse_orderpoint_tree" model="ir.ui.view">
            <field name="name">stock.warehouse.orderpoint.tree</field>
            <field name="model">stock.warehouse.orderpoint</field>
            <field name="type">tree</field>
            <field name="arch" type="xml">
                <tree string="Minimum Stock Rules">
                    <field name="name"/>
                    <field name="warehouse_id"/>
                    <field name="location_id"/>
                    <field name="product_id"/>
                    <field name="product_uom"/>
                    <field name="product_min_qty"/>
                    <field name="product_max_qty"/>
                </tree>
            </field>
        </record>

        <record model="ir.ui.view" id="warehouse_orderpoint_search">
            <field name="name">stock.warehouse.orderpoint.search</field>
            <field name="model">stock.warehouse.orderpoint</field>
            <field name="type">search</field>
            <field name="arch" type="xml">
                <search string="Minimum Stock Rules Search">
                    <group col="10" colspan="4">
                        <field name="name"/>
                        <field name="warehouse_id" widget="selection"/>
                        <field name="location_id"/>
                        <field name="company_id" widget="selection" groups="base.group_multi_company"/>
                        <field name="product_id"/>
                    </group>
                    <newline/>
                    <group expand="0" string="Group By..." colspan="4" col="10">
                        <filter string="Warehouse" icon="terp-go-home" domain="[]"  context="{'group_by':'warehouse_id'}"/>
                        <filter string="Location" icon="terp-go-home" domain="[]" context="{'group_by':'location_id'}"/>
                    </group>
                </search>
            </field>
        </record>

        <record id="view_warehouse_orderpoint_form" model="ir.ui.view">
            <field name="name">stock.warehouse.orderpoint.form</field>
            <field name="model">stock.warehouse.orderpoint</field>
            <field name="type">form</field>
            <field name="arch" type="xml">
                <form string="Minimum Stock Rules">
                    <group col="2" colspan="2">
                        <separator string="General Information" colspan="2" />
                        <field name="name" />
                        <field name="product_id" on_change="onchange_product_id(product_id)"/>
                        <field name="product_uom"/>
                    </group>
                    <group col="2" colspan="2">
                        <separator string="Locations" colspan="2" />
                        <field name="warehouse_id" on_change="onchange_warehouse_id(warehouse_id)" widget="selection"/>
                        <field name="location_id"/>
                        <field name="company_id" groups="base.group_multi_company" widget="selection"/>
                    </group>
                    <group col="2" colspan="2">
                        <separator string="Quantity Rules" colspan="2" />
                        <field name="product_min_qty"/>
                        <field name="product_max_qty"/>
                        <field name="qty_multiple"/>
                    </group>
                    <group col="2" colspan="2" groups="base.group_extended">
                        <separator string="Misc" colspan="2" />
                        <field name="procurement_id" readonly="1"/>
                        <field name="active" />
                    </group>
<<<<<<< HEAD
                    <separator string="Procurement Orders to Process" colspan="4" />
                    <field name="procurement_draft_ids" colspan="4" nolabel="1"/>
=======
                    <group col="4" colspan="4" groups="base.group_extended">
                        <separator string="Procurement Orders to Process" colspan="4" />
                        <field name="procurement_draft_ids" colspan="4" nolabel="1"/>
                    </group>
>>>>>>> 827d02e1
                </form>
            </field>
        </record>

        <record id="action_orderpoint_form" model="ir.actions.act_window">
            <field name="name">Minimum Stock Rules</field>
            <field name="res_model">stock.warehouse.orderpoint</field>
            <field name="type">ir.actions.act_window</field>
            <field name="view_type">form</field>
            <field name="view_id" ref="view_warehouse_orderpoint_tree"/>
            <field name="search_view_id" ref="warehouse_orderpoint_search" />
            <field name="help">You can define your minimum stock rules, so that OpenERP will trigger automatically the propositions of manufacturing or purchase orders according to the stock level. Once the virtual stock of a product (=stock on hand minus all confirmed orders and reservations) is bellow the minimum quantity, OpenERP will generate a procurement request in order to fullfil the stock up to the maximum quantity.</field>
        </record>

        <act_window
        context="{'search_default_warehouse_id': active_id}"
        id="act_stock_warehouse_2_stock_warehouse_orderpoint"
        name="Minimum Stock Rules"
        res_model="stock.warehouse.orderpoint"
        src_model="stock.warehouse"/>

        <!-- add product_uom to context to be the default value when adding new orderpoints -->
        <act_window
            context="{'product_uom': locals().has_key('uom_id') and uom_id,'search_default_product_id': [active_id]}"
            id="act_product_product_2_stock_warehouse_orderpoint"
            name="Minimum Stock Rules"
            res_model="stock.warehouse.orderpoint"
            src_model="product.product"/>

        <act_window
            context="{'product_uom': locals().has_key('uom_id') and uom_id}"
            domain="[('procurement_id', '=', active_id)]"
            id="act_procurement_2_stock_warehouse_orderpoint"
            name="Minimum Stock Rules"
            res_model="stock.warehouse.orderpoint"
            src_model="procurement.order"/>

        <!-- Procurements are located in Warehouse menu hierarchy, MRP users should come to Stock application to use it.  -->
        <menuitem id="menu_stock_sched" name="Schedulers" parent="stock.menu_stock_root" sequence="4"/>
            <menuitem action="action_compute_schedulers" id="menu_stock_proc_schedulers" parent="menu_stock_sched" sequence="20" groups="stock.group_stock_manager"/>
            <menuitem action="procurement_exceptions" id="menu_stock_procurement_action" parent="menu_stock_sched" sequence="50" groups="stock.group_stock_manager"/>
        <menuitem id="menu_stock_procurement" name="Automatic Procurements" parent="stock.menu_stock_root" sequence="5" groups="base.group_extended"/>
            <menuitem action="action_orderpoint_form" id="menu_stock_order_points" parent="menu_stock_procurement" sequence="10"/>

    </data>
</openerp><|MERGE_RESOLUTION|>--- conflicted
+++ resolved
@@ -224,15 +224,10 @@
                         <field name="procurement_id" readonly="1"/>
                         <field name="active" />
                     </group>
-<<<<<<< HEAD
-                    <separator string="Procurement Orders to Process" colspan="4" />
-                    <field name="procurement_draft_ids" colspan="4" nolabel="1"/>
-=======
                     <group col="4" colspan="4" groups="base.group_extended">
                         <separator string="Procurement Orders to Process" colspan="4" />
                         <field name="procurement_draft_ids" colspan="4" nolabel="1"/>
                     </group>
->>>>>>> 827d02e1
                 </form>
             </field>
         </record>
