# -*- coding: utf-8 -*-
##############################################################################
#
#    OpenERP, Open Source Management Solution
#    Copyright (C) 2004-2010 Tiny SPRL (<http://tiny.be>).
#
#    This program is free software: you can redistribute it and/or modify
#    it under the terms of the GNU Affero General Public License as
#    published by the Free Software Foundation, either version 3 of the
#    License, or (at your option) any later version.
#
#    This program is distributed in the hope that it will be useful,
#    but WITHOUT ANY WARRANTY; without even the implied warranty of
#    MERCHANTABILITY or FITNESS FOR A PARTICULAR PURPOSE.  See the
#    GNU Affero General Public License for more details.
#
#    You should have received a copy of the GNU Affero General Public License
#    along with this program.  If not, see <http://www.gnu.org/licenses/>.
#
##############################################################################

import time

from osv import fields, osv
import decimal_precision as dp
from tools.translate import _

STATE = [
    ('none', 'Non Member'),
    ('canceled', 'Cancelled Member'),
    ('old', 'Old Member'),
    ('waiting', 'Waiting Member'),
    ('invoiced', 'Invoiced Member'),
    ('free', 'Free Member'),
    ('paid', 'Paid Member'),
]

STATE_PRIOR = {
    'none': 0,
    'canceled': 1,
    'old': 2,
    'waiting': 3,
    'invoiced': 4,
    'free': 6,
    'paid': 7
}

class membership_line(osv.osv):
    '''Member line'''

    def _get_partners(self, cr, uid, ids, context=None):
        list_membership_line = []
        member_line_obj = self.pool.get('membership.membership_line')
        for partner in self.pool.get('res.partner').browse(cr, uid, ids, context=context):
            if partner.member_lines:
                list_membership_line += member_line_obj.search(cr, uid, [('id', 'in', [ l.id for l in partner.member_lines])], context=context)
        return list_membership_line

    def _get_membership_lines(self, cr, uid, ids, context=None):
        list_membership_line = []
        member_line_obj = self.pool.get('membership.membership_line')
        for invoice in self.pool.get('account.invoice').browse(cr, uid, ids, context=context):
            if invoice.invoice_line:
                list_membership_line += member_line_obj.search(cr, uid, [('account_invoice_line', 'in', [ l.id for l in invoice.invoice_line])], context=context)
        return list_membership_line

    def _check_membership_date(self, cr, uid, ids, context=None):
        """Check if membership product is not in the past
        @param self: The object pointer
        @param cr: the current row, from the database cursor,
        @param uid: the current user’s ID for security checks,
        @param ids: List of Membership Line IDs
        @param context: A standard dictionary for contextual values
        """

        cr.execute('''
         SELECT MIN(ml.date_to - ai.date_invoice)
             FROM membership_membership_line ml
             JOIN account_invoice_line ail ON (
                ml.account_invoice_line = ail.id
                )
            JOIN account_invoice ai ON (
            ai.id = ail.invoice_id)
            WHERE ml.id IN %s''', (tuple(ids),))
        res = cr.fetchall()
        for r in res:
            if r[0] and r[0] < 0:
                return False
        return True

    def _state(self, cr, uid, ids, name, args, context=None):
        """Compute the state lines
        @param self: The object pointer
        @param cr: the current row, from the database cursor,
        @param uid: the current user’s ID for security checks,
        @param ids: List of Membership Line IDs
        @param name: Field Name
        @param context: A standard dictionary for contextual values
        @param return: Dictionary of state Value
        """
        res = {}
        inv_obj = self.pool.get('account.invoice')
        for line in self.browse(cr, uid, ids, context=context):
            cr.execute('''
            SELECT i.state, i.id FROM
            account_invoice i
            WHERE
            i.id = (
                SELECT l.invoice_id FROM
                account_invoice_line l WHERE
                l.id = (
                    SELECT  ml.account_invoice_line FROM
                    membership_membership_line ml WHERE
                    ml.id = %s
                    )
                )
            ''', (line.id,))
            fetched = cr.fetchone()
            if not fetched:
                res[line.id] = 'canceled'
                continue
            istate = fetched[0]
            state = 'none'
            if (istate == 'draft') | (istate == 'proforma'):
                state = 'waiting'
            elif istate == 'open':
                state = 'invoiced'
            elif istate == 'paid':
                state = 'paid'
                inv = inv_obj.browse(cr, uid, fetched[1], context=context)
                for payment in inv.payment_ids:
                    if payment.invoice and payment.invoice.type == 'out_refund':
                        state = 'canceled'
            elif istate == 'cancel':
                state = 'canceled'
            res[line.id] = state
        return res


    _description = __doc__
    _name = 'membership.membership_line'
    _columns = {
        'partner': fields.many2one('res.partner', 'Partner', ondelete='cascade', select=1),
        'membership_id': fields.many2one('product.product', string="Membership", required=True),
        'date_from': fields.date('From', readonly=True),
        'date_to': fields.date('To', readonly=True),
        'date_cancel': fields.date('Cancel date'),
        'date': fields.date('Join Date', help="Date on which member has joined the membership"),
<<<<<<< HEAD
        'member_price': fields.float('Member Price', digits_compute= dp.get_precision('Sale Price'), required=True, help='Amount for the membership'),
=======
        'member_price': fields.float('Member Price', digits_compute= dp.get_precision('Product Price'), required=True,  help='Amount for the membership'),
>>>>>>> b18ed241
        'account_invoice_line': fields.many2one('account.invoice.line', 'Account Invoice line', readonly=True),
        'account_invoice_id': fields.related('account_invoice_line', 'invoice_id', type='many2one', relation='account.invoice', string='Invoice', readonly=True),
        'state': fields.function(_state,
                        string='Membership State', type='selection',
                        selection=STATE, store = {
                        'account.invoice': (_get_membership_lines, ['state'], 10),
                        'res.partner': (_get_partners, ['membership_state'], 12),
                        }, help="""It indicates the membership state.
                        -Non Member: A member who has not applied for any membership.
                        -Cancelled Member: A member who has cancelled his membership.
                        -Old Member: A member whose membership date has expired.
                        -Waiting Member: A member who has applied for the membership and whose invoice is going to be created.
                        -Invoiced Member: A member whose invoice has been created.
                        -Paid Member: A member who has paid the membership amount."""),
        'company_id': fields.related('account_invoice_line', 'invoice_id', 'company_id', type="many2one", relation="res.company", string="Company", readonly=True, store=True)
    }
    _rec_name = 'partner'
    _order = 'id desc'
    _constraints = [
        (_check_membership_date, 'Error, this membership product is out of date', [])
    ]

membership_line()


class Partner(osv.osv):
    '''Partner'''
    _inherit = 'res.partner'

    def _get_partner_id(self, cr, uid, ids, context=None):
        member_line_obj = self.pool.get('membership.membership_line')
        res_obj =  self.pool.get('res.partner')
        data_inv = member_line_obj.browse(cr, uid, ids, context=context)
        list_partner = []
        for data in data_inv:
            list_partner.append(data.partner.id)
        ids2 = list_partner
        while ids2:
            ids2 = res_obj.search(cr, uid, [('associate_member', 'in', ids2)], context=context)
            list_partner += ids2
        return list_partner

    def _get_invoice_partner(self, cr, uid, ids, context=None):
        inv_obj = self.pool.get('account.invoice')
        res_obj = self.pool.get('res.partner')
        data_inv = inv_obj.browse(cr, uid, ids, context=context)
        list_partner = []
        for data in data_inv:
            list_partner.append(data.partner_id.id)
        ids2 = list_partner
        while ids2:
            ids2 = res_obj.search(cr, uid, [('associate_member', 'in', ids2)], context=context)
            list_partner += ids2
        return list_partner

    def _membership_state(self, cr, uid, ids, name, args, context=None):
        """This Function return Membership State For Given Partner.
        @param self: The object pointer
        @param cr: the current row, from the database cursor,
        @param uid: the current user’s ID for security checks,
        @param ids: List of Partner IDs
        @param name: Field Name
        @param context: A standard dictionary for contextual values
        @param return: Dictionary of Membership state Value
        """
        res = {}
        for id in ids:
            res[id] = 'none'
        today = time.strftime('%Y-%m-%d')
        for id in ids:
            partner_data = self.browse(cr, uid, id, context=context)
            if partner_data.membership_cancel and today > partner_data.membership_cancel:
                res[id] = 'canceled'
                continue
            if partner_data.membership_stop and today > partner_data.membership_stop:
                res[id] = 'old'
                continue
            s = 4
            if partner_data.member_lines:
                for mline in partner_data.member_lines:
                    if mline.date_to >= today:
                        if mline.account_invoice_line and mline.account_invoice_line.invoice_id:
                            mstate = mline.account_invoice_line.invoice_id.state
                            if mstate == 'paid':
                                s = 0
                                inv = mline.account_invoice_line.invoice_id
                                for payment in inv.payment_ids:
                                    if payment.invoice.type == 'out_refund':
                                        s = 2
                                break
                            elif mstate == 'open' and s!=0:
                                s = 1
                            elif mstate == 'cancel' and s!=0 and s!=1:
                                s = 2
                            elif  (mstate == 'draft' or mstate == 'proforma') and s!=0 and s!=1:
                                s = 3
                if s==4:
                    for mline in partner_data.member_lines:
                        if mline.date_from < today and mline.date_to < today and mline.date_from <= mline.date_to and (mline.account_invoice_line and mline.account_invoice_line.invoice_id.state) == 'paid':
                            s = 5
                        else:
                            s = 6
                if s==0:
                    res[id] = 'paid'
                elif s==1:
                    res[id] = 'invoiced'
                elif s==2:
                    res[id] = 'canceled'
                elif s==3:
                    res[id] = 'waiting'
                elif s==5:
                    res[id] = 'old'
                elif s==6:
                    res[id] = 'none'
            if partner_data.free_member and s!=0:
                res[id] = 'free'
            if partner_data.associate_member:
                res_state = self._membership_state(cr, uid, [partner_data.associate_member.id], name, args, context=context)
                res[id] = res_state[partner_data.associate_member.id]
        return res

    def _membership_date(self, cr, uid, ids, name, args, context=None):
        """Return  date of membership"""
        name = name[0]
        res = {}
        member_line_obj = self.pool.get('membership.membership_line')
        for partner in self.browse(cr, uid, ids, context=context):
            if partner.associate_member:
                 partner_id = partner.associate_member.id
            else:
                 partner_id = partner.id
            res[partner.id] = {
                 'membership_start': False,
                 'membership_stop': False,
                 'membership_cancel': False
            }
            if name == 'membership_start':
                line_id = member_line_obj.search(cr, uid, [('partner', '=', partner_id),('date_cancel','=',False)],
                            limit=1, order='date_from', context=context)
                if line_id:
                        res[partner.id]['membership_start'] = member_line_obj.read(cr, uid, line_id[0],
                                ['date_from'], context=context)['date_from']

            if name == 'membership_stop':
                line_id1 = member_line_obj.search(cr, uid, [('partner', '=', partner_id),('date_cancel','=',False)],
                            limit=1, order='date_to desc', context=context)
                if line_id1:
                      res[partner.id]['membership_stop'] = member_line_obj.read(cr, uid, line_id1[0],
                                ['date_to'], context=context)['date_to']

            if name == 'membership_cancel':
                if partner.membership_state == 'canceled':
                    line_id2 = member_line_obj.search(cr, uid, [('partner', '=', partner.id)], limit=1, order='date_cancel', context=context)
                    if line_id2:
                        res[partner.id]['membership_cancel'] = member_line_obj.read(cr, uid, line_id2[0], ['date_cancel'], context=context)['date_cancel']
        return res

    def _get_partners(self, cr, uid, ids, context=None):
        ids2 = ids
        while ids2:
            ids2 = self.search(cr, uid, [('associate_member', 'in', ids2)], context=context)
            ids += ids2
        return ids

    def __get_membership_state(self, *args, **kwargs):
        return self._membership_state(*args, **kwargs)

    _columns = {
        'associate_member': fields.many2one('res.partner', 'Associate Member',help="A member with whom you want to associate your membership.It will consider the membership state of the associated member."),
        'member_lines': fields.one2many('membership.membership_line', 'partner', 'Membership'),
        'free_member': fields.boolean('Free Member', help = "Select if you want to give membership free of cost."),
        'membership_amount': fields.float(
                    'Membership Amount', digits=(16, 2),
                    help = 'The price negotiated by the partner'),
        'membership_state': fields.function(
                    __get_membership_state,
                    string = 'Current Membership State', type = 'selection',
                    selection = STATE,
                    store = {
                        'account.invoice': (_get_invoice_partner, ['state'], 10),
                        'membership.membership_line': (_get_partner_id, ['state'], 10),
                        'res.partner': (_get_partners, ['free_member', 'membership_state', 'associate_member'], 10)
                    }, help="""It indicates the membership state.
                    -Non Member: A member who has not applied for any membership.
                    -Cancelled Member: A member who has cancelled his membership.
                    -Old Member: A member whose membership date has expired.
                    -Waiting Member: A member who has applied for the membership and whose invoice is going to be created.
                    -Invoiced Member: A member whose invoice has been created.
                    -Paid Member: A member who has paid the membership amount."""),
        'membership_start': fields.function(
                    _membership_date, multi = 'membeship_start',
                    string = 'Start Membership Date', type = 'date',
                    store = {
                        'account.invoice': (_get_invoice_partner, ['state'], 10),
                        'membership.membership_line': (_get_partner_id, ['state'], 10, ),
                        'res.partner': (lambda self, cr, uid, ids, c={}: ids, ['free_member'], 10)
                    }, help="Date from which membership becomes active."),
        'membership_stop': fields.function(
                    _membership_date,
                    string = 'Stop Membership Date', type='date', multi='membership_stop',
                    store = {
                        'account.invoice': (_get_invoice_partner, ['state'], 10),
                        'membership.membership_line': (_get_partner_id, ['state'], 10),
                        'res.partner': (lambda self, cr, uid, ids, c={}: ids, ['free_member'], 10)
                    }, help="Date until which membership remains active."),
        'membership_cancel': fields.function(
                    _membership_date,
                    string = 'Cancel Membership Date', type='date', multi='membership_cancel',
                    store = {
                        'account.invoice': (_get_invoice_partner, ['state'], 11),
                        'membership.membership_line': (_get_partner_id, ['state'], 10),
                        'res.partner': (lambda self, cr, uid, ids, c={}: ids, ['free_member'], 10)
                    }, help="Date on which membership has been cancelled"),
    }
    _defaults = {
        'free_member': False,
        'membership_cancel': False,
    }

    def _check_recursion(self, cr, uid, ids, context=None):
        """Check  Recursive  for Associated Members.
        """
        level = 100
        while len(ids):
            cr.execute('SELECT DISTINCT associate_member FROM res_partner WHERE id IN %s', (tuple(ids),))
            ids = filter(None, map(lambda x:x[0], cr.fetchall()))
            if not level:
                return False
            level -= 1
        return True

    _constraints = [
        (_check_recursion, 'Error ! You cannot create recursive associated members.', ['associate_member'])
    ]

    def copy(self, cr, uid, id, default=None, context=None):
        if default is None:
            default = {}
        default = default.copy()
        default['member_lines'] = []
        return super(Partner, self).copy(cr, uid, id, default, context=context)

    def create_membership_invoice(self, cr, uid, ids, product_id=None, datas=None, context=None):
        """ Create Customer Invoice of Membership for partners.
        @param datas: datas has dictionary value which consist Id of Membership product and Cost Amount of Membership.
                      datas = {'membership_product_id': None, 'amount': None}
        """
        invoice_obj = self.pool.get('account.invoice')
        invoice_line_obj = self.pool.get('account.invoice.line')
        invoice_tax_obj = self.pool.get('account.invoice.tax')
        product_id = product_id or datas.get('membership_product_id', False)
        amount = datas.get('amount', 0.0)
        invoice_list = []
        if type(ids) in (int, long,):
            ids = [ids]
        for partner in self.browse(cr, uid, ids, context=context):
            account_id = partner.property_account_receivable and partner.property_account_receivable.id or False
            fpos_id = partner.property_account_position and partner.property_account_position.id or False
            addr = self.address_get(cr, uid, [partner.id], ['invoice'])
            if partner.free_member:
                raise osv.except_osv(_('Error!'),
                        _("Partner is a free Member."))
            if not addr.get('invoice', False):
                raise osv.except_osv(_('Error!'),
                        _("Partner doesn't have an address to make the invoice."))
            quantity = 1
            line_value =  {
                'product_id': product_id,
            }

            line_dict = invoice_line_obj.product_id_change(cr, uid, {},
                            product_id, False, quantity, '', 'out_invoice', partner.id, fpos_id, price_unit=amount, context=context)
            line_value.update(line_dict['value'])
            line_value['price_unit'] = amount
            if line_value.get('invoice_line_tax_id', False):
                tax_tab = [(6, 0, line_value['invoice_line_tax_id'])]
                line_value['invoice_line_tax_id'] = tax_tab

            invoice_id = invoice_obj.create(cr, uid, {
                'partner_id': partner.id,
                'account_id': account_id,
                'fiscal_position': fpos_id or False
                }, context=context)
            line_value['invoice_id'] = invoice_id
            invoice_line_id = invoice_line_obj.create(cr, uid, line_value, context=context)
            invoice_obj.write(cr, uid, invoice_id, {'invoice_line': [(6, 0, [invoice_line_id])]}, context=context)
            invoice_list.append(invoice_id)
            if line_value['invoice_line_tax_id']:
                tax_value = invoice_tax_obj.compute(cr, uid, invoice_id).values()
                for tax in tax_value:
                       invoice_tax_obj.create(cr, uid, tax, context=context)
        #recompute the membership_state of those partners
        self.pool.get('res.partner').write(cr, uid, ids, {})
        return invoice_list

Partner()

class product_template(osv.osv):
    _inherit = 'product.template'
    _columns = {
        'member_price': fields.float('Member Price', digits_compute= dp.get_precision('Product Price')),
    }

product_template()

class Product(osv.osv):

    def fields_view_get(self, cr, user, view_id=None, view_type='form', context=None, toolbar=False, submenu=False):
        model_obj = self.pool.get('ir.model.data')
        if context is None:
            context = {}

        if ('product' in context) and (context['product']=='membership_product'):
            model_data_ids_form = model_obj.search(cr, user, [('model','=','ir.ui.view'), ('name', 'in', ['membership_products_form', 'membership_products_tree'])], context=context)
            resource_id_form = model_obj.read(cr, user, model_data_ids_form, fields=['res_id', 'name'], context=context)
            dict_model = {}
            for i in resource_id_form:
                dict_model[i['name']] = i['res_id']
            if view_type == 'form':
                view_id = dict_model['membership_products_form']
            else:
                view_id = dict_model['membership_products_tree']
        return super(Product,self).fields_view_get(cr, user, view_id, view_type, context, toolbar, submenu)

    '''Product'''
    _inherit = 'product.product'
    _columns = {
        'membership': fields.boolean('Membership', help='Select if a product is a membership product.'),
        'membership_date_from': fields.date('Date from', help='Date from which membership becomes active.'),
        'membership_date_to': fields.date('Date to', help='Date until which membership remains active.'),
    }

    _defaults = {
        'membership': False,
    }

Product()


class Invoice(osv.osv):
    '''Invoice'''
    _inherit = 'account.invoice'

    def action_cancel(self, cr, uid, ids, *args):
        '''Create a 'date_cancel' on the membership_line object'''
        member_line_obj = self.pool.get('membership.membership_line')
        today = time.strftime('%Y-%m-%d')
        for invoice in self.browse(cr, uid, ids):
            mlines = member_line_obj.search(cr, uid,
                    [('account_invoice_line', 'in',
                        [l.id for l in invoice.invoice_line])])
            member_line_obj.write(cr, uid, mlines, {'date_cancel': today})
        return super(Invoice, self).action_cancel(cr, uid, ids)

Invoice()

class account_invoice_line(osv.osv):
    _inherit='account.invoice.line'

    def write(self, cr, uid, ids, vals, context=None):
        """Overrides orm write method
        """
        member_line_obj = self.pool.get('membership.membership_line')
        res = super(account_invoice_line, self).write(cr, uid, ids, vals, context=context)
        for line in self.browse(cr, uid, ids, context=context):
            if line.invoice_id.type == 'out_invoice':
                ml_ids = member_line_obj.search(cr, uid, [('account_invoice_line', '=', line.id)], context=context)
                if line.product_id and line.product_id.membership and not ml_ids:
                    # Product line has changed to a membership product
                    date_from = line.product_id.membership_date_from
                    date_to = line.product_id.membership_date_to
                    if line.invoice_id.date_invoice > date_from and line.invoice_id.date_invoice < date_to:
                        date_from = line.invoice_id.date_invoice
                    member_line_obj.create(cr, uid, {
                                    'partner': line.invoice_id.partner_id.id,
                                    'membership_id': line.product_id.id,
                                    'member_price': line.price_unit,
                                    'date': time.strftime('%Y-%m-%d'),
                                    'date_from': date_from,
                                    'date_to': date_to,
                                    'account_invoice_line': line.id,
                                    }, context=context)
                if line.product_id and not line.product_id.membership and ml_ids:
                    # Product line has changed to a non membership product
                    member_line_obj.unlink(cr, uid, ml_ids, context=context)
        return res

    def unlink(self, cr, uid, ids, context=None):
        """Remove Membership Line Record for Account Invoice Line
        """
        member_line_obj = self.pool.get('membership.membership_line')
        for id in ids:
            ml_ids = member_line_obj.search(cr, uid, [('account_invoice_line', '=', id)], context=context)
            member_line_obj.unlink(cr, uid, ml_ids, context=context)
        return super(account_invoice_line, self).unlink(cr, uid, ids, context=context)

    def create(self, cr, uid, vals, context=None):
        """Overrides orm create method
        """
        member_line_obj = self.pool.get('membership.membership_line')
        result = super(account_invoice_line, self).create(cr, uid, vals, context=context)
        line = self.browse(cr, uid, result, context=context)
        if line.invoice_id.type == 'out_invoice':
            ml_ids = member_line_obj.search(cr, uid, [('account_invoice_line', '=', line.id)], context=context)
            if line.product_id and line.product_id.membership and not ml_ids:
                # Product line is a membership product
                date_from = line.product_id.membership_date_from
                date_to = line.product_id.membership_date_to
                if line.invoice_id.date_invoice > date_from and line.invoice_id.date_invoice < date_to:
                    date_from = line.invoice_id.date_invoice
                member_line_obj.create(cr, uid, {
                            'partner': line.invoice_id.partner_id and line.invoice_id.partner_id.id or False,
                            'membership_id': line.product_id.id,
                            'member_price': line.price_unit,
                            'date': time.strftime('%Y-%m-%d'),
                            'date_from': date_from,
                            'date_to': date_to,
                            'account_invoice_line': line.id,
                        }, context=context)
        return result

account_invoice_line()

# vim:expandtab:smartindent:tabstop=4:softtabstop=4:shiftwidth=4:<|MERGE_RESOLUTION|>--- conflicted
+++ resolved
@@ -146,11 +146,7 @@
         'date_to': fields.date('To', readonly=True),
         'date_cancel': fields.date('Cancel date'),
         'date': fields.date('Join Date', help="Date on which member has joined the membership"),
-<<<<<<< HEAD
-        'member_price': fields.float('Member Price', digits_compute= dp.get_precision('Sale Price'), required=True, help='Amount for the membership'),
-=======
-        'member_price': fields.float('Member Price', digits_compute= dp.get_precision('Product Price'), required=True,  help='Amount for the membership'),
->>>>>>> b18ed241
+        'member_price': fields.float('Member Price', digits_compute= dp.get_precision('Product Price'), required=True, help='Amount for the membership'),
         'account_invoice_line': fields.many2one('account.invoice.line', 'Account Invoice line', readonly=True),
         'account_invoice_id': fields.related('account_invoice_line', 'invoice_id', type='many2one', relation='account.invoice', string='Invoice', readonly=True),
         'state': fields.function(_state,
