--- conflicted
+++ resolved
@@ -1,12 +1,8 @@
-<<<<<<< HEAD
 # -*- coding: utf-8 -*-
 # Part of Odoo. See LICENSE file for full copyright and licensing details.
 
 from odoo import models
 
-=======
-from openerp import models
->>>>>>> dc88a1ac
 
 class Lead(models.Model):
     _inherit = 'crm.lead'
