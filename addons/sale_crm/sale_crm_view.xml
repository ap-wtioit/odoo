--- conflicted
+++ resolved
@@ -115,13 +115,8 @@
             <field name="inherit_id" ref="base.view_users_form_simple_modif"/>
             <field name="arch" type="xml">
             <data>
-<<<<<<< HEAD
                     <xpath expr="//field[@name='company_id']" position="before">
-                        <field name="default_section_id"/>
-=======
-                    <xpath expr="//field[@name='company_id']" position="after">
                         <field name="default_section_id" readonly="0"/>
->>>>>>> 788eb292
                     </xpath>
                 </data>
             </field>
