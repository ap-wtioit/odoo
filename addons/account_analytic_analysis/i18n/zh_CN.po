# Translation of OpenERP Server.
# This file contains the translation of the following modules:
#	* account_analytic_analysis
#
msgid ""
msgstr ""
"Project-Id-Version: OpenERP Server 6.0dev\n"
"Report-Msgid-Bugs-To: support@openerp.com\n"
"POT-Creation-Date: 2012-12-21 17:04+0000\n"
"PO-Revision-Date: 2013-01-30 03:58+0000\n"
"Last-Translator: Wei \"oldrev\" Li <oldrev@gmail.com>\n"
"Language-Team: \n"
"MIME-Version: 1.0\n"
"Content-Type: text/plain; charset=UTF-8\n"
"Content-Transfer-Encoding: 8bit\n"
<<<<<<< HEAD
"X-Launchpad-Export-Date: 2013-09-12 05:47+0000\n"
"X-Generator: Launchpad (build 16761)\n"
=======
"X-Launchpad-Export-Date: 2013-10-19 04:59+0000\n"
"X-Generator: Launchpad (build 16807)\n"
>>>>>>> 2f3c5170

#. module: account_analytic_analysis
#: view:account.analytic.account:0
msgid "No order to invoice, create"
msgstr "没有订单被开票，创建"

#. module: account_analytic_analysis
#: view:account.analytic.account:0
msgid "Group By..."
msgstr "分组..."

#. module: account_analytic_analysis
#: view:account.analytic.account:0
msgid "To Invoice"
msgstr "开票"

#. module: account_analytic_analysis
#: view:account.analytic.account:0
msgid "Remaining"
msgstr "剩余"

#. module: account_analytic_analysis
#: view:account.analytic.account:0
msgid "Contracts in progress"
msgstr "正在执行的合同"

#. module: account_analytic_analysis
#: help:account.analytic.account,last_worked_invoiced_date:0
msgid ""
"If invoice from the costs, this is the date of the latest work or cost that "
"have been invoiced."
msgstr "如果发票来自费用, 这是最近工作日期或已开票的费用"

#. module: account_analytic_analysis
#: field:account.analytic.account,last_worked_date:0
msgid "Date of Last Cost/Work"
msgstr "最近日期的工作成本"

#. module: account_analytic_analysis
#: field:account.analytic.account,ca_to_invoice:0
msgid "Uninvoiced Amount"
msgstr "未开票金额"

#. module: account_analytic_analysis
#: view:account.analytic.account:0
msgid ""
"When invoicing on timesheet, OpenERP uses the\n"
"                            pricelist of the contract which uses the price\n"
"                            defined on the product related to each employee "
"to\n"
"                            define the customer invoice price rate."
msgstr ""

#. module: account_analytic_analysis
#: view:account.analytic.account:0
msgid "⇒ Invoice"
msgstr "=> 开票"

#. module: account_analytic_analysis
#: field:account.analytic.account,ca_invoiced:0
msgid "Invoiced Amount"
msgstr "已开票金额"

#. module: account_analytic_analysis
#: field:account.analytic.account,last_worked_invoiced_date:0
msgid "Date of Last Invoiced Cost"
msgstr "最近的已发票日期"

#. module: account_analytic_analysis
#: help:account.analytic.account,fix_price_to_invoice:0
msgid "Sum of quotations for this contract."
msgstr "合同的报价单汇总"

#. module: account_analytic_analysis
#: help:account.analytic.account,ca_invoiced:0
msgid "Total customer invoiced amount for this account."
msgstr "这科目的客户发票合计"

#. module: account_analytic_analysis
#: help:account.analytic.account,timesheet_ca_invoiced:0
msgid "Sum of timesheet lines invoiced for this contract."
msgstr "合同已开票的计工单行的汇总"

#. module: account_analytic_analysis
#: code:addons/account_analytic_analysis/account_analytic_analysis.py:464
#, python-format
msgid "Sales Order Lines of %s"
msgstr "%s 的销售订单行"

#. module: account_analytic_analysis
#: help:account.analytic.account,revenue_per_hour:0
msgid "Computed using the formula: Invoiced Amount / Total Time"
msgstr "计算公式：已开票金额 / 总时数"

#. module: account_analytic_analysis
#: field:account_analytic_analysis.summary.month,account_id:0
#: field:account_analytic_analysis.summary.user,account_id:0
#: model:ir.model,name:account_analytic_analysis.model_account_analytic_account
msgid "Analytic Account"
msgstr "辅助核算项"

#. module: account_analytic_analysis
#: view:account.analytic.account:0
msgid "Partner"
msgstr "业务伙伴"

#. module: account_analytic_analysis
#: view:account.analytic.account:0
msgid "Contracts that are not assigned to an account manager."
msgstr "没有制定客户经理的合同"

#. module: account_analytic_analysis
#: model:ir.actions.act_window,help:account_analytic_analysis.action_account_analytic_overdue
msgid ""
"<p class=\"oe_view_nocontent_create\">\n"
"                Click to define a new contract.\n"
"              </p><p>\n"
"                You will find here the contracts to be renewed because the\n"
"                end date is passed or the working effort is higher than the\n"
"                maximum authorized one.\n"
"              </p><p>\n"
"                OpenERP automatically sets contracts to be renewed in a "
"pending\n"
"                state. After the negociation, the salesman should close or "
"renew\n"
"                pending contracts.\n"
"              </p>\n"
"            "
msgstr ""

#. module: account_analytic_analysis
#: view:account.analytic.account:0
msgid "End Date"
msgstr "截止日期"

#. module: account_analytic_analysis
#: view:account.analytic.account:0
msgid "Account Manager"
msgstr "会计经理"

#. module: account_analytic_analysis
#: help:account.analytic.account,remaining_hours_to_invoice:0
msgid "Computed using the formula: Maximum Time - Total Invoiced Time"
msgstr "使用此公式计算：最大时间 - 已开票总时间"

#. module: account_analytic_analysis
#: view:account.analytic.account:0
msgid "Expected"
msgstr "预期"

#. module: account_analytic_analysis
#: view:account.analytic.account:0
msgid "Contracts not assigned"
msgstr "合同没指定"

#. module: account_analytic_analysis
#: help:account.analytic.account,theorical_margin:0
msgid "Computed using the formula: Theoretical Revenue - Total Costs"
msgstr "用此公式计算：理论收入 - 总成本"

#. module: account_analytic_analysis
#: field:account.analytic.account,hours_qtt_invoiced:0
msgid "Invoiced Time"
msgstr "已开票的工时"

#. module: account_analytic_analysis
#: field:account.analytic.account,fix_price_to_invoice:0
#: field:account.analytic.account,remaining_hours:0
#: field:account.analytic.account,remaining_hours_to_invoice:0
#: field:account.analytic.account,timesheet_ca_invoiced:0
msgid "Remaining Time"
msgstr "剩余时间"

#. module: account_analytic_analysis
#: view:account.analytic.account:0
msgid ""
"{'required': [('type','=','contract')], 'invisible': [('type','in',['view', "
"'normal','template'])]}"
msgstr ""
"{'required': [('type','=','contract')], 'invisible': [('type','in',['view', "
"'normal','template'])]}"

#. module: account_analytic_analysis
#: field:account.analytic.account,real_margin_rate:0
msgid "Real Margin Rate (%)"
msgstr "实际利润(%)"

#. module: account_analytic_analysis
#: help:account.analytic.account,remaining_hours:0
msgid "Computed using the formula: Maximum Time - Total Worked Time"
msgstr "用下列公式计算：最大工时 - 总工作时间"

#. module: account_analytic_analysis
#: help:account.analytic.account,hours_quantity:0
msgid ""
"Number of time you spent on the analytic account (from timesheet). It "
"computes quantities on all journal of type 'general'."
msgstr "你在这个成本科目上花费的时间总数（数据来自计工单）。仅计算类型为“普通”的凭证簿。"

#. module: account_analytic_analysis
#: view:account.analytic.account:0
msgid "Nothing to invoice, create"
msgstr "尚未开票，创建"

#. module: account_analytic_analysis
#: model:res.groups,name:account_analytic_analysis.group_template_required
msgid "Mandatory use of templates in contracts"
msgstr ""

#. module: account_analytic_analysis
#: field:account.analytic.account,hours_quantity:0
msgid "Total Worked Time"
msgstr "总工作时间"

#. module: account_analytic_analysis
#: field:account.analytic.account,real_margin:0
msgid "Real Margin"
msgstr "实际利润"

#. module: account_analytic_analysis
#: model:ir.model,name:account_analytic_analysis.model_account_analytic_analysis_summary_month
msgid "Hours summary by month"
msgstr "月的小时数合计"

#. module: account_analytic_analysis
#: help:account.analytic.account,real_margin_rate:0
msgid "Computes using the formula: (Real Margin / Total Costs) * 100."
msgstr "计算公式为:(实际利润/总成本×100)"

#. module: account_analytic_analysis
#: view:account.analytic.account:0
msgid "or view"
msgstr "或 视图"

#. module: account_analytic_analysis
#: view:account.analytic.account:0
msgid "Customer Contracts"
msgstr "客户合同"

#. module: account_analytic_analysis
#: view:account.analytic.account:0
msgid "Parent"
msgstr "父级"

#. module: account_analytic_analysis
#: field:account.analytic.account,month_ids:0
#: field:account_analytic_analysis.summary.month,month:0
msgid "Month"
msgstr "月"

#. module: account_analytic_analysis
#: model:ir.actions.act_window,name:account_analytic_analysis.action_hr_tree_invoiced_all
#: model:ir.ui.menu,name:account_analytic_analysis.menu_action_hr_tree_invoiced_all
msgid "Time & Materials to Invoice"
msgstr "要开票的工时和材料"

#. module: account_analytic_analysis
#: view:account.analytic.account:0
#: model:ir.actions.act_window,name:account_analytic_analysis.action_account_analytic_overdue_all
#: model:ir.ui.menu,name:account_analytic_analysis.menu_action_account_analytic_overdue_all
msgid "Contracts"
msgstr "合同"

#. module: account_analytic_analysis
#: view:account.analytic.account:0
msgid "Start Date"
msgstr "开始日期"

#. module: account_analytic_analysis
#: view:account.analytic.account:0
msgid "Invoiced"
msgstr "已开票"

#. module: account_analytic_analysis
#: view:account.analytic.account:0
msgid ""
"The contracts to be renewed because the deadline is passed or the working "
"hours are higher than the allocated hours"
msgstr "合同需要续签，因为最后期限已过，或者实际工时超过了计划工时。"

#. module: account_analytic_analysis
#: view:account.analytic.account:0
msgid "Pending contracts to renew with your customer"
msgstr "需要与客户续签的合同"

#. module: account_analytic_analysis
#: view:account.analytic.account:0
msgid "Timesheets"
msgstr "计工单"

#. module: account_analytic_analysis
#: help:account.analytic.account,hours_qtt_non_invoiced:0
msgid ""
"Number of time (hours/days) (from journal of type 'general') that can be "
"invoiced if you invoice based on analytic account."
msgstr "如果您按成本科目开票，这里是可以开票的工时。"

#. module: account_analytic_analysis
#: view:account.analytic.account:0
msgid "Pending"
msgstr "待处理"

#. module: account_analytic_analysis
#: field:account.analytic.account,is_overdue_quantity:0
msgid "Overdue Quantity"
msgstr "超期数量"

#. module: account_analytic_analysis
#: view:account.analytic.account:0
msgid "Status"
msgstr "状态"

#. module: account_analytic_analysis
#: field:account.analytic.account,ca_theorical:0
msgid "Theoretical Revenue"
msgstr "理论收入"

#. module: account_analytic_analysis
#: view:account.analytic.account:0
msgid "To Renew"
msgstr "要续签的"

#. module: account_analytic_analysis
#: view:account.analytic.account:0
msgid ""
"A contract in OpenERP is an analytic account having a partner set on it."
msgstr "OpenERP中的合同是指一个被指定了业务伙伴的成本科目。"

#. module: account_analytic_analysis
#: view:account.analytic.account:0
#: model:ir.actions.act_window,name:account_analytic_analysis.action_sales_order
msgid "Sales Orders"
msgstr "销售订单"

#. module: account_analytic_analysis
#: help:account.analytic.account,last_invoice_date:0
msgid "If invoice from the costs, this is the date of the latest invoiced."
msgstr "如按实际成本开票，这是最末开票日期"

#. module: account_analytic_analysis
#: help:account.analytic.account,ca_theorical:0
msgid ""
"Based on the costs you had on the project, what would have been the revenue "
"if all these costs have been invoiced at the normal sale price provided by "
"the pricelist."
msgstr "如果所有成本按正常的销售价格开票那这项目的成本基于未来的收入."

#. module: account_analytic_analysis
#: field:account.analytic.account,user_ids:0
#: field:account_analytic_analysis.summary.user,user:0
msgid "User"
msgstr "用户"

#. module: account_analytic_analysis
#: model:ir.actions.act_window,help:account_analytic_analysis.template_of_contract_action
msgid ""
"<p class=\"oe_view_nocontent_create\">\n"
"                    Click here to create a template of contract.\n"
"                </p><p>\n"
"                    Templates are used to prefigure contract/project that \n"
"                    can be selected by the salespeople to quickly configure "
"the\n"
"                    terms and conditions of the contract.\n"
"                </p>\n"
"            "
msgstr ""

#. module: account_analytic_analysis
#: model:ir.model,name:account_analytic_analysis.model_account_analytic_analysis_summary_user
msgid "Hours Summary by User"
msgstr "按用户汇总时间"

#. module: account_analytic_analysis
#: view:account.analytic.account:0
msgid "Contract"
msgstr "合同"

#. module: account_analytic_analysis
#: help:sale.config.settings,group_template_required:0
msgid ""
"Allows you to set the template field as required when creating an analytic "
"account or a contract."
msgstr ""

#. module: account_analytic_analysis
#: help:account.analytic.account,hours_qtt_invoiced:0
msgid ""
"Number of time (hours/days) that can be invoiced plus those that already "
"have been invoiced."
msgstr "可以开发票的工时 加上 已经开发票的工时"

#. module: account_analytic_analysis
#: field:account.analytic.account,revenue_per_hour:0
msgid "Revenue per Time (real)"
msgstr "每小时收入（实际）"

#. module: account_analytic_analysis
#: model:ir.actions.act_window,help:account_analytic_analysis.action_account_analytic_overdue_all
msgid ""
"<p class=\"oe_view_nocontent_create\">\n"
"                    Click to create a new contract.\n"
"                </p><p>\n"
"                    Use contracts to follow tasks, issues, timesheets or "
"invoicing based on\n"
"                    work done, expenses and/or sales orders. OpenERP will "
"automatically manage\n"
"                    the alerts for the renewal of the contracts to the right "
"salesperson.\n"
"                </p>\n"
"            "
msgstr ""

#. module: account_analytic_analysis
#: field:account.analytic.account,toinvoice_total:0
msgid "Total to Invoice"
msgstr "待开票总额"

#. module: account_analytic_analysis
#: view:account.analytic.account:0
msgid "Sale Orders"
msgstr "销售订单"

#. module: account_analytic_analysis
#: view:account.analytic.account:0
msgid "Open"
msgstr "使用中"

#. module: account_analytic_analysis
#: field:account.analytic.account,invoiced_total:0
msgid "Total Invoiced"
msgstr "已开发票数量"

#. module: account_analytic_analysis
#: help:account.analytic.account,remaining_ca:0
msgid "Computed using the formula: Max Invoice Price - Invoiced Amount."
msgstr "计算公式为:最大发票价格 -  已开票金额"

#. module: account_analytic_analysis
#: field:account.analytic.account,last_invoice_date:0
msgid "Last Invoice Date"
msgstr "最近开票日期"

#. module: account_analytic_analysis
#: view:account.analytic.account:0
msgid "Units Remaining"
msgstr ""

#. module: account_analytic_analysis
#: model:ir.actions.act_window,help:account_analytic_analysis.action_hr_tree_invoiced_all
msgid ""
"<p>\n"
"                You will find here timesheets and purchases you did for\n"
"                contracts that can be reinvoiced to the customer.  If you "
"want\n"
"                to record new activities to invoice, you should use the "
"timesheet\n"
"                menu instead.\n"
"              </p>\n"
"            "
msgstr ""

#. module: account_analytic_analysis
#: field:account.analytic.account,hours_qtt_non_invoiced:0
msgid "Uninvoiced Time"
msgstr "未开票的工时"

#. module: account_analytic_analysis
#: view:account.analytic.account:0
msgid "Invoicing"
msgstr "开发票"

#. module: account_analytic_analysis
#: field:account.analytic.account,total_cost:0
msgid "Total Costs"
msgstr "总成本"

#. module: account_analytic_analysis
#: help:account.analytic.account,remaining_total:0
msgid ""
"Expectation of remaining income for this contract. Computed as the sum of "
"remaining subtotals which, in turn, are computed as the maximum between "
"'(Estimation - Invoiced)' and 'To Invoice' amounts"
msgstr ""

#. module: account_analytic_analysis
#: model:ir.actions.act_window,name:account_analytic_analysis.action_account_analytic_overdue
#: model:ir.ui.menu,name:account_analytic_analysis.menu_action_account_analytic_overdue
msgid "Contracts to Renew"
msgstr "要续签的合同"

#. module: account_analytic_analysis
#: help:account.analytic.account,toinvoice_total:0
msgid " Sum of everything that could be invoiced for this contract."
msgstr ""

#. module: account_analytic_analysis
#: field:account.analytic.account,theorical_margin:0
msgid "Theoretical Margin"
msgstr "理论的差额"

#. module: account_analytic_analysis
#: field:account.analytic.account,remaining_total:0
msgid "Total Remaining"
msgstr "总剩余"

#. module: account_analytic_analysis
#: help:account.analytic.account,real_margin:0
msgid "Computed using the formula: Invoiced Amount - Total Costs."
msgstr "计算公式为:发票金额 - 总成本"

#. module: account_analytic_analysis
#: field:account.analytic.account,hours_qtt_est:0
msgid "Estimation of Hours to Invoice"
msgstr ""

#. module: account_analytic_analysis
#: field:account.analytic.account,fix_price_invoices:0
msgid "Fixed Price"
msgstr "固定价格"

#. module: account_analytic_analysis
#: help:account.analytic.account,last_worked_date:0
msgid "Date of the latest work done on this account."
msgstr "这项目的最近的工作完成日期"

#. module: account_analytic_analysis
#: model:ir.model,name:account_analytic_analysis.model_sale_config_settings
msgid "sale.config.settings"
msgstr ""

#. module: account_analytic_analysis
#: field:sale.config.settings,group_template_required:0
msgid "Mandatory use of templates."
msgstr ""

#. module: account_analytic_analysis
#: model:ir.actions.act_window,name:account_analytic_analysis.template_of_contract_action
#: model:ir.ui.menu,name:account_analytic_analysis.menu_template_of_contract_action
msgid "Contract Template"
msgstr "合同模版"

#. module: account_analytic_analysis
#: view:account.analytic.account:0
msgid "Units Done"
msgstr ""

#. module: account_analytic_analysis
#: help:account.analytic.account,total_cost:0
msgid ""
"Total of costs for this account. It includes real costs (from invoices) and "
"indirect costs, like time spent on timesheets."
msgstr "这项的成本合计,它包括实际成本(发票)和间接成本,如花费的时间表"

#. module: account_analytic_analysis
#: field:account.analytic.account,est_total:0
msgid "Total Estimation"
msgstr "总的估值"

#. module: account_analytic_analysis
#: field:account.analytic.account,remaining_ca:0
msgid "Remaining Revenue"
msgstr "剩余的收入"

#. module: account_analytic_analysis
#: help:account.analytic.account,ca_to_invoice:0
msgid ""
"If invoice from analytic account, the remaining amount you can invoice to "
"the customer based on the total costs."
msgstr "如果是辅助核算项目的发票, 剩余金额你能给客户开基于总成本的发票"

#. module: account_analytic_analysis
#: field:account_analytic_analysis.summary.month,unit_amount:0
#: field:account_analytic_analysis.summary.user,unit_amount:0
msgid "Total Time"
msgstr "总时间"

#. module: account_analytic_analysis
#: model:res.groups,comment:account_analytic_analysis.group_template_required
msgid ""
"the field template of the analytic accounts and contracts will be required."
msgstr ""

#. module: account_analytic_analysis
#: field:account.analytic.account,invoice_on_timesheets:0
msgid "On Timesheets"
msgstr "在计工单上"

#. module: account_analytic_analysis
#: view:account.analytic.account:0
msgid "Total"
msgstr "合计"

#~ msgid "Invalid model name in the action definition."
#~ msgstr "在动作定义中输入的对象名称错误"

#~ msgid "Remaining Hours"
#~ msgstr "剩余小时数"

#~ msgid "Hours summary by user"
#~ msgstr "用户的小时数合计"

#~ msgid "Computed using the formula: Maximum Quantity - Hours Tot."
#~ msgstr "计算公式为:最大数量 - 小时合计"

#~ msgid "All Analytic Accounts"
#~ msgstr "所有辅助核算项目"

#~ msgid "Invalid XML for View Architecture!"
#~ msgstr "无效XML视图结构!"

#~ msgid "Theorical Revenue"
#~ msgstr "理论收入"

#~ msgid "New Analytic Account"
#~ msgstr "新的辅助核算项目"

#~ msgid "Theorical Margin"
#~ msgstr "理论利润"

#~ msgid "Current Analytic Accounts"
#~ msgstr "当前辅助核算项目"

#~ msgid "My Pending Accounts"
#~ msgstr "我未决的项目"

#~ msgid "My Accounts"
#~ msgstr "我的项目"

#~ msgid "Uninvoiced Hours"
#~ msgstr "未开票小时数"

#~ msgid "Hours Tot"
#~ msgstr "总小时"

#~ msgid "Analytic Accounts"
#~ msgstr "辅助核算项目"

#~ msgid "Financial Project Management"
#~ msgstr "财务项目管理"

#~ msgid "Pending Analytic Accounts"
#~ msgstr "未决的辅助核算项目"

#~ msgid "Invoiced Hours"
#~ msgstr "已开票小时"

#~ msgid "Computed using the formula: Invoiced Amount / Hours Tot."
#~ msgstr "计算公式为:发票金额/小时合计"

#~ msgid "Revenue per Hours (real)"
#~ msgstr "每小时收入(真实)"

#~ msgid "Overpassed Accounts"
#~ msgstr "已废弃项目"

#~ msgid "Computed using the formula: Theorial Revenue - Total Costs"
#~ msgstr "计算公式：理论收入 - 总费用"

#~ msgid ""
#~ "The Object name must start with x_ and not contain any special character !"
#~ msgstr "对象名称必须以“x_”开头且不能包含任何特殊字符！"

#~ msgid "Date of the last invoice created for this analytic account."
#~ msgstr "这辅助核算项的最近开票日期"

#~ msgid "Analytic accounts"
#~ msgstr "辅助核算项"

#~ msgid "All Uninvoiced Entries"
#~ msgstr "所有未开发票"

#~ msgid "My Current Accounts"
#~ msgstr "我的当前辅助核算项目"

#~ msgid "My Uninvoiced Entries"
#~ msgstr "我未开票的凭证"

#~ msgid ""
#~ "Modify account analytic view to show\n"
#~ "important data for project manager of services companies.\n"
#~ "Add menu to show relevant information for each manager."
#~ msgstr "修改辅助核算项目到显示视图, 服务公司项目经理的重要数据添加菜单显示每个管理者的相关信息"

#~ msgid "report_account_analytic"
#~ msgstr "辅助核算项目报表"

#, python-format
#~ msgid "You try to bypass an access rule (Document type: %s)."
#~ msgstr "您尝试跳过访问规则（文档类型：%s）。"

#~ msgid "Error! You can not create recursive analytic accounts."
#~ msgstr "错误! 您不能创建递归的辅助核算科目"

#, python-format
#~ msgid "AccessError"
#~ msgstr "访问错误"

#~ msgid "Billing"
#~ msgstr "收费"

#~ msgid ""
#~ "Number of hours that can be invoiced plus those that already have been "
#~ "invoiced."
#~ msgstr "小时数能开票,加到已开的发票上."

#~ msgid ""
#~ "\n"
#~ "This module is for modifying account analytic view to show\n"
#~ "important data to project manager of services companies.\n"
#~ "Adds menu to show relevant information to each manager..\n"
#~ "\n"
#~ "You can also view the report of account analytic summary\n"
#~ "user-wise as well as month wise.\n"
#~ msgstr ""
#~ "\n"
#~ "此模块在分析会计视图为公司的项目经理显示重要的数据,增加菜单为管理者显示有关信息。\n"
#~ "\n"
#~ "你可以查看会计分析报表如：用户- wise 或月度-wise\n"

#~ msgid ""
#~ "Error! The currency has to be the same as the currency of the selected "
#~ "company"
#~ msgstr "错误！货币必须是所选公司的本位币"

#~ msgid ""
#~ "Number of hours (from journal of type 'general') that can be invoiced if you "
#~ "invoice based on analytic account."
#~ msgstr "如果您的发票基于这辅助核算项, 小时数(账簿类型是\"普通\")可以开发票"

#~ msgid ""
#~ "Number of hours you spent on the analytic account (from timesheet). It "
#~ "computes on all journal of type 'general'."
#~ msgstr "在分析会计中你花费的小时数(根据时间表). 它在计算所有类型为'普通的'账簿."

#~ msgid "Create Invoice"
#~ msgstr "创建发票"

#~ msgid " +1 Month"
#~ msgstr " 下个月"

#~ msgid "Associated Partner"
#~ msgstr "相关业务伙伴"

#~ msgid "Computed using the formula: Maximum Time - Total Time"
#~ msgstr "计算公式：最大时数 - 总时数"

#~ msgid "Manager"
#~ msgstr "经理"

#~ msgid "Analytic Accounts with a past deadline in one month."
#~ msgstr "在一个月内到期的成本科目"

#~ msgid ""
#~ "You will find here the contracts to be renewed because the deadline is "
#~ "passed or the working hours are higher than the allocated hours. OpenERP "
#~ "automatically sets these analytic accounts to the pending state, in order to "
#~ "raise a warning during the timesheets recording. Salesmen should review all "
#~ "pending accounts and reopen or close the according to the negotiation with "
#~ "the customer."
#~ msgstr ""
#~ "这里列出需要续签的合同，原因可能是最后期限已过或者实际工数超出了合同规定的工数。OpenERP自动把这些成本科目设置为“待处理”状态，目的是在输入计工单的"
#~ "时候给出一个警告。销售员应该查看所有待处理的成本科目并与客户协商后重新打开或关闭它。"<|MERGE_RESOLUTION|>--- conflicted
+++ resolved
@@ -7,19 +7,14 @@
 "Project-Id-Version: OpenERP Server 6.0dev\n"
 "Report-Msgid-Bugs-To: support@openerp.com\n"
 "POT-Creation-Date: 2012-12-21 17:04+0000\n"
-"PO-Revision-Date: 2013-01-30 03:58+0000\n"
-"Last-Translator: Wei \"oldrev\" Li <oldrev@gmail.com>\n"
+"PO-Revision-Date: 2013-10-18 02:59+0000\n"
+"Last-Translator: padola <padola@gmail.com>\n"
 "Language-Team: \n"
 "MIME-Version: 1.0\n"
 "Content-Type: text/plain; charset=UTF-8\n"
 "Content-Transfer-Encoding: 8bit\n"
-<<<<<<< HEAD
-"X-Launchpad-Export-Date: 2013-09-12 05:47+0000\n"
-"X-Generator: Launchpad (build 16761)\n"
-=======
 "X-Launchpad-Export-Date: 2013-10-19 04:59+0000\n"
 "X-Generator: Launchpad (build 16807)\n"
->>>>>>> 2f3c5170
 
 #. module: account_analytic_analysis
 #: view:account.analytic.account:0
@@ -72,6 +67,10 @@
 "to\n"
 "                            define the customer invoice price rate."
 msgstr ""
+"当发票符合计工单，OpenERP将使用\n"
+"                    合同使用价目表价格\n"
+"                    产品设置应用到每个员工\n"
+"                    指定客户发票价格率。"
 
 #. module: account_analytic_analysis
 #: view:account.analytic.account:0
@@ -149,6 +148,15 @@
 "              </p>\n"
 "            "
 msgstr ""
+"<p class=\"oe_view_nocontent_create\">\n"
+"                点击以确立一个新合同\n"
+"          </p><p>\n"
+"                 你将发现合同已经更新,由于已过期或者工作流\n"
+"                 授权超过最大数\n"
+"                              </p><p>\n"
+"              OpenERP会自动更新挂起状态的合同,商谈结束,\n"
+"              销售员必须关闭或更新挂起的合同.\n"
+"            "
 
 #. module: account_analytic_analysis
 #: view:account.analytic.account:0
@@ -158,7 +166,7 @@
 #. module: account_analytic_analysis
 #: view:account.analytic.account:0
 msgid "Account Manager"
-msgstr "会计经理"
+msgstr "分管会计"
 
 #. module: account_analytic_analysis
 #: help:account.analytic.account,remaining_hours_to_invoice:0
@@ -600,7 +608,7 @@
 #: model:res.groups,comment:account_analytic_analysis.group_template_required
 msgid ""
 "the field template of the analytic accounts and contracts will be required."
-msgstr ""
+msgstr "这个分析账户和合同的字段模板是必填的"
 
 #. module: account_analytic_analysis
 #: field:account.analytic.account,invoice_on_timesheets:0
