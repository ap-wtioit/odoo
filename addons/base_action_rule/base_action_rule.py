--- conflicted
+++ resolved
@@ -230,18 +230,11 @@
             ids = self.search(cr, SUPERUSER_ID, [])
         for action_rule in self.browse(cr, SUPERUSER_ID, ids):
             model = action_rule.model_id.model
-<<<<<<< HEAD
-            model_obj = self.pool[model]
-            if not hasattr(model_obj, 'base_action_ruled'):
+            model_obj = self.pool.get(model)
+            if model_obj and not hasattr(model_obj, 'base_action_ruled'):
                 # monkey-patch methods create and write
                 model_obj._patch_method('create', make_create())
                 model_obj._patch_method('write', make_write())
-=======
-            model_obj = self.pool.get(model)
-            if model_obj and not hasattr(model_obj, 'base_action_ruled'):
-                model_obj.create = self._wrap_create(model_obj.create, model)
-                model_obj.write = self._wrap_write(model_obj.write, model)
->>>>>>> 8c4a7cb3
                 model_obj.base_action_ruled = True
                 updated = True
 
