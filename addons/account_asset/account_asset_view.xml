--- conflicted
+++ resolved
@@ -95,21 +95,10 @@
                     <newline/>
                     <group colspan="2" col="2">
                         <separator string="Depreciation Dates" colspan="2" />
-<<<<<<< HEAD
-=======
-                        <button
-                             name="%(wizard_asset_modify)d"
-                             states="open"
-                             string="Change duration"
-                             type="action"
-                             colspan="2"/>
-                        <newline/>
->>>>>>> cec27487
                         <field name="method_time" on_change="onchange_method_time(method_time)"/>
                         <field name="method_delay" attrs="{'invisible':[('method_time','=','end')]}"/>
                         <field name="method_period"/>
                         <field name="method_end" attrs="{'required': [('method_time','=','end')], 'invisible':[('method_time','=','delay')]}"/>
-<<<<<<< HEAD
                         <newline/>
                         <button 
                              name="%(action_asset_modify)d" 
@@ -118,8 +107,6 @@
                              type="action"
                              icon="terp-stock_effects-object-colorize" 
                              colspan="2"/> 
-=======
->>>>>>> cec27487
                     </group>
                     <group colspan="2" col="2">
                         <separator string="Depreciation Method" colspan="2" />
