--- conflicted
+++ resolved
@@ -1,111 +1,100 @@
-# Korean translation for openobject-addons
-# Copyright (c) 2014 Rosetta Contributors and Canonical Ltd 2014
-# This file is distributed under the same license as the openobject-addons package.
-# FIRST AUTHOR <EMAIL@ADDRESS>, 2014.
-#
+# Translation of Odoo Server.
+# This file contains the translation of the following modules:
+# * account_asset
+# 
+# Translators:
+# Goh Gangtai <gangtai.goh@gmail.com>, 2015
 msgid ""
 msgstr ""
-<<<<<<< HEAD
-"Project-Id-Version: openobject-addons\n"
-"Report-Msgid-Bugs-To: FULL NAME <EMAIL@ADDRESS>\n"
-"POT-Creation-Date: 2014-08-14 13:08+0000\n"
-"PO-Revision-Date: 2014-08-14 16:10+0000\n"
-"Last-Translator: FULL NAME <EMAIL@ADDRESS>\n"
-"Language-Team: Korean <ko@li.org>\n"
-=======
 "Project-Id-Version: Odoo 8.0\n"
 "Report-Msgid-Bugs-To: \n"
 "POT-Creation-Date: 2015-01-21 14:07+0000\n"
 "PO-Revision-Date: 2016-04-19 09:37+0000\n"
 "Last-Translator: Martin Trigaux\n"
 "Language-Team: Korean (http://www.transifex.com/odoo/odoo-8/language/ko/)\n"
->>>>>>> 0410d118
 "MIME-Version: 1.0\n"
 "Content-Type: text/plain; charset=UTF-8\n"
-"Content-Transfer-Encoding: 8bit\n"
-"X-Launchpad-Export-Date: 2014-08-15 06:49+0000\n"
-"X-Generator: Launchpad (build 17156)\n"
+"Content-Transfer-Encoding: \n"
+"Language: ko\n"
+"Plural-Forms: nplurals=1; plural=0;\n"
 
 #. module: account_asset
 #: field:account.asset.asset,entry_count:0
 msgid "# Asset Entries"
-msgstr ""
+msgstr "#자산 기입항목"
 
 #. module: account_asset
 #: field:asset.asset.report,nbr:0
 msgid "# of Depreciation Lines"
-msgstr ""
+msgstr "# 감가상각 명세"
 
 #. module: account_asset
 #: model:ir.actions.act_window,help:account_asset.action_asset_asset_report
 msgid ""
 "<p>\n"
-"            From this report, you can have an overview on all depreciation. "
-"The\n"
-"            tool search can also be used to personalise your Assets reports "
-"and\n"
+"            From this report, you can have an overview on all depreciation. The\n"
+"            tool search can also be used to personalise your Assets reports and\n"
 "            so, match this analysis to your needs;\n"
 "          </p>\n"
 "        "
-msgstr ""
+msgstr "<p>\n           이 보고서에서 감가상각 전체에 대한 개요를 볼 수 있습니다.\n            또한 검색 도구로 자산 보고서를 개인화하는데 사용해서\n            귀하의 요구를 이 분석이 충족하게 만들 수 있습니다.\n          </p>\n        "
 
 #. module: account_asset
 #: view:account.asset.asset:account_asset.view_account_asset_search
 msgid "Account Asset"
-msgstr ""
+msgstr "자산 계정"
 
 #. module: account_asset
 #: field:account.asset.asset,active:0
 msgid "Active"
-msgstr ""
+msgstr "활성"
 
 #. module: account_asset
 #: view:account.asset.asset:account_asset.view_account_asset_asset_form
 msgid "Add an internal note here..."
-msgstr ""
+msgstr "여기에 내용 주석을 기입합니다..."
 
 #. module: account_asset
 #: field:account.asset.depreciation.line,depreciated_value:0
 msgid "Amount Already Depreciated"
-msgstr ""
+msgstr "감가상각된 금액"
 
 #. module: account_asset
 #: field:asset.asset.report,depreciation_value:0
 msgid "Amount of Depreciation Lines"
-msgstr ""
+msgstr "감가상각 명세 합계"
 
 #. module: account_asset
 #: view:account.asset.category:account_asset.view_account_asset_category_form
 msgid "Analytic Information"
-msgstr ""
+msgstr "분석 정보"
 
 #. module: account_asset
 #: field:account.asset.category,account_analytic_id:0
 msgid "Analytic account"
-msgstr ""
+msgstr "계정 분석"
 
 #. module: account_asset
 #: view:account.asset.asset:account_asset.view_account_asset_asset_form
 #: view:account.asset.asset:account_asset.view_account_asset_search
 #: field:account.asset.depreciation.line,asset_id:0
-#: field:account.asset.history,asset_id:0
-#: field:account.move.line,asset_id:0
+#: field:account.asset.history,asset_id:0 field:account.move.line,asset_id:0
 #: view:asset.asset.report:account_asset.view_asset_asset_report_search
 #: field:asset.asset.report,asset_id:0
 #: model:ir.model,name:account_asset.model_account_asset_asset
 msgid "Asset"
-msgstr ""
+msgstr "자산"
 
 #. module: account_asset
 #: field:account.asset.category,account_asset_id:0
 msgid "Asset Account"
-msgstr ""
+msgstr "자산 계정"
 
 #. module: account_asset
 #: model:ir.actions.act_window,name:account_asset.action_account_asset_asset_list_normal
 #: model:ir.ui.menu,name:account_asset.menu_action_account_asset_asset_list_normal
 msgid "Asset Categories"
-msgstr ""
+msgstr "자산 분류"
 
 #. module: account_asset
 #: field:account.asset.asset,category_id:0
@@ -113,28 +102,33 @@
 #: field:account.invoice.line,asset_category_id:0
 #: view:asset.asset.report:account_asset.view_asset_asset_report_search
 msgid "Asset Category"
-msgstr ""
+msgstr "자산 분류"
 
 #. module: account_asset
 #: view:asset.modify:account_asset.asset_modify_form
 msgid "Asset Durations to Modify"
-msgstr ""
+msgstr "수정할 자산 지속기간"
 
 #. module: account_asset
 #: model:ir.actions.act_window,name:account_asset.action_account_asset_asset_tree
 #: model:ir.ui.menu,name:account_asset.menu_action_account_asset_asset_tree
 msgid "Asset Hierarchy"
-msgstr ""
+msgstr "자산 계층 구조"
 
 #. module: account_asset
 #: view:account.asset.history:account_asset.view_account_asset_history_form
 msgid "Asset History"
-msgstr ""
+msgstr "자산 기록"
+
+#. module: account_asset
+#: field:asset.modify,asset_method_time:0
+msgid "Asset Method Time"
+msgstr "자산 감가상각 시간 계산법"
 
 #. module: account_asset
 #: field:account.asset.asset,name:0
 msgid "Asset Name"
-msgstr ""
+msgstr "자산명"
 
 #. module: account_asset
 #: view:account.asset.category:account_asset.view_account_asset_category_form
@@ -142,18 +136,18 @@
 #: field:asset.asset.report,asset_category_id:0
 #: model:ir.model,name:account_asset.model_account_asset_category
 msgid "Asset category"
-msgstr ""
+msgstr "자산 분류"
 
 #. module: account_asset
 #: model:ir.model,name:account_asset.model_account_asset_depreciation_line
 msgid "Asset depreciation line"
-msgstr ""
+msgstr "자산 감가상각 라인"
 
 #. module: account_asset
 #: view:account.asset.history:account_asset.view_account_asset_history_tree
 #: model:ir.model,name:account_asset.model_account_asset_history
 msgid "Asset history"
-msgstr ""
+msgstr "자산 기록"
 
 #. module: account_asset
 #: view:account.asset.asset:account_asset.view_account_asset_asset_hierarchy_tree
@@ -163,7 +157,7 @@
 #: model:ir.ui.menu,name:account_asset.menu_finance_assets
 #: model:ir.ui.menu,name:account_asset.menu_finance_config_assets
 msgid "Assets"
-msgstr ""
+msgstr "자산"
 
 #. module: account_asset
 #: view:asset.asset.report:account_asset.action_account_asset_report_graph
@@ -172,89 +166,84 @@
 #: model:ir.model,name:account_asset.model_asset_asset_report
 #: model:ir.ui.menu,name:account_asset.menu_action_asset_asset_report
 msgid "Assets Analysis"
-msgstr ""
+msgstr "자산 분석"
 
 #. module: account_asset
 #: view:account.asset.asset:account_asset.view_account_asset_search
 msgid "Assets in closed state"
-msgstr ""
+msgstr "마감 상태인 자산"
 
 #. module: account_asset
 #: view:account.asset.asset:account_asset.view_account_asset_search
 msgid "Assets in draft and open states"
-msgstr ""
+msgstr "기안과 개시 상태인 자산"
 
 #. module: account_asset
 #: view:asset.asset.report:account_asset.view_asset_asset_report_search
 msgid "Assets in draft state"
-msgstr ""
+msgstr "기안 상태인 자산"
 
 #. module: account_asset
 #: view:asset.asset.report:account_asset.view_asset_asset_report_search
 msgid "Assets in running state"
-msgstr ""
+msgstr "운영 상태인 자산"
 
 #. module: account_asset
 #: view:asset.depreciation.confirmation.wizard:account_asset.view_asset_depreciation_confirmation_wizard
 #: view:asset.modify:account_asset.asset_modify_form
 msgid "Cancel"
-msgstr ""
+msgstr "취소"
 
 #. module: account_asset
 #: view:account.asset.asset:account_asset.view_account_asset_asset_form
 msgid "Change Duration"
-msgstr ""
+msgstr "유지기간 변경"
 
 #. module: account_asset
 #: help:account.asset.category,open_asset:0
 msgid ""
 "Check this if you want to automatically confirm the assets of this category "
 "when created by invoices."
-msgstr ""
+msgstr "송장을 작성할 때 자동으로 이 분류의 자산을 확인하려면 선택하십시오."
 
 #. module: account_asset
 #: field:account.asset.asset,child_ids:0
 msgid "Children Assets"
-msgstr ""
-
-#. module: account_asset
-#: help:account.asset.asset,method:0
-#: help:account.asset.category,method:0
+msgstr "하위 자산"
+
+#. module: account_asset
+#: help:account.asset.asset,method:0 help:account.asset.category,method:0
 msgid ""
 "Choose the method to use to compute the amount of depreciation lines.\n"
 "  * Linear: Calculated on basis of: Gross Value / Number of Depreciations\n"
 "  * Degressive: Calculated on basis of: Residual Value * Degressive Factor"
-msgstr ""
+msgstr "감가상각되는 금액을 계산하는 방법을 선택하십시오.\n* 선형 : 총 가치 / 감가상각수 기준으로 계산합니다.\n* 경험적 : 잔존가치 * 체감인수 기준으로 계산합니다."
 
 #. module: account_asset
 #: help:account.asset.asset,method_time:0
 #: help:account.asset.category,method_time:0
 msgid ""
-"Choose the method to use to compute the dates and number of depreciation "
-"lines.\n"
-"  * Number of Depreciations: Fix the number of depreciation lines and the "
-"time between 2 depreciations.\n"
-"  * Ending Date: Choose the time between 2 depreciations and the date the "
-"depreciations won't go beyond."
-msgstr ""
+"Choose the method to use to compute the dates and number of depreciation lines.\n"
+"  * Number of Depreciations: Fix the number of depreciation lines and the time between 2 depreciations.\n"
+"  * Ending Date: Choose the time between 2 depreciations and the date the depreciations won't go beyond."
+msgstr "날짜와 감가상각 명세 횟수를 계산하는 방법을 선택합니다.\n  * 감가상각 횟수 : 감가상각 명세 횟수를 고정하고 시간은 2개의 감가상각 사이로 정합니다.\n  * 종료 일자 : 감가상각 날짜를 넘기지 않고 2개의 감가상각 사이의 시간을 선택합니다."
 
 #. module: account_asset
 #: help:asset.depreciation.confirmation.wizard,period_id:0
 msgid ""
 "Choose the period for which you want to automatically post the depreciation "
 "lines of running assets"
-msgstr ""
-
-#. module: account_asset
-#: selection:account.asset.asset,state:0
-#: selection:asset.asset.report,state:0
+msgstr "운영중인 자산의 감가상각 명세를 자동으로 기장하길 원하는 기간을 선택합니다."
+
+#. module: account_asset
+#: selection:account.asset.asset,state:0 selection:asset.asset.report,state:0
 msgid "Close"
-msgstr ""
+msgstr "닫기"
 
 #. module: account_asset
 #: view:account.asset.asset:account_asset.view_account_asset_search
 msgid "Closed"
-msgstr ""
+msgstr "마감됨"
 
 #. module: account_asset
 #: field:account.asset.asset,company_id:0
@@ -262,46 +251,45 @@
 #: view:asset.asset.report:account_asset.view_asset_asset_report_search
 #: field:asset.asset.report,company_id:0
 msgid "Company"
-msgstr ""
-
-#. module: account_asset
-#: field:account.asset.asset,method:0
-#: field:account.asset.category,method:0
+msgstr "회사"
+
+#. module: account_asset
+#: field:account.asset.asset,method:0 field:account.asset.category,method:0
 msgid "Computation Method"
-msgstr ""
+msgstr "계산 방법"
 
 #. module: account_asset
 #: view:account.asset.asset:account_asset.view_account_asset_asset_form
 #: view:asset.depreciation.confirmation.wizard:account_asset.view_asset_depreciation_confirmation_wizard
 msgid "Compute"
-msgstr ""
+msgstr "계산"
 
 #. module: account_asset
 #: view:asset.depreciation.confirmation.wizard:account_asset.view_asset_depreciation_confirmation_wizard
 msgid "Compute Asset"
-msgstr ""
+msgstr "자산 계산"
 
 #. module: account_asset
 #: model:ir.actions.act_window,name:account_asset.action_asset_depreciation_confirmation_wizard
 #: model:ir.ui.menu,name:account_asset.menu_asset_depreciation_confirmation_wizard
 msgid "Compute Assets"
-msgstr ""
+msgstr "자산 계산"
 
 #. module: account_asset
 #: view:account.asset.asset:account_asset.view_account_asset_asset_form
 msgid "Confirm Asset"
-msgstr ""
+msgstr "자산 승인"
 
 #. module: account_asset
 #: view:account.asset.asset:account_asset.view_account_asset_asset_form
 msgid "Create Move"
-msgstr ""
+msgstr "이동 생성"
 
 #. module: account_asset
 #: code:addons/account_asset/wizard/wizard_asset_compute.py:49
 #, python-format
 msgid "Created Asset Moves"
-msgstr ""
+msgstr "생성한 자산 이동"
 
 #. module: account_asset
 #: field:account.asset.asset,create_uid:0
@@ -311,7 +299,7 @@
 #: field:asset.depreciation.confirmation.wizard,create_uid:0
 #: field:asset.modify,create_uid:0
 msgid "Created by"
-msgstr ""
+msgstr "작성자"
 
 #. module: account_asset
 #: field:account.asset.asset,create_date:0
@@ -321,108 +309,108 @@
 #: field:asset.depreciation.confirmation.wizard,create_date:0
 #: field:asset.modify,create_date:0
 msgid "Created on"
-msgstr ""
+msgstr "작성일"
 
 #. module: account_asset
 #: field:account.asset.asset,currency_id:0
 msgid "Currency"
-msgstr ""
+msgstr "통화"
 
 #. module: account_asset
 #: view:account.asset.asset:account_asset.view_account_asset_search
 msgid "Current"
-msgstr ""
+msgstr "현재"
 
 #. module: account_asset
 #: field:account.asset.depreciation.line,amount:0
 msgid "Current Depreciation"
-msgstr ""
+msgstr "현재 감가상각"
 
 #. module: account_asset
 #: field:account.asset.history,date:0
 msgid "Date"
-msgstr ""
+msgstr "날짜"
 
 #. module: account_asset
 #: view:asset.asset.report:account_asset.view_asset_asset_report_search
 msgid "Date of asset purchase"
-msgstr ""
+msgstr "자산 구매 날짜"
 
 #. module: account_asset
 #: view:asset.asset.report:account_asset.view_asset_asset_report_search
 msgid "Date of depreciation"
-msgstr ""
+msgstr "감가상각되는 날짜"
 
 #. module: account_asset
 #: selection:account.asset.asset,method:0
 #: selection:account.asset.category,method:0
 msgid "Degressive"
-msgstr ""
+msgstr "경험적"
 
 #. module: account_asset
 #: field:account.asset.asset,method_progress_factor:0
 #: field:account.asset.category,method_progress_factor:0
 msgid "Degressive Factor"
-msgstr ""
+msgstr "체감 인수"
 
 #. module: account_asset
 #: field:account.asset.category,account_expense_depreciation_id:0
 msgid "Depr. Expense Account"
-msgstr ""
+msgstr "감가상각 비용 계정"
 
 #. module: account_asset
 #: field:account.asset.category,account_depreciation_id:0
 msgid "Depreciation Account"
-msgstr ""
+msgstr "감가상각 계정"
 
 #. module: account_asset
 #: view:account.asset.asset:account_asset.view_account_asset_asset_form
 msgid "Depreciation Board"
-msgstr ""
+msgstr "감가상각 기록"
 
 #. module: account_asset
 #: field:account.asset.depreciation.line,depreciation_date:0
 #: field:asset.asset.report,depreciation_date:0
 msgid "Depreciation Date"
-msgstr ""
+msgstr "감가상각 날짜"
 
 #. module: account_asset
 #: view:account.asset.category:account_asset.view_account_asset_category_form
 msgid "Depreciation Dates"
-msgstr ""
+msgstr "감가상각 날짜"
 
 #. module: account_asset
 #: field:account.asset.depreciation.line,move_id:0
 msgid "Depreciation Entry"
-msgstr ""
+msgstr "감가상각 기입"
 
 #. module: account_asset
 #: view:account.asset.asset:account_asset.view_account_asset_asset_form
 #: field:account.asset.asset,depreciation_line_ids:0
 msgid "Depreciation Lines"
-msgstr ""
+msgstr "감가상각 명세"
 
 #. module: account_asset
 #: view:account.asset.category:account_asset.view_account_asset_category_form
 msgid "Depreciation Method"
-msgstr ""
+msgstr "감가상각 방법"
 
 #. module: account_asset
 #: view:asset.asset.report:account_asset.view_asset_asset_report_search
 msgid "Depreciation Month"
-msgstr ""
+msgstr "감가상각 월"
 
 #. module: account_asset
 #: field:account.asset.depreciation.line,name:0
 msgid "Depreciation Name"
-msgstr ""
+msgstr "감가상각명"
 
 #. module: account_asset
 #: selection:account.asset.asset,state:0
 #: view:asset.asset.report:account_asset.view_asset_asset_report_search
 #: selection:asset.asset.report,state:0
 msgid "Draft"
-msgstr ""
+msgstr "기안"
 
 #. module: account_asset
 #: field:account.asset.asset,method_end:0
@@ -430,114 +418,109 @@
 #: selection:account.asset.category,method_time:0
 #: selection:account.asset.history,method_time:0
 msgid "Ending Date"
-msgstr ""
+msgstr "종료 날짜"
 
 #. module: account_asset
 #: field:account.asset.category,method_end:0
-#: field:account.asset.history,method_end:0
-#: field:asset.modify,method_end:0
+#: field:account.asset.history,method_end:0 field:asset.modify,method_end:0
 msgid "Ending date"
-msgstr ""
+msgstr "종료 날짜"
 
 #. module: account_asset
 #: view:account.asset.asset:account_asset.view_account_asset_asset_form
 #: field:account.asset.asset,account_move_line_ids:0
 #: model:ir.actions.act_window,name:account_asset.act_entries_open
 msgid "Entries"
-msgstr ""
+msgstr "기입 항목"
 
 #. module: account_asset
 #: constraint:account.asset.asset:0
 msgid "Error ! You cannot create recursive assets."
-msgstr ""
+msgstr "에러! 재귀적인 자산을 생성할 수 없습니다."
 
 #. module: account_asset
 #: code:addons/account_asset/account_asset.py:81
 #, python-format
 msgid "Error!"
-msgstr ""
+msgstr "오류!"
 
 #. module: account_asset
 #: view:asset.asset.report:account_asset.view_asset_asset_report_search
 msgid "Extended Filters..."
-msgstr ""
+msgstr "확장 필터..."
 
 #. module: account_asset
 #: view:account.asset.asset:account_asset.view_account_asset_asset_form
 msgid "General"
-msgstr ""
+msgstr "일반"
 
 #. module: account_asset
 #: field:asset.asset.report,gross_value:0
 msgid "Gross Amount"
-msgstr ""
+msgstr "총액"
 
 #. module: account_asset
 #: field:account.asset.asset,purchase_value:0
 msgid "Gross Value"
-msgstr ""
+msgstr "총 가치"
 
 #. module: account_asset
 #: view:asset.asset.report:account_asset.view_asset_asset_report_search
 msgid "Group By"
-msgstr ""
+msgstr "그룹화"
 
 #. module: account_asset
 #: view:account.asset.asset:account_asset.view_account_asset_asset_form
 #: field:account.asset.asset,history_ids:0
 msgid "History"
-msgstr ""
+msgstr "기록"
 
 #. module: account_asset
 #: field:account.asset.history,name:0
 msgid "History name"
-msgstr ""
-
-#. module: account_asset
-#: field:account.asset.asset,id:0
-#: field:account.asset.category,id:0
-#: field:account.asset.depreciation.line,id:0
-#: field:account.asset.history,id:0
+msgstr "기록명"
+
+#. module: account_asset
+#: field:account.asset.asset,id:0 field:account.asset.category,id:0
+#: field:account.asset.depreciation.line,id:0 field:account.asset.history,id:0
 #: field:asset.asset.report,id:0
-#: field:asset.depreciation.confirmation.wizard,id:0
-#: field:asset.modify,id:0
+#: field:asset.depreciation.confirmation.wizard,id:0 field:asset.modify,id:0
 msgid "ID"
-msgstr ""
-
-#. module: account_asset
-#: help:account.asset.asset,prorata:0
-#: help:account.asset.category,prorata:0
+msgstr "ID"
+
+#. module: account_asset
+#: help:account.asset.asset,prorata:0 help:account.asset.category,prorata:0
 msgid ""
 "Indicates that the first depreciation entry for this asset have to be done "
 "from the purchase date instead of the first January"
-msgstr ""
+msgstr "이 자산에 대한 최초의 감가상각 기입을 첫 번째 1월달이 아닌 구매일부터 시작합니다."
 
 #. module: account_asset
 #: model:ir.model,name:account_asset.model_account_invoice
 msgid "Invoice"
-msgstr ""
+msgstr "송장"
 
 #. module: account_asset
 #: model:ir.model,name:account_asset.model_account_invoice_line
 msgid "Invoice Line"
-msgstr ""
+msgstr "송장 명세"
 
 #. module: account_asset
 #: help:account.asset.asset,salvage_value:0
 msgid "It is the amount you plan to have that you cannot depreciate."
-msgstr ""
+msgstr "감가상각할 수 없도록 계획한 금액입니다."
 
 #. module: account_asset
 #: field:account.asset.category,journal_id:0
 msgid "Journal"
-msgstr ""
+msgstr "분개"
 
 #. module: account_asset
 #: code:addons/account_asset/account_asset.py:349
 #: model:ir.model,name:account_asset.model_account_move_line
 #, python-format
 msgid "Journal Items"
-msgstr ""
+msgstr "분개 항목"
 
 #. module: account_asset
 #: field:account.asset.asset,write_uid:0
@@ -547,7 +530,7 @@
 #: field:asset.depreciation.confirmation.wizard,write_uid:0
 #: field:asset.modify,write_uid:0
 msgid "Last Updated by"
-msgstr ""
+msgstr "최근 갱신한 사람"
 
 #. module: account_asset
 #: field:account.asset.asset,write_date:0
@@ -557,51 +540,49 @@
 #: field:asset.depreciation.confirmation.wizard,write_date:0
 #: field:asset.modify,write_date:0
 msgid "Last Updated on"
-msgstr ""
+msgstr "최근 갱신 날짜"
 
 #. module: account_asset
 #: selection:account.asset.asset,method:0
 #: selection:account.asset.category,method:0
 msgid "Linear"
-msgstr ""
+msgstr "선형"
 
 #. module: account_asset
 #: view:asset.modify:account_asset.asset_modify_form
 msgid "Modify"
-msgstr ""
+msgstr "수정"
 
 #. module: account_asset
 #: view:asset.modify:account_asset.asset_modify_form
 #: model:ir.actions.act_window,name:account_asset.action_asset_modify
 #: model:ir.model,name:account_asset.model_asset_modify
 msgid "Modify Asset"
-msgstr ""
+msgstr "자산 수정"
 
 #. module: account_asset
 #: field:account.asset.category,name:0
 msgid "Name"
-msgstr ""
+msgstr "명칭"
 
 #. module: account_asset
 #: field:account.asset.depreciation.line,remaining_value:0
 msgid "Next Period Depreciation"
-msgstr ""
-
-#. module: account_asset
-#: field:account.asset.asset,note:0
-#: field:account.asset.category,note:0
+msgstr "다음 감가상각 기간"
+
+#. module: account_asset
+#: field:account.asset.asset,note:0 field:account.asset.category,note:0
 #: field:account.asset.history,note:0
 msgid "Note"
-msgstr ""
+msgstr "노트"
 
 #. module: account_asset
 #: view:account.asset.asset:account_asset.view_account_asset_asset_form
 #: view:account.asset.category:account_asset.view_account_asset_category_form
 #: view:account.asset.history:account_asset.view_account_asset_history_form
-#: view:asset.modify:account_asset.asset_modify_form
-#: field:asset.modify,note:0
+#: view:asset.modify:account_asset.asset_modify_form field:asset.modify,note:0
 msgid "Notes"
-msgstr ""
+msgstr "노트"
 
 #. module: account_asset
 #: field:account.asset.asset,method_number:0
@@ -612,203 +593,197 @@
 #: selection:account.asset.history,method_time:0
 #: field:asset.modify,method_number:0
 msgid "Number of Depreciations"
-msgstr ""
+msgstr "감가상각 횟수"
 
 #. module: account_asset
 #: field:account.asset.asset,method_period:0
 msgid "Number of Months in a Period"
-msgstr ""
+msgstr "기간 내의 개월 수"
 
 #. module: account_asset
 #: field:account.asset.asset,parent_id:0
 msgid "Parent Asset"
-msgstr ""
+msgstr "상위 자산"
 
 #. module: account_asset
 #: field:account.asset.asset,partner_id:0
 #: field:asset.asset.report,partner_id:0
 msgid "Partner"
-msgstr ""
+msgstr "협력업체"
 
 #. module: account_asset
 #: field:asset.depreciation.confirmation.wizard,period_id:0
 msgid "Period"
-msgstr ""
+msgstr "기간"
 
 #. module: account_asset
 #: field:account.asset.category,method_period:0
 #: field:account.asset.history,method_period:0
 #: field:asset.modify,method_period:0
 msgid "Period Length"
-msgstr ""
+msgstr "기간 길이"
 
 #. module: account_asset
 #: field:account.asset.depreciation.line,move_check:0
 #: view:asset.asset.report:account_asset.view_asset_asset_report_search
 #: field:asset.asset.report,move_check:0
 msgid "Posted"
-msgstr ""
+msgstr "기장됨"
 
 #. module: account_asset
 #: field:asset.asset.report,posted_value:0
 msgid "Posted Amount"
-msgstr ""
+msgstr "기장한 금액"
 
 #. module: account_asset
 #: view:asset.asset.report:account_asset.view_asset_asset_report_search
 msgid "Posted depreciation lines"
-msgstr ""
-
-#. module: account_asset
-#: field:account.asset.asset,prorata:0
-#: field:account.asset.category,prorata:0
+msgstr "기장한 감가상각 명세"
+
+#. module: account_asset
+#: field:account.asset.asset,prorata:0 field:account.asset.category,prorata:0
 msgid "Prorata Temporis"
-msgstr ""
+msgstr "구매일 기준"
 
 #. module: account_asset
 #: constraint:account.asset.asset:0
 msgid ""
 "Prorata temporis can be applied only for time method \"number of "
 "depreciations\"."
-msgstr ""
+msgstr "구매일 기준은 \"감가상각 횟수\"로 감가 시간 계산 방법을 지정한 경우에만 사용할 수 있습니다."
 
 #. module: account_asset
 #: field:account.asset.asset,purchase_date:0
 #: field:asset.asset.report,purchase_date:0
 msgid "Purchase Date"
-msgstr ""
+msgstr "구매일자"
 
 #. module: account_asset
 #: view:asset.asset.report:account_asset.view_asset_asset_report_search
 msgid "Purchase Month"
-msgstr ""
+msgstr "구매월"
 
 #. module: account_asset
 #: field:asset.modify,name:0
 msgid "Reason"
-msgstr ""
+msgstr "사유"
 
 #. module: account_asset
 #: field:account.asset.asset,code:0
 msgid "Reference"
-msgstr ""
+msgstr "참조"
 
 #. module: account_asset
 #: field:account.asset.asset,value_residual:0
 msgid "Residual Value"
-msgstr ""
+msgstr "잔존 가치"
 
 #. module: account_asset
 #: selection:account.asset.asset,state:0
 #: view:asset.asset.report:account_asset.view_asset_asset_report_search
 #: selection:asset.asset.report,state:0
 msgid "Running"
-msgstr ""
+msgstr "운영 중"
 
 #. module: account_asset
 #: field:account.asset.asset,salvage_value:0
 msgid "Salvage Value"
-msgstr ""
+msgstr "회수 가치"
 
 #. module: account_asset
 #: view:account.asset.category:account_asset.view_account_asset_category_search
 msgid "Search Asset Category"
-msgstr ""
+msgstr "자산 분류 검색"
 
 #. module: account_asset
 #: field:account.asset.depreciation.line,sequence:0
 msgid "Sequence"
-msgstr ""
+msgstr "순서"
 
 #. module: account_asset
 #: view:account.asset.asset:account_asset.view_account_asset_asset_form
 msgid "Set to Close"
-msgstr ""
+msgstr "마감으로 설정"
 
 #. module: account_asset
 #: view:account.asset.asset:account_asset.view_account_asset_asset_form
 msgid "Set to Draft"
-msgstr ""
+msgstr "기안으로 설정"
 
 #. module: account_asset
 #: field:account.asset.category,open_asset:0
 msgid "Skip Draft State"
-msgstr ""
+msgstr "기안 상태 건너뛰기"
 
 #. module: account_asset
 #: help:account.asset.category,method_period:0
 msgid "State here the time between 2 depreciations, in months"
-msgstr ""
+msgstr "감가상각 사이의 개월 수"
 
 #. module: account_asset
 #: field:account.asset.depreciation.line,parent_state:0
 msgid "State of Asset"
-msgstr ""
-
-#. module: account_asset
-#: field:account.asset.asset,state:0
-#: field:asset.asset.report,state:0
+msgstr "자산의 상태"
+
+#. module: account_asset
+#: field:account.asset.asset,state:0 field:asset.asset.report,state:0
 msgid "Status"
-msgstr ""
+msgstr "상태"
 
 #. module: account_asset
 #: help:account.asset.asset,method_period:0
 msgid "The amount of time between two depreciations, in months"
-msgstr ""
+msgstr "감가상각 사이의 개월 수입니다."
 
 #. module: account_asset
 #: help:account.asset.history,method_time:0
 msgid ""
 "The method to use to compute the dates and number of depreciation lines.\n"
-"Number of Depreciations: Fix the number of depreciation lines and the time "
-"between 2 depreciations.\n"
-"Ending Date: Choose the time between 2 depreciations and the date the "
-"depreciations won't go beyond."
-msgstr ""
+"Number of Depreciations: Fix the number of depreciation lines and the time between 2 depreciations.\n"
+"Ending Date: Choose the time between 2 depreciations and the date the depreciations won't go beyond."
+msgstr "날짜와 감가상각 명세 횟수를 계산하는 방법입니다.\n  * 감가상각 횟수 : 감가상각 명세 횟수를 고정하고 시간은 2개의 감가상각 사이로 정합니다.\n  * 종료 일자 : 감가상각 날짜를 넘기지 않고 2개의 감가상각 사이의 시간을 선택합니다."
 
 #. module: account_asset
 #: help:account.asset.asset,method_number:0
 #: help:account.asset.category,method_number:0
 #: help:account.asset.history,method_number:0
 msgid "The number of depreciations needed to depreciate your asset"
-msgstr ""
+msgstr "자산을 감가상각하는데 필요한 감가상각 횟수"
 
 #. module: account_asset
 #: field:account.asset.asset,method_time:0
 #: field:account.asset.category,method_time:0
 #: field:account.asset.history,method_time:0
 msgid "Time Method"
-msgstr ""
+msgstr "시간 계산법"
 
 #. module: account_asset
 #: help:account.asset.history,method_period:0
 msgid "Time in month between two depreciations"
-msgstr ""
+msgstr "두 감가상각 사이에 개월 수"
 
 #. module: account_asset
 #: field:asset.asset.report,unposted_value:0
 msgid "Unposted Amount"
-msgstr ""
+msgstr "기장하지 않은 금액"
 
 #. module: account_asset
 #: field:account.asset.history,user_id:0
 msgid "User"
-msgstr ""
+msgstr "사용자"
 
 #. module: account_asset
 #: help:account.asset.asset,state:0
 msgid ""
 "When an asset is created, the status is 'Draft'.\n"
-"If the asset is confirmed, the status goes in 'Running' and the depreciation "
-"lines can be posted in the accounting.\n"
-"You can manually close an asset when the depreciation is over. If the last "
-"line of depreciation is posted, the asset automatically goes in that status."
-msgstr ""
+"If the asset is confirmed, the status goes in 'Running' and the depreciation lines can be posted in the accounting.\n"
+"You can manually close an asset when the depreciation is over. If the last line of depreciation is posted, the asset automatically goes in that status."
+msgstr "자산을 작성하는 상태는 '기안'입니다.\n자산이 승인되면 그 상태는 '운용 중' 상태가 되고 감가상각 명세를 계정에 기장할 수 있게 됩니다.\n감가상각기간이 지나면 자산을 수동으로 마감할 수 있습니다. 감가상각의 마지막 명세를 기장하면 자동으로 자산은 '마감' 상태가 됩니다."
 
 #. module: account_asset
 #: field:asset.asset.report,name:0
 msgid "Year"
-msgstr ""
+msgstr "연도"
 
 #. module: account_asset
 #: code:addons/account_asset/account_asset_invoice.py:53
@@ -822,9 +797,15 @@
 #: code:addons/account_asset/account_asset.py:81
 #, python-format
 msgid "You cannot delete an asset that contains posted depreciation lines."
-msgstr ""
+msgstr "기장한 감가상각 명세를 포함하는 자산을 삭제할 수 없습니다."
 
 #. module: account_asset
 #: view:asset.modify:account_asset.asset_modify_form
 msgid "months"
-msgstr ""+msgstr "월"
+
+#. module: account_asset
+#: view:asset.depreciation.confirmation.wizard:account_asset.view_asset_depreciation_confirmation_wizard
+#: view:asset.modify:account_asset.asset_modify_form
+msgid "or"
+msgstr "또는"