# -*- coding: utf-8 -*-

from datetime import date, datetime
from dateutil.relativedelta import relativedelta

from openerp import api, fields, models, _
from openerp.exceptions import UserError, ValidationError
from openerp.tools import DEFAULT_SERVER_DATE_FORMAT as DF
from openerp.tools import float_compare


class AccountAssetCategory(models.Model):
    _name = 'account.asset.category'
    _description = 'Asset category'

    active = fields.Boolean(default=True)
    name = fields.Char(required=True, index=True, string="Asset Type")
    account_analytic_id = fields.Many2one('account.analytic.account', string='Analytic Account', domain=[('account_type', '=', 'normal')])
    account_asset_id = fields.Many2one('account.account', string='Asset Account', required=True, domain=[('internal_type','=','other'), ('deprecated', '=', False)])
    account_income_recognition_id = fields.Many2one('account.account', string='Recognition Income Account', domain=[('internal_type','=','other'), ('deprecated', '=', False)], oldname='account_expense_depreciation_id')
    account_depreciation_id = fields.Many2one('account.account', string='Depreciation Account', required=True, domain=[('internal_type','=','other'), ('deprecated', '=', False)])
    journal_id = fields.Many2one('account.journal', string='Journal', required=True)
    company_id = fields.Many2one('res.company', string='Company', required=True, default=lambda self: self.env['res.company']._company_default_get('account.asset.category'))
    method = fields.Selection([('linear', 'Linear'), ('degressive', 'Degressive')], string='Computation Method', required=True, default='linear',
        help="Choose the method to use to compute the amount of depreciation lines.\n"
            "  * Linear: Calculated on basis of: Gross Value / Number of Depreciations\n"
            "  * Degressive: Calculated on basis of: Residual Value * Degressive Factor")
    method_number = fields.Integer(string='Number of Depreciations', default=5, help="The number of depreciations needed to depreciate your asset")
    method_period = fields.Integer(string='Period Length', default=1, help="State here the time between 2 depreciations, in months", required=True)
    method_progress_factor = fields.Float('Degressive Factor', default=0.3)
    method_time = fields.Selection([('number', 'Number of Depreciations'), ('end', 'Ending Date')], string='Time Method', required=True, default='number',
        help="Choose the method to use to compute the dates and number of depreciation lines.\n"
           "  * Number of Depreciations: Fix the number of depreciation lines and the time between 2 depreciations.\n"
           "  * Ending Date: Choose the time between 2 depreciations and the date the depreciations won't go beyond.")
    method_end = fields.Date('Ending date')
    prorata = fields.Boolean(string='Prorata Temporis', help='Indicates that the first depreciation entry for this asset have to be done from the purchase date instead of the first of January')
    open_asset = fields.Boolean(string='Post Journal Entries', help="Check this if you want to automatically confirm the assets of this category when created by invoices.")
    type = fields.Selection([('sale', 'Sale: Revenue Recognition'), ('purchase', 'Purchase: Asset')], required=True, index=True, default='purchase')

    @api.onchange('type')
    def onchange_type(self):
        if self.type == 'sale':
            self.prorata = True
            self.method_period = 1
        else:
            self.method_period = 12


class AccountAssetAsset(models.Model):
    _name = 'account.asset.asset'
    _description = 'Asset/Revenue Recognition'
    _inherit = ['mail.thread', 'ir.needaction_mixin']

    account_move_ids = fields.One2many('account.move', 'asset_id', string='Entries', readonly=True, states={'draft': [('readonly', False)]})
    entry_count = fields.Integer(compute='_entry_count', string='# Asset Entries')
    name = fields.Char(string='Asset Name', required=True, readonly=True, states={'draft': [('readonly', False)]})
    code = fields.Char(string='Reference', size=32, readonly=True, states={'draft': [('readonly', False)]})
    value = fields.Float(string='Gross Value', required=True, readonly=True, digits=0, states={'draft': [('readonly', False)]}, oldname='purchase_value')
    currency_id = fields.Many2one('res.currency', string='Currency', required=True, readonly=True, states={'draft': [('readonly', False)]},
        default=lambda self: self.env.user.company_id.currency_id.id)
    company_id = fields.Many2one('res.company', string='Company', required=True, readonly=True, states={'draft': [('readonly', False)]},
        default=lambda self: self.env['res.company']._company_default_get('account.asset.asset'))
    note = fields.Text()
    category_id = fields.Many2one('account.asset.category', string='Category', required=True, change_default=True, readonly=True, states={'draft': [('readonly', False)]})
    date = fields.Date(string='Date', required=True, readonly=True, states={'draft': [('readonly', False)]}, default=fields.Date.context_today, oldname="purchase_date")
    state = fields.Selection([('draft', 'Draft'), ('open', 'Running'), ('close', 'Close')], 'Status', required=True, copy=False, default='draft',
        help="When an asset is created, the status is 'Draft'.\n"
            "If the asset is confirmed, the status goes in 'Running' and the depreciation lines can be posted in the accounting.\n"
            "You can manually close an asset when the depreciation is over. If the last line of depreciation is posted, the asset automatically goes in that status.")
    active = fields.Boolean(default=True)
    partner_id = fields.Many2one('res.partner', string='Partner', readonly=True, states={'draft': [('readonly', False)]})
    method = fields.Selection([('linear', 'Linear'), ('degressive', 'Degressive')], string='Computation Method', required=True, readonly=True, states={'draft': [('readonly', False)]}, default='linear',
        help="Choose the method to use to compute the amount of depreciation lines.\n  * Linear: Calculated on basis of: Gross Value / Number of Depreciations\n"
            "  * Degressive: Calculated on basis of: Residual Value * Degressive Factor")
    method_number = fields.Integer(string='Number of Depreciations', readonly=True, states={'draft': [('readonly', False)]}, default=5, help="The number of depreciations needed to depreciate your asset")
    method_period = fields.Integer(string='Number of Months in a Period', required=True, readonly=True, default=12, states={'draft': [('readonly', False)]},
        help="The amount of time between two depreciations, in months")
    method_end = fields.Date(string='Ending Date', readonly=True, states={'draft': [('readonly', False)]})
    method_progress_factor = fields.Float(string='Degressive Factor', readonly=True, default=0.3, states={'draft': [('readonly', False)]})
    value_residual = fields.Float(compute='_amount_residual', method=True, digits=0, string='Residual Value')
    method_time = fields.Selection([('number', 'Number of Depreciations'), ('end', 'Ending Date')], string='Time Method', required=True, readonly=True, default='number', states={'draft': [('readonly', False)]},
        help="Choose the method to use to compute the dates and number of depreciation lines.\n"
             "  * Number of Depreciations: Fix the number of depreciation lines and the time between 2 depreciations.\n"
             "  * Ending Date: Choose the time between 2 depreciations and the date the depreciations won't go beyond.")
    prorata = fields.Boolean(string='Prorata Temporis', readonly=True, states={'draft': [('readonly', False)]},
        help='Indicates that the first depreciation entry for this asset have to be done from the purchase date instead of the first January / Start date of fiscal year')
    depreciation_line_ids = fields.One2many('account.asset.depreciation.line', 'asset_id', string='Depreciation Lines', readonly=True, states={'draft': [('readonly', False)], 'open': [('readonly', False)]})
    salvage_value = fields.Float(string='Salvage Value', digits=0, readonly=True, states={'draft': [('readonly', False)]},
        help="It is the amount you plan to have that you cannot depreciate.")
    invoice_id = fields.Many2one('account.invoice', string='Invoice', states={'draft': [('readonly', False)]}, copy=False)
    type = fields.Selection(related="category_id.type", string='Type', required=True)

    @api.multi
    def unlink(self):
        for asset in self:
            if asset.state in ['open', 'close']:
                raise UserError(_('You cannot delete a document is in %s state.') % (asset.state,))
            if asset.account_move_ids:
                raise UserError(_('You cannot delete a document that contains posted entries.'))
        return super(AccountAssetAsset, self).unlink()

    @api.multi
    def _get_last_depreciation_date(self):
        """
        @param id: ids of a account.asset.asset objects
        @return: Returns a dictionary of the effective dates of the last depreciation entry made for given asset ids. If there isn't any, return the purchase date of this asset
        """
        self.env.cr.execute("""
            SELECT a.id as id, COALESCE(MAX(m.date),a.date) AS date
            FROM account_asset_asset a
            LEFT JOIN account_move m ON (m.asset_id = a.id)
            WHERE a.id IN %s
            GROUP BY a.id, a.date """, (tuple(self.ids),))
        result = dict(self.env.cr.fetchall())
        return result

    @api.model
    def _cron_generate_entries(self):
        assets = self.env['account.asset.asset'].search([('state', '=', 'open')])
        assets._compute_entries(datetime.today())

    def _compute_board_amount(self, sequence, residual_amount, amount_to_depr, undone_dotation_number, posted_depreciation_line_ids, total_days, depreciation_date):
        amount = 0
        if sequence == undone_dotation_number:
            amount = residual_amount
        else:
            if self.method == 'linear':
                amount = amount_to_depr / (undone_dotation_number - len(posted_depreciation_line_ids))
                if self.prorata and self.category_id.type == 'purchase':
                    amount = amount_to_depr / self.method_number
                    if sequence == 1:
                        days = (self.company_id.compute_fiscalyear_dates(depreciation_date)['date_to'] - depreciation_date).days + 1
                        amount = (amount_to_depr / self.method_number) / total_days * days
            elif self.method == 'degressive':
                amount = residual_amount * self.method_progress_factor
                if self.prorata:
                    if sequence == 1:
                        days = (self.company_id.compute_fiscalyear_dates(depreciation_date)['date_to'] - depreciation_date).days + 1
                        amount = (residual_amount * self.method_progress_factor) / total_days * days
        return amount

    def _compute_board_undone_dotation_nb(self, depreciation_date, total_days):
        undone_dotation_number = self.method_number
        if self.method_time == 'end':
            end_date = datetime.strptime(self.method_end, DF).date()
            undone_dotation_number = 0
            while depreciation_date <= end_date:
                depreciation_date = date(depreciation_date.year, depreciation_date.month, depreciation_date.day) + relativedelta(months=+self.method_period)
                undone_dotation_number += 1
        if self.prorata and self.category_id.type == 'purchase':
            undone_dotation_number += 1
        return undone_dotation_number

    @api.multi
    def compute_depreciation_board(self):
        self.ensure_one()

        posted_depreciation_line_ids = self.depreciation_line_ids.filtered(lambda x: x.move_check).sorted(key=lambda l: l.depreciation_date)
        unposted_depreciation_line_ids = self.depreciation_line_ids.filtered(lambda x: not x.move_check)

        # Remove old unposted depreciation lines. We cannot use unlink() with One2many field
        commands = [(2, line_id.id, False) for line_id in unposted_depreciation_line_ids]

        if self.value_residual != 0.0:
            amount_to_depr = residual_amount = self.value_residual
            if self.prorata:
                depreciation_date = datetime.strptime(self._get_last_depreciation_date()[self.id], DF).date()
            else:
                # depreciation_date = 1st of January of purchase year if annual valuation, 1st of
                # purchase month in other cases
                if self.method_period >= 12:
                    asset_date = datetime.strptime(self.date[:4] + '-01-01', DF).date()
                else:
                    asset_date = datetime.strptime(self.date[:7] + '-01', DF).date()
                # if we already have some previous validated entries, starting date isn't 1st January but last entry + method period
                if posted_depreciation_line_ids and posted_depreciation_line_ids[-1].depreciation_date:
                    last_depreciation_date = datetime.strptime(posted_depreciation_line_ids[-1].depreciation_date, DF).date()
                    depreciation_date = last_depreciation_date + relativedelta(months=+self.method_period)
                else:
                    depreciation_date = asset_date
            day = depreciation_date.day
            month = depreciation_date.month
            year = depreciation_date.year
            total_days = (year % 4) and 365 or 366

            undone_dotation_number = self._compute_board_undone_dotation_nb(depreciation_date, total_days)

            for x in range(len(posted_depreciation_line_ids), undone_dotation_number):
                sequence = x + 1
                amount = self._compute_board_amount(sequence, residual_amount, amount_to_depr, undone_dotation_number, posted_depreciation_line_ids, total_days, depreciation_date)
                amount = self.currency_id.round(amount)
                residual_amount -= amount
                vals = {
                    'amount': amount,
                    'asset_id': self.id,
                    'sequence': sequence,
                    'name': (self.code or '') + '/' + str(sequence),
                    'remaining_value': residual_amount,
                    'depreciated_value': self.value - (self.salvage_value + residual_amount),
                    'depreciation_date': depreciation_date.strftime(DF),
                }
                commands.append((0, False, vals))
                # Considering Depr. Period as months
                depreciation_date = date(year, month, day) + relativedelta(months=+self.method_period)
                day = depreciation_date.day
                month = depreciation_date.month
                year = depreciation_date.year

        self.write({'depreciation_line_ids': commands})

        return True

    @api.multi
    def validate(self):
        self.write({'state': 'open'})
        fields = [
            'method',
            'method_number',
            'method_period',
            'method_end',
            'method_progress_factor',
            'method_time',
            'salvage_value',
            'invoice_id',
        ]
        ref_tracked_fields = self.env['account.asset.asset'].fields_get(fields)
        for asset in self:
            tracked_fields = ref_tracked_fields.copy()
            if asset.method == 'linear':
                del(tracked_fields['method_progress_factor'])
            if asset.method_time != 'end':
                del(tracked_fields['method_end'])
            else:
                del(tracked_fields['method_number'])
            dummy, tracking_value_ids = asset._message_track(tracked_fields, dict.fromkeys(fields))
            asset.message_post(subject=_('Asset created'), tracking_value_ids=tracking_value_ids)

    @api.multi
    def set_to_close(self):
        move_ids = []
        for asset in self:
            unposted_depreciation_line_ids = asset.depreciation_line_ids.filtered(lambda x: not x.move_check)
            if unposted_depreciation_line_ids:
                old_values = {
                    'method_end': asset.method_end,
                    'method_number': asset.method_number,
                }

                # Remove all unposted depr. lines
                commands = [(2, line_id.id, False) for line_id in unposted_depreciation_line_ids]

                # Create a new depr. line with the residual amount and post it
                sequence = len(asset.depreciation_line_ids) - len(unposted_depreciation_line_ids) + 1
                today = datetime.today().strftime(DF)
                vals = {
                    'amount': asset.value_residual,
                    'asset_id': asset.id,
                    'sequence': sequence,
                    'name': (asset.code or '') + '/' + str(sequence),
                    'remaining_value': 0,
                    'depreciated_value': asset.value - asset.salvage_value,  # the asset is completely depreciated
                    'depreciation_date': today,
                }
                commands.append((0, False, vals))
                asset.write({'depreciation_line_ids': commands, 'method_end': today, 'method_number': sequence})
                tracked_fields = self.env['account.asset.asset'].fields_get(['method_number', 'method_end'])
                changes, tracking_value_ids = asset._message_track(tracked_fields, old_values)
                if changes:
                    asset.message_post(subject=_('Asset sold or disposed. Accounting entry awaiting for validation.'), tracking_value_ids=tracking_value_ids)
                move_ids += asset.depreciation_line_ids[-1].create_move(post_move=False)
        if move_ids:
            name = _('Disposal Move')
            view_mode = 'form'
            if len(move_ids) > 1:
                name = _('Disposal Moves')
                view_mode = 'tree,form'
            return {
                'name': name,
                'view_type': 'form',
                'view_mode': view_mode,
                'res_model': 'account.move',
                'type': 'ir.actions.act_window',
                'target': 'current',
                'res_id': move_ids[0],
            }

    @api.multi
    def set_to_draft(self):
        self.write({'state': 'draft'})

    @api.one
    @api.depends('value', 'salvage_value', 'depreciation_line_ids.move_check', 'depreciation_line_ids.amount')
    def _amount_residual(self):
        total_amount = 0.0
        for line in self.depreciation_line_ids:
            if line.move_check:
                total_amount += line.amount
        self.value_residual = self.value - total_amount - self.salvage_value

    @api.onchange('company_id')
    def onchange_company_id(self):
        self.currency_id = self.company_id.currency_id.id

    @api.multi
    @api.depends('account_move_ids')
    def _entry_count(self):
        for asset in self:
            asset.entry_count = self.env['account.move'].search_count([('asset_id', '=', asset.id)])

    @api.one
    @api.constrains('prorata', 'method_time')
    def _check_prorata(self):
        if self.prorata and self.method_time != 'number':
            raise ValidationError(_('Prorata temporis can be applied only for time method "number of depreciations".'))

    @api.onchange('category_id')
    def onchange_category_id(self):
        vals = self.onchange_category_id_values(self.category_id.id)
        # We cannot use 'write' on an object that doesn't exist yet
        if vals:
            for k, v in vals['value'].iteritems():
                setattr(self, k, v)

    def onchange_category_id_values(self, category_id):
        if category_id:
            category = self.env['account.asset.category'].browse(category_id)
            return {
                'value': {
                    'method': category.method,
                    'method_number': category.method_number,
                    'method_time': category.method_time,
                    'method_period': category.method_period,
                    'method_progress_factor': category.method_progress_factor,
                    'method_end': category.method_end,
                    'prorata': category.prorata,
                }
            }

    @api.onchange('method_time')
    def onchange_method_time(self):
        if self.method_time != 'number':
            self.prorata = False

    @api.multi
    def copy_data(self, default=None):
        if default is None:
            default = {}
        default['name'] = self.name + _(' (copy)')
        return super(AccountAssetAsset, self).copy_data(default)[0]

    @api.multi
    def _compute_entries(self, date):
        depreciation_ids = self.env['account.asset.depreciation.line'].search([
            ('asset_id', 'in', self.ids), ('depreciation_date', '<=', date),
            ('move_check', '=', False)])
        return depreciation_ids.create_move()

    @api.model
    def create(self, vals):
        asset = super(AccountAssetAsset, self.with_context(mail_create_nolog=True)).create(vals)
        asset.compute_depreciation_board()
        return asset

    @api.multi
    def write(self, vals):
        res = super(AccountAssetAsset, self).write(vals)
        if 'depreciation_line_ids' not in vals and 'state' not in vals:
            for rec in self:
                rec.compute_depreciation_board()
        return res

    @api.multi
    def open_entries(self):
        return {
            'name': _('Journal Entries'),
            'view_type': 'form',
            'view_mode': 'tree,form',
            'res_model': 'account.move',
            'view_id': False,
            'type': 'ir.actions.act_window',
            'context': dict(self.env.context or {}, search_default_asset_id=self.id, default_asset_id=self.id),
        }


class AccountAssetDepreciationLine(models.Model):
    _name = 'account.asset.depreciation.line'
    _description = 'Asset depreciation line'

    name = fields.Char(string='Depreciation Name', required=True, index=True)
    sequence = fields.Integer(required=True)
    asset_id = fields.Many2one('account.asset.asset', string='Asset', required=True, ondelete='cascade')
    parent_state = fields.Selection(related='asset_id.state', string='State of Asset')
    amount = fields.Float(string='Current Depreciation', digits=0, required=True)
    remaining_value = fields.Float(string='Next Period Depreciation', digits=0, required=True)
    depreciated_value = fields.Float(string='Cumulative Depreciation', required=True)
    depreciation_date = fields.Date('Depreciation Date', index=True)
    move_id = fields.Many2one('account.move', string='Depreciation Entry')
    move_check = fields.Boolean(compute='_get_move_check', string='Posted', track_visibility='always', store=True)

    @api.one
    @api.depends('move_id')
    def _get_move_check(self):
        self.move_check = bool(self.move_id)

    @api.multi
    def create_move(self, post_move=True):
        created_moves = self.env['account.move']
        for line in self:
            depreciation_date = self.env.context.get('depreciation_date') or line.depreciation_date or fields.Date.context_today(self)
            company_currency = line.asset_id.company_id.currency_id
            current_currency = line.asset_id.currency_id
            amount = current_currency.compute(line.amount, company_currency)
            sign = (line.asset_id.category_id.journal_id.type == 'purchase' or line.asset_id.category_id.journal_id.type == 'sale' and 1) or -1
            asset_name = line.asset_id.name + ' (%s/%s)' % (line.sequence, line.asset_id.method_number)
            reference = line.asset_id.code
            journal_id = line.asset_id.category_id.journal_id.id
            partner_id = line.asset_id.partner_id.id
            categ_type = line.asset_id.category_id.type
            debit_account = line.asset_id.category_id.account_asset_id.id
            credit_account = line.asset_id.category_id.account_depreciation_id.id
<<<<<<< HEAD
            move_line_1 = {
                'name': asset_name,
                'account_id': credit_account,
                'debit': 0.0,
                'credit': amount,
=======
            prec = self.env['decimal.precision'].precision_get('Account')
            self.env['account.move.line'].create({
                'name': asset_name or reference,
                'ref': reference,
                'move_id': move.id,
                'account_id': credit_account,
                'debit': 0.0 if float_compare(amount, 0.0, precision_digits=prec) > 0 else -amount,
                'credit': amount if float_compare(amount, 0.0, precision_digits=prec) > 0 else 0.0,
                'period_id': periods.id or False,
>>>>>>> 826472dc
                'journal_id': journal_id,
                'partner_id': partner_id,
                'currency_id': company_currency != current_currency and current_currency.id or False,
                'amount_currency': company_currency != current_currency and - sign * line.amount or 0.0,
                'analytic_account_id': line.asset_id.category_id.account_analytic_id.id if categ_type == 'sale' else False,
                'date': depreciation_date,
            }
            move_line_2 = {
                'name': asset_name,
                'account_id': debit_account,
<<<<<<< HEAD
                'credit': 0.0,
                'debit': amount,
=======
                'credit': 0.0 if float_compare(amount, 0.0, precision_digits=prec) > 0 else -amount,
                'debit': amount if float_compare(amount, 0.0, precision_digits=prec) > 0 else 0.0,
                'period_id': periods.id or False,
>>>>>>> 826472dc
                'journal_id': journal_id,
                'partner_id': partner_id,
                'currency_id': company_currency != current_currency and current_currency.id or False,
                'amount_currency': company_currency != current_currency and sign * line.amount or 0.0,
                'analytic_account_id': line.asset_id.category_id.account_analytic_id.id if categ_type == 'purchase' else False,
                'date': depreciation_date,
            }
            move_vals = {
                'ref': reference,
                'date': depreciation_date or False,
                'journal_id': line.asset_id.category_id.journal_id.id,
                'line_ids': [(0, 0, move_line_1), (0, 0, move_line_2)],
                'asset_id': line.asset_id.id,
                }
            move = self.env['account.move'].create(move_vals)
            line.write({'move_id': move.id, 'move_check': True})
            created_moves |= move

        if post_move and created_moves:
            created_moves.filtered(lambda r: r.asset_id and r.asset_id.category_id and r.asset_id.category_id.open_asset).post()
        return [x.id for x in created_moves]

    @api.multi
    def post_lines_and_close_asset(self):
        # we re-evaluate the assets to determine whether we can close them
        for line in self:
            line.log_message_when_posted()
            asset = line.asset_id
            if asset.currency_id.is_zero(asset.value_residual):
                asset.message_post(body=_("Document closed."))
                asset.write({'state': 'close'})

    @api.multi
    def log_message_when_posted(self):
        def _format_message(message_description, tracked_values):
            message = ''
            if message_description:
                message = '<span>%s</span>' % message_description
            for name, values in tracked_values.iteritems():
                message += '<div> &nbsp; &nbsp; &bull; <b>%s</b>: ' % name
                message += '%s</div>' % values
            return message

        for line in self:
            if line.move_id and line.move_id.state == 'draft':
                partner_name = line.asset_id.partner_id.name
                currency_name = line.asset_id.currency_id.name
                msg_values = {_('Currency'): currency_name, _('Amount'): line.amount}
                if partner_name:
                    msg_values[_('Partner')] = partner_name
                msg = _format_message(_('Depreciation line posted.'), msg_values)
                line.asset_id.message_post(body=msg)

    @api.multi
    def unlink(self):
        for record in self:
            if record.move_check:
                if record.asset_id.category_id.type == 'purchase':
                    msg = _("You cannot delete posted depreciation lines.")
                else:
                    msg = _("You cannot delete posted installment lines.")
                raise UserError(msg)
        return super(AccountAssetDepreciationLine, self).unlink()


class AccountMove(models.Model):
    _inherit = 'account.move'

    asset_id = fields.Many2one('account.asset.asset', string='Asset', ondelete="restrict")

    @api.multi
    def post(self):
        for move in self:
            if move.asset_id:
                move.asset_id.depreciation_line_ids.post_lines_and_close_asset()
        return super(AccountMove, self).post()<|MERGE_RESOLUTION|>--- conflicted
+++ resolved
@@ -418,23 +418,12 @@
             categ_type = line.asset_id.category_id.type
             debit_account = line.asset_id.category_id.account_asset_id.id
             credit_account = line.asset_id.category_id.account_depreciation_id.id
-<<<<<<< HEAD
+            prec = self.env['decimal.precision'].precision_get('Account')
             move_line_1 = {
                 'name': asset_name,
                 'account_id': credit_account,
-                'debit': 0.0,
-                'credit': amount,
-=======
-            prec = self.env['decimal.precision'].precision_get('Account')
-            self.env['account.move.line'].create({
-                'name': asset_name or reference,
-                'ref': reference,
-                'move_id': move.id,
-                'account_id': credit_account,
                 'debit': 0.0 if float_compare(amount, 0.0, precision_digits=prec) > 0 else -amount,
                 'credit': amount if float_compare(amount, 0.0, precision_digits=prec) > 0 else 0.0,
-                'period_id': periods.id or False,
->>>>>>> 826472dc
                 'journal_id': journal_id,
                 'partner_id': partner_id,
                 'currency_id': company_currency != current_currency and current_currency.id or False,
@@ -445,14 +434,8 @@
             move_line_2 = {
                 'name': asset_name,
                 'account_id': debit_account,
-<<<<<<< HEAD
-                'credit': 0.0,
-                'debit': amount,
-=======
                 'credit': 0.0 if float_compare(amount, 0.0, precision_digits=prec) > 0 else -amount,
                 'debit': amount if float_compare(amount, 0.0, precision_digits=prec) > 0 else 0.0,
-                'period_id': periods.id or False,
->>>>>>> 826472dc
                 'journal_id': journal_id,
                 'partner_id': partner_id,
                 'currency_id': company_currency != current_currency and current_currency.id or False,
