# -*- encoding: utf-8 -*-
##############################################################################
#
#    OpenERP, Open Source Management Solution
#    Copyright (C) 2004-2009 Tiny SPRL (<http://tiny.be>).
#
#    This program is free software: you can redistribute it and/or modify
#    it under the terms of the GNU Affero General Public License as
#    published by the Free Software Foundation, either version 3 of the
#    License, or (at your option) any later version.
#
#    This program is distributed in the hope that it will be useful,
#    but WITHOUT ANY WARRANTY; without even the implied warranty of
#    MERCHANTABILITY or FITNESS FOR A PARTICULAR PURPOSE.  See the
#    GNU Affero General Public License for more details.
#
#    You should have received a copy of the GNU Affero General Public License
#    along with this program.  If not, see <http://www.gnu.org/licenses/>.
#
##############################################################################

from osv import osv, fields
import time
from datetime import datetime
import decimal_precision as dp

class account_asset_category(osv.osv):
    _name = 'account.asset.category'
    _description = 'Asset category'

    _columns = {
        'name': fields.char('Name', size=64, required=True, select=1),
        'note': fields.text('Note'),
        'journal_analytic_id': fields.many2one('account.analytic.journal', 'Analytic journal'),
        'account_analytic_id': fields.many2one('account.analytic.account', 'Analytic account'),
        'account_asset_id': fields.many2one('account.account', 'Asset Account', required=True),
        'account_depreciation_id': fields.many2one('account.account', 'Depreciation Account', required=True),
        'account_expense_depreciation_id': fields.many2one('account.account', 'Depr. Expense Account', required=True),
        'journal_id': fields.many2one('account.journal', 'Journal', required=True),
        'company_id': fields.many2one('res.company', 'Company', required=True),
        'method': fields.selection([('linear','Linear'),('progressif','Progressive')], 'Computation method', required=True),
        'method_delay': fields.integer('Number of Depreciation'),
        'method_period': fields.integer('Period Length'),
        'method_progress_factor': fields.float('Progressif Factor'),
        'method_time': fields.selection([('delay','Delay'),('end','Ending Period')], 'Time Method', required=True),
        'prorata':fields.boolean('Prorata Temporis', help='Indicates that the accounting entries for this asset have to be done from the purchase date instead of the first January'),
        'open_asset': fields.boolean('Skip Draft State', help="Check this if you want to automatically confirm the assets of this category when created by invoice."),
    }

    _defaults = {
        'company_id': lambda self, cr, uid, context: self.pool.get('res.company')._company_default_get(cr, uid, 'account.asset.category', context=context),
        'method': 'linear',
        'method_delay': 5,
        'method_time': 'delay',
        'method_period': 12,
        'method_progress_factor': 0.3,
    }

    def onchange_account_asset(self, cr, uid, ids, account_asset_id, context=None):
        res = {'value':{}}
        if account_asset_id:
           res['value'] = {'account_depreciation_id': account_asset_id}
        return res

account_asset_category()

#class one2many_mod_asset(fields.one2many):
#
#    def get(self, cr, obj, ids, name, user=None, offset=0, context=None, values=None):
#        prinasset_property_id        if context is None:
#            context = {}
#        if not values:
#            values = {}
#        res = {}
#        for id in ids:
#            res[id] = []
#        #compute depreciation board
#        depreciation_line_ids = obj.pool.get('account.asset.asset').compute_depreciation_board(cr, user, ids, context=context)
#        for key, value in depreciation_line_ids.items():
#            #write values on asset
#            obj.pool.get(self._obj).write(cr, user, key, {'depreciation_line_ids': [6,0,value]})
#        return depreciation_line_ids

class account_asset_asset(osv.osv):
    _name = 'account.asset.asset'
    _description = 'Asset'

    def _get_period(self, cr, uid, context={}):
        periods = self.pool.get('account.period').find(cr, uid)
        if periods:
            return periods[0]
        else:
            return False

    def _get_last_depreciation_date(self, cr, uid, ids, context=None):
        """
        @param id: ids of a account.asset.asset objects
        @return: Returns a dictionary of the effective dates of the last depreciation entry made for given asset ids. If there isn't any, return the purchase date of this asset
        """
        cr.execute("""
            SELECT a.id as id, COALESCE(MAX(l.date),a.purchase_date) AS date
            FROM account_asset_asset a
            LEFT JOIN account_move_line l ON (l.asset_id = a.id)
            WHERE a.id IN %s
            GROUP BY a.id, a.purchase_date """, (tuple(ids),))
        return dict(cr.fetchall())

    def compute_depreciation_board(self, cr, uid,ids, context=None):
        depreciation_lin_obj = self.pool.get('account.asset.depreciation.line')
        for asset in self.browse(cr, uid, ids, context=context):      
            old_depreciation_line_ids = depreciation_lin_obj.search(cr, uid, [('asset_id', '=', asset.id),('move_id', '=', False)])        
            if old_depreciation_line_ids:
                depreciation_lin_obj.unlink(cr, uid, old_depreciation_line_ids, context=context)
            undone_dotation_number = asset.method_delay - len(asset.account_move_line_ids)
            residual_amount = asset.value_residual
            depreciation_date = datetime.strptime(self._get_last_depreciation_date(cr, uid, [asset.id], context)[asset.id], '%Y-%m-%d')
            day = depreciation_date.day
            month = depreciation_date.month
            year = depreciation_date.year
            for i in range(1,undone_dotation_number+1):
                if i == undone_dotation_number + 1:
                    amount = residual_amount
                else:
                    if asset.method == 'linear':
                        amount = asset.value_residual / undone_dotation_number
                    else:
                        amount = residual_amount * asset.method_progress_factor
                residual_amount -= amount
                vals = {
                     'amount': amount,
                     'asset_id': asset.id,
                     'sequence': i,
                     'name': str(asset.id) +'/'+ str(i),
                     'remaining_value': residual_amount,
                     'depreciated_value': asset.purchase_value - residual_amount,
                     'depreciation_date': depreciation_date.strftime('%Y-%m-%d'),
                }
                depreciation_lin_obj.create(cr, uid, vals, context=context)
                month += asset.method_period
                depreciation_date = datetime(year + (month / 12), month % 12, day)
        return True

    def validate(self, cr, uid, ids, context={}):
        return self.write(cr, uid, ids, {
            'state':'open'
        }, context)

    

    def _amount_residual(self, cr, uid, ids, name, args, context={}):
        cr.execute("""SELECT
                l.asset_id as id, SUM(abs(l.debit-l.credit)) AS amount
            FROM
                account_move_line l
            WHERE
                l.asset_id IN %s GROUP BY l.asset_id """, (tuple(ids),))
        res=dict(cr.fetchall())
        for asset in self.browse(cr, uid, ids, context):
            res[asset.id] = asset.purchase_value - res.get(asset.id, 0.0) - asset.salvage_value
        for id in ids:
            res.setdefault(id, 0.0)
        return res

    _columns = {
        'period_id': fields.many2one('account.period', 'First Period', required=True, readonly=True, states={'draft':[('readonly',False)]}),
        'account_move_line_ids': fields.one2many('account.move.line', 'asset_id', 'Entries', readonly=True, states={'draft':[('readonly',False)]}),

        'name': fields.char('Asset', size=64, required=True, select=1),
        'code': fields.char('Reference ', size=16, select=1),
        'purchase_value': fields.float('Gross value ', required=True, size=16, select=1),
        'currency_id': fields.many2one('res.currency','Currency',required=True,size=5,select=1),
        'company_id': fields.many2one('res.company', 'Company', required=True),
        'note': fields.text('Note'),
        'category_id': fields.many2one('account.asset.category', 'Asset category',required=True, change_default=True),
        'localisation': fields.char('Localisation', size=32, select=2),
        'parent_id': fields.many2one('account.asset.asset', 'Parent Asset'),
        'child_ids': fields.one2many('account.asset.asset', 'parent_id', 'Children Assets'),
        'purchase_date': fields.date('Purchase Date', required=True),
<<<<<<< HEAD
        'state': fields.selection([('view','View'),('draft','Draft'),('normal','Normal'),('close','Close')], 'State', required=True),
=======
        'state': fields.selection([('draft','Draft'),('open','Running'),('close','Close')], 'state', required=True),
>>>>>>> 65d41c8c
        'active': fields.boolean('Active', select=2),
        'partner_id': fields.many2one('res.partner', 'Partner'),

        'method': fields.selection([('linear','Linear'),('progressif','Progressive')], 'Computation method', required=True, readonly=True, states={'draft':[('readonly',False)]}),
        'method_delay': fields.integer('During (interval)', readonly=True, states={'draft':[('readonly',False)]}),
        'method_period': fields.integer('Depre. all (period)', readonly=True, states={'draft':[('readonly',False)]}),
        'method_end': fields.date('Ending date'),
        'method_progress_factor': fields.float('Progressif Factor', readonly=True, states={'draft':[('readonly',False)]}),
        'value_residual': fields.function(_amount_residual, method=True, digits_compute=dp.get_precision('Account'), string='Residual Value'),
        'method_time': fields.selection([('delay','Delay'),('end','Ending Period')], 'Time Method', required=True, readonly=True, states={'draft':[('readonly',False)]}),
        'prorata':fields.boolean('Prorata Temporis', Readonly="True", help='Indicates that the accounting entries for this asset have to be done from the purchase date instead of the first January'),
        'history_ids': fields.one2many('account.asset.history', 'asset_id', 'History', readonly=True),
        'depreciation_line_ids': fields.one2many('account.asset.depreciation.line', 'asset_id', 'Depreciation Lines', readonly=True,),
        'salvage_value': fields.float('Salvage Value', digits_compute=dp.get_precision('Account'), help="It is the amount you plan to have that you cannot depreciate."),
    }
    _defaults = {
        'code': lambda obj, cr, uid, context: obj.pool.get('ir.sequence').get(cr, uid, 'account.asset.code'),
        'purchase_date': lambda obj, cr, uid, context: time.strftime('%Y-%m-%d'),
        'active': lambda obj, cr, uid, context: True,
        'state': lambda obj, cr, uid, context: 'draft',
        'period_id': _get_period,
        'method': lambda obj, cr, uid, context: 'linear',
        'method_delay': lambda obj, cr, uid, context: 5,
        'method_time': lambda obj, cr, uid, context: 'delay',
        'method_period': lambda obj, cr, uid, context: 12,
        'method_progress_factor': lambda obj, cr, uid, context: 0.3,
        'currency_id': lambda self,cr,uid,c: self.pool.get('res.users').browse(cr, uid, uid, c).company_id.currency_id.id,
        'company_id': lambda self, cr, uid, context: self.pool.get('res.company')._company_default_get(cr, uid, 'account.asset.asset',context=context),
    }

    def onchange_category_id(self, cr, uid, ids, category_id, context=None):
        res = {'value':{}}
        asset_categ_obj = self.pool.get('account.asset.category')
        if category_id:
            category_obj = asset_categ_obj.browse(cr, uid, category_id, context=context)
            res['value'] = {
                            'method': category_obj.method, 
                            'method_delay': category_obj.method_delay,
                            'method_time': category_obj.method_time,
                            'method_period': category_obj.method_period,
                            'method_progress_factor': category_obj.method_progress_factor,
                            'prorata': category_obj.prorata,
            }
        return res
    
    def copy(self, cr, uid, id, default=None, context=None):
        if default is None:
            default = {}
        if context is None:
            context = {}
        default.update({'depreciation_line_ids': [], 'state': 'draft'})
        return super(account_asset_asset, self).copy(cr, uid, id, default, context=context)

    def _compute_period(self, cr, uid, property, context={}):
        if (len(property.entry_asset_ids or [])/2)>=property.method_delay:
            return False
        if len(property.entry_asset_ids):
            cp = property.entry_asset_ids[-1].period_id
            cpid = self.pool.get('account.period').next(cr, uid, cp, property.method_period, context)
            current_period = self.pool.get('account.period').browse(cr, uid, cpid, context)
        else:
            current_period = property.asset_id.period_id
        return current_period

    def _compute_move(self, cr, uid, property, period, context={}):
        #FIXME: fucntion not working OK
        result = []
        total = 0.0
        for move in property.asset_id.entry_ids:
            total += move.debit-move.credit
        for move in property.entry_asset_ids:
            if move.account_id == property.account_asset_ids:
                total += move.debit
                total += -move.credit
        periods = (len(property.entry_asset_ids)/2) - property.method_delay

        if periods==1:
            amount = total
        else:
            if property.method == 'linear':
                amount = total / periods
            else:
                amount = total * property.method_progress_factor

        move_id = self.pool.get('account.move').create(cr, uid, {
            'journal_id': property.journal_id.id,
            'period_id': period.id,
            'name': property.name or property.asset_id.name,
            'ref': property.asset_id.code
        })
        result = [move_id]
        id = self.pool.get('account.move.line').create(cr, uid, {
            'name': property.name or property.asset_id.name,
            'move_id': move_id,
            'account_id': property.account_asset_id.id,
            'debit': amount>0 and amount or 0.0,
            'credit': amount<0 and -amount or 0.0,
            'ref': property.asset_id.code,
            'period_id': period.id,
            'journal_id': property.journal_id.id,
            'partner_id': property.asset_id.partner_id.id,
            'date': time.strftime('%Y-%m-%d'),
        })
        id2 = self.pool.get('account.move.line').create(cr, uid, {
            'name': property.name or property.asset_id.name,
            'move_id': move_id,
            'account_id': property.account_actif_id.id,
            'credit': amount>0 and amount or 0.0,
            'debit': amount<0 and -amount or 0.0,
            'ref': property.asset_id.code,
            'period_id': period.id,
            'journal_id': property.journal_id.id,
            'partner_id': property.asset_id.partner_id.id,
            'date': time.strftime('%Y-%m-%d'),
        })
    #
        self.pool.get('account.asset.asset').write(cr, uid, [property.id], {
            'entry_asset_ids': [(4, id2, False),(4,id,False)]
        })
        if property.method_delay - (len(property.entry_asset_ids)/2)<=1:
            #self.pool.get('account.asset.property')._close(cr, uid, property, context)
            return result
        return result

    def _compute_entries(self, cr, uid, asset, period_id, context={}):
        #FIXME: function not working CHECK all res
        result = []
        date_start = self.pool.get('account.period').browse(cr, uid, period_id, context).date_start
        for property in asset.property_ids:
            if property.state=='open':
                period = self._compute_period(cr, uid, property, context)
                if period and (period.date_start<=date_start):
                    result += self._compute_move(cr, uid, property, period, context)
        return result
account_asset_asset()

class account_asset_depreciation_line(osv.osv):
    _name = 'account.asset.depreciation.line'
    _description = 'Asset depreciation line'

    def _get_move_check(self, cr, uid, ids, name, args, context=None):
        res = {}
        for line in self.browse(cr, uid, ids, context=context):
            res[line.id] = bool(line.move_id)
        return res

    _columns = {
        'name': fields.char('Depreciation Name', size=64, required=True, select=1),
        'sequence': fields.integer('Sequence of the depreciation', required=True),
        'asset_id': fields.many2one('account.asset.asset', 'Asset', required=True),
        'amount': fields.float('Depreciation Amount', required=True),
        'remaining_value': fields.float('Amount to Depreciate', required=True),
        'depreciated_value': fields.float('Amount Already Depreciated', required=True),
        'depreciation_date': fields.char('Depreciation Date', size=64, select=1),
        'move_id': fields.many2one('account.move', 'Depreciation Entry'),
        'move_check': fields.function(_get_move_check, method=True, type='boolean', string='Posted', store=True)
    }

    def create_move(self, cr, uid,ids, context=None):
        if context is None:
            context = {}
        asset_obj = self.pool.get('account.asset.asset')
        period_obj = self.pool.get('account.period')
        move_obj = self.pool.get('account.move')
        move_line_obj = self.pool.get('account.move.line')
        currency_obj = self.pool.get('res.currency')
        for line in self.browse(cr, uid, ids, context=context):
            depreciation_date = time.strftime('%Y-%m-%d')
            period_ids = period_obj.find(cr, uid, depreciation_date, context=context)
            company_currency = line.asset_id.company_id.currency_id.id
            current_currency = line.asset_id.currency_id.id
            context.update({'date': depreciation_date})
            amount = currency_obj.compute(cr, uid, current_currency, company_currency, line.amount, context=context)
            sign = line.asset_id.category_id.journal_id.type = 'purchase' and 1 or -1
            move_vals = {
                'name': line.name,
                'date': depreciation_date,
                'ref': line.name,
                'period_id': period_ids and period_ids[0] or False,
                'journal_id': line.asset_id.category_id.journal_id.id,
                }
            move_id = move_obj.create(cr, uid, move_vals, context=context)
            move_line_obj.create(cr, uid, {
                'name': line.name,
                'ref': line.name,
                'move_id': move_id,
                'account_id': line.asset_id.category_id.account_depreciation_id.id,
                'debit': 0.0,
                'credit': amount,
                'period_id': period_ids and period_ids[0] or False,
                'journal_id': line.asset_id.category_id.journal_id.id,
                'partner_id': line.asset_id.partner_id.id,
                'currency_id': company_currency <> current_currency and  current_currency or False,
                'amount_currency': company_currency <> current_currency and - sign * line.amount or 0.0,
                'analytic_account_id': line.asset_id.category_id.account_analytic_id.id,
                'date': depreciation_date,
            })
            move_line_obj.create(cr, uid, {
                'name': line.name,
                'ref': line.name,
                'move_id': move_id,
                'account_id': line.asset_id.category_id.account_expense_depreciation_id.id,
                'credit': 0.0,
                'debit': amount,
                'period_id': period_ids and period_ids[0] or False,
                'journal_id': line.asset_id.category_id.journal_id.id,
                'partner_id': line.asset_id.partner_id.id,
                'currency_id': company_currency <> current_currency and  current_currency or False,
                'amount_currency': company_currency <> current_currency and sign * line.amount or 0.0,
                'analytic_account_id': line.asset_id.category_id.account_analytic_id.id,
                'date': depreciation_date,
                'asset_id': line.asset_id.id
            })
            self.write(cr, uid, line.id, {'move_id': move_id}, context=context)
        return True

account_asset_depreciation_line()

#class account_asset_property(osv.osv):
#    def _amount_total(self, cr, uid, ids, name, args, context={}):
#        id_set=",".join(map(str,ids))
#        cr.execute("""SELECT l.asset_id,abs(SUM(l.debit-l.credit)) AS amount FROM
#                account_asset_property p
#            left join
#                account_move_line l on (p.asset_id=l.asset_id)
#            WHERE p.id IN ("""+id_set+") GROUP BY l.asset_id ")
#        res=dict(cr.fetchall())
#        for id in ids:
#            res.setdefault(id, 0.0)
#        return res
#
#    def _close(self, cr, uid, property, context={}):
#        if property.state<>'close':
#            self.pool.get('account.asset.property').write(cr, uid, [property.id], {
#                'state': 'close'
#            })
#            property.state='close'
#        ok = property.asset_id.state=='open'
#        for prop in property.asset_id.property_ids:
#            ok = ok and prop.state=='close'
#        self.pool.get('account.asset.asset').write(cr, uid, [property.asset_id.id], {
#            'state': 'close'
#        }, context)
#        return True
#
#    _name = 'account.asset.property'
#    _description = 'Asset property'
#    _columns = {
#        'name': fields.char('Method name', size=64, select=1),
#        'type': fields.selection([('direct','Direct'),('indirect','Indirect')], 'Depr. method type', select=2, required=True),
#        'asset_id': fields.many2one('account.asset.asset', 'Asset', required=True),
#        'account_asset_id': fields.many2one('account.account', 'Asset account', required=True),
#        'account_actif_id': fields.many2one('account.account', 'Depreciation account', required=True),
#        'journal_id': fields.many2one('account.journal', 'Journal', required=True),
#        'journal_analytic_id': fields.many2one('account.analytic.journal', 'Analytic journal'),
#        'account_analytic_id': fields.many2one('account.analytic.account', 'Analytic account'),
#
#        'method': fields.selection([('linear','Linear'),('progressif','Progressive')], 'Computation method', required=True, readonly=True, states={'draft':[('readonly',False)]}),
#        'method_delay': fields.integer('During', readonly=True, states={'draft':[('readonly',False)]}),
#        'method_period': fields.integer('Depre. all', readonly=True, states={'draft':[('readonly',False)]}),
#        'method_end': fields.date('Ending date'),
#
#        'date': fields.date('Date created'),
#    #'test': fields.one2many('account.pre', 'asset_id',  readonly=True, states={'draft':[('readonly',False)]}),
#        'entry_asset_ids': fields.many2many('account.move.line', 'account_move_asset_entry_rel', 'asset_property_id', 'move_id', 'Asset Entries'),
#        'board_ids': fields.one2many('account.asset.board', 'asset_id', 'Asset board'),
#
#        'value_total': fields.function(_amount_total, method=True, digits=(16,2),string='Gross value'),
#        'state': fields.selection([('draft','Draft'), ('open','Open'), ('close','Close')], 'State', required=True),
#        'history_ids': fields.one2many('account.asset.property.history', 'asset_property_id', 'History', readonly=True)
##    'parent_id': fields.many2one('account.asset.asset', 'Parent asset'),
##    'partner_id': fields.many2one('res.partner', 'Partner'),
##    'note': fields.text('Note'),
#
#    }
#    _defaults = {
#        'type': lambda obj, cr, uid, context: 'direct',
#        'state': lambda obj, cr, uid, context: 'draft',
#        'method': lambda obj, cr, uid, context: 'linear',
#        'method_time': lambda obj, cr, uid, context: 'delay',
#        'method_progress_factor': lambda obj, cr, uid, context: 0.3,
#        'method_delay': lambda obj, cr, uid, context: 5,
#        'method_period': lambda obj, cr, uid, context: 12,
#        'date': lambda obj, cr, uid, context: time.strftime('%Y-%m-%d')
#    }
#account_asset_property()

class account_move_line(osv.osv):
    _inherit = 'account.move.line'
    _columns = {
        'asset_id': fields.many2one('account.asset.asset', 'Asset'),
        'entry_ids': fields.one2many('account.move.line', 'asset_id', 'Entries', readonly=True, states={'draft':[('readonly',False)]}),

    }
account_move_line()

class account_asset_history(osv.osv):
    _name = 'account.asset.history'
    _description = 'Asset history'
    _columns = {
        'name': fields.char('History name', size=64, select=1),
        'user_id': fields.many2one('res.users', 'User', required=True),
        'date': fields.date('Date', required=True),
        'asset_id': fields.many2one('account.asset.asset', 'Asset', required=True),
        'method_delay': fields.integer('Number of interval'),
        'method_period': fields.integer('Period per interval'),
        'method_end': fields.date('Ending date'),
        'note': fields.text('Note'),
    }
    _defaults = {
        'date': lambda *args: time.strftime('%Y-%m-%d'),
        'user_id': lambda self,cr, uid,ctx: uid
    }
account_asset_history()

class account_asset_board(osv.osv):
    _name = 'account.asset.board'
    _description = 'Asset board'
    _columns = {
        'name': fields.char('Asset name', size=64, required=True, select=1),
        'asset_id': fields.many2one('account.asset.asset', 'Asset', required=True, select=1),
        'value_gross': fields.float('Gross value', required=True, select=1),
        'value_asset': fields.float('Asset Value', required=True, select=1),
        'value_asset_cumul': fields.float('Cumul. value', required=True, select=1),
        'value_net': fields.float('Net value', required=True, select=1),

    }
    _auto = False
    def init(self, cr):
        cr.execute("""
            create or replace view account_asset_board as (
                select
                    min(l.id) as id,
                    min(l.id) as asset_id,
                    0.0 as value_gross,
                    0.0 as value_asset,
                    0.0 as value_asset_cumul,
                    0.0 as value_net
                from
                    account_move_line l
                where
                    l.state <> 'draft' and
                    l.asset_id=3
            )""")
account_asset_board()

# vim:expandtab:smartindent:tabstop=4:softtabstop=4:shiftwidth=4:<|MERGE_RESOLUTION|>--- conflicted
+++ resolved
@@ -176,11 +176,7 @@
         'parent_id': fields.many2one('account.asset.asset', 'Parent Asset'),
         'child_ids': fields.one2many('account.asset.asset', 'parent_id', 'Children Assets'),
         'purchase_date': fields.date('Purchase Date', required=True),
-<<<<<<< HEAD
-        'state': fields.selection([('view','View'),('draft','Draft'),('normal','Normal'),('close','Close')], 'State', required=True),
-=======
-        'state': fields.selection([('draft','Draft'),('open','Running'),('close','Close')], 'state', required=True),
->>>>>>> 65d41c8c
+        'state': fields.selection([('draft','Draft'),('open','Running'),('close','Close')], 'State', required=True),
         'active': fields.boolean('Active', select=2),
         'partner_id': fields.many2one('res.partner', 'Partner'),
 
