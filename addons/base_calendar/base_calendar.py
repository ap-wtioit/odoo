--- conflicted
+++ resolved
@@ -1427,14 +1427,9 @@
         #temporary fixes for web client 
         #Time bomb
         ids = self.web_client_unfucking_timebomb(ids)
-<<<<<<< HEAD
         if not isinstance(ids, list):
             ids = [ids]
-        print 'ids', ids
-=======
-        
-        
->>>>>>> d62ed923
+            
         res = False
         for id in ids:
             event_datas = self.read(cr, uid, [id], ['date', 'rrule', 'exdate'], context=context)[0]
@@ -1447,7 +1442,6 @@
             if isinstance(event_id, (int, long)):
                 res = super(calendar_event, self).unlink(cr, uid, event_id, context=context)
                 self.pool.get('res.alarm').do_alarm_unlink(cr, uid, [event_id], self._name)
-                print 'unlink real id'
                 self.unlink_events(cr, uid, [event_id], context=context)
             else:
                 str_event, date_new = event_id.split('-')
@@ -1458,9 +1452,7 @@
                                  time.strptime(date_new, "%Y%m%d%H%M%S"))
                     exdate = (event_datas['exdate'] and (event_datas['exdate'] + ',')  or '') + date_new
                     res = self.write(cr, uid, [event_id], {'exdate': exdate})
-                    print 'exdate', exdate
                 else:
-                    print "unlink"
                     res = super(calendar_event, self).unlink(cr, uid, [event_id], context=context)
                     self.pool.get('res.alarm').do_alarm_unlink(cr, uid, [event_id], self._name)
                     self.unlink_events(cr, uid, [event_id], context=context)
