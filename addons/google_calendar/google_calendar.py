# -*- coding: utf-8 -*-

import operator
import simplejson
import urllib2

import openerp
from openerp import tools
from openerp import SUPERUSER_ID
from openerp.tools import DEFAULT_SERVER_DATE_FORMAT, DEFAULT_SERVER_DATETIME_FORMAT, exception_to_unicode

from openerp.tools.translate import _
from openerp.http import request
from datetime import datetime, timedelta
from dateutil import parser
import pytz
from openerp.osv import fields, osv

import logging
_logger = logging.getLogger(__name__)


def status_response(status, substr=False):
    if substr:
        return int(str(status)[0])
    else:
        return status_response(status, substr=True) == 2


class Meta(type):
    """ This Meta class allow to define class as a structure, and so instancied variable
        in __init__ to avoid to have side effect alike 'static' variable """
    def __new__(typ, name, parents, attrs):
        methods = dict((k, v) for k, v in attrs.iteritems()
                       if callable(v))
        attrs = dict((k, v) for k, v in attrs.iteritems()
                     if not callable(v))

        def init(self, **kw):
            for k, v in attrs.iteritems():
                setattr(self, k, v)
            for k, v in kw.iteritems():
                assert k in attrs
                setattr(self, k, v)

        methods['__init__'] = init
        methods['__getitem__'] = getattr
        return type.__new__(typ, name, parents, methods)


class Struct(object):
    __metaclass__ = Meta


class OpenerpEvent(Struct):
        event = False
        found = False
        event_id = False
        isRecurrence = False
        isInstance = False
        update = False
        status = False
        attendee_id = False
        synchro = False


class GmailEvent(Struct):
    event = False
    found = False
    isRecurrence = False
    isInstance = False
    update = False
    status = False


class SyncEvent(object):
    def __init__(self):
        self.OE = OpenerpEvent()
        self.GG = GmailEvent()
        self.OP = None

    def __getitem__(self, key):
        return getattr(self, key)

    def compute_OP(self, modeFull=True):
        #If event are already in Gmail and in OpenERP
        if self.OE.found and self.GG.found:
            is_owner = self.OE.event.env.user.id == self.OE.event.user_id.id
            #If the event has been deleted from one side, we delete on other side !
            if self.OE.status != self.GG.status and is_owner:
                self.OP = Delete((self.OE.status and "OE") or (self.GG.status and "GG"),
                                 'The event has been deleted from one side, we delete on other side !')
            #If event is not deleted !
            elif self.OE.status and (self.GG.status or not is_owner):
                if self.OE.update.split('.')[0] != self.GG.update.split('.')[0]:
                    if self.OE.update < self.GG.update:
                        tmpSrc = 'GG'
                    elif self.OE.update > self.GG.update:
                        tmpSrc = 'OE'
                    assert tmpSrc in ['GG', 'OE']

                    #if self.OP.action == None:
                    if self[tmpSrc].isRecurrence:
                        if self[tmpSrc].status:
                            self.OP = Update(tmpSrc, 'Only need to update, because i\'m active')
                        else:
                            self.OP = Exclude(tmpSrc, 'Need to Exclude (Me = First event from recurrence) from recurrence')

                    elif self[tmpSrc].isInstance:
                        self.OP = Update(tmpSrc, 'Only need to update, because already an exclu')
                    else:
                        self.OP = Update(tmpSrc, 'Simply Update... I\'m a single event')
                else:
                    if not self.OE.synchro or self.OE.synchro.split('.')[0] < self.OE.update.split('.')[0]:
                        self.OP = Update('OE', 'Event already updated by another user, but not synchro with my google calendar')
                    else:
                        self.OP = NothingToDo("", 'Not update needed')
            else:
                self.OP = NothingToDo("", "Both are already deleted")

        # New in openERP...  Create on create_events of synchronize function
        elif self.OE.found and not self.GG.found:
            if self.OE.status:
                self.OP = Delete('OE', 'Update or delete from GOOGLE')
            else:
                if not modeFull:
                    self.OP = Delete('GG', 'Deleted from Odoo, need to delete it from Gmail if already created')
                else:
                    self.OP = NothingToDo("", "Already Deleted in gmail and unlinked in Odoo")
        elif self.GG.found and not self.OE.found:
            tmpSrc = 'GG'
            if not self.GG.status and not self.GG.isInstance:
                # don't need to make something... because event has been created and deleted before the synchronization
                self.OP = NothingToDo("", 'Nothing to do... Create and Delete directly')
            else:
                if self.GG.isInstance:
                    if self[tmpSrc].status:
                        self.OP = Exclude(tmpSrc, 'Need to create the new exclu')
                    else:
                        self.OP = Exclude(tmpSrc, 'Need to copy and Exclude')
                else:
                    self.OP = Create(tmpSrc, 'New EVENT CREATE from GMAIL')

    def __str__(self):
        return self.__repr__()

    def __repr__(self):
        myPrint = "\n\n---- A SYNC EVENT ---"
        myPrint += "\n    ID          OE: %s " % (self.OE.event and self.OE.event.id)
        myPrint += "\n    ID          GG: %s " % (self.GG.event and self.GG.event.get('id', False))
        myPrint += "\n    Name        OE: %s " % (self.OE.event and self.OE.event.name.encode('utf8'))
        myPrint += "\n    Name        GG: %s " % (self.GG.event and self.GG.event.get('summary', '').encode('utf8'))
        myPrint += "\n    Found       OE:%5s vs GG: %5s" % (self.OE.found, self.GG.found)
        myPrint += "\n    Recurrence  OE:%5s vs GG: %5s" % (self.OE.isRecurrence, self.GG.isRecurrence)
        myPrint += "\n    Instance    OE:%5s vs GG: %5s" % (self.OE.isInstance, self.GG.isInstance)
        myPrint += "\n    Synchro     OE: %10s " % (self.OE.synchro)
        myPrint += "\n    Update      OE: %10s " % (self.OE.update)
        myPrint += "\n    Update      GG: %10s " % (self.GG.update)
        myPrint += "\n    Status      OE:%5s vs GG: %5s" % (self.OE.status, self.GG.status)
        if (self.OP is None):
            myPrint += "\n    Action      %s" % "---!!!---NONE---!!!---"
        else:
            myPrint += "\n    Action      %s" % type(self.OP).__name__
            myPrint += "\n    Source      %s" % (self.OP.src)
            myPrint += "\n    comment     %s" % (self.OP.info)
        return myPrint


class SyncOperation(object):
    def __init__(self, src, info, **kw):
        self.src = src
        self.info = info
        for k, v in kw.items():
            setattr(self, k, v)

    def __str__(self):
        return 'in__STR__'


class Create(SyncOperation):
    pass


class Update(SyncOperation):
    pass


class Delete(SyncOperation):
    pass


class NothingToDo(SyncOperation):
    pass


class Exclude(SyncOperation):
    pass


class google_calendar(osv.AbstractModel):
    STR_SERVICE = 'calendar'
    _name = 'google.%s' % STR_SERVICE

    def generate_data(self, cr, uid, event, isCreating=False, context=None):
        if not context:
            context = {}
        if event.allday:
            start_date = fields.datetime.context_timestamp(cr, uid, datetime.strptime(event.start, tools.DEFAULT_SERVER_DATETIME_FORMAT), context=context).isoformat('T').split('T')[0]
            final_date = fields.datetime.context_timestamp(cr, uid, datetime.strptime(event.start, tools.DEFAULT_SERVER_DATETIME_FORMAT) + timedelta(hours=event.duration) + timedelta(days=isCreating and 1 or 0), context=context).isoformat('T').split('T')[0]
            type = 'date'
            vstype = 'dateTime'
        else:
            start_date = fields.datetime.context_timestamp(cr, uid, datetime.strptime(event.start, tools.DEFAULT_SERVER_DATETIME_FORMAT), context=context).isoformat('T')
            final_date = fields.datetime.context_timestamp(cr, uid, datetime.strptime(event.stop, tools.DEFAULT_SERVER_DATETIME_FORMAT), context=context).isoformat('T')
            type = 'dateTime'
            vstype = 'date'
        attendee_list = []
        for attendee in event.attendee_ids:
            email = tools.email_split(attendee.email)
            email = email[0] if email else 'NoEmail@mail.com'
            attendee_list.append({
                'email': email,
                'displayName': attendee.partner_id.name,
                'responseStatus': attendee.state or 'needsAction',
            })

        reminders = []
        for alarm in event.alarm_ids:
            reminders.append({
                "method": "email" if alarm.type == "email" else "popup",
                "minutes": alarm.duration_minutes
            })
        data = {
            "summary": event.name or '',
            "description": event.description or '',
            "start": {
                type: start_date,
                vstype: None,
                'timeZone': context.get('tz', 'UTC'),
            },
            "end": {
                type: final_date,
                vstype: None,
                'timeZone': context.get('tz', 'UTC'),
            },
            "attendees": attendee_list,
            "reminders": {
                "overrides": reminders,
                "useDefault": "false"
            },
            "location": event.location or '',
            "visibility": event['class'] or 'public',
        }
        if event.recurrency and event.rrule:
            data["recurrence"] = ["RRULE:" + event.rrule]

        if not event.active:
            data["state"] = "cancelled"

        if not self.get_need_synchro_attendee(cr, uid, context=context):
            data.pop("attendees")
        if isCreating:
            other_google_ids = [other_att.google_internal_event_id for other_att in event.attendee_ids if other_att.google_internal_event_id]
            if other_google_ids:
                data["id"] = other_google_ids[0]
        return data

    def create_an_event(self, cr, uid, event, context=None):
        gs_pool = self.pool['google.service']
        data = self.generate_data(cr, uid, event, isCreating=True, context=context)

        url = "/calendar/v3/calendars/%s/events?fields=%s&access_token=%s" % ('primary', urllib2.quote('id,updated'), self.get_token(cr, uid, context))
        headers = {'Content-type': 'application/json', 'Accept': 'text/plain'}
        data_json = simplejson.dumps(data)

        return gs_pool._do_request(cr, uid, url, data_json, headers, type='POST', context=context)

    def delete_an_event(self, cr, uid, event_id, context=None):
        gs_pool = self.pool['google.service']

        params = {
            'access_token': self.get_token(cr, uid, context)
        }
        headers = {'Content-type': 'application/json', 'Accept': 'text/plain'}
        url = "/calendar/v3/calendars/%s/events/%s" % ('primary', event_id)

        return gs_pool._do_request(cr, uid, url, params, headers, type='DELETE', context=context)

    def get_calendar_primary_id(self, cr, uid, context=None):
        params = {
            'fields': 'id',
            'access_token': self.get_token(cr, uid, context)
        }
        headers = {'Content-type': 'application/json', 'Accept': 'text/plain'}

        url = "/calendar/v3/calendars/primary"

        try:
            st, content, ask_time = self.pool['google.service']._do_request(cr, uid, url, params, headers, type='GET', context=context)
        except Exception, e:

            if (e.code == 401):  # Token invalid / Acces unauthorized
                error_msg = "Your token is invalid or has been revoked !"

                registry = openerp.modules.registry.RegistryManager.get(request.session.db)
                with registry.cursor() as cur:
                    self.pool['res.users'].write(cur, SUPERUSER_ID, [uid], {'google_calendar_token': False, 'google_calendar_token_validity': False}, context=context)

                raise self.pool.get('res.config.settings').get_config_warning(cr, _(error_msg), context=context)
            raise

        return (status_response(st), content['id'] or False, ask_time)

    def get_event_synchro_dict(self, cr, uid, lastSync=False, token=False, nextPageToken=False, context=None):
        if not token:
            token = self.get_token(cr, uid, context)

        params = {
            'fields': 'items,nextPageToken',
            'access_token': token,
            'maxResults': 1000,
            #'timeMin': self.get_minTime(cr, uid, context=context).strftime("%Y-%m-%dT%H:%M:%S.%fz"),
        }

        if lastSync:
            params['updatedMin'] = lastSync.strftime("%Y-%m-%dT%H:%M:%S.%fz")
            params['showDeleted'] = True
        else:
            params['timeMin'] = self.get_minTime(cr, uid, context=context).strftime("%Y-%m-%dT%H:%M:%S.%fz")

        headers = {'Content-type': 'application/json', 'Accept': 'text/plain'}

        url = "/calendar/v3/calendars/%s/events" % 'primary'
        if nextPageToken:
            params['pageToken'] = nextPageToken

        status, content, ask_time = self.pool['google.service']._do_request(cr, uid, url, params, headers, type='GET', context=context)

        google_events_dict = {}
        for google_event in content['items']:
            google_events_dict[google_event['id']] = google_event

        if content.get('nextPageToken'):
            google_events_dict.update(
                self.get_event_synchro_dict(cr, uid, lastSync=lastSync, token=token, nextPageToken=content['nextPageToken'], context=context)
            )

        return google_events_dict

    def get_one_event_synchro(self, cr, uid, google_id, context=None):
        token = self.get_token(cr, uid, context)

        params = {
            'access_token': token,
            'maxResults': 1000,
            'showDeleted': True,
        }

        headers = {'Content-type': 'application/json', 'Accept': 'text/plain'}

        url = "/calendar/v3/calendars/%s/events/%s" % ('primary', google_id)
        try:
            status, content, ask_time = self.pool['google.service']._do_request(cr, uid, url, params, headers, type='GET', context=context)
        except:
            _logger.info("Calendar Synchro - In except of get_one_event_synchro")
            pass

        return status_response(status) and content or False

    def update_to_google(self, cr, uid, oe_event, google_event, context):
        calendar_event = self.pool['calendar.event']

        url = "/calendar/v3/calendars/%s/events/%s?fields=%s&access_token=%s" % ('primary', google_event['id'], 'id,updated', self.get_token(cr, uid, context))
        headers = {'Content-type': 'application/json', 'Accept': 'text/plain'}
        data = self.generate_data(cr, uid, oe_event, context=context)
        data['sequence'] = google_event.get('sequence', 0)
        data_json = simplejson.dumps(data)

        status, content, ask_time = self.pool['google.service']._do_request(cr, uid, url, data_json, headers, type='PATCH', context=context)

        update_date = datetime.strptime(content['updated'], "%Y-%m-%dT%H:%M:%S.%fz")
        calendar_event.write(cr, uid, [oe_event.id], {'oe_update_date': update_date})

        if context['curr_attendee']:
            self.pool['calendar.attendee'].write(cr, uid, [context['curr_attendee']], {'oe_synchro_date': update_date}, context)

    def update_an_event(self, cr, uid, event, context=None):
        data = self.generate_data(cr, uid, event, context=context)

        url = "/calendar/v3/calendars/%s/events/%s" % ('primary', event.google_internal_event_id)
        headers = {}
        data['access_token'] = self.get_token(cr, uid, context)

        status, response, ask_time = self.pool['google.service']._do_request(cr, uid, url, data, headers, type='GET', context=context)
        #TO_CHECK : , if http fail, no event, do DELETE ?
        return response

    def update_recurrent_event_exclu(self, cr, uid, instance_id, event_ori_google_id, event_new, context=None):
        gs_pool = self.pool['google.service']

        data = self.generate_data(cr, uid, event_new, context=context)

        data['recurringEventId'] = event_ori_google_id
        data['originalStartTime'] = event_new.recurrent_id_date

        url = "/calendar/v3/calendars/%s/events/%s?access_token=%s" % ('primary', instance_id, self.get_token(cr, uid, context))
        headers = {'Content-type': 'application/json'}

        data['sequence'] = self.get_sequence(cr, uid, instance_id, context)

        data_json = simplejson.dumps(data)
        return gs_pool._do_request(cr, uid, url, data_json, headers, type='PUT', context=context)

    def update_from_google(self, cr, uid, event, single_event_dict, type, context):
        if context is None:
            context = []

        calendar_event = self.pool['calendar.event']
        res_partner_obj = self.pool['res.partner']
        calendar_attendee_obj = self.pool['calendar.attendee']
        calendar_alarm_obj = self.pool['calendar.alarm']
        user_obj = self.pool['res.users']
        myPartnerID = user_obj.browse(cr, uid, uid, context).partner_id.id
        attendee_record = []
        alarm_record = set()
        partner_record = [(4, myPartnerID)]
        result = {}

        if self.get_need_synchro_attendee(cr, uid, context=context):
            for google_attendee in single_event_dict.get('attendees', []):
                partner_email = google_attendee.get('email', False)
                if type == "write":
                    for oe_attendee in event['attendee_ids']:
                        if oe_attendee.email == partner_email:
                            calendar_attendee_obj.write(cr, uid, [oe_attendee.id], {'state': google_attendee['responseStatus']}, context=context)
                            google_attendee['found'] = True
                            continue

                if google_attendee.get('found'):
                    continue

                attendee_id = res_partner_obj.search(cr, uid, [('email', '=', partner_email)], context=context)
                if not attendee_id:
                    data = {
                        'email': partner_email,
                        'customer': False,
                        'name': google_attendee.get("displayName", False) or partner_email
                    }
                    attendee_id = [res_partner_obj.create(cr, uid, data, context=context)]
                attendee = res_partner_obj.read(cr, uid, attendee_id[0], ['email'], context=context)
                partner_record.append((4, attendee.get('id')))
                attendee['partner_id'] = attendee.pop('id')
                attendee['state'] = google_attendee['responseStatus']
                attendee_record.append((0, 0, attendee))
        for google_alarm in single_event_dict.get('reminders', {}).get('overrides', []):
            alarm_id = calendar_alarm_obj.search(
                cr,
                uid,
                [
                    ('type', '=', google_alarm['method'] if google_alarm['method'] == 'email' else 'notification'),
                    ('duration_minutes', '=', google_alarm['minutes'])
                ],
                context=context
            )
            if not alarm_id:
                data = {
                    'type': google_alarm['method'] if google_alarm['method'] == 'email' else 'notification',
                    'duration': google_alarm['minutes'],
                    'interval': 'minutes',
                    'name': "%s minutes - %s" % (google_alarm['minutes'], google_alarm['method'])
                }
                alarm_id = [calendar_alarm_obj.create(cr, uid, data, context=context)]
            alarm_record.add(alarm_id[0])

        UTC = pytz.timezone('UTC')
        if single_event_dict.get('start') and single_event_dict.get('end'):  # If not cancelled

            if single_event_dict['start'].get('dateTime', False) and single_event_dict['end'].get('dateTime', False):
                date = parser.parse(single_event_dict['start']['dateTime'])
                stop = parser.parse(single_event_dict['end']['dateTime'])
                date = str(date.astimezone(UTC))[:-6]
                stop = str(stop.astimezone(UTC))[:-6]
                allday = False
            else:
                date = (single_event_dict['start']['date'])
                stop = (single_event_dict['end']['date'])
                d_end = datetime.strptime(stop, DEFAULT_SERVER_DATE_FORMAT)
                allday = True
                d_end = d_end + timedelta(days=-1)
                stop = d_end.strftime(DEFAULT_SERVER_DATE_FORMAT)

            update_date = datetime.strptime(single_event_dict['updated'], "%Y-%m-%dT%H:%M:%S.%fz")
            result.update({
                'start': date,
                'stop': stop,
                'allday': allday
            })
        result.update({
            'attendee_ids': attendee_record,
            'partner_ids': list(set(partner_record)),
            'alarm_ids': [(6, 0, list(alarm_record))],

            'name': single_event_dict.get('summary', 'Event'),
            'description': single_event_dict.get('description', False),
            'location': single_event_dict.get('location', False),
            'class': single_event_dict.get('visibility', 'public'),
            'oe_update_date': update_date,
        })

        if single_event_dict.get("recurrence", False):
            rrule = [rule for rule in single_event_dict["recurrence"] if rule.startswith("RRULE:")][0][6:]
            result['rrule'] = rrule

        context = dict(context or {}, no_mail_to_attendees=True)
        if type == "write":
            res = calendar_event.write(cr, uid, event['id'], result, context=context)
        elif type == "copy":
            result['recurrence'] = True
            res = calendar_event.write(cr, uid, [event['id']], result, context=context)
        elif type == "create":
            res = calendar_event.create(cr, uid, result, context=context)

        if context['curr_attendee']:
            self.pool['calendar.attendee'].write(cr, uid, [context['curr_attendee']], {'oe_synchro_date': update_date, 'google_internal_event_id': single_event_dict.get('id', False)}, context)
        return res

    def remove_references(self, cr, uid, context=None):
        current_user = self.pool['res.users'].browse(cr, SUPERUSER_ID, uid, context=context)
        reset_data = {
            'google_calendar_rtoken': False,
            'google_calendar_token': False,
            'google_calendar_token_validity': False,
            'google_calendar_last_sync_date': False,
            'google_calendar_cal_id': False,
        }

        all_my_attendees = self.pool['calendar.attendee'].search(cr, uid, [('partner_id', '=', current_user.partner_id.id)], context=context)
        self.pool['calendar.attendee'].write(cr, uid, all_my_attendees, {'oe_synchro_date': False, 'google_internal_event_id': False}, context=context)
        current_user.write(reset_data)
        return True

    def synchronize_events_cron(self, cr, uid, context=None):
        ids = self.pool['res.users'].search(cr, uid, [('google_calendar_last_sync_date', '!=', False)], context=context)
        _logger.info("Calendar Synchro - Started by cron")

        for user_to_sync in ids:
            _logger.info("Calendar Synchro - Starting synchronization for a new user [%s] " % user_to_sync)
            try:
                resp = self.synchronize_events(cr, user_to_sync, False, lastSync=True, context=None)
                if resp.get("status") == "need_reset":
                    _logger.info("[%s] Calendar Synchro - Failed - NEED RESET  !" % user_to_sync)
                else:
                    _logger.info("[%s] Calendar Synchro - Done with status : %s  !" % (user_to_sync, resp.get("status")))
            except Exception, e:
                _logger.info("[%s] Calendar Synchro - Exception : %s !" % (user_to_sync, exception_to_unicode(e)))
        _logger.info("Calendar Synchro - Ended by cron")

    def synchronize_events(self, cr, uid, ids, lastSync=True, context=None):
        if context is None:
            context = {}

        # def isValidSync(syncToken):
        #     gs_pool = self.pool['google.service']
        #     params = {
        #         'maxResults': 1,
        #         'fields': 'id',
        #         'access_token': self.get_token(cr, uid, context),
        #         'syncToken': syncToken,
        #     }
        #     url = "/calendar/v3/calendars/primary/events"
        #     status, response = gs_pool._do_request(cr, uid, url, params, type='GET', context=context)
        #     return int(status) != 410

        user_to_sync = ids and ids[0] or uid
        current_user = self.pool['res.users'].browse(cr, SUPERUSER_ID, user_to_sync, context=context)

        st, current_google, ask_time = self.get_calendar_primary_id(cr, user_to_sync, context=context)

        if current_user.google_calendar_cal_id:
            if current_google != current_user.google_calendar_cal_id:
                return {
                    "status": "need_reset",
                    "info": {
                        "old_name": current_user.google_calendar_cal_id,
                        "new_name": current_google
                    },
                    "url": ''
                }

            if lastSync and self.get_last_sync_date(cr, user_to_sync, context=context) and not self.get_disable_since_synchro(cr, user_to_sync, context=context):
                lastSync = self.get_last_sync_date(cr, user_to_sync, context)
                _logger.info("[%s] Calendar Synchro - MODE SINCE_MODIFIED : %s !" % (user_to_sync, lastSync.strftime(DEFAULT_SERVER_DATETIME_FORMAT)))
            else:
                lastSync = False
                _logger.info("[%s] Calendar Synchro - MODE FULL SYNCHRO FORCED" % user_to_sync)
        else:
            current_user.write({'google_calendar_cal_id': current_google})
            lastSync = False
            _logger.info("[%s] Calendar Synchro - MODE FULL SYNCHRO - NEW CAL ID" % user_to_sync)

        new_ids = []
        new_ids += self.create_new_events(cr, user_to_sync, context=context)
        new_ids += self.bind_recurring_events_to_google(cr, user_to_sync, context)

        res = self.update_events(cr, user_to_sync, lastSync, context)

        current_user.write({'google_calendar_last_sync_date': ask_time})
        return {
            "status": res and "need_refresh" or "no_new_event_from_google",
            "url": ''
        }

    def create_new_events(self, cr, uid, context=None):
        if context is None:
            context = {}

        new_ids = []
        ev_obj = self.pool['calendar.event']
        att_obj = self.pool['calendar.attendee']
        user_obj = self.pool['res.users']
        myPartnerID = user_obj.browse(cr, uid, uid, context=context).partner_id.id

        context_norecurrent = context.copy()
        context_norecurrent['virtual_id'] = False
        my_att_ids = att_obj.search(cr, uid, [('partner_id', '=', myPartnerID),
                                    ('google_internal_event_id', '=', False),
                                    '|',
                                    ('event_id.stop', '>', self.get_minTime(cr, uid, context=context).strftime(DEFAULT_SERVER_DATETIME_FORMAT)),
                                    ('event_id.final_date', '>', self.get_minTime(cr, uid, context=context).strftime(DEFAULT_SERVER_DATETIME_FORMAT)),
                                    ], context=context_norecurrent)
        for att in att_obj.browse(cr, uid, my_att_ids, context=context):
<<<<<<< HEAD
            if not att.event_id.recurrent_id or att.event_id.recurrent_id == 0:
                st, response, ask_time = self.create_an_event(cr, uid, att.event_id, context=context)
                if status_response(st):
                    update_date = datetime.strptime(response['updated'], "%Y-%m-%dT%H:%M:%S.%fz")
                    ev_obj.write(cr, uid, att.event_id.id, {'oe_update_date': update_date})
                    new_ids.append(response['id'])
                    att_obj.write(cr, uid, [att.id for att in att.event_id.attendee_ids], {'google_internal_event_id': response['id'], 'oe_synchro_date': update_date})
                    cr.commit()
                else:
                    _logger.warning("Impossible to create event %s. [%s] Enable DEBUG for response detail.", att.event_id.id, st)
                    _logger.debug("Response : %s" % response)
=======
            other_google_ids = [other_att.google_internal_event_id for other_att in att.event_id.attendee_ids if other_att.google_internal_event_id and other_att.id != att.id]
            for other_google_id in other_google_ids:
                if self.get_one_event_synchro(cr, uid, other_google_id, context=context):
                    att_obj.write(cr, uid, [att.id], {'google_internal_event_id': other_google_id})
                    break
            else:
                if not att.event_id.recurrent_id or att.event_id.recurrent_id == 0:
                    st, response, ask_time = self.create_an_event(cr, uid, att.event_id, context=context)
                    if status_response(st):
                        update_date = datetime.strptime(response['updated'], "%Y-%m-%dT%H:%M:%S.%fz")
                        ev_obj.write(cr, uid, att.event_id.id, {'oe_update_date': update_date})
                        new_ids.append(response['id'])
                        att_obj.write(cr, uid, [att.id], {'google_internal_event_id': response['id'], 'oe_synchro_date': update_date})
                        cr.commit()
                    else:
                        _logger.warning("Impossible to create event %s. [%s]" % (att.event_id.id, st))
                        _logger.warning("Response : %s" % response)
>>>>>>> a0d44f99
        return new_ids

    def get_context_no_virtual(self, context):
        context_norecurrent = context.copy()
        context_norecurrent['virtual_id'] = False
        context_norecurrent['active_test'] = False
        return context_norecurrent

    def bind_recurring_events_to_google(self, cr, uid, context=None):
        if context is None:
            context = {}

        new_ids = []
        ev_obj = self.pool['calendar.event']
        att_obj = self.pool['calendar.attendee']
        user_obj = self.pool['res.users']
        myPartnerID = user_obj.browse(cr, uid, uid, context=context).partner_id.id

        context_norecurrent = self.get_context_no_virtual(context)
        my_att_ids = att_obj.search(cr, uid, [('partner_id', '=', myPartnerID), ('google_internal_event_id', '=', False)], context=context_norecurrent)

        for att in att_obj.browse(cr, uid, my_att_ids, context=context):
            if att.event_id.recurrent_id and att.event_id.recurrent_id > 0:
                new_google_internal_event_id = False
                source_event_record = ev_obj.browse(cr, uid, att.event_id.recurrent_id, context)
                source_attendee_record_id = att_obj.search(cr, uid, [('partner_id', '=', myPartnerID), ('event_id', '=', source_event_record.id)], context=context)
                if not source_attendee_record_id:
                    continue
                source_attendee_record = att_obj.browse(cr, uid, source_attendee_record_id, context)[0]

                if att.event_id.recurrent_id_date and source_event_record.allday and source_attendee_record.google_internal_event_id:
                    new_google_internal_event_id = source_attendee_record.google_internal_event_id + '_' + att.event_id.recurrent_id_date.split(' ')[0].replace('-', '')
                elif att.event_id.recurrent_id_date and source_attendee_record.google_internal_event_id:
                    new_google_internal_event_id = source_attendee_record.google_internal_event_id + '_' + att.event_id.recurrent_id_date.replace('-', '').replace(' ', 'T').replace(':', '') + 'Z'

                if new_google_internal_event_id:
                    #TODO WARNING, NEED TO CHECK THAT EVENT and ALL instance NOT DELETE IN GMAIL BEFORE !
                    try:
                        st, response, ask_time = self.update_recurrent_event_exclu(cr, uid, new_google_internal_event_id, source_attendee_record.google_internal_event_id, att.event_id, context=context)
                        if status_response(st):
                            att_obj.write(cr, uid, [att.id], {'google_internal_event_id': new_google_internal_event_id}, context=context)
                            new_ids.append(new_google_internal_event_id)
                            cr.commit()
                        else:
                            _logger.warning("Impossible to create event %s. [%s]" % (att.event_id.id, st))
                            _logger.debug("Response : %s" % response)
                    except:
                        pass
        return new_ids

    def update_events(self, cr, uid, lastSync=False, context=None):
        context = dict(context or {})

        calendar_event = self.pool['calendar.event']
        user_obj = self.pool['res.users']
        att_obj = self.pool['calendar.attendee']
        myPartnerID = user_obj.browse(cr, uid, uid, context=context).partner_id.id
        context_novirtual = self.get_context_no_virtual(context)

        if lastSync:
            try:
                all_event_from_google = self.get_event_synchro_dict(cr, uid, lastSync=lastSync, context=context)
            except urllib2.HTTPError, e:
                if e.code == 410:  # GONE, Google is lost.
                    # we need to force the rollback from this cursor, because it locks my res_users but I need to write in this tuple before to raise.
                    cr.rollback()
                    registry = openerp.modules.registry.RegistryManager.get(request.session.db)
                    with registry.cursor() as cur:
                        self.pool['res.users'].write(cur, SUPERUSER_ID, [uid], {'google_calendar_last_sync_date': False}, context=context)
                error_key = simplejson.loads(str(e))
                error_key = error_key.get('error', {}).get('message', 'nc')
                error_msg = "Google is lost... the next synchro will be a full synchro. \n\n %s" % error_key
                raise self.pool.get('res.config.settings').get_config_warning(cr, _(error_msg), context=context)

            my_google_att_ids = att_obj.search(cr, uid, [
                ('partner_id', '=', myPartnerID),
                ('google_internal_event_id', 'in', all_event_from_google.keys())
            ], context=context_novirtual)

            my_openerp_att_ids = att_obj.search(cr, uid, [
                ('partner_id', '=', myPartnerID),
                ('event_id.oe_update_date', '>', lastSync and lastSync.strftime(DEFAULT_SERVER_DATETIME_FORMAT) or self.get_minTime(cr, uid, context).strftime(DEFAULT_SERVER_DATETIME_FORMAT)),
                ('google_internal_event_id', '!=', False),
            ], context=context_novirtual)

            my_openerp_googleinternal_ids = att_obj.read(cr, uid, my_openerp_att_ids, ['google_internal_event_id', 'event_id'], context=context_novirtual)

            if self.get_print_log(cr, uid, context=context):
                _logger.info("Calendar Synchro -  \n\nUPDATE IN GOOGLE\n%s\n\nRETRIEVE FROM OE\n%s\n\nUPDATE IN OE\n%s\n\nRETRIEVE FROM GG\n%s\n\n" % (all_event_from_google, my_google_att_ids, my_openerp_att_ids, my_openerp_googleinternal_ids))

            for giid in my_openerp_googleinternal_ids:
                active = True  # if not sure, we request google
                if giid.get('event_id'):
                    active = calendar_event.browse(cr, uid, int(giid.get('event_id')[0]), context=context_novirtual).active

                if giid.get('google_internal_event_id') and not all_event_from_google.get(giid.get('google_internal_event_id')) and active:
                    one_event = self.get_one_event_synchro(cr, uid, giid.get('google_internal_event_id'), context=context)
                    if one_event:
                        all_event_from_google[one_event['id']] = one_event

            my_att_ids = list(set(my_google_att_ids + my_openerp_att_ids))

        else:
            domain = [
                ('partner_id', '=', myPartnerID),
                ('google_internal_event_id', '!=', False),
                '|',
                ('event_id.stop', '>', self.get_minTime(cr, uid, context).strftime(DEFAULT_SERVER_DATETIME_FORMAT)),
                ('event_id.final_date', '>', self.get_minTime(cr, uid, context).strftime(DEFAULT_SERVER_DATETIME_FORMAT)),
            ]

            # Select all events from OpenERP which have been already synchronized in gmail
            my_att_ids = att_obj.search(cr, uid, domain, context=context_novirtual)
            all_event_from_google = self.get_event_synchro_dict(cr, uid, lastSync=False, context=context)

        event_to_synchronize = {}
        for att in att_obj.browse(cr, uid, my_att_ids, context=context):
            event = att.event_id

            base_event_id = att.google_internal_event_id.rsplit('_', 1)[0]

            if base_event_id not in event_to_synchronize:
                event_to_synchronize[base_event_id] = {}

            if att.google_internal_event_id not in event_to_synchronize[base_event_id]:
                event_to_synchronize[base_event_id][att.google_internal_event_id] = SyncEvent()

            ev_to_sync = event_to_synchronize[base_event_id][att.google_internal_event_id]

            ev_to_sync.OE.attendee_id = att.id
            ev_to_sync.OE.event = event
            ev_to_sync.OE.found = True
            ev_to_sync.OE.event_id = event.id
            ev_to_sync.OE.isRecurrence = event.recurrency
            ev_to_sync.OE.isInstance = bool(event.recurrent_id and event.recurrent_id > 0)
            ev_to_sync.OE.update = event.oe_update_date
            ev_to_sync.OE.status = event.active
            ev_to_sync.OE.synchro = att.oe_synchro_date

        for event in all_event_from_google.values():
            event_id = event.get('id')
            base_event_id = event_id.rsplit('_', 1)[0]

            if base_event_id not in event_to_synchronize:
                event_to_synchronize[base_event_id] = {}

            if event_id not in event_to_synchronize[base_event_id]:
                event_to_synchronize[base_event_id][event_id] = SyncEvent()

            ev_to_sync = event_to_synchronize[base_event_id][event_id]

            ev_to_sync.GG.event = event
            ev_to_sync.GG.found = True
            ev_to_sync.GG.isRecurrence = bool(event.get('recurrence', ''))
            ev_to_sync.GG.isInstance = bool(event.get('recurringEventId', 0))
            ev_to_sync.GG.update = event.get('updated', None)  # if deleted, no date without browse event
            if ev_to_sync.GG.update:
                ev_to_sync.GG.update = ev_to_sync.GG.update.replace('T', ' ').replace('Z', '')
            ev_to_sync.GG.status = (event.get('status') != 'cancelled')

        ######################
        #   PRE-PROCESSING   #
        ######################
        for base_event in event_to_synchronize:
            for current_event in event_to_synchronize[base_event]:
                event_to_synchronize[base_event][current_event].compute_OP(modeFull=not lastSync)
            if self.get_print_log(cr, uid, context=context):
                if not isinstance(event_to_synchronize[base_event][current_event].OP, NothingToDo):
                    _logger.info(event_to_synchronize[base_event])

        ######################
        #      DO ACTION     #
        ######################
        for base_event in event_to_synchronize:
            event_to_synchronize[base_event] = sorted(event_to_synchronize[base_event].iteritems(), key=operator.itemgetter(0))
            for current_event in event_to_synchronize[base_event]:
                cr.commit()
                event = current_event[1]  # event is an Sync Event !
                actToDo = event.OP
                actSrc = event.OP.src

                context['curr_attendee'] = event.OE.attendee_id

                if isinstance(actToDo, NothingToDo):
                    continue
                elif isinstance(actToDo, Create):
                    context_tmp = context.copy()
                    context_tmp['NewMeeting'] = True
                    if actSrc == 'GG':
                        res = self.update_from_google(cr, uid, False, event.GG.event, "create", context=context_tmp)
                        event.OE.event_id = res
                        meeting = calendar_event.browse(cr, uid, res, context=context)
                        attendee_record_id = att_obj.search(cr, uid, [('partner_id', '=', myPartnerID), ('event_id', '=', res)], context=context)
                        self.pool['calendar.attendee'].write(cr, uid, attendee_record_id, {'oe_synchro_date': meeting.oe_update_date, 'google_internal_event_id': event.GG.event['id']}, context=context_tmp)
                    elif actSrc == 'OE':
                        raise "Should be never here, creation for OE is done before update !"
                    #TODO Add to batch
                elif isinstance(actToDo, Update):
                    if actSrc == 'GG':
                        self.update_from_google(cr, uid, event.OE.event, event.GG.event, 'write', context)
                    elif actSrc == 'OE':
                        self.update_to_google(cr, uid, event.OE.event, event.GG.event, context)
                elif isinstance(actToDo, Exclude):
                    if actSrc == 'OE':
                        self.delete_an_event(cr, uid, current_event[0], context=context)
                    elif actSrc == 'GG':
                        new_google_event_id = event.GG.event['id'].rsplit('_', 1)[1]
                        if 'T' in new_google_event_id:
                            new_google_event_id = new_google_event_id.replace('T', '')[:-1]
                        else:
                            new_google_event_id = new_google_event_id + "000000"

                        if event.GG.status:
                            parent_event = {}
                            if not event_to_synchronize[base_event][0][1].OE.event_id:
                                main_ev = att_obj.search_read(cr, uid, [('google_internal_event_id', '=', event.GG.event['id'].rsplit('_', 1)[0])], fields=['event_id'], context=context_novirtual)
                                event_to_synchronize[base_event][0][1].OE.event_id = main_ev[0].get('event_id')[0]

                            parent_event['id'] = "%s-%s" % (event_to_synchronize[base_event][0][1].OE.event_id, new_google_event_id)
                            res = self.update_from_google(cr, uid, parent_event, event.GG.event, "copy", context)
                        else:
                            parent_oe_id = event_to_synchronize[base_event][0][1].OE.event_id
                            if parent_oe_id:
                                calendar_event.unlink(cr, uid, "%s-%s" % (parent_oe_id, new_google_event_id), can_be_deleted=True, context=context)

                elif isinstance(actToDo, Delete):
                    if actSrc == 'GG':
                        try:
                            self.delete_an_event(cr, uid, current_event[0], context=context)
                        except Exception, e:
                            error = simplejson.loads(e.read())
                            error_nr = error.get('error', {}).get('code')
                            # if already deleted from gmail or never created
                            if error_nr in (404, 410,):
                                pass
                            else:
                                raise e
                    elif actSrc == 'OE':
                        calendar_event.unlink(cr, uid, event.OE.event_id, can_be_deleted=False, context=context)
        return True

    def check_and_sync(self, cr, uid, oe_event, google_event, context):
        if datetime.strptime(oe_event.oe_update_date, "%Y-%m-%d %H:%M:%S.%f") > datetime.strptime(google_event['updated'], "%Y-%m-%dT%H:%M:%S.%fz"):
            self.update_to_google(cr, uid, oe_event, google_event, context)
        elif datetime.strptime(oe_event.oe_update_date, "%Y-%m-%d %H:%M:%S.%f") < datetime.strptime(google_event['updated'], "%Y-%m-%dT%H:%M:%S.%fz"):
            self.update_from_google(cr, uid, oe_event, google_event, 'write', context)

    def get_sequence(self, cr, uid, instance_id, context=None):
        gs_pool = self.pool['google.service']

        params = {
            'fields': 'sequence',
            'access_token': self.get_token(cr, uid, context)
        }

        headers = {'Content-type': 'application/json'}

        url = "/calendar/v3/calendars/%s/events/%s" % ('primary', instance_id)

        st, content, ask_time = gs_pool._do_request(cr, uid, url, params, headers, type='GET', context=context)
        return content.get('sequence', 0)
#################################
##  MANAGE CONNEXION TO GMAIL  ##
#################################

    def get_token(self, cr, uid, context=None):
        current_user = self.pool['res.users'].browse(cr, uid, uid, context=context)
        if not current_user.google_calendar_token_validity or \
                datetime.strptime(current_user.google_calendar_token_validity.split('.')[0], DEFAULT_SERVER_DATETIME_FORMAT) < (datetime.now() + timedelta(minutes=1)):
            self.do_refresh_token(cr, uid, context=context)
            current_user.refresh()
        return current_user.google_calendar_token

    def get_last_sync_date(self, cr, uid, context=None):
        current_user = self.pool['res.users'].browse(cr, uid, uid, context=context)
        return current_user.google_calendar_last_sync_date and datetime.strptime(current_user.google_calendar_last_sync_date, DEFAULT_SERVER_DATETIME_FORMAT) + timedelta(minutes=0) or False

    def do_refresh_token(self, cr, uid, context=None):
        current_user = self.pool['res.users'].browse(cr, uid, uid, context=context)
        gs_pool = self.pool['google.service']

        all_token = gs_pool._refresh_google_token_json(cr, uid, current_user.google_calendar_rtoken, self.STR_SERVICE, context=context)

        vals = {}
        vals['google_%s_token_validity' % self.STR_SERVICE] = datetime.now() + timedelta(seconds=all_token.get('expires_in'))
        vals['google_%s_token' % self.STR_SERVICE] = all_token.get('access_token')

        self.pool['res.users'].write(cr, SUPERUSER_ID, uid, vals, context=context)

    def need_authorize(self, cr, uid, context=None):
        current_user = self.pool['res.users'].browse(cr, uid, uid, context=context)
        return current_user.google_calendar_rtoken is False

    def get_calendar_scope(self, RO=False):
        readonly = RO and '.readonly' or ''
        return 'https://www.googleapis.com/auth/calendar%s' % (readonly)

    def authorize_google_uri(self, cr, uid, from_url='http://www.openerp.com', context=None):
        url = self.pool['google.service']._get_authorize_uri(cr, uid, from_url, self.STR_SERVICE, scope=self.get_calendar_scope(), context=context)
        return url

    def can_authorize_google(self, cr, uid, context=None):
        return self.pool['res.users'].has_group(cr, uid, 'base.group_erp_manager')

    def set_all_tokens(self, cr, uid, authorization_code, context=None):
        gs_pool = self.pool['google.service']
        all_token = gs_pool._get_google_token_json(cr, uid, authorization_code, self.STR_SERVICE, context=context)

        vals = {}
        vals['google_%s_rtoken' % self.STR_SERVICE] = all_token.get('refresh_token')
        vals['google_%s_token_validity' % self.STR_SERVICE] = datetime.now() + timedelta(seconds=all_token.get('expires_in'))
        vals['google_%s_token' % self.STR_SERVICE] = all_token.get('access_token')
        self.pool['res.users'].write(cr, SUPERUSER_ID, uid, vals, context=context)

    def get_minTime(self, cr, uid, context=None):
        number_of_week = int(self.pool['ir.config_parameter'].get_param(cr, uid, 'calendar.week_synchro', default=13))
        return datetime.now() - timedelta(weeks=number_of_week)

    def get_need_synchro_attendee(self, cr, uid, context=None):
        return self.pool['ir.config_parameter'].get_param(cr, uid, 'calendar.block_synchro_attendee', default=True)

    def get_disable_since_synchro(self, cr, uid, context=None):
        return self.pool['ir.config_parameter'].get_param(cr, uid, 'calendar.block_since_synchro', default=False)

    def get_print_log(self, cr, uid, context=None):
        return self.pool['ir.config_parameter'].get_param(cr, uid, 'calendar.debug_print', default=False)


class res_users(osv.Model):
    _inherit = 'res.users'

    _columns = {
        'google_calendar_rtoken': fields.char('Refresh Token'),
        'google_calendar_token': fields.char('User token'),
        'google_calendar_token_validity': fields.datetime('Token Validity'),
        'google_calendar_last_sync_date': fields.datetime('Last synchro date'),
        'google_calendar_cal_id': fields.char('Calendar ID', help='Last Calendar ID who has been synchronized. If it is changed, we remove \
all links between GoogleID and Odoo Google Internal ID')
    }


class calendar_event(osv.Model):
    _inherit = "calendar.event"

    def get_fields_need_update_google(self, cr, uid, context=None):
        return ['name', 'description', 'allday', 'start', 'date_end', 'stop',
                'attendee_ids', 'alarm_ids', 'location', 'class', 'active',
                'start_date', 'start_datetime', 'stop_date', 'stop_datetime']

    def write(self, cr, uid, ids, vals, context=None):
        if context is None:
            context = {}
        sync_fields = set(self.get_fields_need_update_google(cr, uid, context))
        if (set(vals.keys()) & sync_fields) and 'oe_update_date' not in vals.keys() and 'NewMeeting' not in context:
            vals['oe_update_date'] = datetime.now()

        return super(calendar_event, self).write(cr, uid, ids, vals, context=context)

    def copy(self, cr, uid, id, default=None, context=None):
        default = default or {}
        if default.get('write_type', False):
            del default['write_type']
        elif default.get('recurrent_id', False):
            default['oe_update_date'] = datetime.now()
        else:
            default['oe_update_date'] = False
        return super(calendar_event, self).copy(cr, uid, id, default, context)

    def unlink(self, cr, uid, ids, can_be_deleted=False, context=None):
        return super(calendar_event, self).unlink(cr, uid, ids, can_be_deleted=can_be_deleted, context=context)

    _columns = {
        'oe_update_date': fields.datetime('Odoo Update Date'),
    }


class calendar_attendee(osv.Model):
    _inherit = 'calendar.attendee'

    _columns = {
        'google_internal_event_id': fields.char('Google Calendar Event Id'),
        'oe_synchro_date': fields.datetime('Odoo Synchro Date'),
    }
    _sql_constraints = [('google_id_uniq', 'unique(google_internal_event_id,partner_id,event_id)', 'Google ID should be unique!')]

    def write(self, cr, uid, ids, vals, context=None):
        if context is None:
            context = {}

        for id in ids:
            ref = vals.get('event_id', self.browse(cr, uid, id, context=context).event_id.id)

            # If attendees are updated, we need to specify that next synchro need an action
            # Except if it come from an update_from_google
            if not context.get('curr_attendee', False) and not context.get('NewMeeting', False):
                self.pool['calendar.event'].write(cr, uid, ref, {'oe_update_date': datetime.now()}, context)
        return super(calendar_attendee, self).write(cr, uid, ids, vals, context=context)<|MERGE_RESOLUTION|>--- conflicted
+++ resolved
@@ -629,19 +629,6 @@
                                     ('event_id.final_date', '>', self.get_minTime(cr, uid, context=context).strftime(DEFAULT_SERVER_DATETIME_FORMAT)),
                                     ], context=context_norecurrent)
         for att in att_obj.browse(cr, uid, my_att_ids, context=context):
-<<<<<<< HEAD
-            if not att.event_id.recurrent_id or att.event_id.recurrent_id == 0:
-                st, response, ask_time = self.create_an_event(cr, uid, att.event_id, context=context)
-                if status_response(st):
-                    update_date = datetime.strptime(response['updated'], "%Y-%m-%dT%H:%M:%S.%fz")
-                    ev_obj.write(cr, uid, att.event_id.id, {'oe_update_date': update_date})
-                    new_ids.append(response['id'])
-                    att_obj.write(cr, uid, [att.id for att in att.event_id.attendee_ids], {'google_internal_event_id': response['id'], 'oe_synchro_date': update_date})
-                    cr.commit()
-                else:
-                    _logger.warning("Impossible to create event %s. [%s] Enable DEBUG for response detail.", att.event_id.id, st)
-                    _logger.debug("Response : %s" % response)
-=======
             other_google_ids = [other_att.google_internal_event_id for other_att in att.event_id.attendee_ids if other_att.google_internal_event_id and other_att.id != att.id]
             for other_google_id in other_google_ids:
                 if self.get_one_event_synchro(cr, uid, other_google_id, context=context):
@@ -657,9 +644,8 @@
                         att_obj.write(cr, uid, [att.id], {'google_internal_event_id': response['id'], 'oe_synchro_date': update_date})
                         cr.commit()
                     else:
-                        _logger.warning("Impossible to create event %s. [%s]" % (att.event_id.id, st))
-                        _logger.warning("Response : %s" % response)
->>>>>>> a0d44f99
+                        _logger.warning("Impossible to create event %s. [%s] Enable DEBUG for response detail.", att.event_id.id, st)
+                        _logger.debug("Response : %s" % response)
         return new_ids
 
     def get_context_no_virtual(self, context):
