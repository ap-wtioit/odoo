--- conflicted
+++ resolved
@@ -1,72 +1,25 @@
-# Indonesian translation for openobject-addons
-# Copyright (c) 2014 Rosetta Contributors and Canonical Ltd 2014
-# This file is distributed under the same license as the openobject-addons package.
-# FIRST AUTHOR <EMAIL@ADDRESS>, 2014.
-#
+# Translation of Odoo Server.
+# This file contains the translation of the following modules:
+# * google_calendar
+# 
+# Translators:
+# oon arfiandwi <oon.arfiandwi@gmail.com>, 2015
 msgid ""
 msgstr ""
-<<<<<<< HEAD
-"Project-Id-Version: openobject-addons\n"
-"Report-Msgid-Bugs-To: FULL NAME <EMAIL@ADDRESS>\n"
-"POT-Creation-Date: 2014-08-14 13:09+0000\n"
-"PO-Revision-Date: 2014-08-14 16:10+0000\n"
-"Last-Translator: FULL NAME <EMAIL@ADDRESS>\n"
-"Language-Team: Indonesian <id@li.org>\n"
-=======
 "Project-Id-Version: Odoo 8.0\n"
 "Report-Msgid-Bugs-To: \n"
 "POT-Creation-Date: 2015-09-07 12:39+0000\n"
 "PO-Revision-Date: 2015-12-02 11:54+0000\n"
 "Last-Translator: Wahyu Setiawan <wahyusetiaaa@gmail.com>\n"
 "Language-Team: Indonesian (http://www.transifex.com/odoo/odoo-8/language/id/)\n"
->>>>>>> 83a4a582
 "MIME-Version: 1.0\n"
 "Content-Type: text/plain; charset=UTF-8\n"
-"Content-Transfer-Encoding: 8bit\n"
-"X-Launchpad-Export-Date: 2014-08-15 07:09+0000\n"
-"X-Generator: Launchpad (build 17156)\n"
-
-#. module: google_calendar
-#: view:base.config.settings:google_calendar.view_calendar_config_settings
-<<<<<<< HEAD
-msgid "\"/google_account/authentication\""
-msgstr ""
-
-#. module: google_calendar
-#: view:base.config.settings:google_calendar.view_calendar_config_settings
-msgid "\"Calendar API\""
-msgstr ""
-
-#. module: google_calendar
-#: view:base.config.settings:google_calendar.view_calendar_config_settings
-msgid "\"Consent Screen\""
-msgstr ""
-
-#. module: google_calendar
-#: view:base.config.settings:google_calendar.view_calendar_config_settings
-msgid "\"Create Project\""
-msgstr ""
-
-#. module: google_calendar
-#: view:base.config.settings:google_calendar.view_calendar_config_settings
-msgid "\"Redirect RI\""
-msgstr ""
-
-#. module: google_calendar
-#: view:base.config.settings:google_calendar.view_calendar_config_settings
-msgid "'Create Client ID'"
-msgstr ""
-
-#. module: google_calendar
-#: view:base.config.settings:google_calendar.view_calendar_config_settings
-msgid "'Create New Client ID'"
-msgstr ""
-
-#. module: google_calendar
-#: view:base.config.settings:google_calendar.view_calendar_config_settings
-msgid "'Credentials'"
-msgstr ""
-=======
+"Content-Transfer-Encoding: \n"
+"Language: id\n"
+"Plural-Forms: nplurals=1; plural=0;\n"
+
+#. module: google_calendar
+#: view:base.config.settings:google_calendar.view_calendar_config_settings
 msgid "\"Authorized redirect URI\""
 msgstr "\"Redirect Authorized URI\""
 
@@ -109,24 +62,10 @@
 #: view:base.config.settings:google_calendar.view_calendar_config_settings
 msgid "'Enable API'"
 msgstr "'Aktifkan API'"
->>>>>>> 83a4a582
 
 #. module: google_calendar
 #: view:base.config.settings:google_calendar.view_calendar_config_settings
 msgid "'Web Application'"
-<<<<<<< HEAD
-msgstr ""
-
-#. module: google_calendar
-#: view:base.config.settings:google_calendar.view_calendar_config_settings
-msgid "(from menu APIs and auth) and click on button"
-msgstr ""
-
-#. module: google_calendar
-#: view:base.config.settings:google_calendar.view_calendar_config_settings
-msgid ") that you need to insert in the 2 fields below !"
-msgstr ""
-=======
 msgstr "'Aplikasi Web'"
 
 #. module: google_calendar
@@ -143,7 +82,6 @@
 #: view:base.config.settings:google_calendar.view_calendar_config_settings
 msgid ", then click on"
 msgstr ", Kemudian klik pada"
->>>>>>> 83a4a582
 
 #. module: google_calendar
 #: model:ir.actions.act_window,name:google_calendar.action_config_settings_google_calendar
@@ -156,14 +94,11 @@
 msgstr "Kredensial API"
 
 #. module: google_calendar
-<<<<<<< HEAD
-=======
 #: view:base.config.settings:google_calendar.view_calendar_config_settings
 msgid "Activate the Calendar API by clicking on the blue button"
 msgstr "Aktifkan Kalender API dengan mengklik tombol biru"
 
 #. module: google_calendar
->>>>>>> 83a4a582
 #. openerp-web
 #: code:addons/google_calendar/static/src/js/calendar_sync.js:55
 #, python-format
@@ -193,12 +128,12 @@
 #. module: google_calendar
 #: model:ir.model,name:google_calendar.model_calendar_attendee
 msgid "Attendee information"
-msgstr ""
+msgstr "Informasi peserta"
 
 #. module: google_calendar
 #: view:res.users:google_calendar.view_users_form
 msgid "Calendar"
-msgstr ""
+msgstr "Kalender"
 
 #. module: google_calendar
 #: field:res.users,google_calendar_cal_id:0
@@ -207,21 +142,18 @@
 
 #. module: google_calendar
 #: view:base.config.settings:google_calendar.view_calendar_config_settings
-<<<<<<< HEAD
-=======
 msgid "Check that the Application type is set on"
 msgstr "Periksa jenis aplikasi diatur pada"
 
 #. module: google_calendar
 #: view:base.config.settings:google_calendar.view_calendar_config_settings
->>>>>>> 83a4a582
 msgid "Click on"
 msgstr "Klik"
 
 #. module: google_calendar
 #: view:base.config.settings:google_calendar.view_calendar_config_settings
 msgid "Client ID"
-msgstr ""
+msgstr "Client ID"
 
 #. module: google_calendar
 #: view:base.config.settings:google_calendar.view_calendar_config_settings
@@ -253,20 +185,14 @@
 #. module: google_calendar
 #: model:ir.model,name:google_calendar.model_calendar_event
 msgid "Event"
-msgstr ""
-
-#. module: google_calendar
-#: view:base.config.settings:google_calendar.view_calendar_config_settings
-msgid ""
-"Fill in the Name of application and check that the platform is well on"
-msgstr ""
+msgstr "Acara"
 
 #. module: google_calendar
 #. openerp-web
 #: code:addons/google_calendar/static/src/xml/web_calendar.xml:8
 #, python-format
 msgid "Google"
-msgstr ""
+msgstr "Google"
 
 #. module: google_calendar
 #: field:calendar.attendee,google_internal_event_id:0
@@ -276,22 +202,22 @@
 #. module: google_calendar
 #: view:base.config.settings:google_calendar.view_calendar_config_settings
 msgid "Google Client ID"
-msgstr ""
+msgstr "Google Client ID"
 
 #. module: google_calendar
 #: view:base.config.settings:google_calendar.view_calendar_config_settings
 msgid "Google Client Secret"
-msgstr ""
+msgstr "Google Client Secret"
 
 #. module: google_calendar
 #: sql_constraint:calendar.attendee:0
 msgid "Google ID should be unique!"
-msgstr ""
+msgstr "ID Google harus unik!"
 
 #. module: google_calendar
 #: field:google.calendar,id:0
 msgid "ID"
-msgstr ""
+msgstr "ID"
 
 #. module: google_calendar
 #. openerp-web
@@ -310,15 +236,9 @@
 #. module: google_calendar
 #: view:base.config.settings:google_calendar.view_calendar_config_settings
 msgid ""
-<<<<<<< HEAD
-"In the menu on left side, select the sub menu APIs (from menu APIs and auth) "
-"and activate"
-msgstr ""
-=======
 "In the menu on left side, select the sub menu APIs (from menu APIs and auth)"
 " and click on"
 msgstr "Dalam menu di sisi kiri, pilih API sub menu (dari menu API dan auth) dan klik"
->>>>>>> 83a4a582
 
 #. module: google_calendar
 #: help:res.users,google_calendar_cal_id:0
@@ -330,7 +250,7 @@
 #. module: google_calendar
 #: field:res.users,google_calendar_last_sync_date:0
 msgid "Last synchro date"
-msgstr ""
+msgstr "Tanggal terakhir sinkronisasi"
 
 #. module: google_calendar
 #: field:calendar.attendee,oe_synchro_date:0
@@ -354,23 +274,10 @@
 
 #. module: google_calendar
 #: view:base.config.settings:google_calendar.view_calendar_config_settings
-msgid ""
-"Remark : You can, if you want, personalize the consent screen that your "
-"users will see by clicking on"
-msgstr ""
-
-#. module: google_calendar
-<<<<<<< HEAD
-#: view:base.config.settings:google_calendar.view_calendar_config_settings
 msgid "Return at Top"
-msgstr ""
-
-#. module: google_calendar
-#: field:base.config.settings,google_cal_sync:0
-msgid ""
-"Show tutorial to know how to get my 'Client ID' and my 'Client Secret'"
-msgstr ""
-=======
+msgstr "Kembali ke atas"
+
+#. module: google_calendar
 #: field:base.config.settings,google_cal_sync:0
 msgid "Show tutorial to know how to get my 'Client ID' and my 'Client Secret'"
 msgstr "Tampilkan tutorial untuk mengetahui bagaimana untuk mendapatkan saya 'Klien ID' dan saya 'Klien Rahasia'"
@@ -379,14 +286,13 @@
 #: view:base.config.settings:google_calendar.view_calendar_config_settings
 msgid "Specify an email address and a product name, then save."
 msgstr "Tentukan alamat email dan nama produk, kemudian simpan."
->>>>>>> 83a4a582
 
 #. module: google_calendar
 #. openerp-web
 #: code:addons/google_calendar/static/src/xml/web_calendar.xml:8
 #, python-format
 msgid "Sync with"
-msgstr ""
+msgstr "Tersinkronisasi dengan"
 
 #. module: google_calendar
 #. openerp-web
@@ -431,17 +337,12 @@
 #. module: google_calendar
 #: model:ir.model,name:google_calendar.model_res_users
 msgid "Users"
-msgstr ""
-
-#. module: google_calendar
-#: view:base.config.settings:google_calendar.view_calendar_config_settings
-<<<<<<< HEAD
-msgid "When it's done, check that the button of"
-msgstr ""
-=======
+msgstr "Pengguna"
+
+#. module: google_calendar
+#: view:base.config.settings:google_calendar.view_calendar_config_settings
 msgid "When it's done, the Calendar API overview will be available"
 msgstr "Bila dilakukan, gambaran Kalender API akan tersedia"
->>>>>>> 83a4a582
 
 #. module: google_calendar
 #: view:base.config.settings:google_calendar.view_calendar_config_settings
@@ -459,26 +360,13 @@
 #. openerp-web
 #: code:addons/google_calendar/static/src/js/calendar_sync.js:28
 #, python-format
-<<<<<<< HEAD
-msgid ""
-"You will be redirected to Google to authorize access to your calendar!"
-msgstr ""
-
-#. module: google_calendar
-#: view:base.config.settings:google_calendar.view_calendar_config_settings
-msgid ""
-"You will need to accept again the \"Google APIs Terms of services\" and "
-"\"Calendar API Terms of service\""
-msgstr ""
-=======
 msgid "You will be redirected to Google to authorize access to your calendar!"
 msgstr "Anda akan diarahkan ke Google untuk mengotorisasi akses ke kalender Anda!"
->>>>>>> 83a4a582
 
 #. module: google_calendar
 #: view:base.config.settings:google_calendar.view_calendar_config_settings
 msgid "and"
-msgstr ""
+msgstr "dan"
 
 #. module: google_calendar
 #: view:base.config.settings:google_calendar.view_calendar_config_settings
@@ -494,25 +382,5 @@
 
 #. module: google_calendar
 #: view:base.config.settings:google_calendar.view_calendar_config_settings
-<<<<<<< HEAD
-msgid "by clicking on button \"OFF\"."
-msgstr ""
-
-#. module: google_calendar
-#: view:base.config.settings:google_calendar.view_calendar_config_settings
-msgid "https://cloud.google.com/console"
-msgstr ""
-
-#. module: google_calendar
-#: view:base.config.settings:google_calendar.view_calendar_config_settings
-msgid "in the left menu."
-msgstr ""
-
-#. module: google_calendar
-#: view:base.config.settings:google_calendar.view_calendar_config_settings
-msgid "is well in green and with text \"ON\""
-msgstr ""
-=======
 msgid "https://console.developers.google.com/"
-msgstr "https://console.developers.google.com/"
->>>>>>> 83a4a582
+msgstr "https://console.developers.google.com/"