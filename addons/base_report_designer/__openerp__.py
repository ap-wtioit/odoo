# -*- coding: utf-8 -*-
##############################################################################
#
#    OpenERP, Open Source Management Solution
#    Copyright (C) 2004-2010 Tiny SPRL (<http://tiny.be>).
#
#    This program is free software: you can redistribute it and/or modify
#    it under the terms of the GNU Affero General Public License as
#    published by the Free Software Foundation, either version 3 of the
#    License, or (at your option) any later version.
#
#    This program is distributed in the hope that it will be useful,
#    but WITHOUT ANY WARRANTY; without even the implied warranty of
#    MERCHANTABILITY or FITNESS FOR A PARTICULAR PURPOSE.  See the
#    GNU Affero General Public License for more details.
#
#    You should have received a copy of the GNU Affero General Public License
#    along with this program.  If not, see <http://www.gnu.org/licenses/>.
#
##############################################################################


{
    'name': 'Report designer interface module',
    'version': '0.1',
    'category': 'Generic Modules/Base',
    'description': """
This module is used along with OpenERP OpenOffice plugin.
You have to first install the plugin which is available at
http://www.openerp.com

This module adds wizards to Import/Export .sxw report that
you can modify in OpenOffice.Once you have modified it you can
upload the report using the same wizard.
""",
    'author': 'OpenERP SA',
    'website': 'http://www.openerp.com',
    'depends': ['base'],
<<<<<<< HEAD
    'init_xml': ['base_report_data.xml'],
    'update_xml': ['wizard/base_openoffice_view.xml',
                   'base_report_designer_wizard.xml'],
=======
    'init_xml': ['security/base_report_security.xml',
                 'wizard/base_report_design_view.xml'],
    'update_xml': ['base_report_designer_installer.xml'],
>>>>>>> 9d44b905
    'demo_xml': [],
    'installable': True,
    'active': False,
    'certificate': '0056379010493',
}
# vim:expandtab:smartindent:tabstop=4:softtabstop=4:shiftwidth=4:<|MERGE_RESOLUTION|>--- conflicted
+++ resolved
@@ -36,15 +36,9 @@
     'author': 'OpenERP SA',
     'website': 'http://www.openerp.com',
     'depends': ['base'],
-<<<<<<< HEAD
-    'init_xml': ['base_report_data.xml'],
-    'update_xml': ['wizard/base_openoffice_view.xml',
-                   'base_report_designer_wizard.xml'],
-=======
     'init_xml': ['security/base_report_security.xml',
                  'wizard/base_report_design_view.xml'],
     'update_xml': ['base_report_designer_installer.xml'],
->>>>>>> 9d44b905
     'demo_xml': [],
     'installable': True,
     'active': False,
