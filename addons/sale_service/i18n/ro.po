--- conflicted
+++ resolved
@@ -1,22 +1,5 @@
-# Translation of OpenERP Server.
+# Translation of Odoo Server.
 # This file contains the translation of the following modules:
-<<<<<<< HEAD
-#	* project_mrp
-#
-msgid ""
-msgstr ""
-"Project-Id-Version: OpenERP Server 5.0.4\n"
-"Report-Msgid-Bugs-To: support@openerp.com\n"
-"POT-Creation-Date: 2012-12-21 17:06+0000\n"
-"PO-Revision-Date: 2009-02-03 06:25+0000\n"
-"Last-Translator: <>\n"
-"Language-Team: \n"
-"MIME-Version: 1.0\n"
-"Content-Type: text/plain; charset=UTF-8\n"
-"Content-Transfer-Encoding: 8bit\n"
-"X-Launchpad-Export-Date: 2014-04-22 07:02+0000\n"
-"X-Generator: Launchpad (build 16985)\n"
-=======
 # * sale_service
 # 
 # Translators:
@@ -45,218 +28,68 @@
 #: field:product.template,auto_create_task:0
 msgid "Create Task Automatically"
 msgstr "Creaza sarcini din CV"
->>>>>>> 83a4a582
 
-#. module: project_mrp
-#: model:process.node,note:project_mrp.process_node_procuretasktask0
-msgid "For each product, on type service and on order"
-msgstr "Pentru fiecare produs, in functie de tipul de serviciu si de comanda"
+#. module: sale_service
+#: view:project.task:sale_service.view_sale_service_inherit_form2
+msgid "Order Line"
+msgstr "Linie comanda"
 
-#. module: project_mrp
-#: model:process.transition,note:project_mrp.process_transition_createtask0
-msgid "Product type is service, then its creates the task."
-msgstr "Tipul de produs este serviciu, apoi este creata sarcina."
-
-#. module: project_mrp
-#: code:addons/project_mrp/project_procurement.py:92
-#, python-format
-msgid "Task created"
-msgstr "Sarcina creata"
-
-#. module: project_mrp
-#: model:process.node,note:project_mrp.process_node_saleordertask0
-msgid "In case you sell services on sales order"
-msgstr "In cazul in care vindeti servicii pe comanda de vanzare"
-
-#. module: project_mrp
-#: model:process.node,note:project_mrp.process_node_mrptask0
-msgid "A task is created to provide the service."
-msgstr "O sarcina este creata pentru a furniza serviciul."
-
-#. module: project_mrp
-#: model:ir.model,name:project_mrp.model_product_product
-msgid "Product"
-msgstr "Produs"
-
-#. module: project_mrp
-#: model:process.node,name:project_mrp.process_node_saleordertask0
-msgid "Sales Order Task"
-msgstr "Sarcina Comenzii de Vanzare"
-
-#. module: project_mrp
-#: model:process.transition,note:project_mrp.process_transition_procuretask0
-msgid "if product type is 'service' then it creates the task."
-msgstr "daca tipul de produs este 'serviciu', apoi creeaza sarcina."
-
-#. module: project_mrp
-#: model:process.transition,name:project_mrp.process_transition_ordertask0
-msgid "Order Task"
-msgstr "Comanda sarcina"
-
-#. module: project_mrp
-#: model:process.transition,name:project_mrp.process_transition_procuretask0
-msgid "Procurement Task"
-msgstr "Activitatea de Aprovizionare"
-
-#. module: project_mrp
-#: field:procurement.order,sale_line_id:0
-msgid "Sales order line"
-msgstr "Linia comenzii de vanzare"
-
-#. module: project_mrp
-#: model:ir.model,name:project_mrp.model_project_task
-#: model:process.node,name:project_mrp.process_node_mrptask0
-#: model:process.node,name:project_mrp.process_node_procuretasktask0
-#: field:procurement.order,task_id:0
-msgid "Task"
-msgstr "Sarcina"
-
-#. module: project_mrp
-#: view:product.product:0
-msgid ""
-"will be \n"
-"                        created to follow up the job to do. This task will "
-"appear\n"
-"                        in the project related to the contract of the sales "
-"order."
-msgstr ""
-"va fi \n"
-"                        creat pentru a urmari sarcina care trebuie "
-"efectuata. Aceasta sarcina va aparea\n"
-"                        in proiectul asociat contractului comenzii de "
-"vanzare."
-
-#. module: project_mrp
-#: view:product.product:0
-msgid "When you sell this service to a customer,"
-msgstr "Atunci cand vindeti acest serviciu unui client,"
-
-#. module: project_mrp
-#: field:product.product,project_id:0
-msgid "Project"
-msgstr "Proiect"
-
-#. module: project_mrp
-#: model:ir.model,name:project_mrp.model_procurement_order
+#. module: sale_service
+#: model:ir.model,name:sale_service.model_procurement_order
 #: field:project.task,procurement_id:0
 msgid "Procurement"
 msgstr "Aprovizionare"
 
-#. module: project_mrp
-#: view:product.product:0
-msgid "False"
-msgstr "Fals"
+#. module: sale_service
+#: model:ir.model,name:sale_service.model_product_product
+msgid "Product"
+msgstr "Produs"
 
-#. module: project_mrp
-#: code:addons/project_mrp/project_procurement.py:86
-#, python-format
-msgid "Task created."
-msgstr "Sarcina creata."
+#. module: sale_service
+#: model:ir.model,name:sale_service.model_product_template
+msgid "Product Template"
+msgstr "Produs șablon"
 
-#. module: project_mrp
-#: model:process.transition,note:project_mrp.process_transition_ordertask0
-msgid "If procurement method is Make to order and supply method is produce"
+#. module: sale_service
+#: field:product.template,project_id:0
+msgid "Project"
+msgstr "Proiect"
+
+#. module: sale_service
+#: view:product.template:sale_service.view_product_task_form
+msgid "Project Management Information"
 msgstr ""
-"Daca metoda de achizitionare este 'Facut la comanda\", iar metoda de "
-"furnizare este productie"
 
-#. module: project_mrp
+#. module: sale_service
 #: field:project.task,sale_line_id:0
 msgid "Sales Order Line"
-msgstr "Linia Comenzii de Vanzare"
+msgstr "Linie comandă de vânzare"
 
-#. module: project_mrp
-#: model:process.transition,name:project_mrp.process_transition_createtask0
-msgid "Create Task"
-msgstr "Creeaza Sarcina"
+#. module: sale_service
+#: model:ir.model,name:sale_service.model_project_task
+#: field:procurement.order,task_id:0
+msgid "Task"
+msgstr "Sarcină"
 
-#. module: project_mrp
-#: model:ir.model,name:project_mrp.model_sale_order
-msgid "Sales Order"
-msgstr "Comanda de vanzare"
+#. module: sale_service
+#: model:ir.model,name:sale_service.model_project_task_type
+msgid "Task Stage"
+msgstr "Etapa sarcinii"
 
-#. module: project_mrp
-#: view:project.task:0
-msgid "Order Line"
-msgstr "Linia Comenzii"
+#. module: sale_service
+#: code:addons/sale_service/models/sale_service.py:96
+#, python-format
+msgid "Task created"
+msgstr "Sarcină creată"
 
-#. module: project_mrp
-#: view:product.product:0
-msgid "a task"
-msgstr "o sarcina"
+#. module: sale_service
+#: help:project.task.type,closed:0
+msgid "Tasks in this stage are considered as closed."
+msgstr ""
 
-#~ msgid "Error: Invalid ean code"
-#~ msgstr "Eroare: cod ean invalid"
-
-#~ msgid "Procurement and Project Management integration"
-#~ msgstr "integrarea Managementului Aprovizionării si al Proiectului"
-
-#~ msgid "In case you sell services on sale order"
-#~ msgstr "In cazul in care vindeti servicii la comanda de vanzare"
-
-#~ msgid "Error ! You cannot create recursive tasks."
-#~ msgstr "Eroare ! Nu puteti crea sarcini recursive."
-
-#~ msgid ""
-#~ "\n"
-#~ "This module creates a link between procurement orders\n"
-#~ "containing \"service\" lines and project management tasks.\n"
-#~ "\n"
-#~ "When installed, this module will automatically create a new task\n"
-#~ "for each procurement order line, when the corresponding product\n"
-#~ "meets the following characteristics:\n"
-#~ "  * Type = Service\n"
-#~ "  * Procurement method (Order fulfillment) = MTO (make to order)\n"
-#~ "  * Supply/Procurement method = Produce\n"
-#~ "\n"
-#~ "The new task is created outside of any existing project, but\n"
-#~ "can be added to a project manually.\n"
-#~ "\n"
-#~ "When the project task is completed or cancelled, the workflow of the "
-#~ "corresponding\n"
-#~ "procurement line is updated accordingly.\n"
-#~ "\n"
-#~ "This module is useful to be able to invoice services based on tasks\n"
-#~ "automatically created via sale orders.\n"
-#~ "\n"
-#~ msgstr ""
-#~ "\n"
-#~ "Acest modul creează o legătură intre comenzile de aprovizionare\n"
-#~ "care contin linii \"service\" si sarcinile gestionării proiectului.\n"
-#~ "\n"
-#~ "Atunci cand este instalat, aces modul va crea automat o sarcină nouă\n"
-#~ "pentru fiecare linie a comenzii de aprovizionare, atunci cand produsul "
-#~ "omolog\n"
-#~ "intruneste următoarele caracteristici:\n"
-#~ "  * Tip = Service\n"
-#~ "  * Metoda de aprovizionare (Indeplinirea comenzii) = FLC (făcut la "
-#~ "comandă)\n"
-#~ "  * Metoda de Aprovizionare/Achizitionare = Productie\n"
-#~ "\n"
-#~ "Sarcina nouă este creată in afara oricărui proiect existent, dar\n"
-#~ "poate fi adăugată unui proiect manual.\n"
-#~ "\n"
-#~ "Atunci cand sarcina de proiect este incheiată sau anulată, fluxul de lucru "
-#~ "al liniei\n"
-#~ "de aprovizionare corespunzătoare este acutalizată in conformitate.\n"
-#~ "\n"
-#~ "Acest modul este folositor pentru facturarea serviciilor pe baza sarcinilor\n"
-#~ "create automat prin comenzile de vanzare.\n"
-#~ "\n"
-
-#~ msgid "Error ! Task end-date must be greater then task start-date"
-#~ msgstr ""
-#~ "Eroare ! Data de sfarsit a sarcinii trebuie sa fie mai mare decat data de "
-#~ "inceput"
-
-#~ msgid "Sale order line"
-#~ msgstr "Linie comanda de vanzare"
-
-#~ msgid "Sale Order Task"
-#~ msgstr "Sarcina Comenzii de Vanzare"
-
-#~ msgid "Order Reference must be unique per Company!"
-#~ msgstr "Referinta comenzii trebuie sa fie unica per Companie!"
-
-#~ msgid "Sale Order Line"
-#~ msgstr "Linia Comenzii de Vanzare"+#. module: sale_service
+#: help:product.template,auto_create_task:0
+msgid ""
+"Tick this option if you want to create a task automatically each time this "
+"product is sold"
+msgstr ""