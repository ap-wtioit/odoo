--- conflicted
+++ resolved
@@ -11,11 +11,7 @@
         <report auto="False" id="account_general_journal" model="account.journal.period" name="account.general.journal" rml="account/report/account_general_journal.rml" string="General Journal" header="False"/>
         <report auto="False" id="account_journal" model="account.journal.period" name="account.journal.period.print" rml="account/report/account_journal.rml" string="Journal" header="False"/>
         <report auto="False" id="account_journal_sale_purchase" model="account.journal.period" name="account.journal.period.print.sale.purchase" rml="account/report/account_journal_sale_purchase.rml" string="Sale/Purchase Journal" header="False"/>
-<<<<<<< HEAD
-        <report id="account_overdue" model="res.partner" name="account.overdue" rml="account/report/account_print_overdue.rml" string="Overdue Payments" parser="account.report.account_print_overdue.Overdue"/>
-=======
-        <report auto="False" id="account_overdue" model="res.partner" name="account.overdue" rml="account/report/account_print_overdue.rml" string="Due Payments"/>
->>>>>>> cb91966b
+        <report id="account_overdue" model="res.partner" name="account.overdue" rml="account/report/account_print_overdue.rml" string="Due Payments" parser="account.report.account_print_overdue.Overdue"/>
         <report
             auto="False"
             id="account_invoices"
