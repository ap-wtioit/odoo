--- conflicted
+++ resolved
@@ -1,9 +1,8 @@
 <?xml version="1.0" encoding="utf-8"?>
 <openerp>
     <data>
-        <!--
-        Invoices
-        -->
+
+        <!-- Invoices -->
         <record id="view_invoice_line_calendar" model="ir.ui.view">
             <field name="name">account.invoice.calendar</field>
             <field name="model">account.invoice</field>
@@ -323,11 +322,7 @@
                             <field name="user_id" groups="base.group_user"/>
                             <newline/>
                             <field domain="[('partner_id.ref_companies', 'in', [company_id])]" name="partner_bank_id"/>
-<<<<<<< HEAD
-                            <field name="origin" groups="base.group_user"/>
-=======
-                            <field name="origin" placeholder="SO0032"/>
->>>>>>> e79c98fe
+                            <field name="origin" placeholder="SO0032" groups="base.group_user"/>
                             <field name="move_id" groups="account.group_account_user"/>
                             <separator colspan="4" string="Additional Information"/>
                             <field colspan="4" name="comment" nolabel="1"/>
