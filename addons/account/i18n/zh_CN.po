--- conflicted
+++ resolved
@@ -9630,22 +9630,6 @@
 "in its currency (maybe different of the company currency)."
 msgstr ""
 
-<<<<<<< HEAD
-#~ msgid "Print Voucher"
-#~ msgstr "打印原始凭证"
-
-#~ msgid "Ref. :"
-#~ msgstr "关联单号:"
-
-#~ msgid "Canceled"
-#~ msgstr "已作废"
-
-#~ msgid "Authorised Signatory"
-#~ msgstr "授权的签字人"
-
-#~ msgid "Journal:"
-#~ msgstr "账簿："
-=======
 #. module: account
 #: report:account.balancesheet.horizontal:0
 #: report:account.balancesheet:0
@@ -9696,4 +9680,18 @@
 #: report:account.aged_trial_balance:0
 msgid "Not due"
 msgstr ""
->>>>>>> 683b26b0
+
+#~ msgid "Print Voucher"
+#~ msgstr "打印原始凭证"
+
+#~ msgid "Ref. :"
+#~ msgstr "关联单号:"
+
+#~ msgid "Canceled"
+#~ msgstr "已作废"
+
+#~ msgid "Authorised Signatory"
+#~ msgstr "授权的签字人"
+
+#~ msgid "Journal:"
+#~ msgstr "账簿："