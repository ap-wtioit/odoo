<?xml version="1.0" ?>
<odoo>

    <!-- Mail template are declared in a NOUPDATE block
         so users can freely customize/delete them -->
    <data noupdate="1">
        <!--Email template -->
        <record id="email_template_edi_invoice" model="mail.template">
            <field name="name">Invoice - Send by Email</field>
            <field name="email_from">${(object.user_id.email and '%s &lt;%s&gt;' % (object.user_id.name, object.user_id.email) or '')|safe}</field>
            <field name="subject">${object.company_id.name} Invoice (Ref ${object.number or 'n/a'})</field>
            <field name="partner_to">${object.partner_id.id}</field>
            <field name="model_id" ref="account.model_account_invoice"/>
            <field name="auto_delete" eval="True"/>
            <field name="report_template" ref="account_invoices"/>
            <field name="report_name">Invoice_${(object.number or '').replace('/','_')}_${object.state == 'draft' and 'draft' or ''}</field>
            <field name="lang">${object.partner_id.lang}</field>
            <field name="body_html"><![CDATA[
<p>Dear ${object.partner_id.name} 
% set access_action = object.get_access_action()
% set access_url = access_action['type'] == 'ir.actions.act_url' and access_action['url'] or '/report/pdf/account.report_invoice/' + str(object.id)
% set is_online = access_action and access_action['type'] == 'ir.actions.act_url'

% if object.partner_id.parent_id:
    (<i>${object.partner_id.parent_id.name}</i>)
% endif
,</p>
<p>Here is your invoice <strong>${object.number}</strong>
% if object.origin:
(with reference: ${object.origin} )
% endif
amounting in <strong>${object.amount_total} ${object.currency_id.name}</strong>
from ${object.company_id.name}.
</p>

<<<<<<< HEAD
% if is_inline:
    <br/><br/>
    <center>
      <a href="${access_url}" style="background-color: #1abc9c; padding: 20px; text-decoration: none; color: #fff; border-radius: 5px; font-size: 16px;" class="o_default_snippet_text">View Invoice</a>
    </center>
% endif
    <br/><br/>

% if object.state=='paid':
    <p>This invoice is already paid.</p>
% else:
    <p>Please remit payment at your earliest convenience.</p>
=======
% if is_online:
<p style="margin-left: 30px;">
    <a href="${access_url}" style="padding: 5px 10px; font-size: 12px; line-height: 18px; color: #FFFFFF; border-color:#a24689; text-decoration: none; display: inline-block; margin-bottom: 0px; font-weight: 400; text-align: center; vertical-align: middle; cursor: pointer; white-space: nowrap; background-image: none; background-color: #a24689; border: 1px solid #a24689; border-radius:3px" class="o_default_snippet_text">${access_name}</a>
</p>
>>>>>>> 10cde43f
% endif

<p>Thank you,</p>
% if object.user_id and object.user_id.signature:
    ${object.user_id.signature | safe}
% endif
]]></field>
        </record>

        <!--Default Notification Email template for invoices-->
        <record id="account.mail_template_data_notification_email_account_invoice" model="mail.template">
            <field name="name">Invoice Notification Email</field>
            <field name="subject">${object.subject}</field>
            <field name="model_id" ref="mail.model_mail_message"/>
            <field name="auto_delete" eval="True"/>
            <field name="body_html"><![CDATA[<html>
                <head></head>
                <body style="margin: 0; padding: 0;">
                <table border="0" width="100%" cellpadding="0" bgcolor="#ededed" style="padding: 20px; background-color: #ededed" summary="o_mail_notification">
                    <tbody>

                      <!-- HEADER -->
                      <tr>
                        <td align="center" style="min-width: 590px;">
                          <table width="590" border="0" cellpadding="0" bgcolor="#a24689" style="min-width: 590px; background-color: rgb(162, 70, 137); padding: 20px;">
                            <tr>
                              <td valign="middle">
                                  <span style="font-size:20px; color:white; font-weight: bold;">
                                      Invoice ${object.record_name}
                                  </span>
                              </td>
                              <td valign="middle" align="right">
                                  <img src="/logo.png" style="padding: 0px; margin: 0px; height: auto; width: 80px;" alt="${user.company_id.name}">
                              </td>
                            </tr>
                          </table>
                        </td>
                      </tr>

                      <!-- CONTENT -->
                      <tr>
                        <td align="center" style="min-width: 590px;">
                          <table width="590" border="0" cellpadding="0" bgcolor="#ffffff" style="min-width: 590px; background-color: rgb(255, 255, 255); padding: 20px;">
                            <tbody>
                              <td valign="top" style="font-family:Arial,Helvetica,sans-serif; color: #555; font-size: 14px;">
                                ${object.body | safe}
                              </td>
                            </tbody>
                          </table>
                        </td>
                      </tr>

                      <!-- FOOTER -->
                      <tr>
                        <td align="center" style="min-width: 590px;">
                          <table width="590" border="0" cellpadding="0" bgcolor="#a24689" style="min-width: 590px; background-color: rgb(162, 70, 137); padding: 20px;">
                            <tr>
                              <td valign="middle" align="left" style="color: #fff; padding-top: 10px; padding-bottom: 10px; font-size: 12px;">
                                ${user.company_id.name}<br/>
                                ${user.company_id.phone or ''}
                              </td>
                              <td valign="middle" align="right" style="color: #fff; padding-top: 10px; padding-bottom: 10px; font-size: 12px;">
                                % if user.company_id.email:
                                <a href="mailto:${user.company_id.email}" style="text-decoration:none; color: white;">${user.company_id.email}</a><br/>
                                % endif
                                % if user.company_id.website:
                                    <a href="${user.company_id.website}" style="text-decoration:none; color: white;">
                                        ${user.company_id.website}
                                    </a>
                                % endif
                              </td>
                            </tr>
                          </table>
                        </td>
                      </tr>
                      <tr>
                        <td align="center">
                            Powered by <a href="https://www.odoo.com">Odoo</a>.
                        </td>
                      </tr>
                    </tbody>
                </table>
                </body>
                </html>
            ]]></field>
        </record>

    </data>
</odoo><|MERGE_RESOLUTION|>--- conflicted
+++ resolved
@@ -33,8 +33,7 @@
 from ${object.company_id.name}.
 </p>
 
-<<<<<<< HEAD
-% if is_inline:
+% if is_online:
     <br/><br/>
     <center>
       <a href="${access_url}" style="background-color: #1abc9c; padding: 20px; text-decoration: none; color: #fff; border-radius: 5px; font-size: 16px;" class="o_default_snippet_text">View Invoice</a>
@@ -46,12 +45,6 @@
     <p>This invoice is already paid.</p>
 % else:
     <p>Please remit payment at your earliest convenience.</p>
-=======
-% if is_online:
-<p style="margin-left: 30px;">
-    <a href="${access_url}" style="padding: 5px 10px; font-size: 12px; line-height: 18px; color: #FFFFFF; border-color:#a24689; text-decoration: none; display: inline-block; margin-bottom: 0px; font-weight: 400; text-align: center; vertical-align: middle; cursor: pointer; white-space: nowrap; background-image: none; background-color: #a24689; border: 1px solid #a24689; border-radius:3px" class="o_default_snippet_text">${access_name}</a>
-</p>
->>>>>>> 10cde43f
 % endif
 
 <p>Thank you,</p>
