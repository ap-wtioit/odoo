<?xml version="1.0" ?>
<odoo>

    <!-- Mail template are declared in a NOUPDATE block
         so users can freely customize/delete them -->
    <data noupdate="1">
        <!--Email template -->
        <record id="email_template_edi_invoice" model="mail.template">
            <field name="name">Invoice - Send by Email</field>
            <field name="email_from">${(object.user_id.email and '%s &lt;%s&gt;' % (object.user_id.name, object.user_id.email) or '')|safe}</field>
            <field name="subject">${object.company_id.name} Invoice (Ref ${object.number or 'n/a'})</field>
            <field name="partner_to">${object.partner_id.id}</field>
            <field name="model_id" ref="account.model_account_invoice"/>
            <field name="auto_delete" eval="True"/>
            <field name="report_template" ref="account_invoices"/>
            <field name="report_name">Invoice_${(object.number or '').replace('/','_')}_${object.state == 'draft' and 'draft' or ''}</field>
            <field name="lang">${object.partner_id.lang}</field>
            <field name="body_html"><![CDATA[
<p>Dear ${object.partner_id.name} 
% set access_action = object.get_access_action()
% set access_url = access_action['type'] == 'ir.actions.act_url' and access_action['url'] or '/report/pdf/account.report_invoice/' + str(object.id)
% set is_online = access_action and access_action['type'] == 'ir.actions.act_url'

% if object.partner_id.parent_id:
    (<i>${object.partner_id.parent_id.name}</i>)
% endif
,</p>
<p>Here is your invoice <strong>${object.number}</strong>
% if object.origin:
(with reference: ${object.origin} )
% endif
amounting in <strong>${object.amount_total} ${object.currency_id.name}</strong>
from ${object.company_id.name}.
</p>

<<<<<<< HEAD
    <br/><br/>
    <center>
      <a href="${access_url}" style="background-color: #1abc9c; padding: 20px; text-decoration: none; color: #fff; border-radius: 5px; font-size: 16px;" class="o_default_snippet_text">View Invoice</a>
    </center>
    <br/><br/>

% if object.state=='paid':
    <p>This invoice is already paid.</p>
% else:
    <p>Please remit payment at your earliest convenience.</p>
% endif

<p>Thank you,</p>
% if object.user_id and object.user_id.signature:
    ${object.user_id.signature | safe}
% endif
=======
% if is_inline:
<p style="margin-left: 30px;">
    <a href="${access_url}" style="padding: 5px 10px; font-size: 12px; line-height: 18px; color: #FFFFFF; border-color:#a24689; text-decoration: none; display: inline-block; margin-bottom: 0px; font-weight: 400; text-align: center; vertical-align: middle; cursor: pointer; white-space: nowrap; background-image: none; background-color: #a24689; border: 1px solid #a24689; border-radius:3px" class="o_default_snippet_text">${access_name}</a>
</p>
% endif

<p>If you have any question, do not hesitate to contact us.</p>
<p>Best regards,</p>
>>>>>>> 476cb5a0
]]></field>
        </record>

        <!--Default Notification Email template for invoices-->
        <record id="account.mail_template_data_notification_email_account_invoice" model="mail.template">
            <field name="name">Invoice Notification Email</field>
            <field name="subject">${object.subject}</field>
            <field name="model_id" ref="mail.model_mail_message"/>
            <field name="auto_delete" eval="True"/>
            <field name="body_html"><![CDATA[<html>
                <head></head>
                <body style="margin: 0; padding: 0;">
                <table border="0" width="100%" cellpadding="0" bgcolor="#ededed" style="padding: 20px; background-color: #ededed" class="o_mail_notification">
                    <tbody>

                      <!-- HEADER -->
                      <tr>
                        <td align="center" style="min-width: 590px;">
                          <table width="590" border="0" cellpadding="0" bgcolor="#a24689" style="min-width: 590px; background-color: rgb(162, 70, 137); padding: 20px;">
                            <tr>
                              <td valign="middle">
                                  <span style="font-size:20px; color:white; font-weight: bold;">
                                      Invoice ${object.record_name}
                                  </span>
                              </td>
                              <td valign="middle" align="right">
                                  <img src="/logo.png" style="padding: 0px; margin: 0px; height: auto; width: 80px;" alt="${user.company_id.name}">
                              </td>
                            </tr>
                          </table>
                        </td>
                      </tr>

                      <!-- CONTENT -->
                      <tr>
                        <td align="center" style="min-width: 590px;">
                          <table width="590" border="0" cellpadding="0" bgcolor="#ffffff" style="min-width: 590px; background-color: rgb(255, 255, 255); padding: 20px;">
                            <tbody>
                              <td valign="top" style="font-family:Arial,Helvetica,sans-serif; color: #555; font-size: 14px;">
                                ${object.body | safe}
                              </td>
                            </tbody>
                          </table>
                        </td>
                      </tr>

                      <!-- FOOTER -->
                      <tr>
                        <td align="center" style="min-width: 590px;">
                          <table width="590" border="0" cellpadding="0" bgcolor="#a24689" style="min-width: 590px; background-color: rgb(162, 70, 137); padding: 20px;">
                            <tr>
                              <td valign="middle" align="left" style="color: #fff; padding-top: 10px; padding-bottom: 10px; font-size: 12px;">
                                ${user.company_id.name}<br/>
                                ${user.company_id.phone or ''}
                              </td>
                              <td valign="middle" align="right" style="color: #fff; padding-top: 10px; padding-bottom: 10px; font-size: 12px;">
                                % if user.company_id.email:
                                <a href="mailto:${user.company_id.email}" style="text-decoration:none; color: white;">${user.company_id.email}</a><br/>
                                % endif
                                % if user.company_id.website:
                                    <a href="${user.company_id.website}" style="text-decoration:none; color: white;">
                                        ${user.company_id.website}
                                    </a>
                                % endif
                              </td>
                            </tr>
                          </table>
                        </td>
                      </tr>
                      <tr>
                        <td align="center">
                            Powered by <a href="https://www.odoo.com">Odoo</a>.
                        </td>
                      </tr>
                    </tbody>
                </table>
                </body>
                </html>
            ]]></field>
        </record>

    </data>
</odoo><|MERGE_RESOLUTION|>--- conflicted
+++ resolved
@@ -33,11 +33,12 @@
 from ${object.company_id.name}.
 </p>
 
-<<<<<<< HEAD
+% if is_inline:
     <br/><br/>
     <center>
       <a href="${access_url}" style="background-color: #1abc9c; padding: 20px; text-decoration: none; color: #fff; border-radius: 5px; font-size: 16px;" class="o_default_snippet_text">View Invoice</a>
     </center>
+% endif
     <br/><br/>
 
 % if object.state=='paid':
@@ -50,16 +51,6 @@
 % if object.user_id and object.user_id.signature:
     ${object.user_id.signature | safe}
 % endif
-=======
-% if is_inline:
-<p style="margin-left: 30px;">
-    <a href="${access_url}" style="padding: 5px 10px; font-size: 12px; line-height: 18px; color: #FFFFFF; border-color:#a24689; text-decoration: none; display: inline-block; margin-bottom: 0px; font-weight: 400; text-align: center; vertical-align: middle; cursor: pointer; white-space: nowrap; background-image: none; background-color: #a24689; border: 1px solid #a24689; border-radius:3px" class="o_default_snippet_text">${access_name}</a>
-</p>
-% endif
-
-<p>If you have any question, do not hesitate to contact us.</p>
-<p>Best regards,</p>
->>>>>>> 476cb5a0
 ]]></field>
         </record>
 
