odoo.define('account.reconciliation_tests.data', function () {
"use strict";

/*
 * Debug tip:
 * To be able to "see" the test in the browser:
 *       var $body = $('body');
 *       $body.addClass('debug');
 *       clientAction.appendTo($body);
 */

var Datas = {};

var db = {
    'res.company': {
        fields: {
            id: {string: "ID", type: 'integer'},
            display_name: {string: "Displayed name", type: 'char'},
        },
        records: [
            {id: 1, display_name: "company 1"},
        ],
    },
    'res.partner': {
        fields: {
            id: {string: "ID", type: 'integer'},
            display_name: {string: "Displayed name", type: 'char'},
            image: {string: "image", type: 'integer'},
            customer: {string: "customer", type: 'boolean'},
            supplier: {string: "supplier", type: 'boolean'},
            parent_id: {string: "Parent", type: 'boolean'},
            is_company: {string: "Is company", type: 'boolean'},
            property_account_receivable_id: {string: 'Account receivable', type: 'many2one', relation: 'account.account'},
            property_account_payable_id: {string: 'Account payable', type: 'many2one', relation: 'account.account'},
        },
        records: [
            {id: 1, display_name: "partner 1", image: 'AAA', customer: true},
            {id: 2, display_name: "partner 2", image: 'BBB', customer: true},
            {id: 3, display_name: "partner 3", image: 'CCC', customer: true},
            {id: 4, display_name: "partner 4", image: 'DDD', customer: true},
            {id: 8, display_name: "Agrolait", image: 'EEE', customer: true},
            {id: 12, display_name: "Camptocamp", image: 'FFF', supplier: true, property_account_receivable_id: 287, property_account_payable_id: 287},
            // add more to have 'Search More' option
            {id: 98, display_name: "partner 98", image: 'YYY', customer: true},
            {id: 99, display_name: "partner 99", image: 'ZZZ', customer: true},
        ],
        mark_as_reconciled: function () {
            return $.when();
        },
    },
    'account.account': {
        fields: {
            id: {string: "ID", type: 'integer'},
            code: {string: "code", type: 'integer'},
            name: {string: "Displayed name", type: 'char'},
            company_id: {string: "Company", type: 'many2one', relation: 'res.company'},
            deprecated: {string: "Deprecated", type: 'boolean'},
        },
        records: [
            {id: 282, code: 100000, name: "100000 Fixed Asset Account", company_id: 1},
            {id: 283, code: 101000, name: "101000 Current Assets", company_id: 1},
            {id: 284, code: 101110, name: "101110 Stock Valuation Account", company_id: 1},
            {id: 285, code: 101120, name: "101120 Stock Interim Account (Received)", company_id: 1},
            {id: 286, code: 101130, name: "101130 Stock Interim Account (Delivered)", company_id: 1},
            {id: 287, code: 101200, name: "101200 Account Receivable", company_id: 1},
            {id: 288, code: 101300, name: "101300 Tax Paid", company_id: 1},
            {id: 308, code: 101401, name: "101401 Bank", company_id: 1},
            {id: 499, code: 499001, name: "499001 Suspense Account", company_id: 1},
            {id: 500, code: 500, name: "500 Account", company_id: 1},
            {id: 501, code: 501, name: "501 Account", company_id: 1},
            {id: 502, code: 502, name: "502 Account", company_id: 1},
            {id: 503, code: 503, name: "503 Account", company_id: 1},
            {id: 504, code: 504, name: "504 Account", company_id: 1},
        ],
        mark_as_reconciled: function () {
            return $.when();
        },
    },
    'account.tax': {
        fields: {
            id: {string: "ID", type: 'integer'},
            display_name: {string: "Displayed name", type: 'char'},
            amount: {string: "amout", type: 'float'},
            price_include: {string: "Included in Price", type: 'boolean'},
            account_id: {string: "partner", type: 'many2one', relation: 'account.account'},
            company_id: {string: "Company", type: 'many2one', relation: 'res.company'},
            amount_type: {string: "type", type: 'selection'}
        },
        records: [
            {id: 6, display_name: "Tax 20.00%", amount: 20, amount_type: 'percent', price_include: false, company_id: 1},
            {id: 7, display_name: "Tax 10.00% include", amount: 10, amount_type: 'percent', price_include: true, account_id: 288, company_id: 1},
        ],
        json_friendly_compute_all: function (args) {
            var tax = _.find(db['account.tax'].records, {'id': args[0][0]});
            var amount = args[1];
            var tax_base = tax.price_include ? amount*100/(100+tax.amount) : amount;
            return $.when({
                "base": amount,
                "taxes": [{
                    'id': tax.id,
                    'amount': tax_base*tax.amount/100,
                    "base": tax_base,
                    'name': tax.display_name,
                    "analytic": false,
                    "refund_account_id": false,
                    'account_id': tax.account_id
                }],
                "total_excluded": amount/100*(100-tax.amount),
                "total_included": amount,
            });
        },
    },
    'account.journal': {
        fields: {
            id: {string: "ID", type: 'integer'},
            display_name: {string: "Displayed name", type: 'char'},
            company_id: {string: "Company", type: 'many2one', relation: 'res.company'},
        },
        records: [
            {id: 8, display_name: "company 1 journal", company_id: 1}
        ]
    },
    'account.analytic.account': {
        fields: {
            id: {string: "ID", type: 'integer'},
            display_name: {string: "Displayed name", type: 'char'},
        },
        records: [
            {id: 16, display_name: "Administrative"},
            {id: 7, display_name: "Agrolait - Agrolait"},
            {id: 8, display_name: "Asustek - ASUSTeK"},
            {id: 15, display_name: "Camp to Camp - Camptocamp"},
            {id: 6, display_name: "CampToCamp - Camptocamp"},
            {id: 17, display_name: "Commercial & Marketing"},
            {id: 23, display_name: "Data Import/Export Plugin - Delta PC"},
            {id: 9, display_name: "Delta PC - Delta PC"},
        ]
    },
    'account.analytic.tag': {
        fields: {
            id: {string: 'id', type: 'integer'},
            display_name: {string: 'display_name', type: 'char'},
        },
        records: [
            {id: 1, display_name: 'Come together'},
            {id: 2, display_name: 'Right now'},
        ],
    },
    'account.bank.statement': {
        fields: {},
    },
    'account.bank.statement.line': {
        fields: {
            id: {string: "ID", type: 'integer'},
            display_name: {string: "Displayed name", type: 'char'},
            partner_id: {string: "partner", type: 'many2one', relation: 'res.partner'},
            company_id: {string: "Company", type: 'many2one', relation: 'res.company'},
        },
        records: [
            {id: 5, display_name: "SAJ/2014/002 and SAJ/2014/003", company_id: 1},
            {id: 6, display_name: "Bank fees", company_id: 1},
            {id: 7, display_name: "Prepayment", company_id: 1},
            {id: 8, display_name: "First 2000 \u20ac of SAJ/2014/001", company_id: 1},
        ],
    },
    'account.move.line': {
        fields: {},
    },
    'account.reconcile.model': {
        fields: {
            id: {string: "ID", type: 'integer'},
            name: {string: "Button Label", type: 'char'},
            rule_type: {string: "Type", type: 'selection', selection: [['writeoff_button', 'Create a Button'], ['writeoff_suggestion', 'Write off Suggestion'], ['invoice_matching', 'Invoice matching']], default:'writeoff_button'},
            has_second_line: {string: "Add a second line", type: 'boolean'},
            account_id: {string: "Account", type: 'many2one', relation:'account.account'},
            journal_id: {string: "Journal", type: 'many2one', relation:'account.journal'},
            label: {string: "Journal Item Label", type: 'char'},
            amount_type: {string: 'amount_type', type: 'selection', selection: [['fixed', 'Fixed'], ['percentage', 'Percentage of balance']], default:'percentage'},
            amount: {string: "Amount", type: 'float', digits:0, help:"Fixed amount will count as a debit if it is negative, as a credit if it is positive.", default:100.0},
            tax_id: {string: "Tax", type: 'many2one', relation:'account.tax', domain:[('type_tax_use', '=', 'purchase')]},
            analytic_account_id: {string: "Analytic Account", type: 'many2one', relation:'account.analytic.account'},
            second_account_id: {string: "Second Account", type: 'many2one', relation:'account.account', domain:[('deprecated', '=', false)]},
            second_journal_id: {string: "Second Journal", type: 'many2one', relation:'account.journal',  help:"This field is ignored in a bank statement reconciliation."},
            second_label: {string: "Second Journal Item Label", type: 'char'},
            second_amount_type: {string: "Second amount_type", type: 'selection', selection: [['fixed', 'Fixed'], ['percentage', 'Percentage of balance']], default:'percentage'},
            second_amount: {string: "Second Amount", type: 'float', digits:0, help:"Fixed amount will count as a debit if it is negative, as a credit if it is positive.", default:100.0},
            second_tax_id: {string: "Second Tax", type: 'many2one', relation:'account.tax', domain:[('type_tax_use', '=', 'purchase')]},
            second_analytic_account_id: {string: "Second Analytic Account", type: 'many2one', relation:'account.analytic.account'},
            match_journal_ids: {string: "Journal Ids", type: 'many2many', relation: 'account.journal'},
            analytic_tag_ids: {string: 'Analytic tags', type: 'many2many', relation: 'account.analytic.tag'},
        },
        records: [
            {'second_analytic_account_id': false, 'second_amount_type': "percentage", 'second_journal_id': false, 'id': 4, 'analytic_account_id': false, 'display_name': "Int\u00e9rrets", 'rule_type': 'writeoff_button', 'second_tax_id': false, 'has_second_line': false, 'journal_id': false, 'label': false, 'second_label': false, 'second_account_id': false, 'account_id': 282, 'company_id': [1, "Demo SPRL"], 'tax_id': false, 'amount_type': "fixed", 'name': "Int\u00e9rrets", 'amount': 0.0, 'second_amount': 100.0, 'match_journal_ids': []},
            {'second_analytic_account_id': false, 'second_amount_type': "percentage", 'second_journal_id': false, 'id': 2, 'analytic_account_id': false, 'display_name': "Perte et Profit", 'rule_type': 'writeoff_button', 'second_tax_id': false, 'has_second_line': false, 'journal_id': false, 'label': false, 'second_label': false, 'second_account_id': false, 'account_id': 283, 'company_id': [1, "Demo SPRL"], 'tax_id': false, 'amount_type': "percentage", 'name': "Perte et Profit", 'amount': 100.0, 'second_amount': 100.0, 'match_journal_ids': []},
            {'second_analytic_account_id': false, 'second_amount_type': "percentage", 'second_journal_id': false, 'id': 5, 'analytic_account_id': false, 'display_name': "Fs bank", 'rule_type': 'writeoff_button', 'second_tax_id': false, 'has_second_line': false, 'journal_id': false, 'label': false, 'second_label': false, 'second_account_id': false, 'account_id': 284, 'company_id': [1, "Demo SPRL"], 'tax_id': false, 'amount_type': "percentage", 'name': "Fs bank", 'amount': 100.0, 'second_amount': 100.0},
            {'second_analytic_account_id': false, 'second_amount_type': "percentage", 'second_journal_id': false, 'id': 8, 'analytic_account_id': false, 'display_name': "Caisse Sand.", 'rule_type': 'writeoff_button', 'second_tax_id': false, 'has_second_line': false, 'journal_id': false, 'label': "Caisse Sand.", 'second_label': false, 'second_account_id': false, 'account_id': 308, 'company_id': [1, "Demo SPRL"], 'tax_id': false, 'amount_type': "percentage", 'name': "Caisse Sand.", 'amount': 100.0, 'second_amount': 100.0, 'match_journal_ids': []},
            {'second_analytic_account_id': false, 'second_amount_type': "percentage", 'second_journal_id': false, 'id': 3, 'analytic_account_id': false, 'display_name': "ATOS", 'rule_type': 'writeoff_button', 'second_tax_id': 7, 'has_second_line': true, 'journal_id': false, 'label': "ATOS Banque", 'second_label': "ATOS Frais", 'second_account_id': 286, 'account_id': 285, 'company_id': [1, "Demo SPRL"], 'tax_id': 6, 'amount_type': "percentage", 'name': "ATOS", 'amount': 97.5, 'second_amount': 2.5},
            {'second_analytic_account_id': false, 'second_amount_type': "percentage", 'second_journal_id': false, 'id': 10, 'analytic_account_id': false, 'display_name': "Double", 'rule_type': 'writeoff_button', 'second_tax_id': false, 'has_second_line': true, 'journal_id': false, 'label': "Double Banque", 'second_label': "Double Frais", 'second_account_id': 286, 'account_id': 285, 'company_id': [1, "Demo SPRL"], 'tax_id': false, 'amount_type': "percentage", 'name': "Double", 'amount': 97.5, 'second_amount': 2.5, 'match_journal_ids': [], 'analytic_tag_ids': [1,2]},
        ]
    },
    'account.reconciliation.widget': {
        fields: {},
        auto_reconcile: function () {
            return $.when(Datas.used.auto_reconciliation);
        },
        process_bank_statement_line: function (args) {
            var datas = args[1];
            var ids = _.flatten(_.pluck(_.pluck(datas, 'counterpart_aml_dicts'), 'counterpart_aml_id'));
            ids = ids.concat(_.flatten(_.pluck(datas, 'payment_aml_ids')));
            ids = _.compact(ids);

            for (var key in Datas.used.move_lines_for_manual_reconciliation) {
                Datas.used.move_lines_for_manual_reconciliation[key] = _.filter(Datas.used.move_lines_for_manual_reconciliation[key], function (mv_line) {
                    return ids.indexOf(mv_line.id) === -1;
                });
            }
            return $.when();
        },
        get_move_lines_for_bank_statement_line: function (args) {
            var partner_id = args.splice(1, 1)[0];
            var excluded_ids = args.splice(1, 1)[0];
            var key = JSON.stringify(args);
            if (!Datas.used.mv_lines[key]) {
                throw new Error("Unknown parameters for get_move_lines_for_bank_statement_line: '"+ key + "'");
            }
            var lines = Datas.used.mv_lines[key]
                .filter(function (line) {
                    return excluded_ids.indexOf(line.id) === -1 && (!partner_id || partner_id === line.partner_id);
                })
                .map(function (line, i, src) {
                    line.recs_count = src.length;
                    return line;
                })
                .slice(0, options.params.limitMoveLines);
            return $.when(lines);
        },
        get_bank_statement_line_data: function (args) {
            var ids = args[0];
            var results = {
                value_min: 0,
                value_max: ids.length,
                lines: _.filter(Datas.used.data_widget, function (w) {return _.contains(ids, w.st_line.id);})
            };
            return $.when(results);
        },
        get_bank_statement_data: function () {
            var results = Datas.used.data_preprocess;
            results.lines = _.filter(Datas.used.data_widget, function (w) {return _.contains(results.st_lines_ids, w.st_line.id);});
            return $.when(results);
        },
        get_move_lines_for_manual_reconciliation: function (args) {
            var excluded_ids = args.splice(2, 1)[0];
            var key = JSON.stringify(args);
            if (!Datas.used.move_lines_for_manual_reconciliation[key]) {
                throw new Error("Unknown parameters for get_move_lines_for_manual_reconciliation: '"+ key + "'");
            }
            var lines = Datas.used.move_lines_for_manual_reconciliation[key]
                .filter(function (line) {
                    return excluded_ids.indexOf(line.id) === -1;
                })
                .map(function (line, i, src) {
                    line.recs_count = src.length;
                    return line;
                })
                .slice(0, options.params.limitMoveLines);
            return $.when(lines);
        },
        get_all_data_for_manual_reconciliation: function (args) {
            var key = JSON.stringify(args);
            if (!Datas.used.data_for_manual_reconciliation_widget[key]) {
                throw new Error("Unknown parameters for get_all_data_for_manual_reconciliation: '"+ key + "'");
            }
            return $.when(Datas.used.data_for_manual_reconciliation_widget[key]);
        },
        process_move_lines: function (args) {
            var datas = args[0];
            for (var i in datas) {
                var data = datas[i];
                for (var key in Datas.used.move_lines_for_manual_reconciliation) {
                    Datas.used.move_lines_for_manual_reconciliation[key] = _.filter(Datas.used.move_lines_for_manual_reconciliation[key], function (mv_line) {
                        return data.mv_line_ids.indexOf(mv_line.id) === -1;
                    });
                }
            }
            return $.when();
        },
    }
};

var data_preprocess = {
    value_min: 0,
    value_max: 4,
    notifications: [],
    num_already_reconciled_lines: 0,
    st_lines_ids: [5, 6, 7, 8],
    statement_name: 'BNK/2014/001',
};

var data_widget = [
    {
        'st_line': {
            'currency_id': 3,
            'communication_partner_name': false,
            'open_balance_account_id': 287,
            'name': "SAJ/2014/002 and SAJ/2014/003",
            'partner_name': "Agrolait",
            'partner_id': 8,
            'has_no_partner': false,
            'journal_id': 84,
            'account_name': "Bank",
            'note': "",
            'amount': 1175.0,
            'amount_str': "$ 1,175.00",
            'amount_currency_str': "",
            'date': "2017-01-01",
            'account_code': "101401",
            'ref': "",
            'id': 5,
            'statement_id': 2,
            'company_id': 1,
        },
        'reconciliation_proposition': []
    },
    {
        'st_line': {
            'currency_id': 3,
            'communication_partner_name': false,
            'name': "Bank fees",
            'partner_name': false,
            'partner_id': false,
            'has_no_partner': true,
            'journal_id': 84,
            'account_name': "Bank",
            'note': "",
            'amount': -32.58,
            'amount_str': "$ 32.58",
            'amount_currency_str': "",
            'date': "2017-01-01",
            'account_code': "101401",
            'ref': "",
            'id': 6,
            'statement_id': 2,
            'company_id': 1,
        },
        'reconciliation_proposition': []
    },
    {
        'st_line': {
            'currency_id': 3,
            'communication_partner_name': false,
            'open_balance_account_id': 287,
            'name': "Prepayment",
            'partner_name': "Camptocamp",
            'partner_id': 12,
            'has_no_partner': false,
            'journal_id': 84,
            'account_name': "Bank",
            'note': "",
            'amount': 650.0,
            'amount_str': "$ 650.00",
            'amount_currency_str': "",
            'date': "2017-01-01",
            'account_code': "101401",
            'ref': "",
            'id': 7,
            'statement_id': 2,
            'company_id': 1,
        },
        'reconciliation_proposition': [
            {
                'account_type': "receivable",
                'amount_currency_str': "",
                'currency_id': false,
                'date_maturity': "2017-02-07",
                'date': "2017-01-08",
                'total_amount_str': "$ 650.00",
                'partner_id': 12,
                'account_name': "101200 Account Receivable",
                'name': "INV/2017/0012",
                'partner_name': "Camptocamp",
                'total_amount_currency_str': "",
                'id': 133,
                'credit': 0.0,
                'journal_id': [1, "Customer Invoices"],
                'amount_str': "$ 650.00",
                'debit': 650.0,
                'account_id': [287, "101200 Account Receivable"],
                'account_code': "101200",
                'ref': "",
                'already_paid': false
            },
        ]
    },
    {
        'st_line': {
            'currency_id': 3,
            'communication_partner_name': false,
            'open_balance_account_id': 285,
            'name': "First 2000 \u20ac of SAJ/2014/001",
            'partner_name': "Camptocamp",
            'partner_id': 12,
            'has_no_partner': false,
            'journal_id': 84,
            'account_name': "Bank",
            'note': "",
            'amount': 2000.0,
            'amount_str': "$ 2,000.00",
            'amount_currency_str': "",
            'date': "2017-01-01",
            'account_code': "101401",
            'ref': "",
            'id': 8,
            'statement_id': 2,
            'company_id': 1,
        },
        'reconciliation_proposition': []
    },
];

var mv_lines = {
    '[]': [],
    '[5,"",0,5]': [
        {'account_type': "receivable", 'amount_currency_str': "", 'currency_id': false, 'date_maturity': "2017-02-07", 'date': "2017-01-08", 'total_amount_str': "$ 650.00", 'partner_id': 8, 'account_name': "101200 Account Receivable", 'name': "INV/2017/0002", 'partner_name': "Agrolait", 'total_amount_currency_str': "", 'id': 109, 'credit': 0.0, 'journal_id': [1, "Customer Invoices"], 'amount_str': "$ 650.00", 'debit': 650.0, 'account_code': "101200", 'ref': "", 'already_paid': false},
        {'account_type': "receivable", 'amount_currency_str': "", 'currency_id': false, 'date_maturity': "2017-02-07", 'date': "2017-01-08", 'total_amount_str': "$ 525.00", 'partner_id': 8, 'account_name': "101200 Account Receivable", 'name': "INV/2017/0003", 'partner_name': "Agrolait", 'total_amount_currency_str': "", 'id': 112, 'credit': 0.0, 'journal_id': [1, "Customer Invoices"], 'amount_str': "$ 525.00", 'debit': 525.0, 'account_code': "101200", 'ref': "", 'already_paid': false},
        {'account_type': "receivable", 'amount_currency_str': "", 'currency_id': false, 'date_maturity': "2017-02-07", 'date': "2017-01-08", 'total_amount_str': "$ 650.00", 'partner_id': 12, 'account_name': "101200 Account Receivable", 'name': "INV/2017/0012", 'partner_name': "Camptocamp", 'total_amount_currency_str': "", 'id': 134, 'credit': 0.0, 'journal_id': [1, "Customer Invoices"], 'amount_str': "$ 650.00", 'debit': 650.0, 'account_id': [287, "101200 Account Receivable"], 'account_code': "101200", 'ref': "", 'already_paid': false},
        {'account_type': "receivable", 'amount_currency_str': "", 'currency_id': false, 'date_maturity': "2017-02-28", 'date': "2017-01-01", 'total_amount_str': "$ 4,610.00", 'partner_id': 12, 'account_name': "101200 Account Receivable", 'name': "INV/2017/0001", 'partner_name': "Camptocamp", 'total_amount_currency_str': "", 'id': 106, 'credit': 0.0, 'journal_id': [1, "Customer Invoices"], 'amount_str': "$ 4,610.00", 'debit': 4610.0, 'account_id': [287, "101200 Account Receivable"], 'account_code': "101200", 'ref': "", 'already_paid': false},
        {'account_type': "payable", 'amount_currency_str': "", 'currency_id': false, 'date_maturity': "2017-02-28", 'date': "2017-01-01", 'total_amount_str': "$ 10,000.00", 'partner_id': 12, 'account_name': "Account Payable", 'name': "BILL/2017/0001", 'partner_name': "Camptocamp", 'total_amount_currency_str': "", 'id': 114, 'credit': 10000.0, 'journal_id': [2, "Vendor Bills"], 'amount_str': "$ 10,000.00", 'debit': 0.0, 'account_id': [284, "101110 Stock Valuation Account"], 'account_code': "111100", 'ref': "", 'already_paid': false}
    ],
    '[5,"b",0,5]': [
        {'account_type': "liquidity", 'amount_currency_str': "", 'currency_id': false, 'date_maturity': "2017-01-23", 'date': "2017-01-23", 'total_amount_str': "$ 100.00", 'partner_id': 8, 'account_name': "Bank", 'name': "BNK1/2017/0003: CUST.IN/2017/0001", 'partner_name': "Agrolait", 'total_amount_currency_str': "", 'id': 394, 'credit': 0.0, 'journal_id': "Bank", 'amount_str': "$ 100.00", 'debit': 100.0, 'account_code': "101401", 'ref': "", 'already_paid': true},
        {'account_type': "liquidity", 'amount_currency_str': "", 'currency_id': false, 'date_maturity': "2017-01-23", 'date': "2017-01-23", 'total_amount_str': "$ 525.50", 'partner_id': 8, 'account_name': "Bank", 'name': "BNK1/2017/0004: CUST.IN/2017/0002", 'partner_name': "Agrolait", 'total_amount_currency_str': "", 'id': 396, 'credit': 0.0, 'journal_id': "Bank", 'amount_str': "$ 525.50", 'debit': 525.5, 'account_code': "101401", 'ref': "INV/2017/0003", 'already_paid': true},
    ],
    '[6,"",0,5]': [
        {'account_type': "liquidity", 'amount_currency_str': "", 'currency_id': false, 'date_maturity': "2017-01-23", 'date': "2017-01-23", 'total_amount_str': "$ 376.00", 'partner_id': 7, 'account_name': "Bank", 'name': "BNK1/2017/0002: SUPP.OUT/2017/0002", 'partner_name': "ASUSTeK", 'total_amount_currency_str': "", 'id': 392, 'credit': 376.0, 'journal_id': "Bank", 'amount_str': "$ 376.00", 'debit': 0.0, 'account_code': "101401", 'ref': "BILL/2017/0003", 'already_paid': true},
        {'account_type': "liquidity", 'amount_currency_str': "", 'currency_id': false, 'date_maturity': "2017-01-23", 'date': "2017-01-23", 'total_amount_str': "$ 100.00", 'partner_id': 8, 'account_name': "Bank", 'name': "BNK1/2017/0003: CUST.IN/2017/0001", 'partner_name': "Agrolait", 'total_amount_currency_str': "", 'id': 394, 'credit': 0.0, 'journal_id': "Bank", 'amount_str': "$ 100.00", 'debit': 100.0, 'account_code': "101401", 'ref': "", 'already_paid': true},
        {'account_type': "payable", 'amount_currency_str': "", 'currency_id': false, 'date_maturity': "2017-02-28", 'date': "2017-01-01", 'total_amount_str': "$ 10,000.00", 'partner_id': 12, 'account_name': "Account Payable", 'name': "BILL/2017/0001", 'partner_name': "Camptocamp", 'total_amount_currency_str': "", 'id': 114, 'credit': 10000.0, 'journal_id': [2, "Vendor Bills"], 'amount_str': "$ 10,000.00", 'debit': 0.0, 'account_code': "111100", 'ref': "", 'already_paid': false},
        {'account_type': "liquidity", 'amount_currency_str': "", 'currency_id': false, 'date_maturity': "2017-01-23", 'date': "2017-01-23", 'total_amount_str': "$ 525.50", 'partner_id': 8, 'account_name': "Bank", 'name': "BNK1/2017/0004: CUST.IN/2017/0002", 'partner_name': "Agrolait", 'total_amount_currency_str': "", 'id': 396, 'credit': 0.0, 'journal_id': "Bank", 'amount_str': "$ 525.50", 'debit': 525.5, 'account_code': "101401", 'ref': "INV/2017/0003", 'already_paid': true},
        {'account_type': "receivable", 'amount_currency_str': "", 'currency_id': false, 'date_maturity': "2017-02-07", 'date': "2017-01-08", 'total_amount_str': "$ 650.00", 'partner_id': 8, 'account_name': "101200 Account Receivable", 'name': "INV/2017/0002", 'partner_name': "Agrolait", 'total_amount_currency_str': "", 'id': 109, 'credit': 0.0, 'journal_id': [1, "Customer Invoices"], 'amount_str': "$ 650.00", 'debit': 650.0, 'account_code': "101200", 'ref': "", 'already_paid': false},
        {'account_type': "receivable", 'amount_currency_str': "", 'currency_id': false, 'date_maturity': "2017-02-22", 'date': "2017-01-23", 'total_amount_str': "$ 525.00", 'partner_id': 8, 'account_name': "101200 Account Receivable", 'name': "INV/2017/0004", 'partner_name': "Agrolait", 'total_amount_currency_str': "", 'id': 399, 'credit': 0.0, 'journal_id': [1, "Customer Invoices"], 'amount_str': "$ 525.00", 'debit': 525.0, 'account_code': "101200", 'ref': "", 'already_paid': false},
        {'account_type': "receivable", 'amount_currency_str': "", 'currency_id': false, 'date_maturity': "2017-02-28", 'date': "2017-01-01", 'total_amount_str': "$ 4,610.00", 'partner_id': 12, 'account_name': "101200 Account Receivable", 'name': "INV/2017/0001", 'partner_name': "Camptocamp", 'total_amount_currency_str': "", 'id': 106, 'credit': 0.0, 'journal_id': [1, "Customer Invoices"], 'amount_str': "$ 4,610.00", 'debit': 4610.0, 'account_code': "101200", 'ref': "", 'already_paid': false},
        {'account_type': "payable", 'amount_currency_str': "", 'currency_id': false, 'date_maturity': "2017-02-28", 'date': "2017-01-15", 'total_amount_str': "$ 5,749.99", 'partner_id': 7, 'account_name': "Account Payable", 'name': "BILL/2017/0002", 'partner_name': "ASUSTeK", 'total_amount_currency_str': "", 'id': 117, 'credit': 5749.99, 'journal_id': [2, "Vendor Bills"], 'amount_str': "$ 5,749.99", 'debit': 0.0, 'account_code': "111100", 'ref': "", 'already_paid': false}
    ],
    '[6,"",5,5]': [
        {'account_type': "receivable", 'amount_currency_str': "", 'currency_id': false, 'date_maturity': "2017-02-28", 'date': "2017-01-01", 'total_amount_str': "$ 4,610.00", 'partner_id': 12, 'account_name': "101200 Account Receivable", 'name': "INV/2017/0001", 'partner_name': "Camptocamp", 'total_amount_currency_str': "", 'id': 106, 'credit': 0.0, 'journal_id': [1, "Customer Invoices"], 'amount_str': "$ 4,610.00", 'debit': 4610.0, 'account_code': "101200", 'ref': "", 'already_paid': false},
        {'account_type': "payable", 'amount_currency_str': "", 'currency_id': false, 'date_maturity': "2017-02-28", 'date': "2017-01-01", 'total_amount_str': "$ 10,000.00", 'partner_id': 12, 'account_name': "Account Payable", 'name': "BILL/2017/0001", 'partner_name': "Camptocamp", 'total_amount_currency_str': "", 'id': 114, 'credit': 10000.0, 'journal_id': [2, "Vendor Bills"], 'amount_str': "$ 10,000.00", 'debit': 0.0, 'account_code': "111100", 'ref': "", 'already_paid': false},
        {'account_type': "payable", 'amount_currency_str': "", 'currency_id': false, 'date_maturity': "2017-02-28", 'date': "2017-01-15", 'total_amount_str': "$ 5,749.99", 'partner_id': 7, 'account_name': "Account Payable", 'name': "BILL/2017/0002", 'partner_name': "ASUSTeK", 'total_amount_currency_str': "", 'id': 117, 'credit': 5749.99, 'journal_id': [2, "Vendor Bills"], 'amount_str': "$ 5,749.99", 'debit': 0.0, 'account_code': "111100", 'ref': "", 'already_paid': false}
    ],
    '[7,"",0,5]': [
        {'account_type': "receivable", 'amount_currency_str': "", 'currency_id': false, 'date_maturity': "2017-02-07", 'date': "2017-01-08", 'total_amount_str': "$ 650.00", 'partner_id': 12, 'account_name': "101200 Account Receivable", 'name': "INV/2017/0012", 'partner_name': "Camptocamp", 'total_amount_currency_str': "", 'id': 133, 'credit': 0.0, 'journal_id': [1, "Customer Invoices"], 'amount_str': "$ 650.00", 'debit': 650.0, 'account_id': [287, "101200 Account Receivable"], 'account_code': "101200", 'ref': "", 'already_paid': false},
        {'account_type': "receivable", 'amount_currency_str': "", 'currency_id': false, 'date_maturity': "2017-02-28", 'date': "2017-01-01", 'total_amount_str': "$ 4,610.00", 'partner_id': 12, 'account_name': "101200 Account Receivable", 'name': "INV/2017/0001", 'partner_name': "Camptocamp", 'total_amount_currency_str': "", 'id': 106, 'credit': 0.0, 'journal_id': [1, "Customer Invoices"], 'amount_str': "$ 4,610.00", 'debit': 4610.0, 'account_id': [287, "101200 Account Receivable"], 'account_code': "101200", 'ref': "", 'already_paid': false},
        {'account_type': "payable", 'amount_currency_str': "", 'currency_id': false, 'date_maturity': "2017-02-28", 'date': "2017-01-01", 'total_amount_str': "$ 10,000.00", 'partner_id': 12, 'account_name': "Account Payable", 'name': "BILL/2017/0001", 'partner_name': "Camptocamp", 'total_amount_currency_str': "", 'id': 114, 'credit': 10000.0, 'journal_id': [2, "Vendor Bills"], 'amount_str': "$ 10,000.00", 'debit': 0.0, 'account_id': [284, "101110 Stock Valuation Account"], 'account_code': "111100", 'ref': "", 'already_paid': false},
        {'account_type': "liquidity", 'amount_currency_str': "", 'currency_id': false, 'date_maturity': "2017-01-23", 'date': "2017-01-23", 'total_amount_str': "$ 376.00", 'partner_id': 7, 'account_name': "Bank", 'name': "BNK1/2017/0002: SUPP.OUT/2017/0002", 'partner_name': "ASUSTeK", 'total_amount_currency_str': "", 'id': 392, 'credit': 376.0, 'journal_id': "Bank", 'amount_str': "$ 376.00", 'debit': 0.0, 'account_code': "101401", 'ref': "BILL/2017/0003", 'already_paid': true},
        {'account_type': "liquidity", 'amount_currency_str': "", 'currency_id': false, 'date_maturity': "2017-01-23", 'date': "2017-01-23", 'total_amount_str': "$ 100.00", 'partner_id': 8, 'account_name': "Bank", 'name': "BNK1/2017/0003: CUST.IN/2017/0001", 'partner_name': "Agrolait", 'total_amount_currency_str': "", 'id': 394, 'credit': 0.0, 'journal_id': "Bank", 'amount_str': "$ 100.00", 'debit': 100.0, 'account_code': "101401", 'ref': "", 'already_paid': true},
        {'account_type': "liquidity", 'amount_currency_str': "", 'currency_id': false, 'date_maturity': "2017-01-23", 'date': "2017-01-23", 'total_amount_str': "$ 525.50", 'partner_id': 8, 'account_name': "Bank", 'name': "BNK1/2017/0004: CUST.IN/2017/0002", 'partner_name': "Agrolait", 'total_amount_currency_str': "", 'id': 396, 'credit': 0.0, 'journal_id': "Bank", 'amount_str': "$ 525.50", 'debit': 525.5, 'account_code': "101401", 'ref': "INV/2017/0003", 'already_paid': true},
        {'account_type': "receivable", 'amount_currency_str': "", 'currency_id': false, 'date_maturity': "2017-02-07", 'date': "2017-01-08", 'total_amount_str': "$ 650.00", 'partner_id': 8, 'account_name': "101200 Account Receivable", 'name': "INV/2017/0002", 'partner_name': "Agrolait", 'total_amount_currency_str': "", 'id': 109, 'credit': 0.0, 'journal_id': [1, "Customer Invoices"], 'amount_str': "$ 650.00", 'debit': 650.0, 'account_code': "101200", 'ref': "", 'already_paid': false},
        {'account_type': "receivable", 'amount_currency_str': "", 'currency_id': false, 'date_maturity': "2017-02-22", 'date': "2017-01-23", 'total_amount_str': "$ 525.00", 'partner_id': 8, 'account_name': "101200 Account Receivable", 'name': "INV/2017/0004", 'partner_name': "Agrolait", 'total_amount_currency_str': "", 'id': 399, 'credit': 0.0, 'journal_id': [1, "Customer Invoices"], 'amount_str': "$ 525.00", 'debit': 525.0, 'account_code': "101200", 'ref': "", 'already_paid': false},
    ],
    '[7,"",0,6]': [
        {'account_type': "receivable", 'amount_currency_str': "", 'currency_id': false, 'date_maturity': "2017-02-07", 'date': "2017-01-08", 'total_amount_str': "$ 650.00", 'partner_id': 12, 'account_name': "101200 Account Receivable", 'name': "INV/2017/0012", 'partner_name': "Camptocamp", 'total_amount_currency_str': "", 'id': 133, 'credit': 0.0, 'journal_id': [1, "Customer Invoices"], 'amount_str': "$ 650.00", 'debit': 650.0, 'account_id': [287, "101200 Account Receivable"], 'account_code': "101200", 'ref': "", 'already_paid': false},
        {'account_type': "receivable", 'amount_currency_str': "", 'currency_id': false, 'date_maturity': "2017-02-28", 'date': "2017-01-01", 'total_amount_str': "$ 4,610.00", 'partner_id': 12, 'account_name': "101200 Account Receivable", 'name': "INV/2017/0001", 'partner_name': "Camptocamp", 'total_amount_currency_str': "", 'id': 106, 'credit': 0.0, 'journal_id': [1, "Customer Invoices"], 'amount_str': "$ 4,610.00", 'debit': 4610.0, 'account_id': [287, "101200 Account Receivable"], 'account_code': "101200", 'ref': "", 'already_paid': false},
        {'account_type': "payable", 'amount_currency_str': "", 'currency_id': false, 'date_maturity': "2017-02-28", 'date': "2017-01-01", 'total_amount_str': "$ 10,000.00", 'partner_id': 12, 'account_name': "Account Payable", 'name': "BILL/2017/0001", 'partner_name': "Camptocamp", 'total_amount_currency_str': "", 'id': 114, 'credit': 10000.0, 'journal_id': [2, "Vendor Bills"], 'amount_str': "$ 10,000.00", 'debit': 0.0, 'account_id': [284, "101110 Stock Valuation Account"], 'account_code': "111100", 'ref': "", 'already_paid': false},
        {'account_type': "liquidity", 'amount_currency_str': "", 'currency_id': false, 'date_maturity': "2017-01-23", 'date': "2017-01-23", 'total_amount_str': "$ 376.00", 'partner_id': 7, 'account_name': "Bank", 'name': "BNK1/2017/0002: SUPP.OUT/2017/0002", 'partner_name': "ASUSTeK", 'total_amount_currency_str': "", 'id': 392, 'credit': 376.0, 'journal_id': "Bank", 'amount_str': "$ 376.00", 'debit': 0.0, 'account_code': "101401", 'ref': "BILL/2017/0003", 'already_paid': true},
        {'account_type': "liquidity", 'amount_currency_str': "", 'currency_id': false, 'date_maturity': "2017-01-23", 'date': "2017-01-23", 'total_amount_str': "$ 100.00", 'partner_id': 8, 'account_name': "Bank", 'name': "BNK1/2017/0003: CUST.IN/2017/0001", 'partner_name': "Agrolait", 'total_amount_currency_str': "", 'id': 394, 'credit': 0.0, 'journal_id': "Bank", 'amount_str': "$ 100.00", 'debit': 100.0, 'account_code': "101401", 'ref': "", 'already_paid': true},
        {'account_type': "liquidity", 'amount_currency_str': "", 'currency_id': false, 'date_maturity': "2017-01-23", 'date': "2017-01-23", 'total_amount_str': "$ 525.50", 'partner_id': 8, 'account_name': "Bank", 'name': "BNK1/2017/0004: CUST.IN/2017/0002", 'partner_name': "Agrolait", 'total_amount_currency_str': "", 'id': 396, 'credit': 0.0, 'journal_id': "Bank", 'amount_str': "$ 525.50", 'debit': 525.5, 'account_code': "101401", 'ref': "INV/2017/0003", 'already_paid': true},
        {'account_type': "receivable", 'amount_currency_str': "", 'currency_id': false, 'date_maturity': "2017-02-07", 'date': "2017-01-08", 'total_amount_str': "$ 650.00", 'partner_id': 8, 'account_name': "101200 Account Receivable", 'name': "INV/2017/0002", 'partner_name': "Agrolait", 'total_amount_currency_str': "", 'id': 109, 'credit': 0.0, 'journal_id': [1, "Customer Invoices"], 'amount_str': "$ 650.00", 'debit': 650.0, 'account_code': "101200", 'ref': "", 'already_paid': false},
        {'account_type': "receivable", 'amount_currency_str': "", 'currency_id': false, 'date_maturity': "2017-02-22", 'date': "2017-01-23", 'total_amount_str': "$ 525.00", 'partner_id': 8, 'account_name': "101200 Account Receivable", 'name': "INV/2017/0004", 'partner_name': "Agrolait", 'total_amount_currency_str': "", 'id': 399, 'credit': 0.0, 'journal_id': [1, "Customer Invoices"], 'amount_str': "$ 525.00", 'debit': 525.0, 'account_code': "101200", 'ref': "", 'already_paid': false},
    ],
    '[8,"",0,5]': [],
};

var auto_reconciliation = {
    'num_already_reconciled_lines': 1,
    'notifications': [{
        'message': "1 transaction was automatically reconciled.",
        'type': "info",
        'details': {
            'model': "account.move",
            'name': "Automatically reconciled items",
            'ids': [143]
        }
    }],
    'st_lines_ids': [5, 6, 8],
    'statement_name': false
};

var data_for_manual_reconciliation_widget = {
    '[null,[282,283,284,285,286,287,288,308,499,500,501,502,503,504]]': {
        'customers': [
            {'account_id': 287, 'partner_name': "Agrolait", 'reconciliation_proposition': [], 'currency_id': 3, 'max_date': "2017-02-14 12:30:31", 'last_time_entries_checked': null, 'account_code': "101200", 'partner_id': 8, 'account_name': "101200 Account Receivable", 'mode': "customers"},
            {'account_id': 7, 'partner_name': "Camptocamp", 'reconciliation_proposition': [], 'currency_id': 3, 'max_date': "2017-02-13 14:24:55", 'last_time_entries_checked': null, 'account_code': "101200", 'partner_id': 12, 'account_name': "101200 Account Receivable", 'mode': "customers"}
        ],
        'accounts': [
            {
                'account_id': 283, 'account_name': "101000 Current Assets", 'currency_id': 3, 'max_date': "2017-02-16 14:32:04", 'last_time_entries_checked': "2017-02-16", 'account_code': "101000", 'mode': "accounts",
                'reconciliation_proposition': [
                    {'account_id': 283, 'account_type': "other", 'amount_currency_str': "", 'currency_id': false, 'date_maturity': "2017-02-16", 'date': "2017-02-16", 'total_amount_str': "$ 1,000.00", 'partner_id': 8, 'account_name': "101000 Current Assets", 'name': "BNK1/2017/0006: Customer Payment", 'partner_name': "Agrolait", 'total_amount_currency_str': "", 'id': 399, 'credit': 1000.0, 'journal_id': [3, "Bank"], 'amount_str': "$ 1,000.00", 'debit': 0.0, 'account_code': "101000", 'ref': "", 'already_paid': false},
                    {'account_id': 283, 'account_type': "other", 'amount_currency_str': "", 'currency_id': false, 'date_maturity': "2017-03-18", 'date': "2017-02-16", 'total_amount_str': "$ 1,000.00", 'partner_id': 8, 'account_name': "101000 Current Assets", 'name': "INV/2017/0006", 'partner_name': "Agrolait", 'total_amount_currency_str': "", 'id': 402, 'credit': 0.0, 'journal_id': [1, "Customer Invoices"], 'amount_str': "$ 1,000.00", 'debit': 1000.0, 'account_code': "101000", 'ref': "", 'already_paid': false}
                ]
            }
        ],
        'suppliers': [
            {
                'account_id': 284, 'partner_name': "Agrolait",
                'reconciliation_proposition': [
                    {'account_id': 284, 'account_type': "other", 'amount_currency_str': "", 'currency_id': false, 'date_maturity': "2017-02-16", 'date': "2017-02-16", 'total_amount_str': "$ 1,000.00", 'partner_id': 8, 'account_name': "101000 Current Assets", 'name': "BNK1/999: Customer Payment", 'partner_name': "Agrolait", 'total_amount_currency_str': "", 'id': 999, 'credit': 1000.0, 'journal_id': [3, "Bank"], 'amount_str': "$ 1,000.00", 'debit': 0.0, 'account_code': "111100", 'ref': "", 'already_paid': false},
                    {'account_id': 284, 'account_type': "other", 'amount_currency_str': "", 'currency_id': false, 'date_maturity': "2017-03-18", 'date': "2017-02-16", 'total_amount_str': "$ 1,000.00", 'partner_id': 8, 'account_name': "101000 Current Assets", 'name': "INV/998", 'partner_name': "Agrolait", 'total_amount_currency_str': "", 'id': 998, 'credit': 0.0, 'journal_id': [1, "Customer Invoices"], 'amount_str': "$ 1,000.00", 'debit': 1000.0, 'account_code': "111100", 'ref': "", 'already_paid': false}
                ],
                'currency_id': 3, 'max_date': "2017-02-14 12:36:05", 'last_time_entries_checked': null, 'account_code': "111100", 'partner_id': 8, 'account_name': "Account Payable", 'mode': "suppliers"
            }, {
                'account_id': 284, 'partner_name': "Camptocamp",
                'reconciliation_proposition': [
                    {'account_id': 284, 'account_type': "other", 'amount_currency_str': "", 'currency_id': false, 'date_maturity': "2017-02-16", 'date': "2017-02-16", 'total_amount_str': "$ 1,000.00", 'partner_id': 12, 'account_name': "101000 Current Assets", 'name': "BNK1/1999: Customer Payment", 'partner_name': "Camptocamp", 'total_amount_currency_str': "", 'id': 1999, 'credit': 1000.0, 'journal_id': [3, "Bank"], 'amount_str': "$ 1,000.00", 'debit': 0.0, 'account_code': "111100", 'ref': "", 'already_paid': false},
                    {'account_id': 284, 'account_type': "other", 'amount_currency_str': "", 'currency_id': false, 'date_maturity': "2017-03-18", 'date': "2017-02-16", 'total_amount_str': "$ 1,000.00", 'partner_id': 12, 'account_name': "101000 Current Assets", 'name': "INV/1998", 'partner_name': "Camptocamp", 'total_amount_currency_str': "", 'id': 1998, 'credit': 0.0, 'journal_id': [1, "Customer Invoices"], 'amount_str': "$ 1,000.00", 'debit': 1000.0, 'account_code': "111100", 'ref': "", 'already_paid': false}
                ],
                'currency_id': 3, 'max_date': "2017-02-14 12:36:05", 'last_time_entries_checked': null, 'account_code': "111100", 'partner_id': 12, 'account_name': "Account Payable", 'mode': "suppliers"
            }
        ]
    },
    '["partner",null,"receivable"]': [
        {'account_id': 287, 'partner_name': "Agrolait", 'reconciliation_proposition': [], 'currency_id': 3, 'max_date': "2017-02-14 12:30:31", 'last_time_entries_checked': null, 'account_code': "101200", 'partner_id': 8, 'account_name': "101200 Account Receivable", 'mode': "customers"},
        {'account_id': 287, 'partner_name': "Camptocamp", 'reconciliation_proposition': [], 'currency_id': 3, 'max_date': "2017-02-13 14:24:55", 'last_time_entries_checked': null, 'account_code': "101200", 'partner_id': 12, 'account_name': "101200 Account Receivable", 'mode': "customers"}
    ]
};

var move_lines_for_manual_reconciliation = {
    '[287,8,"",0,5]': [
        {'account_type': "receivable", 'account_id': [287, "101200 Account Receivable"], 'amount_currency_str': "10,222.00 €", 'currency_id': 1, 'date_maturity': "2017-02-08", 'date': "2017-02-08", 'total_amount_str': "$ 11,000.00", 'partner_id': 8, 'account_name': "101200 Account Receivable", 'name': "INV/2017/0004: Customer Payment", 'partner_name': "Agrolait", 'total_amount_currency_str': "", 'id': 17, 'credit': 11000.0, 'journal_id': [1, "Customer Invoices"], 'amount_str': "$ 11,000.00", 'debit': 0.0, 'account_code': "101200", 'ref': "", 'already_paid': false},
        {'account_type': "receivable", 'account_id': [7, "101200 Account Receivable"], 'amount_currency_str': "", 'currency_id': false, 'date_maturity': "2017-02-09", 'date': "2017-02-09", 'total_amount_str': "$ 1,000.00", 'partner_id': 8, 'account_name': "101200 Account Receivable", 'name': "INV/2017/0005: Customer Payment", 'partner_name': "Agrolait", 'total_amount_currency_str': "", 'id': 19, 'credit': 1000.0, 'journal_id': [1, "Customer Invoices"], 'amount_str': "$ 1,000.00", 'debit': 0.0, 'account_code': "101200", 'ref': "", 'already_paid': false},
        {'account_type': "receivable", 'account_id': [287, "101200 Account Receivable"], 'amount_currency_str': "", 'currency_id': false, 'date_maturity': "2017-02-09", 'date': "2017-02-09", 'total_amount_str': "$ 180.00", 'partner_id': 8, 'account_name': "101200 Account Receivable", 'name': "BILL/2017/0003: Customer Payment", 'partner_name': "Agrolait", 'total_amount_currency_str': "", 'id': 21, 'credit': 180.0, 'journal_id': [2, "Vendor Bills"], 'amount_str': "$ 180.00", 'debit': 0.0, 'account_code': "101200", 'ref': "fddfgfdgfdgsdfg", 'already_paid': false},
        {'account_type': "receivable", 'account_id': [287, "101200 Account Receivable"], 'amount_currency_str': "", 'currency_id': false, 'date_maturity': "2017-02-09", 'date': "2017-02-09", 'total_amount_str': "$ 90.00", 'partner_id': 8, 'account_name': "101200 Account Receivable", 'name': "INV/2017/0006: Customer Payment", 'partner_name': "Agrolait", 'total_amount_currency_str': "", 'id': 23, 'credit': 90.0, 'journal_id': [1, "Customer Invoices"], 'amount_str': "$ 90.00", 'debit': 0.0, 'account_code': "101200", 'ref': "", 'already_paid': false},
        {'account_type': "receivable", 'account_id': [287, "101200 Account Receivable"], 'amount_currency_str': "", 'currency_id': false, 'date_maturity': "2017-03-10", 'date': "2017-02-08", 'total_amount_str': "$ 650.00", 'partner_id': 8, 'account_name': "101200 Account Receivable", 'name': "INV/2017/0012", 'partner_name': "Agrolait", 'total_amount_currency_str': "", 'id': 6, 'credit': 0.0, 'journal_id': [1, "Customer Invoices"], 'amount_str': "$ 1000.00", 'debit': 1000.0, 'account_code': "101200", 'ref': "", 'already_paid': false},
        {'account_type': "receivable", 'account_id': [287, "101200 Account Receivable"], 'amount_currency_str': "", 'currency_id': false, 'date_maturity': "2017-03-10", 'date': "2017-02-08", 'total_amount_str': "$ 525.00", 'partner_id': 8, 'account_name': "101200 Account Receivable", 'name': "INV/2017/0003", 'partner_name': "Agrolait", 'total_amount_currency_str': "", 'id': 9, 'credit': 0.0, 'journal_id': [1, "Customer Invoices"], 'amount_str': "$ 525.00", 'debit': 525.0, 'account_code': "101200", 'ref': "", 'already_paid': false}
    ],
    '[7,12,"",0,5]': [
        {'account_type': "receivable", 'account_id': [287, "101200 Account Receivable"], 'amount_currency_str': "", 'currency_id': false, 'date_maturity': "2017-02-08", 'date': "2017-02-08", 'total_amount_str': "$ 11,000.00", 'partner_id': 12, 'account_name': "101200 Account Receivable", 'name': "INV/2017/0004: Customer Payment", 'partner_name': "Camptocamp", 'total_amount_currency_str': "", 'id': 17, 'credit': 11000.0, 'journal_id': [1, "Customer Invoices"], 'amount_str': "$ 11,000.00", 'debit': 0.0, 'account_code': "101200", 'ref': "", 'already_paid': false},
        {'account_type': "receivable", 'account_id': [7, "101200 Account Receivable"], 'amount_currency_str': "", 'currency_id': false, 'date_maturity': "2017-02-09", 'date': "2017-02-09", 'total_amount_str': "$ 1,000.00", 'partner_id': 12, 'account_name': "101200 Account Receivable", 'name': "INV/2017/0005: Customer Payment", 'partner_name': "Camptocamp", 'total_amount_currency_str': "", 'id': 19, 'credit': 1000.0, 'journal_id': [1, "Customer Invoices"], 'amount_str': "$ 1,000.00", 'debit': 0.0, 'account_code': "101200", 'ref': "", 'already_paid': false},
        {'account_type': "receivable", 'account_id': [287, "101200 Account Receivable"], 'amount_currency': 100, 'amount_currency_str': "100.00 €", 'currency_id': 1, 'date_maturity': "2017-02-09", 'date': "2017-02-09", 'total_amount_str': "$ 170.00", 'partner_id': 12, 'account_name': "101200 Account Receivable", 'name': "INV/2017/0003: Customer Payment", 'partner_name': "Camptocamp", 'total_amount_currency_str': "", 'id': 21, 'credit': 0.0, 'journal_id': [1, "Customer Invoices"], 'amount_str': "$ 170.00", 'debit': 170.0, 'account_code': "101200", 'ref': "INV fddfgfdgfdgsdfg", 'already_paid': false},
        {'account_type': "receivable", 'account_id': [287, "101200 Account Receivable"], 'amount_currency': 100, 'amount_currency_str': "100.00 €", 'currency_id': 1, 'date_maturity': "2017-02-10", 'date': "2017-02-10", 'total_amount_str': "$ 180.00", 'partner_id': 12, 'account_name': "101200 Account Receivable", 'name': "BILL/2017/0003: Customer Payment", 'partner_name': "Camptocamp", 'total_amount_currency_str': "", 'id': 22, 'credit': 180.0, 'journal_id': [2, "Vendor Bills"], 'amount_str': "$ 180.00", 'debit': 0.0, 'account_code': "101200", 'ref': "fddfgfdgfdgsdfg", 'already_paid': false},
        {'account_type': "receivable", 'account_id': [287, "101200 Account Receivable"], 'amount_currency': 170, 'amount_currency_str': "170.00 €", 'currency_id': 1, 'date_maturity': "2017-02-09", 'date': "2017-02-09", 'total_amount_str': "$ 100.00", 'partner_id': 12, 'account_name': "101200 Account Receivable", 'name': "INV/2017/0003: Customer Payment", 'partner_name': "Camptocamp", 'total_amount_currency_str': "", 'id': 23, 'credit': 0.0, 'journal_id': [1, "Customer Invoices"], 'amount_str': "$ 100.00", 'debit': 100.0, 'account_code': "101200", 'ref': "INV fddfgfdgfdgsdfg", 'already_paid': false},
        {'account_type': "receivable", 'account_id': [287, "101200 Account Receivable"], 'amount_currency': 180, 'amount_currency_str': "180.00 €", 'currency_id': 1, 'date_maturity': "2017-02-10", 'date': "2017-02-10", 'total_amount_str': "$ 100.00", 'partner_id': 12, 'account_name': "101200 Account Receivable", 'name': "BILL/2017/0003: Customer Payment", 'partner_name': "Camptocamp", 'total_amount_currency_str': "", 'id': 24, 'credit': 100.0, 'journal_id': [2, "Vendor Bills"], 'amount_str': "$ 100.00", 'debit': 0.0, 'account_code': "101200", 'ref': "fddfgfdgfdgsdfg", 'already_paid': false},
    ],
    '[284,8,"",0,6]': [
        {'account_type': "receivable", 'account_id': [284, "111100 Account Payable"], 'amount_currency_str': "", 'currency_id': false, 'date_maturity': "2017-02-08", 'date': "2017-02-08", 'total_amount_str': "$ 11,000.00", 'partner_id': 8, 'account_name': "101200 Account Receivable", 'name': "INV/2017/0004: Customer Payment", 'partner_name': "Agrolait", 'total_amount_currency_str': "", 'id': 17, 'credit': 11000.0, 'journal_id': [1, "Customer Invoices"], 'amount_str': "$ 11,000.00", 'debit': 0.0, 'account_code': "111100", 'ref': "", 'already_paid': false},
        {'account_type': "receivable", 'account_id': [284, "111100 Account Payable"], 'amount_currency_str': "", 'currency_id': false, 'date_maturity': "2017-02-09", 'date': "2017-02-09", 'total_amount_str': "$ 1,000.00", 'partner_id': 8, 'account_name': "101200 Account Receivable", 'name': "INV/2017/0005: Customer Payment", 'partner_name': "Agrolait", 'total_amount_currency_str': "", 'id': 19, 'credit': 1000.0, 'journal_id': [1, "Customer Invoices"], 'amount_str': "$ 1,000.00", 'debit': 0.0, 'account_code': "111100", 'ref': "", 'already_paid': false},
        {'account_type': "receivable", 'account_id': [284, "111100 Account Payable"], 'amount_currency_str': "", 'currency_id': false, 'date_maturity': "2017-02-09", 'date': "2017-02-09", 'total_amount_str': "$ 180.00", 'partner_id': 8, 'account_name': "101200 Account Receivable", 'name': "BILL/2017/0003: Customer Payment", 'partner_name': "Agrolait", 'total_amount_currency_str': "", 'id': 21, 'credit': 180.0, 'journal_id': [2, "Vendor Bills"], 'amount_str': "$ 180.00", 'debit': 0.0, 'account_code': "111100", 'ref': "fddfgfdgfdgsdfg", 'already_paid': false},
    ],
    '[283,null,"",0,5]': [
        {'account_type': "other", 'amount_currency_str': "", 'currency_id': false, 'date_maturity': "2017-02-16", 'date': "2017-02-16", 'total_amount_str': "$ 1,000.00", 'partner_id': 8, 'account_name': "101000 Current Assets", 'name': "BNK1/2017/0006: Customer Payment", 'partner_name': "Agrolait", 'total_amount_currency_str': "", 'id': 399, 'credit': 1000.0, 'journal_id': [3, "Bank"], 'amount_str': "$ 1,000.00", 'debit': 0.0, 'account_code': "101000", 'ref': "", 'already_paid': false},
        {'account_type': "other", 'amount_currency_str': "", 'currency_id': false, 'date_maturity': "2017-03-18", 'date': "2017-02-16", 'total_amount_str': "$ 1,000.00", 'partner_id': 8, 'account_name': "101000 Current Assets", 'name': "INV/2017/0006", 'partner_name': "Agrolait", 'total_amount_currency_str': "", 'id': 402, 'credit': 0.0, 'journal_id': [1, "Customer Invoices"], 'amount_str': "$ 1,000.00", 'debit': 1000.0, 'account_code': "101000", 'ref': "", 'already_paid': false}
    ],
    '[284,12,"",0,6]': [],
};

var session = {
    currencies: {
        3: {
            digits: [69, 2],
            position: "before",
            symbol: "$"
        }
    }
};

var options = {
    context: {
        statement_line_ids: [4]
    },
    params: {
        limitMoveLines: 5,
    },
};

Datas.params = {
    data: db,
    data_preprocess: data_preprocess,
    data_widget: data_widget,
    mv_lines: mv_lines,
    auto_reconciliation: auto_reconciliation,
    data_for_manual_reconciliation_widget: data_for_manual_reconciliation_widget,
    move_lines_for_manual_reconciliation: move_lines_for_manual_reconciliation,
    session: session,
    options: options,
};
    // this is the main function for this module. Its job is to export (and clone) all data for a test.
Datas.getParams = function () {
    return (this.used = $.extend(true, {}, this.params));
};
return Datas;
});

odoo.define('account.reconciliation_tests', function (require) {
"use strict";

var ReconciliationClientAction = require('account.ReconciliationClientAction');
var ReconciliationRenderer = require('account.ReconciliationRenderer');
var demoData = require('account.reconciliation_tests.data');

var testUtils = require('web.test_utils');
var testUtilsDom = require('web.test_utils_dom');

QUnit.module('account', {
    beforeEach: function () {
        this.params = demoData.getParams();
        testUtils.patch(ReconciliationRenderer.LineRenderer, {
            MV_LINE_DEBOUNCE: 0,
        });
    },
    afterEach: function () {
        testUtils.unpatch(ReconciliationRenderer.LineRenderer);
    },
}, function () {
    QUnit.module('Reconciliation');

    QUnit.test('Reconciliation basic rendering', function (assert) {
        assert.expect(11);

        var clientAction = new ReconciliationClientAction.StatementAction(null, this.params.options);
        testUtils.mock.addMockEnvironment(clientAction, {
            'data': this.params.data,
        });
        clientAction.appendTo($('#qunit-fixture'));

        var widget = clientAction.widgets[0];

        assert.hasClass(widget.$el,'o_reconciliation_line', "should instance of widget reconciliation");
        assert.containsOnce(widget, '.accounting_view', "should have one view");
        assert.containsOnce(widget, '.match', "should have 'match' panel");
        assert.containsOnce(widget, '.create', "should have 'create' panel");

        assert.strictEqual(widget.$('thead').text().replace(/[\n\r\s]+/g, ' '), " 101401 2017-01-01 SAJ/2014/002 and SAJ/2014/003 $ 1,175.00 ", "should display the line information");
        assert.ok(widget.$('caption .o_field_many2one').length, "should display the many2one with to select a partner");

        assert.containsN(clientAction, '[data-mode="inactive"]', 3, "should be as 'inactive' mode by default");
        assert.strictEqual(widget.$el.data('mode'), 'match', "the first one should automatically switch to match mode");

        widget.$('.accounting_view thead td:first').trigger('click');
        assert.strictEqual(widget.$el.data('mode'), 'inactive', "should switch to 'inactive' mode");

        widget.$('.accounting_view tfoot td:first').trigger('click');
        assert.strictEqual(widget.$el.data('mode'), 'create', "should switch to 'create' mode");
        widget.$('.accounting_view tfoot td:first').trigger('click');
        assert.strictEqual(widget.$el.data('mode'), 'match', "should switch to 'match' mode");

        clientAction.destroy();
    });

    QUnit.test('Reconciliation fields', function (assert) {
        assert.expect(6);

        var clientAction = new ReconciliationClientAction.StatementAction(null, this.params.options);
        testUtils.mock.addMockEnvironment(clientAction, {
            data: this.params.data,
            session: {
                currencies: {
                    3: {
                        digits: [69, 2],
                        position: "before",
                        symbol: "$"
                    }
                }
            },
        });
        clientAction.appendTo($('#qunit-fixture'));

        var widget = clientAction.widgets[0];

        assert.strictEqual(widget.$('.o_input_dropdown input').val(), "Agrolait", "the partner many2one should display agrolait");
        assert.strictEqual(clientAction.widgets[2].$('.o_input_dropdown input').val(), "Camptocamp", "the partner many2one should display Camptocamp");
        widget.$('.accounting_view tfoot td:first').trigger('click');
        assert.containsN(widget, '.create input.o_input', 8,
            "create panel should contain 8 fields (account_id, tax_id, journal_id, analytic_account_id, analytic_tag_ids, label, amount, date)");
        assert.containsN(widget, '.create .create_account_id .o_required_modifier, .create .create_label .o_required_modifier, .create .create_amount .o_required_modifier', 3,
            "account_id, label and amount should be required fields");
        assert.strictEqual(widget.$('.create .create_label input').val(), 'SAJ/2014/002 and SAJ/2014/003',
            "should use the name of the reconciliation line for the default label value");
        assert.strictEqual(widget.$('.create .create_amount input').val(), '1175.00',
            "should have the balance amout as default value for the amout field");

        clientAction.destroy();
    });

    QUnit.test('Reconciliation basic data', function (assert) {
        assert.expect(17);

        var clientAction = new ReconciliationClientAction.StatementAction(null, this.params.options);
        testUtils.mock.addMockEnvironment(clientAction, {
            data: this.params.data,
            session: {
                currencies: {
                    3: {
                        digits: [69, 2],
                        position: "before",
                        symbol: "$"
                    }
                }
            },
        });

        clientAction.appendTo($('#qunit-fixture'));
        var widget = clientAction.widgets[0];

        assert.containsN(widget, '.mv_line', 2, "should display 2 account move lines");
        assert.strictEqual(widget.$('.mv_line').text().replace(/[\n\r\s]+/g, ' '),
            " 101200 2017-02-07 INV/2017/0002 $ 650.00 101200 2017-02-07 INV/2017/0003 $ 525.00 ",
            "should display 4 account move lines who contains the account_code, due_date, label and the credit");
        assert.strictEqual(widget.$('.mv_line .cell_right:contains(".")').length, 2, "should display only the credit account move lines (hide the debit)");

        clientAction.widgets[1].$('.accounting_view thead td:first').trigger('click');
        assert.containsN(clientAction.widgets[1], '.mv_line', 5, "should display 5 account move lines");
        assert.strictEqual(clientAction.widgets[1].$('.mv_line .cell_right:contains(".")').length, 3, "should display only the credit account move lines (hide the debit)");
        assert.containsN(clientAction.widgets[1], '.mv_line.already_reconciled', 3, "should display 3 already reconciled account move lines");
        assert.strictEqual(clientAction.widgets[1].$('.mv_line').text().replace(/[\n\r\s]+/g, ' '),
            " 101401 2017-01-23 ASUSTeK: BNK1/2017/0002: SUPP.OUT/2017/0002 : BILL/2017/0003 $ 376.00 101401 2017-01-23 Agrolait: BNK1/2017/0003: CUST.IN/2017/0001 $ 100.00 111100 2017-02-28 Camptocamp: BILL/2017/0001 $ 10,000.00 101401 2017-01-23 Agrolait: BNK1/2017/0004: CUST.IN/2017/0002 : INV/2017/0003 $ 525.50 101200 2017-02-07 Agrolait: INV/2017/0002 $ 650.00 ",
            "should display 4 account move lines who contains the account_code, due_date, label and the credit");
        assert.strictEqual(clientAction.widgets[1].$('.mv_line .cell_left:contains(".")').length, 2, "should display only 2 debit account move lines");

        // load more
        assert.ok(clientAction.widgets[1].$('.match div.load-more a:visible').length, "should display the 'load more' button");
        assert.equal(clientAction.widgets[1].$('.match div.load-more span').text(), 3, "should display 3 items remaining");
        clientAction.widgets[1].$('.match div.load-more a').trigger('click');
        assert.containsN(clientAction.widgets[1], '.mv_line', 8, "should load 3 more records");
        assert.notOk(clientAction.widgets[1].$('.match div.load-more a:visible').length, "should not display the 'load more' button anymore");

        assert.ok(clientAction.widgets[0].$('caption button.btn-secondary:visible').length, "should display the 'validate' button");
        assert.ok(clientAction.widgets[1].$('caption .text-danger:visible').length, "should display the 'Select a partner or choose a counterpart' message");
        assert.ok(clientAction.widgets[2].$('caption button.btn-primary:visible').length, "should display the 'Reconcile' button");

        clientAction.widgets[3].$('.accounting_view thead td:first').trigger('click');
        assert.strictEqual(clientAction.widgets[3].$el.data('mode'), 'create', "should switch to 'create' mode instead 'match' mode when 'match' mode is empty");

        // open the first line
        widget.$('.accounting_view thead td:first').trigger('click');
        // select propositions
        widget.$('.match .cell_account_code:first').trigger('click');
        widget.$('.match .cell_account_code:first').trigger('click');

        testUtils.mock.intercept(clientAction, 'call_service', function (event) {
            assert.deepEqual(event.data.args[1].args,
                [[5],[{partner_id: 8, counterpart_aml_dicts: [{
                                                                  "counterpart_aml_id": 109,
                                                                  "credit": 650,
                                                                  "debit": 0,
                                                                  "name": "INV/2017/0002",
                                                                  "analytic_tag_ids": [[6, null, []]]
                                                                },
                                                                {
                                                                  "counterpart_aml_id": 112,
                                                                  "credit": 525,
                                                                  "debit": 0,
                                                                  "name": "INV/2017/0003",
                                                                  "analytic_tag_ids": [[6, null, []]]
                                                                }],
                                    payment_aml_ids: [], new_aml_dicts: [], to_check: false}]],
                "Should call process_bank_statement_line with ids");
            var def = $.Deferred();
            def.abort = function () {};
            event.data.callback(def);
        });

        // click on reconcile button
        widget.$('button.o_reconcile:not(:hidden)').trigger('click');

        clientAction.destroy();
    });

    QUnit.test('Reconciliation validate without proposition', function (assert) {
        assert.expect(1);
        // Test added to prevent this issue happening again: https://github.com/odoo/odoo/commit/3549688b21eb65e16b9c3f2b6462eb8d8b52cd47
        var clientAction = new ReconciliationClientAction.StatementAction(null, this.params.options);
        testUtils.mock.addMockEnvironment(clientAction, {
            data: this.params.data,
            session: {
                currencies: {
                    3: {
                        digits: [69, 2],
                        position: "before",
                        symbol: "$"
                    }
                }
            },
        });

        clientAction.appendTo($('#qunit-fixture'));

        var widget = clientAction.widgets[0];
        // Ensure that when we validate a line without any selection, it is the same
        // as when we manually create a line with the line.balance and that only one
        // line is send back to server.
        testUtils.mock.intercept(clientAction, 'call_service', function (event) {
            assert.deepEqual(event.data.args[1].args,
                [[5],[{partner_id: 8, to_check: false, counterpart_aml_dicts: [],
                                    payment_aml_ids: [], 
                                    to_check: false,
                                    new_aml_dicts: [{
                                        account_id: 287,
                                        credit: 1175,
                                        debit: 0,
                                        name: 'SAJ/2014/002 and SAJ/2014/003',
                                        analytic_tag_ids: [[6, null, []]]
                                    }]}]],
                "Should call process_bank_statement_line with ids");
            var def = $.Deferred();
            def.abort = function () {};
            event.data.callback(def);
        });

        // click on validate button
        widget.$('button.o_validate:not(:hidden)').trigger('click');
        clientAction.destroy();
    });

    QUnit.test('Reconciliation validate with proposition', function (assert) {
        assert.expect(1);
        // Test added to check this functionality: https://github.com/odoo/odoo/commit/2f3b469dee6f18cbccce1cdf2a81cfe57960c533
        var clientAction = new ReconciliationClientAction.StatementAction(null, this.params.options);
        testUtils.mock.addMockEnvironment(clientAction, {
            data: this.params.data,
            session: {
                currencies: {
                    3: {
                        digits: [69, 2],
                        position: "before",
                        symbol: "$"
                    }
                }
            },
        });

        clientAction.appendTo($('#qunit-fixture'));

        var widget = clientAction.widgets[0];
        // Add a line as proposition
        // open the first line
        widget.$('.accounting_view thead td:first').trigger('click');
        // select propositions
        widget.$('.match .cell_account_code:first').trigger('click');

        // Ensure that when we validate a line with propositions and that there is a remaining balance
        // We also create a line which is the open balance.
        testUtils.mock.intercept(clientAction, 'call_service', function (event) {
            assert.deepEqual(event.data.args[1].args,
                [[5],[{partner_id: 8, to_check: false,
                                    counterpart_aml_dicts: [{
                                        counterpart_aml_id: 109,
                                        credit: 650,
                                        debit: 0,
                                        name: 'INV/2017/0002',
                                        analytic_tag_ids: [[6, null, []]]
                                    }],
                                    payment_aml_ids: [],
                                    new_aml_dicts: [{
                                        account_id: 287,
                                        credit: 525,
                                        debit: 0,
                                        name: 'SAJ/2014/002 and SAJ/2014/003 : Open balance'
                                    }]}]],
                "Should call process_bank_statement_line with ids");
            var def = $.Deferred();
            def.abort = function () {};
            event.data.callback(def);
        });

        // click on validate button
        widget.$('button.o_validate:not(:hidden)').trigger('click');
        clientAction.destroy();
    });

    QUnit.test('Reconciliation partial', function (assert) {
        assert.expect(9);

        var clientAction = new ReconciliationClientAction.StatementAction(null, this.params.options);
        testUtils.mock.addMockEnvironment(clientAction, {
            data: this.params.data,
            mockRPC: function (route, args) {
                console.log(args.method);
                if (args.method === 'process_bank_statement_line') {
                    var lines = args.args['1'];
                    console.log(args.arsg);
                    assert.deepEqual(args.args, [
                        [6],
                        [{
                            partner_id: lines.length == 1 ? lines[0].partner_id : false,
                            counterpart_aml_dicts:[{
                              "analytic_tag_ids": [[6, null, []]],
                              "counterpart_aml_id": 114,
                              "credit": 0,
                              "debit": 32.58,
                              "name": "BILL/2017/0001"
                            }],
                            payment_aml_ids: [],
                            new_aml_dicts: [],
                            to_check: false,
                        }]
                    ], "should call process_bank_statement_line with partial reconcile values");
                }
                return this._super(route, args);
            },
            session: {
                currencies: {
                    3: {
                        digits: [69, 2],
                        position: "before",
                        symbol: "$"
                    }
                }
            },
        });

        clientAction.appendTo($('#qunit-fixture'));

        var widget = clientAction.widgets[0];

        widget.$('.match .cell_account_code:first').trigger('click');
        assert.equal( widget.$('.cell_right .edit_amount').length, 1, "should display the edition pencil");

        widget = clientAction.widgets[1];

        widget.$('.accounting_view thead td:first').trigger('click');
        assert.strictEqual(widget.$('.match .mv_line[data-line-id=114] .cell_account_code:first()').length, 1, 'Should have line')
        widget.$('.match .mv_line[data-line-id=114] .cell_account_code').trigger('click');

        assert.equal( widget.$('.accounting_view tbody .cell_left .edit_amount').length, 1, "should display the edition pencil");

        // The partner has been set automatically, remove it.
        widget.$('.o_input_dropdown input').trigger('click');
        widget.$('.o_input_dropdown input').val('').trigger('keyup').trigger('blur');

        assert.strictEqual(widget.$('button.btn-primary:visible').length, 0, "should display the reconcile model buttons");
        assert.strictEqual(widget.$('.text-danger:visible').length, 1, "should display counterpart alert");
        widget.$('.accounting_view .cell_left .edit_amount').trigger('click');
        assert.strictEqual(widget.$('.accounting_view .cell_left .edit_amount_input:not(.d-none)').length, 1, "should display the input field to edit amount");
        // Edit amount
        widget.$('.accounting_view .cell_left .edit_amount_input:not(.d-none)').val('32.58').trigger('blur');
        assert.strictEqual(widget.$('.accounting_view .cell_left .line_amount').text().replace(/[\n\r\s]+/g, ' '), " $ 10000.00 $ 32.58 ", "should display previous amount and new amount")

        assert.strictEqual(widget.$('button.btn-primary:visible').length, 1, "should display the reconcile button");
        widget.$('button.btn-primary:visible').trigger('click');

        clientAction.destroy();
    });

    QUnit.test('Reconciliation title', function (assert) {
        assert.expect(6);

        var clientAction = new ReconciliationClientAction.StatementAction(null, this.params.options);
        testUtils.mock.addMockEnvironment(clientAction, {
            'data': this.params.data,
        });

        clientAction.appendTo($('#qunit-fixture'));

        assert.strictEqual(clientAction.$('h1.statement_name:visible').text(), "BNK/2014/001", "Should display the statement name");
        clientAction.$('h1.statement_name').trigger('click');
        assert.containsNone(clientAction, 'h1.statement_name:visible', "Should hide the statement name title to edit the content");
        assert.containsOnce(clientAction, 'h1.statement_name_edition:visible', "Should show the edition field of statement name");
        testUtils.fields.editAndTrigger(clientAction.$('h1.statement_name_edition input'), 'BNK/2014/001-BB', ['input', 'blur']);
        assert.containsNone(clientAction, 'h1.statement_name_edition:visible', "Should hide the edition field of statement name");
        assert.containsOnce(clientAction, 'h1.statement_name:visible', "Should show the statement name");
        assert.strictEqual(clientAction.$('h1.statement_name:visible').text(), "BNK/2014/001-BB", "Should update the statement name");

        clientAction.destroy();
    });

    QUnit.test('Reconciliation currencies', function (assert) {
        assert.expect(2);

        var clientAction = new ReconciliationClientAction.StatementAction(null, this.params.options);

        testUtils.mock.addMockEnvironment(clientAction, {
            'data': this.params.data,
            session: this.params.session,
            translateParameters: {
                date_format: "%m/%d/%Y",
                direction:"ltr",
                name:"English",
                thousands_sep: ",",
                time_format: "%H:%M:%S",
                decimal_point: ".",
                id:1,
                grouping: [3,0],
            }
        });
        clientAction.appendTo($('#qunit-fixture'));

        var widget = clientAction.widgets[0];

        assert.strictEqual(clientAction.$('.accounting_view tfoot .cell_right, .accounting_view tfoot .cell_left').text().replace(/[\n\r\s]+/g, ' '),
            "$ 1,175.00$ 32.58$ 2,000.00", "should display the different amounts with the currency");
        widget.$('.accounting_view thead .mv_line td:first').trigger('click');

        assert.strictEqual(clientAction.$('.accounting_view tbody').text().replace(/[\n\r\s]+/g, ' '),
            " 101200 2017-02-07 INV/2017/0012 $ 650.00 ", "should display the created reconciliation line with the currency");

        clientAction.destroy();
    });

    QUnit.test('Reconciliation change partner', function (assert) {
        assert.expect(17);

        var clientAction = new ReconciliationClientAction.StatementAction(null, this.params.options);

        testUtils.mock.addMockEnvironment(clientAction, {
            data: this.params.data,
            archs: {
                'res.partner,false,list': '<tree string="Partners"><field name="display_name"/></tree>',
                'res.partner,false,search': '<search string="Partners">' +
                                            '<field name="display_name" string="Name"/>' +
                                        '</search>',
            },
        });

        clientAction.appendTo($('#qunit-fixture'));
        var widget = clientAction.widgets[0];
        assert.strictEqual(widget.$('.o_input_dropdown input').val(), "Agrolait", "the partner many2one should display agrolait");
        assert.containsN(widget, '.match table tr', 2, "agrolait should have 2 propositions for reconciliation");

        // Adding the two propositions
        // This is in order to try that after changing partner the propositions are emptied
        widget.$('.match .cell_account_code:first').trigger('click');
        widget.$('.match .cell_account_code:first').trigger('click');
        assert.containsN(widget, '.accounting_view tbody tr', 2, "Both proposition should be selected");

        // Similate changing partner to one that does not have propositions to see if create mode is open after
        widget.$('.o_input_dropdown input').trigger('click');
        $('.ui-autocomplete .ui-menu-item a:contains(partner 1)').trigger('mouseenter').trigger('click');
        clientAction._onAction({target: widget, name: 'change_partner', data: {data: {display_name: 'partner 1', id: 1}}, stopped: false});
        assert.strictEqual(widget.$('.o_input_dropdown input').val(), "partner 1", "the partner many2one should display partner 1");
        assert.containsNone(widget, '.match table tr.mv_line', "partner 1 should have 0 propositions for reconciliation");
        assert.strictEqual(widget.$el.data('mode'), 'create', "widget should be in create mode");

        // Simulate changing partner
        widget.$('.o_input_dropdown input').trigger('click');
        $('.ui-autocomplete .ui-menu-item a:contains(Camptocamp)').trigger('mouseenter').trigger('click');
        clientAction._onAction({target: widget, name: 'change_partner', data: {data: {display_name: 'Camptocamp', id: 12}}, stopped: false});
        assert.strictEqual(widget.$('.o_input_dropdown input').val(), "Camptocamp", "the partner many2one should display Camptocamp");
        assert.containsN(widget, '.match table tr.mv_line', 3, "camptocamp should have 3 propositions for reconciliation");

        // Simulate changing partner with SelectCreateDialog
        widget = clientAction.widgets[1];
        assert.strictEqual($('.modal').length, 0, "shouldn't have any opened modal");
        widget.$('.o_input_dropdown input').trigger('click');
        $('.ui-autocomplete .ui-menu-item a:contains(Search More):eq(1)').trigger('mouseenter').trigger('click');
        assert.strictEqual($('.modal').length, 1, "should open a SelectCreateDialog");
        testUtils.dom.click($('.modal table.o_list_view td:contains(Camptocamp)'));
        assert.strictEqual(widget.$('.o_input_dropdown input').val(), "Camptocamp", "the partner many2one should display Camptocamp");

        widget = clientAction.widgets[2];
        widget.$('.accounting_view thead td:first').trigger('click');
        widget.$('.accounting_view .mv_line .cell_label').trigger('click');
        assert.strictEqual(widget.$('.o_input_dropdown input').val(), "Camptocamp", "the partner many2one should display agrolait");
        assert.containsN(widget, '.match table tr', 3, "Camptocamp should have 3 propositions for reconciliation");
        assert.notOk(widget.$('.match div.load-more a:visible').length, "should not display the load more button");

        // Simulate remove partner
        widget.$('.o_input_dropdown input').trigger('click');
        widget.$('.o_input_dropdown input').val('').trigger('keyup').trigger('blur');
        assert.strictEqual(widget.$('.o_input_dropdown input').val(), "", "the partner many2one should be empty");
        assert.containsN(widget, '.match table tr.mv_line', 5, "should have 5 propositions for reconciliation if partner is false");
        assert.ok(widget.$('.match div.load-more a:visible').length, "should display the load more button");

        clientAction.destroy();
    });

    QUnit.test('Reconciliation create line', function (assert) {
        assert.expect(23);

        var clientAction = new ReconciliationClientAction.StatementAction(null, this.params.options);

        testUtils.mock.addMockEnvironment(clientAction, {
            data: this.params.data,
            session: {
                currencies: {
                    3: {
                        digits: [69, 2],
                        position: "before",
                        symbol: "$"
                    }
                }
            },
        });
        clientAction.appendTo($('#qunit-fixture'));

        assert.strictEqual(clientAction.$('.accounting_view tfoot .cell_right, .accounting_view tfoot .cell_left').text().replace(/[$, ]+/g, ''), " 1175.00 32.58 2000.00", "should display the open balance values");

        var widget = clientAction.widgets[0];

        assert.strictEqual(widget.$('.accounting_view tfoot .cell_label').text(), 'Open balance', "should display 'Open Balance' line with the rest to reconcile");

        widget.$('.accounting_view tfoot td:first').trigger('click');
        widget.$('.create .create_account_id input').trigger('click');
        $('.ui-autocomplete .ui-menu-item a:contains(101200 Account Receivable)').trigger('mouseenter').trigger('click');

        assert.notOk(widget.$('.accounting_view tfoot .cell_label').text(), "should not display 'Open Balance' line because the rest to reconcile is null");
        assert.containsOnce(widget, '.accounting_view tbody tr', "should have only the created reconcile line");
        assert.strictEqual(widget.$('.accounting_view tbody tr').text().replace(/[\n\r\s$,]+/g, ' '), " 101200 New SAJ/2014/002 and SAJ/2014/003 1175.00 ",
            "the new line should have the selected account, name and amout");
        assert.ok(widget.$('caption button.btn-primary:visible').length, "should display the 'Reconcile' button");

        testUtils.mock.intercept(clientAction, 'do_action', function (event) {
            assert.strictEqual(JSON.stringify(event.data.action),
                '{"type":"ir.actions.act_window","res_model":"account.reconcile.model","views":[[false,"form"]],"target":"current"}',
                "should open the reconcile model form view");
        });
        widget.$('.create .reconcile_model_create').trigger('click');

        testUtils.mock.intercept(clientAction, 'do_action', function (event) {
            assert.strictEqual(JSON.stringify(event.data.action),
                '{"type":"ir.actions.act_window","res_model":"account.reconcile.model","views":[[false,"list"],[false,"form"]],"view_type":"list","view_mode":"list","target":"current"}',
                "should open the reconcile model list view");
        });
        widget.$('.create .reconcile_model_edit').trigger('click');

        testUtils.fields.editInput(widget.$('.create .create_amount input'), '1100.00');

        assert.strictEqual(widget.$('.accounting_view tbody .cell_right').text().trim().replace(/[\n\r\s\u00a0]+/g, ' '), "$ 1100.00", "should display the value 1100.00 in right column");
        assert.strictEqual(widget.$('.accounting_view tfoot .cell_right').text(), "$ 75.00", "should display 'Open Balance' line because the rest to reconcile is 75.00");
        assert.containsOnce(widget, '.accounting_view tbody tr', "should have ever only the created reconcile line");
        assert.strictEqual(widget.$('.accounting_view tbody tr').text().replace(/[\n\r\s$,]+/g, ' '), " 101200 New SAJ/2014/002 and SAJ/2014/003 1100.00 ",
            "the new line should be update the amout");
        assert.ok(widget.$('caption button.btn-secondary:visible').length, "should display the 'validate' button");

        widget.$('.create .add_line').trigger('click').trigger('click');
        testUtils.fields.editInput(widget.$('.create .create_amount input'), '-100');
        widget.$('.create .create_account_id input').trigger('click');
        $('.ui-autocomplete .ui-menu-item a:contains(101000 Current Assets)').trigger('mouseenter').trigger('click');
        testUtils.fields.editInput(widget.$('.create .create_label input'), 'test0');

        assert.strictEqual(widget.$('.accounting_view tbody .cell_left:last').text().trim().replace(/[\n\r\s\u00a0]+/g, ' '), "$ 100.00", "should display the value 100.00 in left column");
        assert.strictEqual(widget.$('.accounting_view tfoot .cell_label').text(), "Open balance", "should display 'Open Balance'");
        assert.strictEqual(widget.$('.accounting_view tfoot .cell_right').text(), "$ 175.00", "should display 'Open Balance' line because the rest to reconcile is 175.00");
        assert.containsN(widget, '.accounting_view tbody tr', 2, "should have 2 created reconcile lines");
        assert.strictEqual(widget.$('.accounting_view tbody tr:eq(1)').text().replace(/[\n\r\s$,]+/g, ' '), " 101000 New test0 100.00 ",
            "the new line should have the selected account, name and amout");

        widget.$('.accounting_view tfoot td:first').trigger('click');
        widget.$('.accounting_view tfoot td:first').trigger('click');

        assert.strictEqual(widget.$('.create .create_amount input').val(), "175.00", "should have '175.00' as default amount value");

        testUtils.fields.editInput(widget.$('.create .create_amount input'), '200');
        widget.$('.create .create_account_id input').trigger('click');
        $('.ui-autocomplete .ui-menu-item a:contains(101000 Current Assets)').trigger('mouseenter').trigger('click');
        testUtils.fields.editInput(widget.$('.create .create_label input'), 'test1');

        assert.strictEqual(widget.$('.accounting_view tbody .cell_right:last').text().trim().replace(/[\n\r\s\u00a0]+/g, ' '), "$ 200.00", "should display the value 200.00 in left column");
        assert.strictEqual(widget.$('.accounting_view tfoot .cell_label').text(), "Open balance", "should display 'Open balance'");
        assert.strictEqual(widget.$('.accounting_view tfoot .cell_left').text(), "$ 25.00", "should display 'Open balance' with 25.00 in left column");
        assert.containsN(widget, '.accounting_view tbody tr', 3, "should have 3 created reconcile lines");

        clientAction.destroy();
    });

    QUnit.test('Reconciliation create line (many2one test)', function (assert) {
        assert.expect(5);

        var clientAction = new ReconciliationClientAction.StatementAction(null, this.params.options);
        var def = $.Deferred();

        testUtils.mock.addMockEnvironment(clientAction, {
            data: this.params.data,
            session: {
                currencies: {
                    3: {
                        digits: [69, 2],
                        position: "before",
                        symbol: "$"
                    }
                }
            },
            archs: {
                "account.account,false,list": '<tree string="Account"><field name="code"/><field name="name"/></tree>',
                "account.account,false,search": '<search string="Account"><field name="code"/></search>',
            },
            mockRPC: function (route, args) {
                if (args.method === 'name_get') {
                    return def.then(this._super.bind(this, route, args));
                }
                return this._super(route, args);
            },
        });

        clientAction.prependTo($('#qunit-fixture'));

        var widget = clientAction.widgets[0];

        // open the first line in write-off mode
        widget.$('.accounting_view tfoot td:first').trigger('click');

        // select an account with the many2one (drop down)
        widget.$('.create .create_account_id input').trigger('click');
        $('.ui-autocomplete .ui-menu-item a:contains(101200)').trigger('mouseenter').trigger('click');
        assert.strictEqual(widget.$('.create .create_account_id input').val(), "101200 Account Receivable", "Display the selected account");
        assert.strictEqual(widget.$('tbody:first .cell_account_code').text(), "101200", "Display the code of the selected account");

        // use the many2one select dialog to change the account
        widget.$('.create .create_account_id input').trigger('click');
        $('.ui-autocomplete .ui-menu-item a:contains(Search)').trigger('mouseenter').trigger('click');
        // select the account who does not appear in the drop drown
        testUtils.dom.click($('.modal tr.o_data_row:contains(502)'));
        assert.strictEqual(widget.$('.create .create_account_id input').val(), "101200 Account Receivable", "Selected account does not change");
        // wait the name_get to render the changes
        def.resolve();
        assert.strictEqual(widget.$('.create .create_account_id input').val(), "502 Account", "Display the selected account");
        assert.strictEqual(widget.$('tbody:first .cell_account_code').text(), "502", "Display the code of the selected account");
        clientAction.destroy();
    });

    QUnit.test('Reconciliation create line with taxes', function (assert) {
        assert.expect(13);

        var clientAction = new ReconciliationClientAction.StatementAction(null, this.params.options);

        testUtils.mock.addMockEnvironment(clientAction, {
            data: this.params.data,
            session: {
                currencies: {
                    3: {
                        digits: [69, 2],
                        position: "before",
                        symbol: "$"
                    }
                }
            },
        });
        clientAction.appendTo($('#qunit-fixture'));

        var widget = clientAction.widgets[0];

        widget.$('.accounting_view tfoot td:first').trigger('click');
        widget.$('.create .create_account_id input').trigger('click');
        $('.ui-autocomplete .ui-menu-item a:contains(101000 Current Assets)').trigger('mouseenter').trigger('click');
        testUtils.fields.editInput(widget.$('.create .create_label input'), 'test1');
        testUtils.fields.editInput(widget.$('.create .create_amount input'), '1100');

        assert.strictEqual(widget.$('.accounting_view tbody .cell_right:last').text().trim().replace(/[\n\r\s\u00a0]+/g, ' '), "$ 1100.00", "should display the value 1100.00 in left column");
        assert.strictEqual(widget.$('.accounting_view tfoot .cell_label').text(), "Open balance", "should display 'Open Balance'");
        assert.strictEqual(widget.$('.accounting_view tfoot .cell_right').text(), "$\u00a075.00", "should display 'Open Balance' with 75.00 in right column");
        assert.containsOnce(widget, '.accounting_view tbody tr', "should have 1 created reconcile lines");

        widget.$('.create .create_tax_id input').trigger('click');
        $('.ui-autocomplete .ui-menu-item a:contains(10.00%)').trigger('mouseenter').trigger('click');

        assert.strictEqual(widget.$('.accounting_view tbody .cell_right').text().trim().replace(/[\n\r\s\u00a0]+/g, ' '), "$ 1000.00 $ 100.00", "should have 2 created reconcile lines with right column values");
        assert.strictEqual(widget.$('.accounting_view tfoot .cell_label').text(), "Open balance", "should display 'Open Balance'");
        assert.strictEqual(widget.$('.accounting_view tfoot .cell_right').text(), "$\u00a075.00", "should display 'Open Balance' with 75.00 in right column");
        assert.strictEqual(widget.$('.accounting_view tfoot .cell_left').text(), "", "should display 'Open Balance' without any value in left column");
        assert.containsN(widget, '.accounting_view tbody tr', 2, "should have 2 created reconcile lines");

        widget.$('.create .create_tax_id input').trigger('click');
        $('.ui-autocomplete .ui-menu-item a:contains(20.00%)').trigger('mouseenter').trigger('click');

        assert.strictEqual(widget.$('.accounting_view tbody .cell_right').text().trim().replace(/[\n\r\s\u00a0]+/g, ' '), "$ 1100.00 $ 220.00", "should have 2 created reconcile lines with right column values");
        assert.strictEqual(widget.$('.accounting_view tfoot .cell_label').text(), "Open balance", "should display 'Open balance'");
        assert.strictEqual(widget.$('.accounting_view tfoot .cell_left').text(), "$\u00a0145.00", "should display 'Open balance' with 145.00 in right column");
        assert.containsN(widget, '.accounting_view tbody tr', 2, "should have 2 created reconcile lines");

        clientAction.destroy();
    });

    QUnit.test('Reconciliation create line from reconciliation model', function (assert) {
        assert.expect(6);

        var clientAction = new ReconciliationClientAction.StatementAction(null, this.params.options);

        testUtils.mock.addMockEnvironment(clientAction, {
            data: this.params.data,
        });
        clientAction.appendTo($('#qunit-fixture'));

        var widget = clientAction.widgets[0];

        widget.$('.accounting_view tfoot td:first').trigger('click');
        widget.$('.create .quick_add button:contains(ATOS)').trigger('click');

        assert.strictEqual(widget.$('.accounting_view tbody .cell_label, .accounting_view tbody .cell_right').text().replace(/[\n\r\s$,]+/g, ' '),
            " ATOS Banque 1145.62 Tax 20.00% 229.12 ATOS Frais 26.71 Tax 10.00% include 2.67 ", "should display 4 lines");
        assert.strictEqual(widget.$('.accounting_view tfoot .cell_label, .accounting_view tfoot .cell_left').text().replace(/[\n\r\s$,]+/g, ' '),
            "Open balance229.12", "should display the 'Open balance' line with value in left column");

        testUtils.fields.editInput(widget.$('.create .create_amount input'), '100');

        assert.strictEqual(widget.$('.accounting_view tbody').text().replace(/[\n\r\s$,]+/g, ' '),
            " 101120 New ATOS Banque 1075.00 101120 New Tax 20.00% 215.00 101130 New ATOS Frais 90.91 101300 New Tax 10.00% include 9.09 ",
            "should update the value of the 4 lines (because the line must have 100% of the value)");
        assert.strictEqual(widget.$('.accounting_view tfoot .cell_label, .accounting_view tfoot .cell_left').text().replace(/[\n\r\s$,]+/g, ' '),
            "Open balance215.00", "should change the 'Open balance' line because the 20.00% tax is not an include tax");

        widget.$('.accounting_view tbody .cell_account_code:first').trigger('click');
        widget.$('.accounting_view tbody .cell_label:first').trigger('click');

        assert.strictEqual(widget.$('.accounting_view tbody').text().replace(/[\n\r\s$,]+/g, ' '), "", "should removed every line");

        widget.$('.create .quick_add button:contains(Double)').trigger('click');

        assert.strictEqual(widget.$('.accounting_view tbody').text().replace(/[\n\r\s$,]+/g, ' '),
            " 101120 New Double Banque 1145.62 101130 New Double Frais 29.38 ",
            "should have a sum of reconciliation proposition amounts equal to the line amount");

        clientAction.destroy();
    });

    QUnit.test('Reconciliation manual', function (assert) {
        assert.expect(13);

        var clientAction = new ReconciliationClientAction.ManualAction(null, this.params.options);

        testUtils.mock.addMockEnvironment(clientAction, {
            data: this.params.data,
            session: this.params.session,
        });
        clientAction.appendTo($('#qunit-fixture'));

        assert.strictEqual(clientAction.$('.accounting_view:first thead').text().replace(/[\n\r\s]+/g, ' '),
            " 101000 Current AssetsLast Reconciliation: 2017-02-16 101000 ",
            "should display the account as title");
        assert.strictEqual(clientAction.$('.o_reconciliation_line:first').data('mode'), "inactive", "should be in 'inactive' mode because no line to displayed and the balance amount is null");
        assert.containsN(clientAction, '.accounting_view:first tbody tr', 2, "should have 2 propositions");
        assert.containsOnce(clientAction, '.accounting_view:first .o_reconcile:visible', "should display the reconcile button");

        clientAction.$('.accounting_view:first .o_reconcile:visible').trigger('click');

        assert.strictEqual(clientAction.$('.accounting_view:first thead').text().replace(/[\n\r\s]+/g, ' '),
            " Agrolait 101200 ",
            "should display the partner and the account code as title");

        assert.strictEqual(clientAction.$('.o_reconciliation_line:first .match tr:first .cell_right').text().trim().replace(/[\n\r\s\u00a0]+/g, ' '),
            "$ 11,000.00", "sould display the line in $");
        assert.strictEqual(clientAction.$('.o_reconciliation_line:first .match tr:first .cell_right .o_multi_currency').data('content'),
            "10,222.00 €", "sould display the monetary information in €");

        assert.containsOnce(clientAction, '.accounting_view:first .o_no_valid:visible', "should display the skip button");

        clientAction.$('.accounting_view:eq(1) thead td:first').trigger('click');
        clientAction.$('.o_reconciliation_line:eq(1) [data-line-id="21"] .cell_label').trigger('click');
        clientAction.$('.o_reconciliation_line:eq(1) [data-line-id="22"] .cell_label').trigger('click');

        assert.strictEqual(clientAction.$('.o_reconciliation_line:eq(1) tfoot tr').length, 0, "should not display the 'Write-off' line because the balance is null in Euro");
        assert.strictEqual(clientAction.$('.o_reconciliation_line:eq(1) .o_reconcile:visible').length, 1, "should display 'Reconcile' button in green");

        clientAction.$('.o_reconciliation_line:eq(1) .o_reconcile:visible').trigger('click');

        assert.containsOnce(clientAction, '.o_reconciliation_line[data-mode!="inactive"]', "should have only one line open");

        clientAction.$('.o_reconciliation_line:eq(1) [data-line-id="23"] .cell_label').trigger('click');
        clientAction.$('.o_reconciliation_line:eq(1) [data-line-id="24"] .cell_label').trigger('click');

        assert.strictEqual(clientAction.$('.o_reconciliation_line:eq(1) tfoot tr').length, 1, "should display the 'Write-off' line because the balance is not null in Euro");
        assert.strictEqual(clientAction.$('.o_reconciliation_line:eq(1) .o_validate:visible').length, 1, "should display 'Reconcile' button");

        clientAction.destroy();
    });

    QUnit.test('Reconciliation: Payment < inv1 + inv2(partial)', function (assert) {
        assert.expect(3);

        /*
         * One payment: $1175
         * Two Invoices
         * The first invoice will be fully reconciled $650
         * The second invoice will be partially paid with the rest of the payment $999
         */

        // modify the second line that is already in db to put it at $999
        var indexModif = _.findIndex(this.params.mv_lines['[5,"",0,5]'], function (line) {return line.id === 112});
        this.params.mv_lines['[5,"",0,5]'][indexModif] =
            {account_type: "receivable", amount_currency_str: "", currency_id: false, date_maturity: "2017-02-07", date: "2017-01-08",
             total_amount_str: "$ 999.00", partner_id: 8, account_name: "101200 Account Receivable", name: "INV/2017/0003",
             partner_name: "Agrolait", total_amount_currency_str: "", id: 112, credit: 0.0, journal_id: [1, "Customer Invoices"],
             amount_str: "$ 999.00", debit: 999.0, account_code: "101200", ref: "", already_paid: false};

        var clientAction = new ReconciliationClientAction.StatementAction(null, this.params.options);
        testUtils.mock.addMockEnvironment(clientAction, {
            data: this.params.data,
            mockRPC: function (route, args) {
                if (args.method === 'process_bank_statement_line') {
                    assert.deepEqual(args.args,
                        [
                            [5], // Id of the bank statement line

                            [{counterpart_aml_dicts:
                                [{name:"INV/2017/0002",
                                  debit: 0,
                                  credit: 650,
                                  analytic_tag_ids: [[6, null, []]],
                                  counterpart_aml_id: 109},

                                 {name: "INV/2017/0003",
                                  debit: 0,
                                  credit: 525,
                                  analytic_tag_ids: [[6, null, []]],
                                  counterpart_aml_id: 112}],

                              payment_aml_ids: [],
                              partner_id: 8,
                              to_check: false,
                              new_aml_dicts: []}]
                        ], "should call process_bank_statement_line with partial reconcile values");
                }
                return this._super(route, args);
            },
            session: {
                currencies: {
                    3: {
                        digits: [69, 2],
                        position: "before",
                        symbol: "$"
                    }
                }
            },
        });
        clientAction.appendTo($('#qunit-fixture'));

        // The first reconciliation "line" is where it happens
        var widget = clientAction.widgets[0];

        // Add first invoice to reconcile fully
        widget.$('.match .cell_account_code:first').trigger('click');
        assert.ok( widget.$('.cell_right .edit_amount').length,
            "should display the pencil to edit amount");

        // Add second invoice to reconcile partially
        widget.$('.match .cell_account_code:first').trigger('click');

        // Edit amount on last invoice
        testUtils.dom.click(widget.$('.edit_amount:last()'));
        widget.$('.edit_amount_input:last()').val('525').trigger('blur');

        var $buttonReconcile = widget.$('button.o_reconcile:not(hidden)');

        assert.equal($buttonReconcile.length, 1,
            'The reconcile button must be visible');

        testUtils.dom.click($buttonReconcile);

        clientAction.destroy();
    });

    QUnit.test('Reconciliation: payment and 2 partials', function (assert) {
        assert.expect(6);

        /*
         * One payment: $1175
         * Two Invoices as Inv1 = 1200; Inv2 = 1200:
         * Payment < Inv1 AND Payment < Inv2
         * No partial reconcile is possible, as a write-off of 1225 is necessary
         */

        // modify the invoice line to have their amount > payment
        var indexInv1 = _.findIndex(this.params.mv_lines['[5,"",0,5]'], function (line) {return line.id === 109});
        this.params.mv_lines['[5,"",0,5]'][indexInv1] =
            {account_type: "receivable", amount_currency_str: "", currency_id: false, date_maturity: "2017-02-07", date: "2017-01-08",
             total_amount_str: "$ 1200.00", partner_id: 8, account_name: "101200 Account Receivable", name: "INV/2017/0002", partner_name: "Agrolait",
             total_amount_currency_str: "", id: 109, credit: 0.0, journal_id: [1, "Customer Invoices"], amount_str: "$ 1200.00", debit: 1200.0,
             account_code: "101200", ref: "", already_paid: false};

        var indexInv2 = _.findIndex(this.params.mv_lines['[5,"",0,5]'], function (line) {return line.id === 112});
        this.params.mv_lines['[5,"",0,5]'][indexInv2] =
            {account_type: "receivable", amount_currency_str: "", currency_id: false, date_maturity: "2017-02-07", date: "2017-01-08",
             total_amount_str: "$ 1200.00", partner_id: 8, account_name: "101200 Account Receivable", name: "INV/2017/0003",
             partner_name: "Agrolait", total_amount_currency_str: "", id: 112, credit: 0.0, journal_id: [1, "Customer Invoices"],
             amount_str: "$ 1200.00", debit: 1200.0, account_code: "101200", ref: "", already_paid: false};

        var clientAction = new ReconciliationClientAction.StatementAction(null, this.params.options);
        testUtils.mock.addMockEnvironment(clientAction, {
            data: this.params.data,
            mockRPC: function (route, args) {
                if (args.method === 'process_bank_statement_line') {
                    assert.deepEqual(args.args,
                        [
                            [5], // Id of the bank statement line

                            [{counterpart_aml_dicts:
                                [{name:"INV/2017/0002",
                                  debit: 0,
                                  credit: 1200,
                                  analytic_tag_ids: [[6, null, []]],
                                  counterpart_aml_id: 109},

                                 {name: "INV/2017/0003",
                                  debit: 0,
                                  credit: 1200,
                                  analytic_tag_ids: [[6, null, []]],
                                  counterpart_aml_id: 112}],

                              payment_aml_ids: [],
                              partner_id: 8,
                              to_check: false,
                              new_aml_dicts: [
                                {account_id: 282,
                                 credit: 0,
                                 debit: 1225,
                                 analytic_tag_ids: [[6, null, []]],
                                 name: 'SAJ/2014/002 and SAJ/2014/003',
                                }
                              ]}]
                        ], "should call process_bank_statement_line with new aml dict reconcile values");
                }
                return this._super(route, args);
            },
            session: {
                currencies: {
                    3: {
                        digits: [69, 2],
                        position: "before",
                        symbol: "$"
                    }
                }
            },
        });
        clientAction.appendTo($('#qunit-fixture'));

        // The first reconciliation "line" is where it happens
        var widget = clientAction.widgets[0];

        // Add first invoice
        // There should be the opportunity to reconcile partially
        widget.$('.match .cell_account_code:first').trigger('click');
        assert.ok(widget.$('.cell_right .edit_amount').length,
            "should display the pencil to edit amount");

        // Add second invoice
        widget.$('.match .cell_account_code:first').trigger('click');
        assert.ok(widget.$('.cell_right .edit_amount').length,
            "should display the pencil to edit amount");

        var writeOffCreate = widget.$('div.create');

        assert.equal(writeOffCreate.length, 1,
            'A write-off creation should be present');

        assert.equal(writeOffCreate.find('input[name=amount]').val(), -1225,
            'The right amount should be proposed for the write-off');

        testUtils.dom.click(writeOffCreate.find('.create_account_id input.ui-autocomplete-input'));
        testUtils.dom.click($('ul.ui-autocomplete li a:first'));

        var $buttonReconcile = widget.$('button.o_reconcile:not(hidden)');

        assert.equal($buttonReconcile.length, 1,
            'The reconcile button must be visible');

        testUtils.dom.click($buttonReconcile);

        clientAction.destroy();
    });

    QUnit.test('Reconciliation: partial payment of 2 invoices with one payment', function (assert) {
        assert.expect(4);

        /*
         * One payment: $1175
         * Two Invoices as Inv1 = 1200; Inv2 = 1200:
         * Payment < Inv1 AND Payment < Inv2
         * Assign 500 to inv1 and 675 to inv2
         */

        // modify the invoice line to have their amount > payment
        var indexInv1 = _.findIndex(this.params.mv_lines['[5,"",0,5]'], function (line) {return line.id === 109});
        this.params.mv_lines['[5,"",0,5]'][indexInv1] =
            {account_type: "receivable", amount_currency_str: "", currency_id: false, date_maturity: "2017-02-07", date: "2017-01-08",
             total_amount_str: "$ 1200.00", partner_id: 8, account_name: "101200 Account Receivable", name: "INV/2017/0002", partner_name: "Agrolait",
             total_amount_currency_str: "", id: 109, credit: 0.0, journal_id: [1, "Customer Invoices"], amount_str: "$ 1200.00", debit: 1200.0,
             account_code: "101200", ref: "", already_paid: false};

        var indexInv2 = _.findIndex(this.params.mv_lines['[5,"",0,5]'], function (line) {return line.id === 112});
        this.params.mv_lines['[5,"",0,5]'][indexInv2] =
            {account_type: "receivable", amount_currency_str: "", currency_id: false, date_maturity: "2017-02-07", date: "2017-01-08",
             total_amount_str: "$ 1200.00", partner_id: 8, account_name: "101200 Account Receivable", name: "INV/2017/0003",
             partner_name: "Agrolait", total_amount_currency_str: "", id: 112, credit: 0.0, journal_id: [1, "Customer Invoices"],
             amount_str: "$ 1200.00", debit: 1200.0, account_code: "101200", ref: "", already_paid: false};

        var clientAction = new ReconciliationClientAction.StatementAction(null, this.params.options);
        testUtils.addMockEnvironment(clientAction, {
            data: this.params.data,
            mockRPC: function (route, args) {
                if (args.method === 'process_bank_statement_line') {
                    assert.deepEqual(args.args,
                        [
                            [5], // Id of the bank statement line

                            [{counterpart_aml_dicts:
                                [{name:"INV/2017/0002",
                                  debit: 0,
                                  credit: 500,
                                  analytic_tag_ids: [[6, null, []]],
                                  counterpart_aml_id: 109},

                                 {name: "INV/2017/0003",
                                  debit: 0,
                                  credit: 675,
                                  analytic_tag_ids: [[6, null, []]],
                                  counterpart_aml_id: 112}],

                              payment_aml_ids: [],
                              partner_id: 8,
                              to_check: false,
                              new_aml_dicts: []
                          }]
                        ], "should call process_bank_statement_line with correct counterpart_aml_dicts");
                }
                return this._super(route, args);
            },
            session: {
                currencies: {
                    3: {
                        digits: [69, 2],
                        position: "before",
                        symbol: "$"
                    }
                }
            },
        });
        clientAction.appendTo($('#qunit-fixture'));

        // The first reconciliation "line" is where it happens
        var widget = clientAction.widgets[0];

        // Add first invoice
        // There should be the opportunity to reconcile partially
        widget.$('.match .cell_account_code:first').trigger('click');
        assert.ok(widget.$('.cell_right .edit_amount').length,
            "should display the pencil to edit amount");

        // Add second invoice
        widget.$('.match .cell_account_code:first').trigger('click');
        assert.ok(widget.$('.cell_right .edit_amount').length,
            "should display the pencil to edit amount");

        // Edit invoice first amount
        widget.$('.edit_amount:first()').trigger('click');
        widget.$('.edit_amount_input:first()').val('500').trigger('blur');
        // Edit invoice second amount
        var $buttonReconcile = widget.$('button.o_reconcile:not(hidden)');
        widget.$('.edit_amount:last()').trigger('click');
        widget.$('.edit_amount_input:last()').val('675').trigger('blur');

        assert.equal($buttonReconcile.length, 1,
            'The reconcile button must be visible');

        $buttonReconcile.click();

        clientAction.destroy();
    });

    QUnit.test('Manual Reconciliation: remove a prop to attain balance and reconcile', function (assert) {
        assert.expect(5);

        // tweak the data to fit our needs
        this.params.data_for_manual_reconciliation_widget['[283, null, "", 0, 6]'] = _.extend({}, this.params.data_for_manual_reconciliation_widget['[null,[282,283,284,285,286,287,288,308,499,500,501,502,503,504]]']);
        this.params.data_for_manual_reconciliation_widget['[283, null, "", 0, 6]'].accounts[0].reconciliation_proposition = [
            {account_id: 283, account_type: "other", amount_currency_str: "", currency_id: false, date_maturity: "2017-03-18", date: "2017-02-16",
             total_amount_str: "$ 500.00", partner_id: 8, account_name: "101000 Current Assets", name: "INV/2017/0987", partner_name: "Agrolait",
             total_amount_currency_str: "", id: 999, credit: 0.0, journal_id: [1, "Customer Invoices"], amount_str: "$ 500.00", debit: 500.0,
             account_code: "101000", ref: "", already_paid: false}
        ];

        var clientAction = new ReconciliationClientAction.ManualAction(null, this.params.options);
        testUtils.mock.addMockEnvironment(clientAction, {
            data: this.params.data,
            mockRPC: function (route, args) {
                if (args.method === 'process_move_lines') {
                    assert.deepEqual(args.args,
                        [
                            [{id: null, type: null,
                              mv_line_ids: [399, 402],
                              new_mv_line_dicts: []}
                            ]
                        ], "should call process_move_lines without the new mv line dict");
                }

                return this._super(route, args);
            },
            session: {
                currencies: {
                    3: {
                        digits: [69, 2],
                        position: "before",
                        symbol: "$"
                    }
                }
            },
        });

        clientAction.appendTo($('#qunit-fixture'));

        // The first reconciliation "line" is where it happens
        var widget = clientAction.widgets[0];

        // Add first prop
        widget.$('.match .cell_account_code:first').trigger('click');
        assert.equal( widget.$('.cell_right .edit_amount').length, 0, "should not display the pencil to edit amount");

        // Add second prop
        widget.$('.match .cell_account_code:first').trigger('click');

        // Check that a create form is here
        var writeOffCreate = widget.$('div.create');

        assert.equal(writeOffCreate.length, 1,
            'A write-off creation should be present');

        assert.equal(writeOffCreate.find('input[name=amount]').val(), 500,
            'The right amount should be proposed for the write-off');

        // remove the first line, the other two will balance one another
        testUtils.dom.click(widget.$('tr[data-line-id="999"] td:first'));

        var $buttonReconcile = widget.$('button.o_reconcile:not(hidden)');
        assert.equal($buttonReconcile.length, 1,
            'The reconcile button must be visible');

        testUtils.dom.click($buttonReconcile);

        clientAction.destroy();
    });

    QUnit.test('Manual Reconciliation: No lines for account', function (assert) {
        assert.expect(2);

        var clientAction = new ReconciliationClientAction.ManualAction(null, this.params.options);
        testUtils.mock.addMockEnvironment(clientAction, {
            data: this.params.data,
            session: {
                currencies: {
                    3: {
                        digits: [69, 2],
                        position: "before",
                        symbol: "$"
                    }
                }
            },
        });

        clientAction.appendTo($('#qunit-fixture'));

        // The second reconciliation "line" is where it happens
        var widget = clientAction.widgets[1];

        var emptyLine = widget.$('tr.mv_line');

        assert.notOk('data-line-id' in emptyLine.getAttributes(),
            'Empty line should be empty');

        testUtils.dom.click(emptyLine.find('td:first'));

        // Check that a create form is here
        var writeOffCreate = widget.$('div.create .create_account_id');

        assert.equal(writeOffCreate.length, 1,
            'A write-off creation should be present');

        clientAction.destroy();
    });

    QUnit.test('Tax on account receivable', function(assert){
        assert.expect(21);

        this.params.data_for_manual_reconciliation_widget['[null,[282,283,284,285,286,287,288,308,499,500,501,502,503,504]]'].accounts = [];
        var clientAction = new ReconciliationClientAction.ManualAction(null, this.params.options);
        testUtils.addMockEnvironment(clientAction, {
            data: this.params.data,
            session: {},
            mockRPC: function(route, args) {
                if (args.method === "name_search") {
                    switch (args.model) {
                        // mock the default mock to do the minimal processing required
                        // to get the available values for the droplists.
                        case 'account.account':
                            assert.step("Account");
                            return $.when(
                                _.map(this.data[args.model].records, function (record) {
                                    return [record.id, record.name];
                                })
                            );
                        case 'account.tax':
                            assert.step("Tax");
                            return $.when(
                                _.map(this.data[args.model].records, function (record) {
                                    return [record.id, record.display_name];
                                })
                            );
                        case 'account.journal':
                            assert.step("Journal");
                            return $.when(
                                _.map(this.data[args.model].records, function (record) {
                                    return [record.id, record.display_name];
                                })
                            );
                    }
                }
                if (args.method === 'process_move_lines') {
                    var mv_line_ids = args.args[0][0].mv_line_ids.slice(0);
                    mv_line_ids.sort(function(a, b) {return a - b});
                    assert.deepEqual(mv_line_ids, [6, 19, 21],
                        "Reconciliation rpc payload, mv_line_ids are correct");

                    // Index aiming at the correct object in the list
                    var idx = _.has(args.args[0][0].new_mv_line_dicts[0], 'journal_id') ? 0 : 1;
                    assert.deepEqual(
                        _.pick(args.args[0][0].new_mv_line_dicts[idx],
                               'account_id', 'name', 'credit', 'debit', 'journal_id'),
                        {account_id: 287, name: "dummy text", credit: 0, debit: 180, journal_id: 8},
                        "Reconciliation rpc payload, new_mv_line_dicts.gift is correct"
                    );
                    assert.deepEqual(
                        _.pick(args.args[0][0].new_mv_line_dicts[1 - idx],
                               'account_id', 'name', 'credit', 'debit', 'tax_line_id'),
                        {account_id: 287, name: "Tax 20.00%", credit: 0, debit: 36, tax_line_id: 6},
                        "Reconciliation rpc payload, new_mv_line_dicts.tax is correct"
                    );
                }
                return this._super.apply(this, arguments);
            }
        });
        
        clientAction.appendTo($('#qunit-fixture'));

        var widget = clientAction.widgets[0];

        // Select invoice of 1k$, payment of 1k$ and payment of 180$
        var $tableToReconcile = widget.$('.match');
        _.each([6, 19, 21], function(id) {
            $tableToReconcile.find('tr.mv_line[data-line-id='+id+']:first td:first-child').click();
        });
        
        assert.verifySteps([], "No rpc done");

        // Store the money in excess to the "account receivable" account with 20% taxes
        widget.$("table tfoot tr td:first").click();
        var $reconcileForm = widget.$(".create");
        $reconcileForm.find('.create_account_id input').click();
        $('.ui-autocomplete .ui-menu-item a:contains(101200 Account Receivable)')
            .trigger('mouseover')
            .trigger('click');
        assert.verifySteps(["Account"], "Account rpc done");

        $reconcileForm.find('.create_tax_id input').click();
        $('.ui-autocomplete .ui-menu-item a:contains(Tax 20.00%)')
            .trigger('mouseover')
            .trigger('click');
        assert.verifySteps(["Account", "Tax"], "Tax rpc done");

        $reconcileForm.find('.create_journal_id input').click();
        $('.ui-autocomplete .ui-menu-item a:contains(company 1 journal)')
            .trigger('mouseover')
            .trigger('click');
        $reconcileForm.find('.create_label input').val('dummy text').trigger('input');
        assert.verifySteps(["Account", "Tax", "Journal"], "Journal rpc done");
        
        // Verify the two (gift + tax) lines were added to the list
        var $newLines = widget.$('tr.mv_line[data-line-id^=createLine]');
        var idx = ($($($newLines[0]).find("td")[3]).text().trim() === "dummy text") ? 0 : 1;

        var $newLineGiftTds = $($newLines[idx]).find("td");
        assert.equal($($newLineGiftTds[1]).text().trim(), "101200",
            "Gift line account number is valid");
        assert.equal($($newLineGiftTds[2]).text().trim(), "New",
            "Gift line is flagged as new");
        assert.equal($($newLineGiftTds[3]).text().trim(), "dummy text",
            "Gift line has the correct label");
        assert.equal($($newLineGiftTds[4]).text().trim(), "180.00",
            "Gift line has the correct left amount");
        assert.equal($($newLineGiftTds[5]).text().trim(), "",
            "Gift line has the correct right amount");

        var $newLineTaxeTds = $($newLines[1 - idx]).find("td");
        assert.equal($($newLineTaxeTds[1]).text().trim(), "101200",
            "Tax line account number is valid");
        assert.equal($($newLineTaxeTds[2]).text().trim(), "New",
            "Tax line is flagged as new");
        assert.equal($($newLineTaxeTds[3]).text().trim(), "Tax 20.00%",
            "Tax line has the correct label");
        assert.equal($($newLineTaxeTds[4]).text().trim(), "36.00",
            "Tax line has the correct left amount");
        assert.equal($($newLineTaxeTds[5]).text().trim(), "",
            "Tax line has the correct right amount");

        // Reconcile
        widget.$("button.o_reconcile.btn.btn-primary:first").click();
        assert.ok(true, "No error in reconciliation");

        clientAction.destroy();
    });
<<<<<<< HEAD
    
    QUnit.test('Reconcile temporarily and ask to check', function(assert){
        assert.expect(4);
        this.params.options.context['to_check'] = true;
        var clientAction = new ReconciliationClientAction.StatementAction(null, this.params.options);

        testUtils.mock.addMockEnvironment(clientAction, {
            data: this.params.data,
=======

    QUnit.test('Reconciliation Models handle analytic tags', function (assert) {
        assert.expect(6);

        var clientAction = new ReconciliationClientAction.StatementAction(null, this.params.options);
        testUtils.addMockEnvironment(clientAction, {
            data: this.params.data,
            mockRPC: function (route, args) {
                if (args.method === 'process_bank_statement_line') {
                    var new_aml_dicts = args.args[1][0].new_aml_dicts;
                    assert.strictEqual(new_aml_dicts.length, 2);
                    // I personnally judge the following use case rotten, since
                    // the first and the second line wouldn't have the same tags
                    assert.deepEqual(new_aml_dicts[0].analytic_tag_ids, [[6, null, [1, 2]]]);
                    assert.deepEqual(new_aml_dicts[1].analytic_tag_ids, [[6, null, [2]]]);
                }
                return this._super(route, args);
            },
>>>>>>> 5e4c1b37
            session: {
                currencies: {
                    3: {
                        digits: [69, 2],
                        position: "before",
                        symbol: "$"
                    }
                }
            },
        });
<<<<<<< HEAD
        clientAction.appendTo($('#qunit-fixture'));
        var widget = clientAction.widgets[0];

        // Add a line as proposition
        // open the first line
        widget.$('.accounting_view tfoot td.cell_label').click()

        var $reconcileForm = widget.$(".create");
        $reconcileForm.find('.create_account_id input').val('499001 Suspense Account').keydown().keyup()
        $reconcileForm.find('.create_account_id input').click();
        $('.ui-autocomplete .ui-menu-item a:contains(499001 Suspense Account)')
            .trigger('mouseover')
            .trigger('click');
        
        assert.equal($("button.o_validate.btn.btn-secondary.text-warning:first").length, 0, "should not display reconcile button in orange");
        $reconcileForm.find('.create_to_check input').click()
        assert.equal($("button.o_validate.btn.btn-secondary.text-warning:first").length, 1, "should display reconcile button in orange");

        testUtils.mock.intercept(clientAction, 'call_service', function (event) {
            assert.deepEqual(event.data.args[1].args,
                [[5],[{partner_id: 8,
                        counterpart_aml_dicts: [],
                        payment_aml_ids: [],
                        new_aml_dicts: [{account_id: 499,
                            credit: 1175,
                            debit: 0,
                            analytic_tag_ids: [[6, null, []]],
                            name: 'SAJ/2014/002 and SAJ/2014/003',
                        }],
                        to_check: true,
                }]],
                "Should call process_bank_statement_line with to_check set to true");
            var def = $.Deferred();
            def.abort = function () {};
            event.data.callback(def);
        });

        widget.$("button.o_reconcile.btn.btn-primary:first").click();
        assert.ok(true, "No error in reconciliation");
=======

        clientAction.appendTo($('#qunit-fixture'));

        // The first reconciliation "line" is where it happens
        var widget = clientAction.widgets[0];

        testUtilsDom.click(widget.$('.toggle_create'));
        testUtilsDom.click(widget.$('.quick_add button:contains("Double")'));
        assert.containsN(widget, '.create_analytic_tag_ids .o_field_many2manytags .badge', 2,
            'Two tags are loaded');
        assert.containsOnce(widget, '.create_analytic_tag_ids .o_field_many2manytags .badge:contains("Come together")',
            'Tags should have a name');
        assert.containsOnce(widget, '.create_analytic_tag_ids .o_field_many2manytags .badge:contains("Right now")',
            'Tags should have a name');

        testUtilsDom.click(widget.$('.create_analytic_tag_ids .o_field_many2manytags .badge a.o_delete:first()'));

        testUtilsDom.click(widget.$('.o_reconcile'));
>>>>>>> 5e4c1b37

        clientAction.destroy();
    });
});
});<|MERGE_RESOLUTION|>--- conflicted
+++ resolved
@@ -1881,7 +1881,6 @@
 
         clientAction.destroy();
     });
-<<<<<<< HEAD
     
     QUnit.test('Reconcile temporarily and ask to check', function(assert){
         assert.expect(4);
@@ -1890,26 +1889,6 @@
 
         testUtils.mock.addMockEnvironment(clientAction, {
             data: this.params.data,
-=======
-
-    QUnit.test('Reconciliation Models handle analytic tags', function (assert) {
-        assert.expect(6);
-
-        var clientAction = new ReconciliationClientAction.StatementAction(null, this.params.options);
-        testUtils.addMockEnvironment(clientAction, {
-            data: this.params.data,
-            mockRPC: function (route, args) {
-                if (args.method === 'process_bank_statement_line') {
-                    var new_aml_dicts = args.args[1][0].new_aml_dicts;
-                    assert.strictEqual(new_aml_dicts.length, 2);
-                    // I personnally judge the following use case rotten, since
-                    // the first and the second line wouldn't have the same tags
-                    assert.deepEqual(new_aml_dicts[0].analytic_tag_ids, [[6, null, [1, 2]]]);
-                    assert.deepEqual(new_aml_dicts[1].analytic_tag_ids, [[6, null, [2]]]);
-                }
-                return this._super(route, args);
-            },
->>>>>>> 5e4c1b37
             session: {
                 currencies: {
                     3: {
@@ -1920,7 +1899,6 @@
                 }
             },
         });
-<<<<<<< HEAD
         clientAction.appendTo($('#qunit-fixture'));
         var widget = clientAction.widgets[0];
 
@@ -1960,7 +1938,37 @@
 
         widget.$("button.o_reconcile.btn.btn-primary:first").click();
         assert.ok(true, "No error in reconciliation");
-=======
+
+        clientAction.destroy();
+    });
+
+    QUnit.test('Reconciliation Models handle analytic tags', function (assert) {
+        assert.expect(6);
+
+        var clientAction = new ReconciliationClientAction.StatementAction(null, this.params.options);
+        testUtils.addMockEnvironment(clientAction, {
+            data: this.params.data,
+            mockRPC: function (route, args) {
+                if (args.method === 'process_bank_statement_line') {
+                    var new_aml_dicts = args.args[1][0].new_aml_dicts;
+                    assert.strictEqual(new_aml_dicts.length, 2);
+                    // I personnally judge the following use case rotten, since
+                    // the first and the second line wouldn't have the same tags
+                    assert.deepEqual(new_aml_dicts[0].analytic_tag_ids, [[6, null, [1, 2]]]);
+                    assert.deepEqual(new_aml_dicts[1].analytic_tag_ids, [[6, null, [2]]]);
+                }
+                return this._super(route, args);
+            },
+            session: {
+                currencies: {
+                    3: {
+                        digits: [69, 2],
+                        position: "before",
+                        symbol: "$"
+                    }
+                }
+            },
+        });
 
         clientAction.appendTo($('#qunit-fixture'));
 
@@ -1979,7 +1987,6 @@
         testUtilsDom.click(widget.$('.create_analytic_tag_ids .o_field_many2manytags .badge a.o_delete:first()'));
 
         testUtilsDom.click(widget.$('.o_reconcile'));
->>>>>>> 5e4c1b37
 
         clientAction.destroy();
     });
