--- conflicted
+++ resolved
@@ -173,12 +173,8 @@
                                       WHERE a.id = ai.id)
                                ELSE 1::bigint
                           END::numeric AS residual,
-<<<<<<< HEAD
-                    ai.commercial_partner_id as commercial_partner_id
-=======
                     ai.commercial_partner_id as commercial_partner_id,
                     partner.country_id
->>>>>>> 176481a9
         """
         return select_str
 
@@ -202,11 +198,7 @@
                     ai.partner_id, ai.payment_term, ai.period_id, u.name, ai.currency_id, ai.journal_id,
                     ai.fiscal_position, ai.user_id, ai.company_id, ai.type, ai.state, pt.categ_id,
                     ai.date_due, ai.account_id, ail.account_id, ai.partner_bank_id, ai.residual,
-<<<<<<< HEAD
-                    ai.amount_total, u.uom_type, u.category_id, ai.commercial_partner_id
-=======
                     ai.amount_total, u.uom_type, u.category_id, ai.commercial_partner_id, partner.country_id
->>>>>>> 176481a9
         """
         return group_by_str
 
