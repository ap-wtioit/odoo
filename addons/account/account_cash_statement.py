--- conflicted
+++ resolved
@@ -175,15 +175,9 @@
                 'account.bank.statement.line': (_get_statement_from_line, ['amount'], 10),
             }),
         'closing_date': fields.datetime("Closed On"),
-<<<<<<< HEAD
-        'balance_end_cash': fields.function(_balance_end_cash, store=True, string='Total', help="Closing balance based on cashBox"),
-        'starting_details_ids': fields.one2many('account.cashbox.line', 'starting_id', string='Opening Cashbox'),
-        'ending_details_ids': fields.one2many('account.cashbox.line', 'ending_id', string='Closing Cashbox'),
-=======
         'details_ids' : fields.one2many('account.cashbox.line', 'bank_statement_id', string='CashBox Lines'),
         'opening_details_ids' : fields.one2many('account.cashbox.line', 'bank_statement_id', string='Opening Cashbox Lines'),
         'closing_details_ids' : fields.one2many('account.cashbox.line', 'bank_statement_id', string='Closing Cashbox Lines'),
->>>>>>> 2a89c607
         'user_id': fields.many2one('res.users', 'Responsible', required=False),
         'difference' : fields.function(_compute_difference, method=True, string="Difference", type="float"),
         'last_closing_balance' : fields.function(_compute_last_closing_balance, method=True, string='Last Closing Balance', type='float'),
