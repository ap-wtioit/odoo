--- conflicted
+++ resolved
@@ -23,13 +23,8 @@
         <record id="email_template_edi_invoice" model="email.template">
             <field name="name">Invoice - Send by Email</field>
             <field name="email_from">${(object.user_id.email or object.company_id.email or 'noreply@localhost')|safe}</field>
-<<<<<<< HEAD
-            <field name="subject">${object.company_id.name} Invoice (Ref ${object.number or 'n/a'})</field>
+            <field name="subject">${object.company_id.name|safe} Invoice (Ref ${object.number or 'n/a'})</field>
             <field name="partner_to">${object.partner_id.id}</field>
-=======
-            <field name="subject">${object.company_id.name|safe} Invoice (Ref ${object.number or 'n/a'})</field>
-            <field name="email_recipients">${object.partner_id.id}</field>
->>>>>>> 095be21a
             <field name="model_id" ref="account.model_account_invoice"/>
             <field name="auto_delete" eval="True"/>
             <field name="report_template" ref="account_invoices"/>
