--- conflicted
+++ resolved
@@ -125,20 +125,6 @@
         
         <!--  Partners info tab view-->
 
-<<<<<<< HEAD
-        <record id="view_account_partner_info_form" model="ir.ui.view">
-            <field name="name">res.partner.account.info.inherit</field>
-            <field name="model">res.partner</field>
-            <field name="type">form</field>
-            <field name="inherit_id" ref="base.view_partner_form"/>
-            <field name="arch" type="xml">
-                <xpath expr="//notebook[last()]" position="after">
-                    <field name="contract_ids" colspan="4" nolabel="1" />
-                </xpath>
-            </field>
-        </record>
-        
-=======
         <act_window 
             id="action_analytic_open"
             name="Analytic Accounts"
@@ -148,6 +134,5 @@
             view_type="form"
             view_mode="tree,form,graph,calendar"/>
 
->>>>>>> 30b9d326
     </data>
 </openerp>