# -*- coding: utf-8 -*-

import json
from lxml import etree
from datetime import datetime
from dateutil.relativedelta import relativedelta

from openerp import api, fields, models, _
from openerp.tools import float_is_zero, float_compare
from openerp.tools.misc import formatLang

from openerp.exceptions import UserError, RedirectWarning, ValidationError

import openerp.addons.decimal_precision as dp

# mapping invoice type to journal type
TYPE2JOURNAL = {
    'out_invoice': 'sale',
    'in_invoice': 'purchase',
    'out_refund': 'sale',
    'in_refund': 'purchase',
}

# mapping invoice type to refund type
TYPE2REFUND = {
    'out_invoice': 'out_refund',        # Customer Invoice
    'in_invoice': 'in_refund',          # Vendor Bill
    'out_refund': 'out_invoice',        # Customer Refund
    'in_refund': 'in_invoice',          # Vendor Refund
}

MAGIC_COLUMNS = ('id', 'create_uid', 'create_date', 'write_uid', 'write_date')


class AccountInvoice(models.Model):
    _name = "account.invoice"
    _inherit = ['mail.thread']
    _description = "Invoice"
    _order = "date_invoice desc, number desc, id desc"

    @api.one
    @api.depends('invoice_line_ids.price_subtotal', 'tax_line_ids.amount', 'currency_id', 'company_id')
    def _compute_amount(self):
        self.amount_untaxed = sum(line.price_subtotal for line in self.invoice_line_ids)
        self.amount_tax = sum(line.amount for line in self.tax_line_ids)
        self.amount_total = self.amount_untaxed + self.amount_tax
        amount_total_company_signed = self.amount_total
        amount_untaxed_signed = self.amount_untaxed
        if self.currency_id and self.currency_id != self.company_id.currency_id:
            amount_total_company_signed = self.currency_id.compute(self.amount_total, self.company_id.currency_id)
            amount_untaxed_signed = self.currency_id.compute(self.amount_untaxed, self.company_id.currency_id)
        sign = self.type in ['in_refund', 'out_refund'] and -1 or 1
        self.amount_total_company_signed = amount_total_company_signed * sign
        self.amount_total_signed = self.amount_total * sign
        self.amount_untaxed_signed = amount_untaxed_signed * sign

    @api.model
    def _default_journal(self):
        if self._context.get('default_journal_id', False):
            return self.env['account.journal'].browse(self._context.get('default_journal_id'))
        inv_type = self._context.get('type', 'out_invoice')
        inv_types = inv_type if isinstance(inv_type, list) else [inv_type]
        company_id = self._context.get('company_id', self.env.user.company_id.id)
        domain = [
            ('type', 'in', filter(None, map(TYPE2JOURNAL.get, inv_types))),
            ('company_id', '=', company_id),
        ]
        return self.env['account.journal'].search(domain, limit=1)

    @api.model
    def _default_currency(self):
        journal = self._default_journal()
        return journal.currency_id or journal.company_id.currency_id

    @api.model
    def _get_reference_type(self):
        return [('none', _('Free Reference'))]

    @api.one
    @api.depends(
        'state', 'currency_id', 'invoice_line_ids.price_subtotal',
        'move_id.line_ids.amount_residual',
        'move_id.line_ids.currency_id')
    def _compute_residual(self):
        residual = 0.0
        residual_company_signed = 0.0
        sign = self.type in ['in_refund', 'out_refund'] and -1 or 1
        for line in self.sudo().move_id.line_ids:
            if line.account_id.internal_type in ('receivable', 'payable'):
                residual_company_signed += line.amount_residual
                if line.currency_id == self.currency_id:
                    residual += line.amount_residual_currency if line.currency_id else line.amount_residual
                else:
                    from_currency = (line.currency_id and line.currency_id.with_context(date=line.date)) or line.company_id.currency_id.with_context(date=line.date)
                    residual += from_currency.compute(line.amount_residual, self.currency_id)
        self.residual_company_signed = abs(residual_company_signed) * sign
        self.residual_signed = abs(residual) * sign
        self.residual = abs(residual)
        digits_rounding_precision = self.currency_id.rounding
        if float_is_zero(self.residual, precision_rounding=digits_rounding_precision):
            self.reconciled = True
        else:
            self.reconciled = False

    @api.one
    def _get_outstanding_info_JSON(self):
        self.outstanding_credits_debits_widget = json.dumps(False)
        if self.state == 'open':
            domain = [('account_id', '=', self.account_id.id), ('partner_id', '=', self.env['res.partner']._find_accounting_partner(self.partner_id).id), ('reconciled', '=', False), ('amount_residual', '!=', 0.0)]
            if self.type in ('out_invoice', 'in_refund'):
                domain.extend([('credit', '>', 0), ('debit', '=', 0)])
                type_payment = _('Outstanding credits')
            else:
                domain.extend([('credit', '=', 0), ('debit', '>', 0)])
                type_payment = _('Outstanding debits')
            info = {'title': '', 'outstanding': True, 'content': [], 'invoice_id': self.id}
            lines = self.env['account.move.line'].search(domain)
            currency_id = self.currency_id
            if len(lines) != 0:
                for line in lines:
                    # get the outstanding residual value in invoice currency
                    if line.currency_id and line.currency_id == self.currency_id:
                        amount_to_show = abs(line.amount_residual_currency)
                    else:
                        amount_to_show = line.company_id.currency_id.with_context(date=line.date).compute(abs(line.amount_residual), self.currency_id)
                    if float_is_zero(amount_to_show, precision_rounding=self.currency_id.rounding):
                        continue
                    info['content'].append({
                        'journal_name': line.ref or line.move_id.name,
                        'amount': amount_to_show,
                        'currency': currency_id.symbol,
                        'id': line.id,
                        'position': currency_id.position,
                        'digits': [69, self.currency_id.decimal_places],
                    })
                info['title'] = type_payment
                self.outstanding_credits_debits_widget = json.dumps(info)
                self.has_outstanding = True

    @api.one
    @api.depends('payment_move_line_ids.amount_residual')
    def _get_payment_info_JSON(self):
        self.payments_widget = json.dumps(False)
        if self.payment_move_line_ids:
            info = {'title': _('Less Payment'), 'outstanding': False, 'content': []}
            currency_id = self.currency_id
            for payment in self.payment_move_line_ids:
                payment_currency_id = False
                if self.type in ('out_invoice', 'in_refund'):
                    amount = sum([p.amount for p in payment.matched_debit_ids if p.debit_move_id in self.move_id.line_ids])
                    amount_currency = sum([p.amount_currency for p in payment.matched_debit_ids if p.debit_move_id in self.move_id.line_ids])
                    if payment.matched_debit_ids:
                        payment_currency_id = all([p.currency_id == payment.matched_debit_ids[0].currency_id for p in payment.matched_debit_ids]) and payment.matched_debit_ids[0].currency_id or False
                elif self.type in ('in_invoice', 'out_refund'):
                    amount = sum([p.amount for p in payment.matched_credit_ids if p.credit_move_id in self.move_id.line_ids])
                    amount_currency = sum([p.amount_currency for p in payment.matched_credit_ids if p.credit_move_id in self.move_id.line_ids])
                    if payment.matched_credit_ids:
                        payment_currency_id = all([p.currency_id == payment.matched_credit_ids[0].currency_id for p in payment.matched_credit_ids]) and payment.matched_credit_ids[0].currency_id or False
                # get the payment value in invoice currency
                if payment_currency_id and payment_currency_id == self.currency_id:
                    amount_to_show = amount_currency
                else:
                    amount_to_show = payment.company_id.currency_id.with_context(date=payment.date).compute(amount, self.currency_id)
                if float_is_zero(amount_to_show, precision_rounding=self.currency_id.rounding):
                    continue
                payment_ref = payment.move_id.name
                if payment.move_id.ref:
                    payment_ref += ' (' + payment.move_id.ref + ')'
                info['content'].append({
                    'name': payment.name,
                    'journal_name': payment.journal_id.name,
                    'amount': amount_to_show,
                    'currency': currency_id.symbol,
                    'digits': [69, currency_id.decimal_places],
                    'position': currency_id.position,
                    'date': payment.date,
                    'payment_id': payment.id,
                    'move_id': payment.move_id.id,
                    'ref': payment_ref,
                })
            self.payments_widget = json.dumps(info)

    @api.one
    @api.depends('move_id.line_ids.amount_residual')
    def _compute_payments(self):
        payment_lines = []
        for line in self.move_id.line_ids:
            payment_lines.extend(filter(None, [rp.credit_move_id.id for rp in line.matched_credit_ids]))
            payment_lines.extend(filter(None, [rp.debit_move_id.id for rp in line.matched_debit_ids]))
        self.payment_move_line_ids = self.env['account.move.line'].browse(list(set(payment_lines)))

    name = fields.Char(string='Reference/Description', index=True,
        readonly=True, states={'draft': [('readonly', False)]}, copy=False, help='The name that will be used on account move lines')
    origin = fields.Char(string='Source Document',
        help="Reference of the document that produced this invoice.",
        readonly=True, states={'draft': [('readonly', False)]})
    type = fields.Selection([
            ('out_invoice','Customer Invoice'),
            ('in_invoice','Vendor Bill'),
            ('out_refund','Customer Refund'),
            ('in_refund','Vendor Refund'),
        ], readonly=True, index=True, change_default=True,
        default=lambda self: self._context.get('type', 'out_invoice'),
        track_visibility='always')

    refund_invoice_id = fields.Many2one('account.invoice', string="Invoice for which this invoice is the refund")
    number = fields.Char(related='move_id.name', store=True, readonly=True, copy=False)
<<<<<<< HEAD
    move_name = fields.Char(string='Journal Entry Name', readonly=True,
=======
    move_name = fields.Char(string='Journal Entry', readonly=False,
>>>>>>> 7ae51218
        default=False, copy=False,
        help="Technical field holding the number given to the invoice, automatically set when the invoice is validated then stored to set the same number again if the invoice is cancelled, set to draft and re-validated.")
    reference = fields.Char(string='Vendor Reference',
        help="The partner reference of this invoice.", readonly=True, states={'draft': [('readonly', False)]})
    reference_type = fields.Selection('_get_reference_type', string='Payment Reference',
        required=True, readonly=True, states={'draft': [('readonly', False)]},
        default='none')
    comment = fields.Text('Additional Information', readonly=True, states={'draft': [('readonly', False)]})

    state = fields.Selection([
            ('draft','Draft'),
            ('proforma', 'Pro-forma'),
            ('proforma2', 'Pro-forma'),
            ('open', 'Open'),
            ('paid', 'Paid'),
            ('cancel', 'Cancelled'),
        ], string='Status', index=True, readonly=True, default='draft',
        track_visibility='onchange', copy=False,
        help=" * The 'Draft' status is used when a user is encoding a new and unconfirmed Invoice.\n"
             " * The 'Pro-forma' status is used when the invoice does not have an invoice number.\n"
             " * The 'Open' status is used when user creates invoice, an invoice number is generated. It stays in the open status till the user pays the invoice.\n"
             " * The 'Paid' status is set automatically when the invoice is paid. Its related journal entries may or may not be reconciled.\n"
             " * The 'Cancelled' status is used when user cancel invoice.")
    sent = fields.Boolean(readonly=True, default=False, copy=False,
        help="It indicates that the invoice has been sent.")
    date_invoice = fields.Date(string='Invoice Date',
        readonly=True, states={'draft': [('readonly', False)]}, index=True,
        help="Keep empty to use the current date", copy=False)
    date_due = fields.Date(string='Due Date',
        readonly=True, states={'draft': [('readonly', False)]}, index=True, copy=False,
        help="If you use payment terms, the due date will be computed automatically at the generation "
             "of accounting entries. The payment term may compute several due dates, for example 50% "
             "now and 50% in one month, but if you want to force a due date, make sure that the payment "
             "term is not set on the invoice. If you keep the payment term and the due date empty, it "
             "means direct payment.")
    partner_id = fields.Many2one('res.partner', string='Partner', change_default=True,
        required=True, readonly=True, states={'draft': [('readonly', False)]},
        track_visibility='always')
    payment_term_id = fields.Many2one('account.payment.term', string='Payment Term', oldname='payment_term',
        readonly=True, states={'draft': [('readonly', False)]},
        help="If you use payment terms, the due date will be computed automatically at the generation "
             "of accounting entries. If you keep the payment term and the due date empty, it means direct payment. "
             "The payment term may compute several due dates, for example 50% now, 50% in one month.")
    date = fields.Date(string='Accounting Date',
        copy=False,
        help="Keep empty to use the invoice date.",
        readonly=True, states={'draft': [('readonly', False)]})

    account_id = fields.Many2one('account.account', string='Account',
        required=True, readonly=True, states={'draft': [('readonly', False)]},
        domain=[('deprecated', '=', False)], help="The partner account used for this invoice.")
    invoice_line_ids = fields.One2many('account.invoice.line', 'invoice_id', string='Invoice Lines', oldname='invoice_line',
        readonly=True, states={'draft': [('readonly', False)]}, copy=True)
    tax_line_ids = fields.One2many('account.invoice.tax', 'invoice_id', string='Tax Lines', oldname='tax_line',
        readonly=True, states={'draft': [('readonly', False)]}, copy=True)
    move_id = fields.Many2one('account.move', string='Journal Entry',
        readonly=True, index=True, ondelete='restrict', copy=False,
        help="Link to the automatically generated Journal Items.")

    amount_untaxed = fields.Monetary(string='Untaxed Amount',
        store=True, readonly=True, compute='_compute_amount', track_visibility='always')
    amount_untaxed_signed = fields.Monetary(string='Untaxed Amount in Company Currency', currency_field='company_currency_id',
        store=True, readonly=True, compute='_compute_amount')
    amount_tax = fields.Monetary(string='Tax',
        store=True, readonly=True, compute='_compute_amount')
    amount_total = fields.Monetary(string='Total',
        store=True, readonly=True, compute='_compute_amount')
    amount_total_signed = fields.Monetary(string='Total in Invoice Currency', currency_field='currency_id',
        store=True, readonly=True, compute='_compute_amount',
        help="Total amount in the currency of the invoice, negative for credit notes.")
    amount_total_company_signed = fields.Monetary(string='Total in Company Currency', currency_field='company_currency_id',
        store=True, readonly=True, compute='_compute_amount',
        help="Total amount in the currency of the company, negative for credit notes.")
    currency_id = fields.Many2one('res.currency', string='Currency',
        required=True, readonly=True, states={'draft': [('readonly', False)]},
        default=_default_currency, track_visibility='always')
    company_currency_id = fields.Many2one('res.currency', related='company_id.currency_id', string="Company Currency", readonly=True)
    journal_id = fields.Many2one('account.journal', string='Journal',
        required=True, readonly=True, states={'draft': [('readonly', False)]},
        default=_default_journal,
        domain="[('type', 'in', {'out_invoice': ['sale'], 'out_refund': ['sale'], 'in_refund': ['purchase'], 'in_invoice': ['purchase']}.get(type, [])), ('company_id', '=', company_id)]")
    company_id = fields.Many2one('res.company', string='Company', change_default=True,
        required=True, readonly=True, states={'draft': [('readonly', False)]},
        default=lambda self: self.env['res.company']._company_default_get('account.invoice'))

    reconciled = fields.Boolean(string='Paid/Reconciled', store=True, readonly=True, compute='_compute_residual',
        help="It indicates that the invoice has been paid and the journal entry of the invoice has been reconciled with one or several journal entries of payment.")
    partner_bank_id = fields.Many2one('res.partner.bank', string='Bank Account',
        help='Bank Account Number to which the invoice will be paid. A Company bank account if this is a Customer Invoice or Vendor Refund, otherwise a Partner bank account number.',
        readonly=True, states={'draft': [('readonly', False)]})

    residual = fields.Monetary(string='Amount Due',
        compute='_compute_residual', store=True, help="Remaining amount due.")
    residual_signed = fields.Monetary(string='Amount Due in Invoice Currency', currency_field='currency_id',
        compute='_compute_residual', store=True, help="Remaining amount due in the currency of the invoice.")
    residual_company_signed = fields.Monetary(string='Amount Due in Company Currency', currency_field='company_currency_id',
        compute='_compute_residual', store=True, help="Remaining amount due in the currency of the company.")
    payment_ids = fields.Many2many('account.payment', 'account_invoice_payment_rel', 'invoice_id', 'payment_id', string="Payments", copy=False, readonly=True)
    payment_move_line_ids = fields.Many2many('account.move.line', string='Payment Move Lines', compute='_compute_payments', store=True)
    user_id = fields.Many2one('res.users', string='Salesperson', track_visibility='onchange',
        readonly=True, states={'draft': [('readonly', False)]},
        default=lambda self: self.env.user)
    fiscal_position_id = fields.Many2one('account.fiscal.position', string='Fiscal Position', oldname='fiscal_position',
        readonly=True, states={'draft': [('readonly', False)]})
    commercial_partner_id = fields.Many2one('res.partner', string='Commercial Entity',
        related='partner_id.commercial_partner_id', store=True, readonly=True,
        help="The commercial entity that will be used on Journal Entries for this invoice")

    outstanding_credits_debits_widget = fields.Text(compute='_get_outstanding_info_JSON')
    payments_widget = fields.Text(compute='_get_payment_info_JSON')
    has_outstanding = fields.Boolean(compute='_get_outstanding_info_JSON')

    _sql_constraints = [
        ('number_uniq', 'unique(number, company_id, journal_id, type)', 'Invoice Number must be unique per Company!'),
    ]

    @api.model
    def create(self, vals):
        onchanges = {
            '_onchange_partner_id': ['account_id', 'payment_term_id', 'fiscal_position_id', 'partner_bank_id'],
            '_onchange_journal_id': ['currency_id'],
        }
        for onchange_method, changed_fields in onchanges.items():
            if any(f not in vals for f in changed_fields):
                invoice = self.new(vals)
                getattr(invoice, onchange_method)()
                for field in changed_fields:
                    if field not in vals and invoice[field]:
                        vals[field] = invoice._fields[field].convert_to_write(invoice[field], invoice)
        if not vals.get('account_id',False):
            raise UserError(_('Configuration error!\nCould not find any account to create the invoice, are you sure you have a chart of account installed?'))

        invoice = super(AccountInvoice, self.with_context(mail_create_nolog=True)).create(vals)

        if any(line.invoice_line_tax_ids for line in invoice.invoice_line_ids) and not invoice.tax_line_ids:
            invoice.compute_taxes()

        return invoice

    @api.model
    def fields_view_get(self, view_id=None, view_type=False, toolbar=False, submenu=False):
        def get_view_id(xid, name):
            try:
                return self.env.ref('account.' + xid)
            except ValueError:
                view = self.env['ir.ui.view'].search([('name', '=', name)], limit=1)
                if not view:
                    return False
                return view.id

        context = self._context
        if context.get('active_model') == 'res.partner' and context.get('active_ids'):
            partner = self.env['res.partner'].browse(context['active_ids'])[0]
            if not view_type:
                view_id = get_view_id('invoice_tree', 'account.invoice.tree')
                view_type = 'tree'
            elif view_type == 'form':
                if partner.supplier and not partner.customer:
                    view_id = get_view_id('invoice_supplier_form', 'account.invoice.supplier.form').id
                elif partner.customer and not partner.supplier:
                    view_id = get_view_id('invoice_form', 'account.invoice.form').id
        return super(AccountInvoice, self).fields_view_get(view_id=view_id, view_type=view_type, toolbar=toolbar, submenu=submenu)

    @api.multi
    def invoice_print(self):
        """ Print the invoice and mark it as sent, so that we can see more
            easily the next step of the workflow
        """
        self.ensure_one()
        self.sent = True
        return self.env['report'].get_action(self, 'account.report_invoice')

    @api.multi
    def action_invoice_sent(self):
        """ Open a window to compose an email, with the edi invoice template
            message loaded by default
        """
        self.ensure_one()
        template = self.env.ref('account.email_template_edi_invoice', False)
        compose_form = self.env.ref('mail.email_compose_message_wizard_form', False)
        ctx = dict(
            default_model='account.invoice',
            default_res_id=self.id,
            default_use_template=bool(template),
            default_template_id=template.id,
            default_composition_mode='comment',
            mark_invoice_as_sent=True,
        )
        return {
            'name': _('Compose Email'),
            'type': 'ir.actions.act_window',
            'view_type': 'form',
            'view_mode': 'form',
            'res_model': 'mail.compose.message',
            'views': [(compose_form.id, 'form')],
            'view_id': compose_form.id,
            'target': 'new',
            'context': ctx,
        }

    @api.multi
    def compute_taxes(self):
        """Function used in other module to compute the taxes on a fresh invoice created (onchanges did not applied)"""
        account_invoice_tax = self.env['account.invoice.tax']
        ctx = dict(self._context)
        for invoice in self:
            # Delete non-manual tax lines
            self._cr.execute("DELETE FROM account_invoice_tax WHERE invoice_id=%s AND manual is False", (invoice.id,))
            self.invalidate_cache()

            # Generate one tax line per tax, however many invoice lines it's applied to
            tax_grouped = invoice.get_taxes_values()

            # Create new tax lines
            for tax in tax_grouped.values():
                account_invoice_tax.create(tax)

        # dummy write on self to trigger recomputations
        return self.with_context(ctx).write({'invoice_line_ids': []})

    @api.multi
    def confirm_paid(self):
        return self.write({'state': 'paid'})

    @api.multi
    def unlink(self):
        for invoice in self:
            if invoice.state not in ('draft', 'cancel'):
                raise UserError(_('You cannot delete an invoice which is not draft or cancelled. You should refund it instead.'))
            elif invoice.move_name:
                raise UserError(_('You cannot delete an invoice after it has been validated (and received a number). You can set it back to "Draft" state and modify its content, then re-confirm it.'))
        return super(AccountInvoice, self).unlink()

    @api.onchange('invoice_line_ids')
    def _onchange_invoice_line_ids(self):
        taxes_grouped = self.get_taxes_values()
        tax_lines = self.tax_line_ids.browse([])
        for tax in taxes_grouped.values():
            tax_lines += tax_lines.new(tax)
        self.tax_line_ids = tax_lines
        return

    @api.onchange('partner_id', 'company_id')
    def _onchange_partner_id(self):
        account_id = False
        payment_term_id = False
        fiscal_position = False
        bank_id = False
        company_id = self.company_id.id
        p = self.partner_id if not company_id else self.partner_id.with_context(force_company=company_id)
        type = self.type
        if p:
            rec_account = p.property_account_receivable_id
            pay_account = p.property_account_payable_id
            if not rec_account and not pay_account:
                action = self.env.ref('account.action_account_config')
                msg = _('Cannot find a chart of accounts for this company, You should configure it. \nPlease go to Account Configuration.')
                raise RedirectWarning(msg, action.id, _('Go to the configuration panel'))

            if type in ('out_invoice', 'out_refund'):
                account_id = rec_account.id
                payment_term_id = p.property_payment_term_id.id
            else:
                account_id = pay_account.id
                payment_term_id = p.property_supplier_payment_term_id.id
            fiscal_position = p.property_account_position_id.id
            bank_id = p.bank_ids and p.bank_ids.ids[0] or False

            # If partner has no warning, check its company
            if p.invoice_warn == 'no-message' and p.parent_id:
                p = p.parent_id
            if p.invoice_warn != 'no-message':
                # Block if partner only has warning but parent company is blocked
                if p.invoice_warn != 'block' and p.parent_id and p.parent_id.invoice_warn == 'block':
                    p = p.parent_id
                warning = {
                    'title': _("Warning for %s") % p.name,
                    'message': p.invoice_warn_msg
                    }
                if p.invoice_warn == 'block':
                    self.partner_id = False
                return {'warning': warning}

        self.account_id = account_id
        self.payment_term_id = payment_term_id
        self.fiscal_position_id = fiscal_position

        if type in ('in_invoice', 'in_refund'):
            self.partner_bank_id = bank_id


    @api.onchange('journal_id')
    def _onchange_journal_id(self):
        if self.journal_id:
            self.currency_id = self.journal_id.currency_id.id or self.journal_id.company_id.currency_id.id

    @api.onchange('payment_term_id', 'date_invoice')
    def _onchange_payment_term_date_invoice(self):
        date_invoice = self.date_invoice
        if not date_invoice:
            date_invoice = fields.Date.context_today(self)
        if not self.payment_term_id:
            # When no payment term defined
            self.date_due = self.date_due or self.date_invoice
        else:
            pterm = self.payment_term_id
            pterm_list = pterm.with_context(currency_id=self.currency_id.id).compute(value=1, date_ref=date_invoice)[0]
            self.date_due = max(line[0] for line in pterm_list)

    @api.multi
    def action_cancel_draft(self):
        # go from canceled state to draft state
        self.write({'state': 'draft', 'date': False})
        self.delete_workflow()
        self.create_workflow()
        # Delete former printed invoice
        try:
            report_invoice = self.env['report']._get_report_from_name('account.report_invoice')
        except IndexError:
            report_invoice = False
        if report_invoice:
            for invoice in self:
                with invoice.env.do_in_draft():
                    invoice.number, invoice.state = invoice.move_name, 'open'
                    attachment = self.env['report']._attachment_stored(invoice, report_invoice)[invoice.id]
                if attachment:
                    attachment.unlink()
        return True

    @api.multi
    def get_formview_id(self):
        """ Update form view id of action to open the invoice """
        if self.type in ('in_invoice', 'in_refund'):
            return self.env.ref('account.invoice_supplier_form').id
        else:
            return self.env.ref('account.invoice_form').id

    @api.multi
    def get_taxes_values(self):
        tax_grouped = {}
        for line in self.invoice_line_ids:
            price_unit = line.price_unit * (1 - (line.discount or 0.0) / 100.0)
            taxes = line.invoice_line_tax_ids.compute_all(price_unit, self.currency_id, line.quantity, line.product_id, self.partner_id)['taxes']
            for tax in taxes:
                val = {
                    'invoice_id': self.id,
                    'name': tax['name'],
                    'tax_id': tax['id'],
                    'amount': tax['amount'],
                    'manual': False,
                    'sequence': tax['sequence'],
                    'account_analytic_id': tax['analytic'] and line.account_analytic_id.id or False,
                    'account_id': self.type in ('out_invoice', 'in_invoice') and (tax['account_id'] or line.account_id.id) or (tax['refund_account_id'] or line.account_id.id),
                }

                # If the taxes generate moves on the same financial account as the invoice line,
                # propagate the analytic account from the invoice line to the tax line.
                # This is necessary in situations were (part of) the taxes cannot be reclaimed,
                # to ensure the tax move is allocated to the proper analytic account.
                if not val.get('account_analytic_id') and line.account_analytic_id and val['account_id'] == line.account_id.id:
                    val['account_analytic_id'] = line.account_analytic_id.id

                key = self.env['account.tax'].browse(tax['id']).get_grouping_key(val)

                if key not in tax_grouped:
                    tax_grouped[key] = val
                else:
                    tax_grouped[key]['amount'] += val['amount']
        return tax_grouped

    @api.multi
    def register_payment(self, payment_line, writeoff_acc_id=False, writeoff_journal_id=False):
        """ Reconcile payable/receivable lines from the invoice with payment_line """
        line_to_reconcile = self.env['account.move.line']
        for inv in self:
            line_to_reconcile += inv.move_id.line_ids.filtered(lambda r: not r.reconciled and r.account_id.internal_type in ('payable', 'receivable'))
        return (line_to_reconcile + payment_line).reconcile(writeoff_acc_id, writeoff_journal_id)

    @api.v7
    def assign_outstanding_credit(self, cr, uid, id, credit_aml_id, context=None):
        credit_aml = self.pool.get('account.move.line').browse(cr, uid, credit_aml_id, context=context)
        inv = self.browse(cr, uid, id, context=context)
        if not credit_aml.currency_id and inv.currency_id != inv.company_id.currency_id:
            credit_aml.with_context(allow_amount_currency=True).write({
                'amount_currency': inv.company_id.currency_id.with_context(date=credit_aml.date).compute(credit_aml.balance, inv.currency_id),
                'currency_id': inv.currency_id.id})
        if credit_aml.payment_id:
            credit_aml.payment_id.write({'invoice_ids': [(4, id, None)]})
        return inv.register_payment(credit_aml)

    @api.multi
    def action_date_assign(self):
        for inv in self:
            # Here the onchange will automatically write to the database
            inv._onchange_payment_term_date_invoice()
        return True

    @api.multi
    def finalize_invoice_move_lines(self, move_lines):
        """ finalize_invoice_move_lines(move_lines) -> move_lines

            Hook method to be overridden in additional modules to verify and
            possibly alter the move lines to be created by an invoice, for
            special cases.
            :param move_lines: list of dictionaries with the account.move.lines (as for create())
            :return: the (possibly updated) final move_lines to create for this invoice
        """
        return move_lines

    @api.multi
    def compute_invoice_totals(self, company_currency, invoice_move_lines):
        total = 0
        total_currency = 0
        for line in invoice_move_lines:
            if self.currency_id != company_currency:
                currency = self.currency_id.with_context(date=self.date_invoice or fields.Date.context_today(self))
                line['currency_id'] = currency.id
                line['amount_currency'] = currency.round(line['price'])
                line['price'] = currency.compute(line['price'], company_currency)
            else:
                line['currency_id'] = False
                line['amount_currency'] = False
                line['price'] = self.currency_id.round(line['price'])
            if self.type in ('out_invoice', 'in_refund'):
                total += line['price']
                total_currency += line['amount_currency'] or line['price']
                line['price'] = - line['price']
            else:
                total -= line['price']
                total_currency -= line['amount_currency'] or line['price']
        return total, total_currency, invoice_move_lines

    @api.model
    def invoice_line_move_line_get(self):
        res = []
        for line in self.invoice_line_ids:
            if line.quantity==0:
                continue
            tax_ids = []
            for tax in line.invoice_line_tax_ids:
                tax_ids.append((4, tax.id, None))
                for child in tax.children_tax_ids:
                    if child.type_tax_use != 'none':
                        tax_ids.append((4, child.id, None))
            analytic_tag_ids = [(4, analytic_tag.id, None) for analytic_tag in line.analytic_tag_ids]

            move_line_dict = {
                'invl_id': line.id,
                'type': 'src',
                'name': line.name.split('\n')[0][:64],
                'price_unit': line.price_unit,
                'quantity': line.quantity,
                'price': line.price_subtotal,
                'account_id': line.account_id.id,
                'product_id': line.product_id.id,
                'uom_id': line.uom_id.id,
                'account_analytic_id': line.account_analytic_id.id,
                'tax_ids': tax_ids,
                'invoice_id': self.id,
                'analytic_tag_ids': analytic_tag_ids
            }
            if line['account_analytic_id']:
                move_line_dict['analytic_line_ids'] = [(0, 0, line._get_analytic_line())]
            res.append(move_line_dict)
        return res

    @api.model
    def tax_line_move_line_get(self):
        res = []
        # keep track of taxes already processed
        done_taxes = []
        # loop the invoice.tax.line in reversal sequence
        for tax_line in sorted(self.tax_line_ids, key=lambda x: -x.sequence):
            if tax_line.amount:
                tax = tax_line.tax_id
                if tax.amount_type == "group":
                    for child_tax in tax.children_tax_ids:
                        done_taxes.append(child_tax.id)
                done_taxes.append(tax.id)
                res.append({
                    'invoice_tax_line_id': tax_line.id,
                    'tax_line_id': tax_line.tax_id.id,
                    'type': 'tax',
                    'name': tax_line.name,
                    'price_unit': tax_line.amount,
                    'quantity': 1,
                    'price': tax_line.amount,
                    'account_id': tax_line.account_id.id,
                    'account_analytic_id': tax_line.account_analytic_id.id,
                    'invoice_id': self.id,
                    'tax_ids': [(6, 0, done_taxes)] if tax_line.tax_id.include_base_amount else []
                })
        return res

    def inv_line_characteristic_hashcode(self, invoice_line):
        """Overridable hashcode generation for invoice lines. Lines having the same hashcode
        will be grouped together if the journal has the 'group line' option. Of course a module
        can add fields to invoice lines that would need to be tested too before merging lines
        or not."""
        return "%s-%s-%s-%s-%s" % (
            invoice_line['account_id'],
            invoice_line.get('tax_line_id', 'False'),
            invoice_line.get('product_id', 'False'),
            invoice_line.get('analytic_account_id', 'False'),
            invoice_line.get('date_maturity', 'False'),
            invoice_line.get('analytic_tag_ids', 'False'),
        )

    def group_lines(self, iml, line):
        """Merge account move lines (and hence analytic lines) if invoice line hashcodes are equals"""
        if self.journal_id.group_invoice_lines:
            line2 = {}
            for x, y, l in line:
                tmp = self.inv_line_characteristic_hashcode(l)
                if tmp in line2:
                    am = line2[tmp]['debit'] - line2[tmp]['credit'] + (l['debit'] - l['credit'])
                    line2[tmp]['debit'] = (am > 0) and am or 0.0
                    line2[tmp]['credit'] = (am < 0) and -am or 0.0
                    line2[tmp]['amount_currency'] += l['amount_currency']
                    line2[tmp]['analytic_line_ids'] += l['analytic_line_ids']
                    qty = l.get('quantity')
                    if qty:
                        line2[tmp]['quantity'] = line2[tmp].get('quantity', 0.0) + qty
                else:
                    line2[tmp] = l
            line = []
            for key, val in line2.items():
                line.append((0, 0, val))
        return line

    @api.multi
    def action_move_create(self):
        """ Creates invoice related analytics and financial move lines """
        account_move = self.env['account.move']

        for inv in self:
            if not inv.journal_id.sequence_id:
                raise UserError(_('Please define sequence on the journal related to this invoice.'))
            if not inv.invoice_line_ids:
                raise UserError(_('Please create some invoice lines.'))
            if inv.move_id:
                continue

            ctx = dict(self._context, lang=inv.partner_id.lang)

            if not inv.date_invoice:
                inv.with_context(ctx).write({'date_invoice': fields.Date.context_today(self)})
            date_invoice = inv.date_invoice
            company_currency = inv.company_id.currency_id

            # create move lines (one per invoice line + eventual taxes and analytic lines)
            iml = inv.invoice_line_move_line_get()
            iml += inv.tax_line_move_line_get()

            diff_currency = inv.currency_id != company_currency
            # create one move line for the total and possibly adjust the other lines amount
            total, total_currency, iml = inv.with_context(ctx).compute_invoice_totals(company_currency, iml)

            name = inv.name or '/'
            if inv.payment_term_id:
                totlines = inv.with_context(ctx).payment_term_id.with_context(currency_id=inv.currency_id.id).compute(total, date_invoice)[0]
                res_amount_currency = total_currency
                ctx['date'] = date_invoice
                for i, t in enumerate(totlines):
                    if inv.currency_id != company_currency:
                        amount_currency = company_currency.with_context(ctx).compute(t[1], inv.currency_id)
                    else:
                        amount_currency = False

                    # last line: add the diff
                    res_amount_currency -= amount_currency or 0
                    if i + 1 == len(totlines):
                        amount_currency += res_amount_currency

                    iml.append({
                        'type': 'dest',
                        'name': name,
                        'price': t[1],
                        'account_id': inv.account_id.id,
                        'date_maturity': t[0],
                        'amount_currency': diff_currency and amount_currency,
                        'currency_id': diff_currency and inv.currency_id.id,
                        'invoice_id': inv.id
                    })
            else:
                iml.append({
                    'type': 'dest',
                    'name': name,
                    'price': total,
                    'account_id': inv.account_id.id,
                    'date_maturity': inv.date_due,
                    'amount_currency': diff_currency and total_currency,
                    'currency_id': diff_currency and inv.currency_id.id,
                    'invoice_id': inv.id
                })
            part = self.env['res.partner']._find_accounting_partner(inv.partner_id)
            line = [(0, 0, self.line_get_convert(l, part.id)) for l in iml]
            line = inv.group_lines(iml, line)

            journal = inv.journal_id.with_context(ctx)
            line = inv.finalize_invoice_move_lines(line)

            date = inv.date or date_invoice
            move_vals = {
                'ref': inv.reference,
                'line_ids': line,
                'journal_id': journal.id,
                'date': date,
                'narration': inv.comment,
            }
            ctx['company_id'] = inv.company_id.id
            ctx['dont_create_taxes'] = True
            ctx['invoice'] = inv
            ctx_nolang = ctx.copy()
            ctx_nolang.pop('lang', None)
            move = account_move.with_context(ctx_nolang).create(move_vals)
            # Pass invoice in context in method post: used if you want to get the same
            # account move reference when creating the same invoice after a cancelled one:
            move.post()
            # make the invoice point to that move
            vals = {
                'move_id': move.id,
                'date': date,
                'move_name': move.name,
            }
            inv.with_context(ctx).write(vals)
        return True

    @api.multi
    def invoice_validate(self):
        for invoice in self:
            #refuse to validate a vendor bill/refund if there already exists one with the same reference for the same partner,
            #because it's probably a double encoding of the same bill/refund
            if invoice.type in ('in_invoice', 'in_refund') and invoice.reference:
                if self.search([('type', '=', invoice.type), ('reference', '=', invoice.reference), ('company_id', '=', invoice.company_id.id), ('commercial_partner_id', '=', invoice.commercial_partner_id.id), ('id', '!=', invoice.id)]):
                    raise UserError(_("Duplicated vendor reference detected. You probably encoded twice the same vendor bill/refund."))
        return self.write({'state': 'open'})

    @api.model
    def line_get_convert(self, line, part):
        return {
            'date_maturity': line.get('date_maturity', False),
            'partner_id': part,
            'name': line['name'][:64],
            'debit': line['price'] > 0 and line['price'],
            'credit': line['price'] < 0 and -line['price'],
            'account_id': line['account_id'],
            'analytic_line_ids': line.get('analytic_line_ids', []),
            'amount_currency': line['price'] > 0 and abs(line.get('amount_currency', False)) or -abs(line.get('amount_currency', False)),
            'currency_id': line.get('currency_id', False),
            'quantity': line.get('quantity', 1.00),
            'product_id': line.get('product_id', False),
            'product_uom_id': line.get('uom_id', False),
            'analytic_account_id': line.get('account_analytic_id', False),
            'invoice_id': line.get('invoice_id', False),
            'tax_ids': line.get('tax_ids', False),
            'tax_line_id': line.get('tax_line_id', False),
            'analytic_tag_ids': line.get('analytic_tag_ids', False),
        }

    @api.multi
    def action_cancel(self):
        moves = self.env['account.move']
        for inv in self:
            if inv.move_id:
                moves += inv.move_id
            if inv.payment_move_line_ids:
                raise UserError(_('You cannot cancel an invoice which is partially paid. You need to unreconcile related payment entries first.'))

        # First, set the invoices as cancelled and detach the move ids
        self.write({'state': 'cancel', 'move_id': False})
        if moves:
            # second, invalidate the move(s)
            moves.button_cancel()
            # delete the move this invoice was pointing to
            # Note that the corresponding move_lines and move_reconciles
            # will be automatically deleted too
            moves.unlink()
        return True

    ###################

    @api.multi
    def name_get(self):
        TYPES = {
            'out_invoice': _('Invoice'),
            'in_invoice': _('Vendor Bill'),
            'out_refund': _('Refund'),
            'in_refund': _('Vendor Refund'),
        }
        result = []
        for inv in self:
            result.append((inv.id, "%s %s" % (inv.number or TYPES[inv.type], inv.name or '')))
        return result

    @api.model
    def name_search(self, name, args=None, operator='ilike', limit=100):
        args = args or []
        recs = self.browse()
        if name:
            recs = self.search([('number', '=', name)] + args, limit=limit)
        if not recs:
            recs = self.search([('name', operator, name)] + args, limit=limit)
        return recs.name_get()

    @api.model
    def _refund_cleanup_lines(self, lines):
        """ Convert records to dict of values suitable for one2many line creation

            :param recordset lines: records to convert
            :return: list of command tuple for one2many line creation [(0, 0, dict of valueis), ...]
        """
        result = []
        for line in lines:
            values = {}
            for name, field in line._fields.iteritems():
                if name in MAGIC_COLUMNS:
                    continue
                elif field.type == 'many2one':
                    values[name] = line[name].id
                elif field.type not in ['many2many', 'one2many']:
                    values[name] = line[name]
                elif name == 'invoice_line_tax_ids':
                    values[name] = [(6, 0, line[name].ids)]
            result.append((0, 0, values))
        return result

    @api.model
    def _prepare_refund(self, invoice, date_invoice=None, date=None, description=None, journal_id=None):
        """ Prepare the dict of values to create the new refund from the invoice.
            This method may be overridden to implement custom
            refund generation (making sure to call super() to establish
            a clean extension chain).

            :param record invoice: invoice to refund
            :param string date_invoice: refund creation date from the wizard
            :param integer date: force date from the wizard
            :param string description: description of the refund from the wizard
            :param integer journal_id: account.journal from the wizard
            :return: dict of value to create() the refund
        """
        values = {}
        for field in ['name', 'reference', 'comment', 'date_due', 'partner_id', 'company_id',
                'account_id', 'currency_id', 'payment_term_id', 'user_id', 'fiscal_position_id']:
            if invoice._fields[field].type == 'many2one':
                values[field] = invoice[field].id
            else:
                values[field] = invoice[field] or False

        values['invoice_line_ids'] = self._refund_cleanup_lines(invoice.invoice_line_ids)

        tax_lines = filter(lambda l: l.manual, invoice.tax_line_ids)
        values['tax_line_ids'] = self._refund_cleanup_lines(tax_lines)

        if journal_id:
            journal = self.env['account.journal'].browse(journal_id)
        elif invoice['type'] == 'in_invoice':
            journal = self.env['account.journal'].search([('type', '=', 'purchase')], limit=1)
        else:
            journal = self.env['account.journal'].search([('type', '=', 'sale')], limit=1)
        values['journal_id'] = journal.id

        values['type'] = TYPE2REFUND[invoice['type']]
        values['date_invoice'] = date_invoice or fields.Date.context_today(invoice)
        values['state'] = 'draft'
        values['number'] = False
        values['origin'] = invoice.number
        values['refund_invoice_id'] = invoice.id

        if date:
            values['date'] = date
        if description:
            values['name'] = description
        return values

    @api.multi
    @api.returns('self')
    def refund(self, date_invoice=None, date=None, description=None, journal_id=None):
        new_invoices = self.browse()
        for invoice in self:
            # create the new invoice
            values = self._prepare_refund(invoice, date_invoice=date_invoice, date=date,
                                    description=description, journal_id=journal_id)
            refund_invoice = self.create(values)
            invoice_type = {'out_invoice': ('customer invoices refund'),
                'in_invoice': ('vendor bill refund')}
            message = _("This %s has been created from: <a href=# data-oe-model=account.invoice data-oe-id=%d>%s</a>") % (invoice_type[invoice.type], invoice.id, invoice.number)
            refund_invoice.message_post(body=message)
            new_invoices += refund_invoice
        return new_invoices

    @api.v8
    def pay_and_reconcile(self, pay_journal, pay_amount=None, date=None, writeoff_acc=None):
        """ Create and post an account.payment for the invoice self, which creates a journal entry that reconciles the invoice.

            :param pay_journal: journal in which the payment entry will be created
            :param pay_amount: amount of the payment to register, defaults to the residual of the invoice
            :param date: payment date, defaults to fields.Date.context_today(self)
            :param writeoff_acc: account in which to create a writeoff if pay_amount < self.residual, so that the invoice is fully paid
        """
        assert len(self) == 1, "Can only pay one invoice at a time."
        payment_type = self.type in ('out_invoice', 'in_refund') and 'inbound' or 'outbound'
        if payment_type == 'inbound':
            payment_method = self.env.ref('account.account_payment_method_manual_in')
            journal_payment_methods = pay_journal.inbound_payment_method_ids
        else:
            payment_method = self.env.ref('account.account_payment_method_manual_out')
            journal_payment_methods = pay_journal.outbound_payment_method_ids
        if payment_method not in journal_payment_methods:
            raise UserError(_('No appropriate payment method enabled on journal %s') % pay_journal.name)

        payment = self.env['account.payment'].create({
            'invoice_ids': [(6, 0, self.ids)],
            'amount': pay_amount or self.residual,
            'payment_date': date or fields.Date.context_today(self),
            'communication': self.type in ('in_invoice', 'in_refund') and self.reference or self.number,
            'partner_id': self.partner_id.id,
            'partner_type': self.type in ('out_invoice', 'out_refund') and 'customer' or 'supplier',
            'journal_id': pay_journal.id,
            'payment_type': payment_type,
            'payment_method_id': payment_method.id,
            'payment_difference_handling': writeoff_acc and 'reconcile' or 'open',
            'writeoff_account_id': writeoff_acc and writeoff_acc.id or False,
        })
        payment.post()

    @api.v7
    def pay_and_reconcile(self, cr, uid, ids, pay_journal_id, pay_amount=None, date=None, writeoff_acc_id=None, context=None):
        recs = self.browse(cr, uid, ids, context)
        pay_journal = self.pool.get('account.journal').browse(cr, uid, pay_journal_id, context=context)
        writeoff_acc = self.pool.get('account.account').browse(cr, uid, writeoff_acc_id, context=context)
        return AccountInvoice.pay_and_reconcile(recs, pay_journal, pay_amount, date, writeoff_acc)

    @api.multi
    def _track_subtype(self, init_values):
        self.ensure_one()
        if 'state' in init_values and self.state == 'paid' and self.type in ('out_invoice', 'out_refund'):
            return 'account.mt_invoice_paid'
        elif 'state' in init_values and self.state == 'open' and self.type in ('out_invoice', 'out_refund'):
            return 'account.mt_invoice_validated'
        elif 'state' in init_values and self.state == 'draft' and self.type in ('out_invoice', 'out_refund'):
            return 'account.mt_invoice_created'
        return super(AccountInvoice, self)._track_subtype(init_values)

    @api.multi
    def _get_tax_amount_by_group(self):
        self.ensure_one()
        res = {}
        currency = self.currency_id or self.company_id.currency_id
        for line in self.tax_line_ids:
            res.setdefault(line.tax_id.tax_group_id, 0.0)
            res[line.tax_id.tax_group_id] += line.amount
        res = sorted(res.items(), key=lambda l: l[0].sequence)
        res = map(lambda l: (l[0].name, formatLang(self.env, l[1], currency_obj=currency)), res)
        return res

    @api.multi
    def _notification_group_recipients(self, message, recipients, done_ids, group_data):
        for recipient in recipients:
            if recipient.id in done_ids:
                continue
            if not recipient.user_ids:
                group_data['partner'] |= recipient
            else:
                group_data['user'] |= recipient
            done_ids.add(recipient.id)
        return super(AccountInvoice, self)._notification_group_recipients(message, recipients, done_ids, group_data)

class AccountInvoiceLine(models.Model):
    _name = "account.invoice.line"
    _description = "Invoice Line"
    _order = "invoice_id,sequence,id"

    @api.multi
    def _get_analytic_line(self):
        ref = self.invoice_id.number
        return {
            'name': self.name,
            'date': self.invoice_id.date_invoice,
            'account_id': self.account_analytic_id.id,
            'unit_amount': self.quantity,
            'amount': self.price_subtotal_signed,
            'product_id': self.product_id.id,
            'product_uom_id': self.uom_id.id,
            'general_account_id': self.account_id.id,
            'ref': ref,
        }

    @api.one
    @api.depends('price_unit', 'discount', 'invoice_line_tax_ids', 'quantity',
        'product_id', 'invoice_id.partner_id', 'invoice_id.currency_id', 'invoice_id.company_id')
    def _compute_price(self):
        currency = self.invoice_id and self.invoice_id.currency_id or None
        price = self.price_unit * (1 - (self.discount or 0.0) / 100.0)
        taxes = False
        if self.invoice_line_tax_ids:
            taxes = self.invoice_line_tax_ids.compute_all(price, currency, self.quantity, product=self.product_id, partner=self.invoice_id.partner_id)
        self.price_subtotal = price_subtotal_signed = taxes['total_excluded'] if taxes else self.quantity * price
        if self.invoice_id.currency_id and self.invoice_id.currency_id != self.invoice_id.company_id.currency_id:
            price_subtotal_signed = self.invoice_id.currency_id.compute(price_subtotal_signed, self.invoice_id.company_id.currency_id)
        sign = self.invoice_id.type in ['in_refund', 'out_refund'] and -1 or 1
        self.price_subtotal_signed = price_subtotal_signed * sign

    @api.model
    def _default_account(self):
        if self._context.get('journal_id'):
            journal = self.env['account.journal'].browse(self._context.get('journal_id'))
            if self._context.get('type') in ('out_invoice', 'in_refund'):
                return journal.default_credit_account_id.id
            return journal.default_debit_account_id.id

    name = fields.Text(string='Description', required=True)
    origin = fields.Char(string='Source Document',
        help="Reference of the document that produced this invoice.")
    sequence = fields.Integer(default=10,
        help="Gives the sequence of this line when displaying the invoice.")
    invoice_id = fields.Many2one('account.invoice', string='Invoice Reference',
        ondelete='cascade', index=True)
    uom_id = fields.Many2one('product.uom', string='Unit of Measure',
        ondelete='set null', index=True, oldname='uos_id')
    product_id = fields.Many2one('product.product', string='Product',
        ondelete='restrict', index=True)
    account_id = fields.Many2one('account.account', string='Account',
        required=True, domain=[('deprecated', '=', False)],
        default=_default_account,
        help="The income or expense account related to the selected product.")
    price_unit = fields.Float(string='Unit Price', required=True, digits=dp.get_precision('Product Price'))
    price_subtotal = fields.Monetary(string='Amount',
        store=True, readonly=True, compute='_compute_price')
    price_subtotal_signed = fields.Monetary(string='Amount Signed', currency_field='company_currency_id',
        store=True, readonly=True, compute='_compute_price',
        help="Total amount in the currency of the company, negative for credit notes.")
    quantity = fields.Float(string='Quantity', digits=dp.get_precision('Product Unit of Measure'),
        required=True, default=1)
    discount = fields.Float(string='Discount (%)', digits=dp.get_precision('Discount'),
        default=0.0)
    invoice_line_tax_ids = fields.Many2many('account.tax',
        'account_invoice_line_tax', 'invoice_line_id', 'tax_id',
        string='Taxes', domain=[('type_tax_use','!=','none'), '|', ('active', '=', False), ('active', '=', True)], oldname='invoice_line_tax_id')
    account_analytic_id = fields.Many2one('account.analytic.account',
        string='Analytic Account')
    analytic_tag_ids = fields.Many2many('account.analytic.tag', string='Analytic Tags')
    company_id = fields.Many2one('res.company', string='Company',
        related='invoice_id.company_id', store=True, readonly=True)
    partner_id = fields.Many2one('res.partner', string='Partner',
        related='invoice_id.partner_id', store=True, readonly=True)
    currency_id = fields.Many2one('res.currency', related='invoice_id.currency_id', store=True)
    company_currency_id = fields.Many2one('res.currency', related='invoice_id.company_currency_id', readonly=True)

    @api.model
    def fields_view_get(self, view_id=None, view_type='form', toolbar=False, submenu=False):
        res = super(AccountInvoiceLine, self).fields_view_get(
            view_id=view_id, view_type=view_type, toolbar=toolbar, submenu=submenu)
        if self._context.get('type'):
            doc = etree.XML(res['arch'])
            for node in doc.xpath("//field[@name='product_id']"):
                if self._context['type'] in ('in_invoice', 'in_refund'):
                    node.set('domain', "[('purchase_ok', '=', True)]")
                else:
                    node.set('domain', "[('sale_ok', '=', True)]")
            res['arch'] = etree.tostring(doc)
        return res

    @api.v8
    def get_invoice_line_account(self, type, product, fpos, company):
        accounts = product.product_tmpl_id.get_product_accounts(fpos)
        if type in ('out_invoice', 'out_refund'):
            return accounts['income']
        return accounts['expense']

    def _set_taxes(self):
        """ Used in on_change to set taxes and price."""
        if self.invoice_id.type in ('out_invoice', 'out_refund'):
            taxes = self.product_id.taxes_id or self.account_id.tax_ids
        else:
            taxes = self.product_id.supplier_taxes_id or self.account_id.tax_ids

        # Keep only taxes of the company
        company_id = self.company_id or self.env.user.company_id
        taxes = taxes.filtered(lambda r: r.company_id == company_id)

        self.invoice_line_tax_ids = fp_taxes = self.invoice_id.fiscal_position_id.map_tax(taxes, self.product_id, self.invoice_id.partner_id)

        fix_price = self.env['account.tax']._fix_tax_included_price
        if self.invoice_id.type in ('in_invoice', 'in_refund'):
            prec = self.env['decimal.precision'].precision_get('Product Price')
            if not self.price_unit or float_compare(self.price_unit, self.product_id.standard_price, precision_digits=prec) == 0:
                self.price_unit = fix_price(self.product_id.standard_price, taxes, fp_taxes)
        else:
            self.price_unit = fix_price(self.product_id.lst_price, taxes, fp_taxes)

    @api.onchange('product_id')
    def _onchange_product_id(self):
        domain = {}
        if not self.invoice_id:
            return

        part = self.invoice_id.partner_id
        fpos = self.invoice_id.fiscal_position_id
        company = self.invoice_id.company_id
        currency = self.invoice_id.currency_id
        type = self.invoice_id.type

        if not part:
            warning = {
                    'title': _('Warning!'),
                    'message': _('You must first select a partner!'),
                }
            return {'warning': warning}

        if not self.product_id:
            if type not in ('in_invoice', 'in_refund'):
                self.price_unit = 0.0
            domain['uom_id'] = []
        else:
            if part.lang:
                product = self.product_id.with_context(lang=part.lang)
            else:
                product = self.product_id

            self.name = product.partner_ref
            account = self.get_invoice_line_account(type, product, fpos, company)
            if account:
                self.account_id = account.id
            self._set_taxes()

            if type in ('in_invoice', 'in_refund'):
                if product.description_purchase:
                    self.name += '\n' + product.description_purchase
            else:
                if product.description_sale:
                    self.name += '\n' + product.description_sale

            if not self.uom_id or product.uom_id.category_id.id != self.uom_id.category_id.id:
                self.uom_id = product.uom_id.id
            domain['uom_id'] = [('category_id', '=', product.uom_id.category_id.id)]

            if company and currency:
                if company.currency_id != currency:
                    self.price_unit = self.price_unit * currency.with_context(dict(self._context or {}, date=self.invoice_id.date_invoice)).rate

                if self.uom_id and self.uom_id.id != product.uom_id.id:
                    self.price_unit = self.env['product.uom']._compute_price(
                        product.uom_id.id, self.price_unit, self.uom_id.id)
        return {'domain': domain}

    @api.onchange('account_id')
    def _onchange_account_id(self):
        if not self.account_id:
            return
        if not self.product_id:
            fpos = self.invoice_id.fiscal_position_id
            self.invoice_line_tax_ids = fpos.map_tax(self.account_id.tax_ids, partner=self.partner_id).ids
        elif not self.price_unit:
            self._set_taxes()

    @api.onchange('uom_id')
    def _onchange_uom_id(self):
        warning = {}
        result = {}
        if not self.uom_id:
            self.price_unit = 0.0
        if self.product_id and self.uom_id:
            if self.product_id.uom_id.category_id.id != self.uom_id.category_id.id:
                warning = {
                    'title': _('Warning!'),
                    'message': _('The selected unit of measure is not compatible with the unit of measure of the product.'),
                }
                self.uom_id = self.product_id.uom_id.id
        if warning:
            result['warning'] = warning
        return result

    def _set_additional_fields(self, invoice):
        """ Some modules, such as Purchase, provide a feature to add automatically pre-filled
            invoice lines. However, these modules might not be aware of extra fields which are
            added by extensions of the accounting module.
            This method is intended to be overridden by these extensions, so that any new field can
            easily be auto-filled as well.
            :param invoice : account.invoice corresponding record
            :rtype line : account.invoice.line record
        """
        pass

class AccountInvoiceTax(models.Model):
    _name = "account.invoice.tax"
    _description = "Invoice Tax"
    _order = 'sequence'

    def _compute_base_amount(self):
        for tax in self:
            base = 0.0
            for line in tax.invoice_id.invoice_line_ids:
                if tax.tax_id in line.invoice_line_tax_ids:
                    base += line.price_subtotal
                    # To add include base amount taxes
                    base += sum((line.invoice_line_tax_ids.filtered(lambda t: t.include_base_amount) - tax.tax_id).mapped('amount'))
            tax.base = base

    invoice_id = fields.Many2one('account.invoice', string='Invoice', ondelete='cascade', index=True)
    name = fields.Char(string='Tax Description', required=True)
    tax_id = fields.Many2one('account.tax', string='Tax', ondelete='restrict')
    account_id = fields.Many2one('account.account', string='Tax Account', required=True, domain=[('deprecated', '=', False)])
    account_analytic_id = fields.Many2one('account.analytic.account', string='Analytic account')
    amount = fields.Monetary()
    manual = fields.Boolean(default=True)
    sequence = fields.Integer(help="Gives the sequence order when displaying a list of invoice tax.")
    company_id = fields.Many2one('res.company', string='Company', related='account_id.company_id', store=True, readonly=True)
    currency_id = fields.Many2one('res.currency', related='invoice_id.currency_id', store=True, readonly=True)
    base = fields.Monetary(string='Base', compute='_compute_base_amount')




class AccountPaymentTerm(models.Model):
    _name = "account.payment.term"
    _description = "Payment Term"
    _order = "name"

    def _default_line_ids(self):
        return [(0, 0, {'value': 'balance', 'value_amount': 0.0, 'sequence': 9, 'days': 0, 'option': 'day_after_invoice_date'})]

    name = fields.Char(string='Payment Term', translate=True, required=True)
    active = fields.Boolean(default=True, help="If the active field is set to False, it will allow you to hide the payment term without removing it.")
    note = fields.Text(string='Description on the Invoice', translate=True)
    line_ids = fields.One2many('account.payment.term.line', 'payment_id', string='Terms', copy=True, default=_default_line_ids)
    company_id = fields.Many2one('res.company', string='Company', required=True, default=lambda self: self.env.user.company_id)

    @api.constrains('line_ids')
    @api.one
    def _check_lines(self):
        payment_term_lines = self.line_ids.sorted()
        if payment_term_lines and payment_term_lines[-1].value != 'balance':
            raise ValidationError(_('A Payment Term should have its last line of type Balance.'))
        lines = self.line_ids.filtered(lambda r: r.value == 'balance')
        if len(lines) > 1:
            raise ValidationError(_('A Payment Term should have only one line of type Balance.'))

    @api.one
    def compute(self, value, date_ref=False):
        date_ref = date_ref or fields.Date.today()
        amount = value
        result = []
        if self.env.context.get('currency_id'):
            currency = self.env['res.currency'].browse(self.env.context['currency_id'])
        else:
            currency = self.env.user.company_id.currency_id
        prec = currency.decimal_places
        for line in self.line_ids:
            if line.value == 'fixed':
                amt = round(line.value_amount, prec)
            elif line.value == 'percent':
                amt = round(value * (line.value_amount / 100.0), prec)
            elif line.value == 'balance':
                amt = round(amount, prec)
            if amt:
                next_date = fields.Date.from_string(date_ref)
                if line.option == 'day_after_invoice_date':
                    next_date += relativedelta(days=line.days)
                elif line.option == 'fix_day_following_month':
                    next_first_date = next_date + relativedelta(day=1, months=1)  # Getting 1st of next month
                    next_date = next_first_date + relativedelta(days=line.days - 1)
                elif line.option == 'last_day_following_month':
                    next_date += relativedelta(day=31, months=1)  # Getting last day of next month
                elif line.option == 'last_day_current_month':
                    next_date += relativedelta(day=31, months=0)  # Getting last day of next month
                result.append((fields.Date.to_string(next_date), amt))
                amount -= amt
        amount = reduce(lambda x, y: x + y[1], result, 0.0)
        dist = round(value - amount, prec)
        if dist:
            last_date = result and result[-1][0] or fields.Date.today()
            result.append((last_date, dist))
        return result


class AccountPaymentTermLine(models.Model):
    _name = "account.payment.term.line"
    _description = "Payment Term Line"
    _order = "sequence"

    value = fields.Selection([
            ('balance', 'Balance'),
            ('percent', 'Percent'),
            ('fixed', 'Fixed Amount')
        ], string='Type', required=True, default='balance',
        help="Select here the kind of valuation related to this payment term line.")
    value_amount = fields.Float(string='Value', digits=dp.get_precision('Payment Term'), help="For percent enter a ratio between 0-100.")
    days = fields.Integer(string='Number of Days', required=True, default=0)
    option = fields.Selection([
            ('day_after_invoice_date', 'Day(s) after the invoice date'),
            ('fix_day_following_month', 'Day(s) after the end of the invoice month (Net EOM)'),
            ('last_day_following_month', 'Last day of following month'),
            ('last_day_current_month', 'Last day of current month'),
        ],
        default='day_after_invoice_date', required=True, string='Options'
        )
    payment_id = fields.Many2one('account.payment.term', string='Payment Term', required=True, index=True, ondelete='cascade')
    sequence = fields.Integer(default=10, help="Gives the sequence order when displaying a list of payment term lines.")

    @api.one
    @api.constrains('value', 'value_amount')
    def _check_percent(self):
        if self.value == 'percent' and (self.value_amount < 0.0 or self.value_amount > 100.0):
            raise ValidationError(_('Percentages for Payment Term Line must be between 0 and 100.'))

    @api.onchange('option')
    def _onchange_option(self):
        if self.option in ('last_day_current_month', 'last_day_following_month'):
            self.days = 0

class MailComposeMessage(models.TransientModel):
    _inherit = 'mail.compose.message'

    @api.multi
    def send_mail(self, auto_commit=False):
        context = self._context
        if context.get('default_model') == 'account.invoice' and \
                context.get('default_res_id') and context.get('mark_invoice_as_sent'):
            invoice = self.env['account.invoice'].browse(context['default_res_id'])
            invoice = invoice.with_context(mail_post_autofollow=True)
            invoice.sent = True
            invoice.message_post(body=_("Invoice sent"))
        return super(MailComposeMessage, self).send_mail(auto_commit=auto_commit)<|MERGE_RESOLUTION|>--- conflicted
+++ resolved
@@ -205,11 +205,7 @@
 
     refund_invoice_id = fields.Many2one('account.invoice', string="Invoice for which this invoice is the refund")
     number = fields.Char(related='move_id.name', store=True, readonly=True, copy=False)
-<<<<<<< HEAD
-    move_name = fields.Char(string='Journal Entry Name', readonly=True,
-=======
-    move_name = fields.Char(string='Journal Entry', readonly=False,
->>>>>>> 7ae51218
+    move_name = fields.Char(string='Journal Entry Name', readonly=False,
         default=False, copy=False,
         help="Technical field holding the number given to the invoice, automatically set when the invoice is validated then stored to set the same number again if the invoice is cancelled, set to draft and re-validated.")
     reference = fields.Char(string='Vendor Reference',
