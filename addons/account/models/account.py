--- conflicted
+++ resolved
@@ -269,27 +269,17 @@
             for account in self:
                 if (account.company_id.id != vals['company_id']) and move_lines:
                     raise UserError(_('You cannot change the owner company of an account that already contains journal items.'))
-<<<<<<< HEAD
         if 'reconcile' in vals:
             if vals['reconcile']:
                 self.filtered(lambda r: not r.reconcile)._toggle_reconcile_to_true()
             else:
                 self.filtered(lambda r: r.reconcile)._toggle_reconcile_to_false()
-=======
-        # If user change the reconcile flag, all aml should be recomputed for that account and this is very costly.
-        # So to prevent some bugs we add a constraint saying that you cannot change the reconcile field if there is any aml existing
-        # for that account.
-        if vals.get('reconcile'):
-            move_lines = self.env['account.move.line'].search([('account_id', 'in', self.ids)], limit=1)
-            if len(move_lines):
-                raise UserError(_('You cannot change the value of the reconciliation on this account as it already has some moves'))
 
         if vals.get('currency_id'):
             for account in self:
                 if self.env['account.move.line'].search_count([('account_id', '=', account.id), ('currency_id', 'not in', (False, vals['currency_id']))]):
                     raise UserError(_('You cannot set a currency on this account as it already has some journal entries having a different foreign currency.'))
 
->>>>>>> cf7cb147
         return super(AccountAccount, self).write(vals)
 
     @api.multi
