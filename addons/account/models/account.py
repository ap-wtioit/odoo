--- conflicted
+++ resolved
@@ -1352,14 +1352,13 @@
         incl_fixed_amount = incl_percent_amount = incl_division_amount = 0
         # Store the tax amounts we compute while searching for the total_excluded
         cached_tax_amounts = {}
-<<<<<<< HEAD
         if handle_price_include:
             for tax in reversed(taxes):
                 if tax.include_base_amount:
                     base = recompute_base(base, incl_fixed_amount, incl_percent_amount, incl_division_amount)
                     incl_fixed_amount = incl_percent_amount = incl_division_amount = 0
                     store_included_tax_total = True
-                if tax.price_include:
+                if tax.price_include or self._context.get('force_price_include'):
                     if tax.amount_type == 'percent':
                         incl_percent_amount += tax.amount
                     elif tax.amount_type == 'division':
@@ -1376,30 +1375,6 @@
                         total_included_checkpoints[i] = base
                         store_included_tax_total = False
                 i -= 1
-=======
-        for tax in reversed(taxes):
-            if tax.include_base_amount:
-                base = recompute_base(base, incl_fixed_amount, incl_percent_amount, incl_division_amount)
-                incl_fixed_amount = incl_percent_amount = incl_division_amount = 0
-                store_included_tax_total = True
-            if tax.price_include or self._context.get('force_price_include'):
-                if tax.amount_type == 'percent':
-                    incl_percent_amount += tax.amount
-                elif tax.amount_type == 'division':
-                    incl_division_amount += tax.amount
-                elif tax.amount_type == 'fixed':
-                    incl_fixed_amount += quantity * tax.amount
-                else:
-                    # tax.amount_type == other (python)
-                    tax_amount = tax._compute_amount(base, price_unit, quantity, product, partner)
-                    incl_fixed_amount += tax_amount
-                    # Avoid unecessary re-computation
-                    cached_tax_amounts[i] = tax_amount
-                if store_included_tax_total:
-                    total_included_checkpoints[i] = base
-                    store_included_tax_total = False
-            i -= 1
->>>>>>> 87fc1554
 
         total_excluded = recompute_base(base, incl_fixed_amount, incl_percent_amount, incl_division_amount)
 
