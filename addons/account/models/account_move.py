--- conflicted
+++ resolved
@@ -697,9 +697,24 @@
         """ Returns the domain from the str search
             :param str: search string
         """
-<<<<<<< HEAD
         if not str:
             return []
+
+        epsilon = 0.0001
+
+        def _domain_range_amount(field, amount, signed=False):
+            def build_for_amount(amount):
+                return expression.AND([
+                    [(field, '>=', amount - epsilon)],
+                    [(field, '<=', amount + epsilon)]
+                ])
+
+            unsigned_domain = build_for_amount(amount)
+            if not signed:
+                return unsigned_domain
+
+            return expression.OR([unsigned_domain, build_for_amount(-amount)])
+
         str_domain = [
             '|', ('move_id.name', 'ilike', str),
             '|', ('move_id.ref', 'ilike', str),
@@ -711,60 +726,17 @@
                 amounts_str = str.split('|')
                 for amount_str in amounts_str:
                     amount = amount_str[0] == '-' and float(amount_str) or float(amount_str[1:])
-                    amount_domain = [
-                        '|', ('amount_residual', '=', amount),
-                        '|', ('amount_residual_currency', '=', amount),
-                        '|', (amount_str[0] == '-' and 'credit' or 'debit', '=', float(amount_str[1:])),
-                        ('amount_currency', '=', amount),
-                    ]
+                    amount_domain = expression.OR([
+                        _domain_range_amount(field, amount)
+                        for field in ('amount_residual', 'amount_residual_currency', 'amount_currency')
+                    ] + [_domain_range_amount(amount_str[0] == '-' and 'credit' or 'debit', float(amount_str[1:]))]
+                    )
                     str_domain = expression.OR([str_domain, amount_domain])
             except:
                 pass
         else:
             try:
                 amount = float(str)
-                amount_domain = [
-                    '|', ('amount_residual', '=', amount),
-                    '|', ('amount_residual_currency', '=', amount),
-                    '|', ('amount_residual', '=', -amount),
-                    '|', ('amount_residual_currency', '=', -amount),
-                    '&', ('account_id.internal_type', '=', 'liquidity'),
-                    '|', '|', '|', ('debit', '=', amount), ('credit', '=', amount),
-                        ('amount_currency', '=', amount),
-                        ('amount_currency', '=', -amount),
-                ]
-=======
-        epsilon = 0.0001
-
-        def _domain_range_amount(field, amount, signed=False):
-            def build_for_amount(amount):
-                return expression.AND([
-                    [(field, '>=', amount - epsilon)],
-                    [(field, '<=', amount + epsilon)]
-                ])
-
-            unsigned_domain = build_for_amount(amount)
-            if not signed:
-                return unsigned_domain
-
-            return expression.OR([unsigned_domain, build_for_amount(-amount)])
-
-        context = (self._context or {})
-        if excluded_ids is None:
-            excluded_ids = []
-        domain = []
-
-        if excluded_ids:
-            domain = expression.AND([domain, [('id', 'not in', excluded_ids)]])
-        if str:
-            str_domain = [
-                '|', ('move_id.name', 'ilike', str),
-                '|', ('move_id.ref', 'ilike', str),
-                '|', ('date_maturity', 'like', str),
-                '&', ('name', '!=', '/'), ('name', 'ilike', str)
-            ]
-            try:
-                amount = float(str)
                 residual_domain = expression.OR([
                     _domain_range_amount(field, amount, True)
                     for field in ('amount_residual', 'amount_residual_currency')
@@ -773,13 +745,13 @@
                 liquidity_domain = expression.AND([
                     [('account_id.internal_type', '=', 'liquidity')],
                     expression.OR([
-                        _domain_range_amount(field, amount)
-                        for field in ('debit', 'credit', 'amount_currency')
+                        _domain_range_amount('debit', amount),
+                        _domain_range_amount('credit', amount),
+                        _domain_range_amount('amount_currency', amount, True),
                     ])
                 ])
 
                 amount_domain = expression.OR([residual_domain, liquidity_domain])
->>>>>>> 4703d649
                 str_domain = expression.OR([str_domain, amount_domain])
             except:
                 pass
