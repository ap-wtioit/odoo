--- conflicted
+++ resolved
@@ -1061,65 +1061,12 @@
         # the provided values were not already multi-currency
         if account.currency_id and 'amount_currency' not in vals and account.currency_id.id != account.company_id.currency_id.id:
             vals['currency_id'] = account.currency_id.id
-            ctx = {}
-            if 'date' in vals:
-                ctx['date'] = vals['date']
-            vals['amount_currency'] = account.company_id.currency_id._convert(amount, account.currency_id, account.company_id, vals.get('date', fields.Date.today()))
+            date = vals.get('date') or vals.get('date_maturity') or fields.Date.today()
+            vals['amount_currency'] = account.company_id.currency_id._convert(amount, account.currency_id, account.company_id, date)
 
         if not ok:
             raise UserError(_('You cannot use this general account in this journal, check the tab \'Entry Controls\' on the related journal.'))
 
-<<<<<<< HEAD
-=======
-        # Create tax lines
-        tax_lines_vals = []
-        if context.get('apply_taxes') and vals.get('tax_ids'):
-            # Get ids from triplets : https://www.odoo.com/documentation/10.0/reference/orm.html#odoo.models.Model.write
-            tax_ids = [tax['id'] for tax in self.resolve_2many_commands('tax_ids', vals['tax_ids']) if tax.get('id')]
-            # Since create() receives ids instead of recordset, let's just use the old-api bridge
-            taxes = self.env['account.tax'].browse(tax_ids)
-            currency = self.env['res.currency'].browse(vals.get('currency_id'))
-            partner = self.env['res.partner'].browse(vals.get('partner_id'))
-            res = taxes.with_context(dict(self._context, round=True)).compute_all(amount,
-                currency, 1, vals.get('product_id'), partner)
-            # Adjust line amount if any tax is price_include
-            if abs(res['total_excluded']) < abs(amount):
-                if vals['debit'] != 0.0: vals['debit'] = res['total_excluded']
-                if vals['credit'] != 0.0: vals['credit'] = -res['total_excluded']
-                if vals.get('amount_currency'):
-                    vals['amount_currency'] = self.env['res.currency'].browse(vals['currency_id']).round(vals['amount_currency'] * (res['total_excluded']/amount))
-            # Create tax lines
-            for tax_vals in res['taxes']:
-                if tax_vals['amount']:
-                    tax = self.env['account.tax'].browse([tax_vals['id']])
-                    account_id = (amount > 0 and tax_vals['account_id'] or tax_vals['refund_account_id'])
-                    if not account_id: account_id = vals['account_id']
-                    temp = {
-                        'account_id': account_id,
-                        'name': vals['name'] + ' ' + tax_vals['name'],
-                        'tax_line_id': tax_vals['id'],
-                        'move_id': vals['move_id'],
-                        'partner_id': vals.get('partner_id'),
-                        'statement_id': vals.get('statement_id'),
-                        'debit': tax_vals['amount'] > 0 and tax_vals['amount'] or 0.0,
-                        'credit': tax_vals['amount'] < 0 and -tax_vals['amount'] or 0.0,
-                        'analytic_account_id': vals.get('analytic_account_id') if tax.analytic else False,
-                    }
-                    bank = self.env["account.bank.statement.line"].browse(vals.get('statement_line_id')).statement_id
-                    if bank.currency_id != bank.company_id.currency_id:
-                        ctx = {}
-                        if 'date' in vals:
-                            ctx['date'] = vals['date']
-                        elif 'date_maturity' in vals:
-                            ctx['date'] = vals['date_maturity']
-                        temp['currency_id'] = bank.currency_id.id
-                        temp['amount_currency'] = bank.company_id.currency_id.with_context(ctx).compute(tax_vals['amount'], bank.currency_id, round=True)
-                    if vals.get('tax_exigible'):
-                        temp['tax_exigible'] = True
-                        temp['account_id'] = tax.cash_basis_account.id or account_id
-                    tax_lines_vals.append(temp)
-
->>>>>>> f66a9cdb
         #Toggle the 'tax_exigible' field to False in case it is not yet given and the tax in 'tax_line_id' or one of
         #the 'tax_ids' is a cash based tax.
         taxes = False
