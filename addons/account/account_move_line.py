# -*- coding: utf-8 -*-
##############################################################################
#
#    OpenERP, Open Source Management Solution
#    Copyright (C) 2004-2010 Tiny SPRL (<http://tiny.be>).
#
#    This program is free software: you can redistribute it and/or modify
#    it under the terms of the GNU Affero General Public License as
#    published by the Free Software Foundation, either version 3 of the
#    License, or (at your option) any later version.
#
#    This program is distributed in the hope that it will be useful,
#    but WITHOUT ANY WARRANTY; without even the implied warranty of
#    MERCHANTABILITY or FITNESS FOR A PARTICULAR PURPOSE.  See the
#    GNU Affero General Public License for more details.
#
#    You should have received a copy of the GNU Affero General Public License
#    along with this program.  If not, see <http://www.gnu.org/licenses/>.
#
##############################################################################
import time
from datetime import datetime

import netsvc
from osv import fields, osv
from tools.translate import _
import decimal_precision as dp
import tools

class account_move_line(osv.osv):
    _name = "account.move.line"
    _description = "Journal Items"

    def _query_get(self, cr, uid, obj='l', context={}):
        fiscalyear_obj = self.pool.get('account.fiscalyear')
        fiscalperiod_obj = self.pool.get('account.period')
        fiscalyear_ids = []
        fiscalperiod_ids = []
        if not context.get('fiscalyear', False) and not context.get('empty_fy_allow', False):
            fiscalyear_ids = fiscalyear_obj.search(cr, uid, [('state', '=', 'draft')])
        elif context.get('empty_fy_allow', False):
            fiscalyear_ids = context['fiscalyear']
        else:
            fiscalyear_ids = [context['fiscalyear']]

        fiscalyear_clause = (','.join([str(x) for x in fiscalyear_ids])) or '0'
        state = context.get('state',False)

        where_move_state = ''
        where_move_lines_by_date = ''

        if context.get('date_from', False) and context.get('date_to', False):
            where_move_lines_by_date = " AND " +obj+".move_id in ( select id from account_move  where date >= '" +context['date_from']+"' AND date <= '"+context['date_to']+"')"

        if state:
            if state.lower() not in ['all']:
                where_move_state= " AND "+obj+".move_id in (select id from account_move where account_move.state = '"+state+"')"

        if context.get('periods', False):
            ids = ','.join([str(x) for x in context['periods']])
            query = obj+".state<>'draft' AND "+obj+".period_id in (SELECT id from account_period WHERE fiscalyear_id in (%s) AND id in (%s)) %s %s" % (fiscalyear_clause, ids, where_move_state, where_move_lines_by_date)
        else:
            query = obj+".state<>'draft' AND "+obj+".period_id in (SELECT id from account_period WHERE fiscalyear_id in (%s) %s %s)" % (fiscalyear_clause,where_move_state,where_move_lines_by_date)

        if context.get('journal_ids', False):
            query += ' AND '+obj+'.journal_id in (%s)' % ','.join(map(str, context['journal_ids']))

        if context.get('chart_account_id', False):
            child_ids = self.pool.get('account.account')._get_children_and_consol(cr, uid, [context['chart_account_id']], context=context)
            query += ' AND '+obj+'.account_id in (%s)' % ','.join(map(str, child_ids))

        if context.get('period_manner','') == 'created':
            #the query have to be build with no reference to periods but thanks to the creation date
            if context.get('periods',False):
                #if one or more period are given, use them
                fiscalperiod_ids = fiscalperiod_obj.search(cr, uid, [('id','in',context['periods'])])
            else:
                fiscalperiod_ids = self.pool.get('account.period').search(cr, uid, [('fiscalyear_id','in',fiscalyear_ids)])



            #remove from the old query the clause related to the period selection
            res = ''
            count = 1
            clause_list = query.split('AND')
            ref_string = ' '+obj+'.period_id in'
            for clause in clause_list:
                if count != 1 and not clause.startswith(ref_string):
                    res += "AND"
                if not clause.startswith(ref_string):
                    res += clause
                    count += 1

            #add to 'res' a new clause containing the creation date criterion
            count = 1
            res += " AND ("
            periods = self.pool.get('account.period').read(cr, uid, p_ids, ['date_start','date_stop'])
            for period in periods:
                if count != 1:
                    res += " OR "
                #creation date criterion: the creation date of the move_line has to be
                # between the date_start and the date_stop of the selected periods
                res += "("+obj+".create_date between to_date('" + period['date_start']  + "','yyyy-mm-dd') and to_date('" + period['date_stop']  + "','yyyy-mm-dd'))"
                count += 1
            res += ")"
            return res

        return query

    def default_get(self, cr, uid, fields, context={}):
        data = self._default_get(cr, uid, fields, context)
        for f in data.keys():
            if f not in fields:
                del data[f]
        return data

    def create_analytic_lines(self, cr, uid, ids, context={}):
        for obj_line in self.browse(cr, uid, ids, context):
            if obj_line.analytic_account_id:
                if not obj_line.journal_id.analytic_journal_id:
                    raise osv.except_osv(_('No Analytic Journal !'),_("You have to define an analytic journal on the '%s' journal!") % (obj_line.journal_id.name,))
                amt = (obj_line.credit or  0.0) - (obj_line.debit or 0.0)
                vals_lines={
                    'name': obj_line.name,
                    'date': obj_line.date,
                    'account_id': obj_line.analytic_account_id.id,
                    'unit_amount':obj_line.quantity,
                    'product_id': obj_line.product_id and obj_line.product_id.id or False,
                    'product_uom_id': obj_line.product_uom_id and obj_line.product_uom_id.id or False,
                    'amount': amt,
                    'general_account_id': obj_line.account_id.id,
                    'journal_id': obj_line.journal_id.analytic_journal_id.id,
                    'ref': obj_line.ref,
                    'move_id':obj_line.id
                }
                new_id = self.pool.get('account.analytic.line').create(cr,uid,vals_lines)
        return True

    def _default_get_move_form_hook(self, cursor, user, data):
        '''Called in the end of default_get method for manual entry in account_move form'''
        if data.has_key('analytic_account_id'):
            del(data['analytic_account_id'])
        if data.has_key('account_tax_id'):
            del(data['account_tax_id'])
        return data

    def convert_to_period(self, cr, uid, context={}):
        period_obj = self.pool.get('account.period')

        #check if the period_id changed in the context from client side
        if context.get('period_id', False):
            period_id = context.get('period_id')
            if type(period_id) == str:
                ids = period_obj.search(cr, uid, [('name','ilike',period_id)])
                context.update({
                    'period_id':ids[0]
                })

        return context

    def _default_get(self, cr, uid, fields, context={}):
    
        if not context.get('journal_id', False) and context.get('search_default_journal_id', False):
            context['journal_id'] = context.get('search_default_journal_id')
        
        period_obj = self.pool.get('account.period')

        context = self.convert_to_period(cr, uid, context)

        # Compute simple values
        data = super(account_move_line, self).default_get(cr, uid, fields, context)
        # Starts: Manual entry from account.move form
        if context.get('lines',[]):

            total_new=0.00
            for i in context['lines']:
                if i[2]:
                    total_new +=(i[2]['debit'] or 0.00)- (i[2]['credit'] or 0.00)
                    for item in i[2]:
                            data[item]=i[2][item]
            if context['journal']:
                journal_obj=self.pool.get('account.journal').browse(cr, uid, context['journal'])
                if journal_obj.type == 'purchase':
                    if total_new > 0:
                        account = journal_obj.default_credit_account_id
                    else:
                        account = journal_obj.default_debit_account_id
                else:
                    if total_new > 0:
                        account = journal_obj.default_credit_account_id
                    else:
                        account = journal_obj.default_debit_account_id

                if account and ((not fields) or ('debit' in fields) or ('credit' in fields)) and 'partner_id' in data and (data['partner_id']):
                    part = self.pool.get('res.partner').browse(cr, uid, data['partner_id'])
                    account = self.pool.get('account.fiscal.position').map_account(cr, uid, part and part.property_account_position or False, account.id)
                    account = self.pool.get('account.account').browse(cr, uid, account)
                    data['account_id'] =  account.id

            s = -total_new
            data['debit'] = s>0  and s or 0.0
            data['credit'] = s<0  and -s or 0.0
            data = self._default_get_move_form_hook(cr, uid, data)
            return data
        # Ends: Manual entry from account.move form

        if not 'move_id' in fields: #we are not in manual entry
            return data

        # Compute the current move
        move_id = False
        partner_id = False
        if context.get('journal_id', False) and context.get('period_id', False):
            if 'move_id' in fields:
                cr.execute('select move_id \
                    from \
                        account_move_line \
                    where \
                        journal_id=%s and period_id=%s and create_uid=%s and state=%s \
                    order by id desc limit 1',
                    (context['journal_id'], context['period_id'], uid, 'draft'))
                res = cr.fetchone()
                move_id = (res and res[0]) or False

                if not move_id:
                    return data
                else:
                    data['move_id'] = move_id

            if 'date' in fields:
                cr.execute('select date  \
                    from \
                        account_move_line \
                    where \
                        journal_id=%s and period_id=%s and create_uid=%s \
                    order by id desc',
                    (context['journal_id'], context['period_id'], uid))
                res = cr.fetchone()
                if res:
                    data['date'] = res[0]
                else:
                    period = period_obj.browse(cr, uid, context['period_id'],
                            context=context)
                    data['date'] = period.date_start
        if not move_id:
            return data

        total = 0
        ref_id = False
        move = self.pool.get('account.move').browse(cr, uid, move_id, context)
        if 'name' in fields:
            data.setdefault('name', move.line_id[-1].name)
        acc1 = False
        for l in move.line_id:
            acc1 = l.account_id
            partner_id = partner_id or l.partner_id.id
            ref_id = ref_id or l.ref
            total += (l.debit or 0.0) - (l.credit or 0.0)

        if 'ref' in fields:
            data['ref'] = ref_id
        if 'partner_id' in fields:
            data['partner_id'] = partner_id

        if move.journal_id.type == 'purchase':
            if total>0:
                account = move.journal_id.default_credit_account_id
            else:
                account = move.journal_id.default_debit_account_id
        else:
            if total>0:
                account = move.journal_id.default_credit_account_id
            else:
                account = move.journal_id.default_debit_account_id

        part = partner_id and self.pool.get('res.partner').browse(cr, uid, partner_id) or False
        # part = False is acceptable for fiscal position.
        account = self.pool.get('account.fiscal.position').map_account(cr, uid, part and part.property_account_position or False, account.id)
        if account:
            account = self.pool.get('account.account').browse(cr, uid, account)

        if account and ((not fields) or ('debit' in fields) or ('credit' in fields)):
            data['account_id'] = account.id
            # Propose the price VAT excluded, the VAT will be added when confirming line
            if account.tax_ids:
                taxes = self.pool.get('account.fiscal.position').map_tax(cr, uid, part and part.property_account_position or False, account.tax_ids)
                tax = self.pool.get('account.tax').browse(cr, uid, taxes)
                for t in self.pool.get('account.tax').compute_inv(cr, uid, tax, total, 1):
                    total -= t['amount']

        s = -total
        data['debit'] = s>0  and s or 0.0
        data['credit'] = s<0  and -s or 0.0

        if account and account.currency_id:
            data['currency_id'] = account.currency_id.id
            acc = account
            if s>0:
                acc = acc1
            v = self.pool.get('res.currency').compute(cr, uid,
                account.company_id.currency_id.id,
                data['currency_id'],
                s, account=acc, account_invert=True)
            data['amount_currency'] = v
        return data

    def on_create_write(self, cr, uid, id, context={}):
        ml = self.browse(cr, uid, id, context)
        return map(lambda x: x.id, ml.move_id.line_id)

    # TODO: this is false, it does not uses draft and closed periods
    def _balance(self, cr, uid, ids, prop, unknow_none, unknow_dict):
        res={}
        # TODO group the foreach in sql
        for id in ids:
            cr.execute('SELECT date,account_id FROM account_move_line WHERE id=%s', (id,))
            dt, acc = cr.fetchone()
            cr.execute('SELECT SUM(debit-credit) FROM account_move_line WHERE account_id=%s AND (date<%s OR (date=%s AND id<=%s))', (acc,dt,dt,id))
            res[id] = cr.fetchone()[0]
        return res

    def _invoice(self, cursor, user, ids, name, arg, context=None):
        invoice_obj = self.pool.get('account.invoice')
        res = {}
        for line_id in ids:
            res[line_id] = False
        cursor.execute('SELECT l.id, i.id ' \
                        'FROM account_move_line l, account_invoice i ' \
                        'WHERE l.move_id = i.move_id ' \
                        'AND l.id IN %s',
                        (tuple(ids),))
        invoice_ids = []
        for line_id, invoice_id in cursor.fetchall():
            res[line_id] = invoice_id
            invoice_ids.append(invoice_id)
        invoice_names = {False: ''}
        for invoice_id, name in invoice_obj.name_get(cursor, user,
                invoice_ids, context=context):
            invoice_names[invoice_id] = name
        for line_id in res.keys():
            invoice_id = res[line_id]
            res[line_id] = (invoice_id, invoice_names[invoice_id])
        return res

    def name_get(self, cr, uid, ids, context={}):
        if not len(ids):
            return []
        result = []
        for line in self.browse(cr, uid, ids, context):
            if line.ref:
                result.append((line.id, (line.move_id.name or '')+' ('+line.ref+')'))
            else:
                result.append((line.id, line.move_id.name))
        return result

    def _balance_search(self, cursor, user, obj, name, args, domain=None, context=None):
        if context is None:
            context = {}

        if not len(args):
            return []
        where = ' and '.join(map(lambda x: '(abs(sum(debit-credit))'+x[1]+str(x[2])+')',args))
        cursor.execute('select id, sum(debit-credit) from account_move_line \
                     group by id, debit, credit having '+where)
        res = cursor.fetchall()
        if not len(res):
            return [('id', '=', '0')]
        return [('id', 'in', [x[0] for x in res])]

    def _invoice_search(self, cursor, user, obj, name, args, context):
        if not len(args):
            return []
        invoice_obj = self.pool.get('account.invoice')

        i = 0
        while i < len(args):
            fargs = args[i][0].split('.', 1)
            if len(fargs) > 1:
                args[i] = (fargs[0], 'in', invoice_obj.search(cursor, user,
                    [(fargs[1], args[i][1], args[i][2])]))
                i += 1
                continue
            if isinstance(args[i][2], basestring):
                res_ids = invoice_obj.name_search(cursor, user, args[i][2], [],
                        args[i][1])
                args[i] = (args[i][0], 'in', [x[0] for x in res_ids])
            i += 1
        qu1, qu2 = [], []
        for x in args:
            if x[1] != 'in':
                if (x[2] is False) and (x[1] == '='):
                    qu1.append('(i.id IS NULL)')
                elif (x[2] is False) and (x[1] == '<>' or x[1] == '!='):
                    qu1.append('(i.id IS NOT NULL)')
                else:
                    qu1.append('(i.id %s %s)' % (x[1], '%s'))
                    qu2.append(x[2])
            elif x[1] == 'in':
                if len(x[2]) > 0:
                    qu1.append('(i.id in (%s))' % (','.join(['%s'] * len(x[2]))))
                    qu2 += x[2]
                else:
                    qu1.append(' (False)')
        if len(qu1):
            qu1 = ' AND' + ' AND'.join(qu1)
        else:
            qu1 = ''
        cursor.execute('SELECT l.id ' \
                'FROM account_move_line l, account_invoice i ' \
                'WHERE l.move_id = i.move_id ' + qu1, qu2)
        res = cursor.fetchall()
        if not len(res):
            return [('id', '=', '0')]
        return [('id', 'in', [x[0] for x in res])]

    def _get_move_lines(self, cr, uid, ids, context={}):
        result = []
        for move in self.pool.get('account.move').browse(cr, uid, ids, context=context):
            for line in move.line_id:
                result.append(line.id)
        return result

    _columns = {
        'name': fields.char('Name', size=64, required=True),
        'quantity': fields.float('Quantity', digits=(16,2), help="The optional quantity expressed by this line, eg: number of product sold. The quantity is not a legal requirement but is very useful for some reports."),
        'product_uom_id': fields.many2one('product.uom', 'UoM'),
        'product_id': fields.many2one('product.product', 'Product'),
        'debit': fields.float('Debit', digits_compute=dp.get_precision('Account')),
        'credit': fields.float('Credit', digits_compute=dp.get_precision('Account')),
        'account_id': fields.many2one('account.account', 'Account', required=True, ondelete="cascade", domain=[('type','<>','view'), ('type', '<>', 'closed')], select=2),
        'move_id': fields.many2one('account.move', 'Move', ondelete="cascade", help="The move of this entry line.", select=2, required=True),
        'narration': fields.related('move_id','narration', type='text', relation='account.move', string='Narration'),
        'ref': fields.related('move_id', 'ref', string='Reference', type='char', size=64, store=True),
        'statement_id': fields.many2one('account.bank.statement', 'Statement', help="The bank statement used for bank reconciliation", select=1),
        'reconcile_id': fields.many2one('account.move.reconcile', 'Reconcile', readonly=True, ondelete='set null', select=2),
        'reconcile_partial_id': fields.many2one('account.move.reconcile', 'Partial Reconcile', readonly=True, ondelete='set null', select=2),
        'amount_currency': fields.float('Amount Currency', help="The amount expressed in an optional other currency if it is a multi-currency entry.", digits_compute=dp.get_precision('Account')),
        'currency_id': fields.many2one('res.currency', 'Currency', help="The optional other currency if it is a multi-currency entry."),

        'period_id': fields.many2one('account.period', 'Period', required=True, select=2),
        'journal_id': fields.many2one('account.journal', 'Journal', required=True, select=1),
        'blocked': fields.boolean('Litigation', help="You can check this box to mark this journal item as a litigation with the associated partner"),

        'partner_id': fields.many2one('res.partner', 'Partner'),
        'date_maturity': fields.date('Due date', help="This field is used for payable and receivable journal entries. You can put the limit date for the payment of this line."),
        'date': fields.related('move_id','date', string='Effective date', type='date', required=True,
            store={
                'account.move': (_get_move_lines, ['date'], 20)
            }),
        'date_created': fields.date('Creation date'),
        'analytic_lines': fields.one2many('account.analytic.line', 'move_id', 'Analytic lines'),
        'centralisation': fields.selection([('normal','Normal'),('credit','Credit Centralisation'),('debit','Debit Centralisation')], 'Centralisation', size=6),
        'balance': fields.function(_balance, fnct_search=_balance_search, method=True, string='Balance'),
        'state': fields.selection([('draft','Unbalanced'), ('valid','Valid')], 'State', readonly=True,
                                  help='When new move line is created the state will be \'Draft\'.\n* When all the payments are done it will be in \'Valid\' state.'),
        'tax_code_id': fields.many2one('account.tax.code', 'Tax Account', help="The Account can either be a base tax code or a tax code account."),
        'tax_amount': fields.float('Tax/Base Amount', digits_compute=dp.get_precision('Account'), select=True, help="If the Tax account is a tax code account, this field will contain the taxed amount.If the tax account is base tax code, "\
                    "this field will contain the basic amount(without tax)."),
        'invoice': fields.function(_invoice, method=True, string='Invoice',
            type='many2one', relation='account.invoice', fnct_search=_invoice_search),
        'account_tax_id':fields.many2one('account.tax', 'Tax'),
        'analytic_account_id': fields.many2one('account.analytic.account', 'Analytic Account'),
        #TODO: remove this
        #'amount_taxed':fields.float("Taxed Amount", digits_compute=dp.get_precision('Account')),
        'company_id': fields.related('account_id', 'company_id', type='many2one', relation='res.company', string='Company', store=True, readonly=True)

    }

    def _get_date(self, cr, uid, context):
        period_obj = self.pool.get('account.period')
        dt = time.strftime('%Y-%m-%d')
        if ('journal_id' in context) and ('period_id' in context):
            cr.execute('select date from account_move_line ' \
                    'where journal_id=%s and period_id=%s ' \
                    'order by id desc limit 1',
                    (context['journal_id'], context['period_id']))
            res = cr.fetchone()
            if res:
                dt = res[0]
            else:
                period = period_obj.browse(cr, uid, context['period_id'],
                        context=context)
                dt = period.date_start
        return dt

    def _get_currency(self, cr, uid, context={}):
        if not context.get('journal_id', False):
            return False
        cur = self.pool.get('account.journal').browse(cr, uid, context['journal_id']).currency
        return cur and cur.id or False

    _defaults = {
        'blocked': lambda *a: False,
        'centralisation': lambda *a: 'normal',
        'date': _get_date,
        'date_created': lambda *a: time.strftime('%Y-%m-%d'),
        'state': lambda *a: 'draft',
        'currency_id': _get_currency,
        'journal_id': lambda self, cr, uid, c: c.get('journal_id', False),
        'period_id': lambda self, cr, uid, c: c.get('period_id', False),
        'company_id': lambda self, cr, uid, c: self.pool.get('res.company')._company_default_get(cr, uid, 'account.move.line', context=c)
    }
    _order = "date desc,id desc"
    _sql_constraints = [
        ('credit_debit1', 'CHECK (credit*debit=0)',  'Wrong credit or debit value in accounting entry !'),
        ('credit_debit2', 'CHECK (credit+debit>=0)', 'Wrong credit or debit value in accounting entry !'),
    ]

    def _auto_init(self, cr, context={}):
        super(account_move_line, self)._auto_init(cr, context)
        cr.execute('SELECT indexname FROM pg_indexes WHERE indexname = \'account_move_line_journal_id_period_id_index\'')
        if not cr.fetchone():
            cr.execute('CREATE INDEX account_move_line_journal_id_period_id_index ON account_move_line (journal_id, period_id)')

    def _check_no_view(self, cr, uid, ids):
        lines = self.browse(cr, uid, ids)
        for l in lines:
            if l.account_id.type == 'view':
                return False
        return True

    def _check_no_closed(self, cr, uid, ids):
        lines = self.browse(cr, uid, ids)
        for l in lines:
            if l.account_id.type == 'closed':
                return False
        return True

    def _check_company_id(self, cr, uid, ids):
        lines = self.browse(cr, uid, ids)
        for l in lines:
            if l.company_id != l.account_id.company_id or l.company_id != l.period_id.company_id:
                return False
        return True

    _constraints = [
        (_check_no_view, 'You can not create move line on view account.', ['account_id']),
        (_check_no_closed, 'You can not create move line on closed account.', ['account_id']),
        (_check_company_id,'Company must be same for its related account and period.',['company_id'] ),
    ]

    #TODO: ONCHANGE_ACCOUNT_ID: set account_tax_id

    def onchange_currency(self, cr, uid, ids, account_id, amount, currency_id, date=False, journal=False):
        if (not currency_id) or (not account_id):
            return {}
        result = {}
        acc =self.pool.get('account.account').browse(cr, uid, account_id)
        if (amount>0) and journal:
            x = self.pool.get('account.journal').browse(cr, uid, journal).default_credit_account_id
            if x: acc = x
        v = self.pool.get('res.currency').compute(cr, uid, currency_id,acc.company_id.currency_id.id, amount, account=acc)
        result['value'] = {
            'debit': v>0 and v or 0.0,
            'credit': v<0 and -v or 0.0
        }
        return result

    def onchange_partner_id(self, cr, uid, ids, move_id, partner_id, account_id=None, debit=0, credit=0, date=False, journal=False):
        val = {}
        val['date_maturity'] = False

        if not partner_id:
            return {'value':val}
        if not date:
            date = datetime.now().strftime('%Y-%m-%d')
        part = self.pool.get('res.partner').browse(cr, uid, partner_id)

        if part.property_payment_term:
            res = self.pool.get('account.payment.term').compute(cr, uid, part.property_payment_term.id, 100, date)
            if res:
                val['date_maturity'] = res[0][0]
        if not account_id:
            id1 = part.property_account_payable.id
            id2 =  part.property_account_receivable.id
            if journal:
                jt = self.pool.get('account.journal').browse(cr, uid, journal).type
                #FIXME: Bank and cash journal are such a journal we can not assume a account based on this 2 journals
                # Bank and cash journal can have a payment or receipt transaction, and in both type partner account
                # will not be same id payment then payable, and if receipt then receivable
                #if jt in ('sale', 'purchase_refund', 'bank', 'cash'):
                if jt in ('sale', 'purchase_refund'):
                    val['account_id'] = self.pool.get('account.fiscal.position').map_account(cr, uid, part and part.property_account_position or False, id2)
                elif jt in ('purchase', 'sale_refund', 'expense', 'bank', 'cash'):
                    val['account_id'] = self.pool.get('account.fiscal.position').map_account(cr, uid, part and part.property_account_position or False, id1)

                if val.get('account_id', False):
                    d = self.onchange_account_id(cr, uid, ids, val['account_id'])
                    val.update(d['value'])

        return {'value':val}

    def onchange_account_id(self, cr, uid, ids, account_id=False, partner_id=False):
        val = {}
        if account_id:
            res = self.pool.get('account.account').browse(cr, uid, account_id)
            tax_ids = res.tax_ids
            if tax_ids and partner_id:
                part = self.pool.get('res.partner').browse(cr, uid, partner_id)
                tax_id = self.pool.get('account.fiscal.position').map_tax(cr, uid, part and part.property_account_position or False, tax_ids)[0]
            else:
                tax_id = tax_ids and tax_ids[0].id or False
            val['account_tax_id'] = tax_id
        return {'value':val}

    #
    # type: the type if reconciliation (no logic behind this field, for info)
    #
    # writeoff; entry generated for the difference between the lines
    #

    def search(self, cr, uid, args, offset=0, limit=None, order=None, context=None, count=False):
        if context is None:
            context = {}
        if context and context.get('next_partner_only', False):
            if not context.get('partner_id', False):
                partner = self.get_next_partner_only(cr, uid, offset, context)
            else:
                partner = context.get('partner_id', False)
            if not partner:
                return []
            args.append(('partner_id', '=', partner[0]))
        return super(account_move_line, self).search(cr, uid, args, offset, limit, order, context, count)

    def get_next_partner_only(self, cr, uid, offset=0, context=None):
        cr.execute(
             """
             SELECT p.id
             FROM res_partner p
             RIGHT JOIN (
                SELECT l.partner_id as partner_id, SUM(l.debit) as debit, SUM(l.credit) as credit
                FROM account_move_line l
                LEFT JOIN account_account a ON (a.id = l.account_id)
                    LEFT JOIN res_partner p ON (l.partner_id = p.id)
                    WHERE a.reconcile IS TRUE
                    AND l.reconcile_id IS NULL
                    AND (p.last_reconciliation_date IS NULL OR l.date > p.last_reconciliation_date)
                    AND l.state <> 'draft'
                    GROUP BY l.partner_id
                ) AS s ON (p.id = s.partner_id)
                ORDER BY p.last_reconciliation_date LIMIT 1 OFFSET %s""", (offset,)
            )
        return cr.fetchone()

    def reconcile_partial(self, cr, uid, ids, type='auto', context=None):
        merges = []
        unmerge = []
        total = 0.0
        merges_rec = []

        company_list = []
        if context is None:
            context = {}

        for line in self.browse(cr, uid, ids, context=context):
            if company_list and not line.company_id.id in company_list:
                raise osv.except_osv(_('Warning !'), _('To reconcile the entries company should be the same for all entries'))
            company_list.append(line.company_id.id)

        for line in self.browse(cr, uid, ids, context):
            if line.reconcile_id:
                raise osv.except_osv(_('Warning'), _('Already Reconciled!'))
            if line.reconcile_partial_id:
                for line2 in line.reconcile_partial_id.line_partial_ids:
                    if not line2.reconcile_id:
                        if line2.id not in merges:
                            merges.append(line2.id)
                        total += (line2.debit or 0.0) - (line2.credit or 0.0)
                merges_rec.append(line.reconcile_partial_id.id)
            else:
                unmerge.append(line.id)
                total += (line.debit or 0.0) - (line.credit or 0.0)

        if not total:
            res = self.reconcile(cr, uid, merges+unmerge, context=context)
            return res
        r_id = self.pool.get('account.move.reconcile').create(cr, uid, {
            'type': type,
            'line_partial_ids': map(lambda x: (4,x,False), merges+unmerge)
        })
        self.pool.get('account.move.reconcile').reconcile_partial_check(cr, uid, [r_id] + merges_rec, context=context)
        return True

    def reconcile(self, cr, uid, ids, type='auto', writeoff_acc_id=False, writeoff_period_id=False, writeoff_journal_id=False, context=None):
        lines = self.browse(cr, uid, ids, context=context)
        unrec_lines = filter(lambda x: not x['reconcile_id'], lines)
        credit = debit = 0.0
        currency = 0.0
        account_id = False
        partner_id = False
        if context is None:
            context = {}

        company_list = []
        for line in self.browse(cr, uid, ids, context=context):
            if company_list and not line.company_id.id in company_list:
                raise osv.except_osv(_('Warning !'), _('To reconcile the entries company should be the same for all entries'))
            company_list.append(line.company_id.id)

        for line in unrec_lines:
            if line.state <> 'valid':
                raise osv.except_osv(_('Error'),
                        _('Entry "%s" is not valid !') % line.name)
            credit += line['credit']
            debit += line['debit']
            currency += line['amount_currency'] or 0.0
            account_id = line['account_id']['id']
            partner_id = (line['partner_id'] and line['partner_id']['id']) or False
        writeoff = debit - credit

        # Ifdate_p in context => take this date
        if context.has_key('date_p') and context['date_p']:
            date=context['date_p']
        else:
            date = time.strftime('%Y-%m-%d')

        cr.execute('SELECT account_id, reconcile_id '\
                   'FROM account_move_line '\
                   'WHERE id IN %s '\
                   'GROUP BY account_id,reconcile_id',
                   (tuple(ids),))
        r = cr.fetchall()
        #TODO: move this check to a constraint in the account_move_reconcile object
        if (len(r) != 1) and not context.get('fy_closing', False):
            raise osv.except_osv(_('Error'), _('Entries are not of the same account or already reconciled ! '))
        if not unrec_lines:
            raise osv.except_osv(_('Error'), _('Entry is already reconciled'))
        account = self.pool.get('account.account').browse(cr, uid, account_id, context=context)
        if not context.get('fy_closing', False) and not account.reconcile:
            raise osv.except_osv(_('Error'), _('The account is not defined to be reconciled !'))
        if r[0][1] != None:
            raise osv.except_osv(_('Error'), _('Some entries are already reconciled !'))

        if (not self.pool.get('res.currency').is_zero(cr, uid, account.company_id.currency_id, writeoff)) or \
           (account.currency_id and (not self.pool.get('res.currency').is_zero(cr, uid, account.currency_id, currency))):
            if not writeoff_acc_id:
                raise osv.except_osv(_('Warning'), _('You have to provide an account for the write off entry !'))
            if writeoff > 0:
                debit = writeoff
                credit = 0.0
                self_credit = writeoff
                self_debit = 0.0
            else:
                debit = 0.0
                credit = -writeoff
                self_credit = 0.0
                self_debit = -writeoff

            # If comment exist in context, take it
            if 'comment' in context and context['comment']:
                libelle=context['comment']
            else:
                libelle='Write-Off'

            writeoff_lines = [
                (0, 0, {
                    'name':libelle,
                    'debit':self_debit,
                    'credit':self_credit,
                    'account_id':account_id,
                    'date':date,
                    'partner_id':partner_id,
                    'currency_id': account.currency_id.id or False,
                    'amount_currency': account.currency_id.id and -currency or 0.0
                }),
                (0, 0, {
                    'name':libelle,
                    'debit':debit,
                    'credit':credit,
                    'account_id':writeoff_acc_id,
                    'analytic_account_id': context.get('analytic_id', False),
                    'date':date,
                    'partner_id':partner_id
                })
            ]

            writeoff_move_id = self.pool.get('account.move').create(cr, uid, {
                'period_id': writeoff_period_id,
                'journal_id': writeoff_journal_id,
                'date':date,
                'state': 'draft',
                'line_id': writeoff_lines
            })

            writeoff_line_ids = self.search(cr, uid, [('move_id', '=', writeoff_move_id), ('account_id', '=', account_id)])
            ids += writeoff_line_ids

        r_id = self.pool.get('account.move.reconcile').create(cr, uid, {
            #'name': date,
            'type': type,
            'line_id': map(lambda x: (4,x,False), ids),
            'line_partial_ids': map(lambda x: (3,x,False), ids)
        })
        wf_service = netsvc.LocalService("workflow")
        # the id of the move.reconcile is written in the move.line (self) by the create method above
        # because of the way the line_id are defined: (4, x, False)
        for id in ids:
            wf_service.trg_trigger(uid, 'account.move.line', id, cr)

        if lines and lines[0]:
            partner_id = lines[0].partner_id.id
            if context and context.get('stop_reconcile', False):
                self.pool.get('res.partner').write(cr, uid, [partner_id], {'last_reconciliation_date': time.strftime('%Y-%m-%d %H:%M:%S')})
        return r_id

    def view_header_get(self, cr, user, view_id, view_type, context):
        context = self.convert_to_period(cr, user, context)
        if context.get('account_id', False):
            cr.execute('select code from account_account where id=%s', (context['account_id'],))
            res = cr.fetchone()
            res = _('Entries: ')+ (res[0] or '')
            return res
        if (not context.get('journal_id', False)) or (not context.get('period_id', False)):
            return False
        cr.execute('select code from account_journal where id=%s', (context['journal_id'],))
        j = cr.fetchone()[0] or ''
        cr.execute('select code from account_period where id=%s', (context['period_id'],))
        p = cr.fetchone()[0] or ''
        if j or p:
            return j+(p and (':'+p) or '')
        return False

    def onchange_date(self, cr, user, ids, date, context={}):
        """
        Returns a dict that contains new values and context
        @param cr: A database cursor
        @param user: ID of the user currently logged in
        @param date: latest value from user input for field date
        @param args: other arguments
        @param context: context arguments, like lang, time zone
        @return: Returns a dict which contains new values, and context
        """
        res = {}
        period_pool = self.pool.get('account.period')
        pids = period_pool.search(cr, user, [('date_start','<=',date), ('date_stop','>=',date)])
        if pids:
            res.update({
                'period_id':pids[0]
            })
            context.update({
                'period_id':pids[0]
            })
        return {
            'value':res,
            'context':context,
        }

    def fields_view_get(self, cr, uid, view_id=None, view_type='form', context={}, toolbar=False, submenu=False):
        journal_pool = self.pool.get('account.journal')

        result = super(osv.osv, self).fields_view_get(cr, uid, view_id, view_type, context, toolbar=toolbar, submenu=submenu)
        if view_type != 'tree':
            #Remove the toolbar from the form view
            if view_type == 'form':
                if result.get('toolbar', False):
                    result['toolbar']['action'] = []

            #Restrict the list of journal view in search view
            if view_type == 'search':
                journal_list = journal_pool.name_search(cr, uid, '', [], context=context)
                result['fields']['journal_id']['selection'] = journal_list
            return result

        if context.get('view_mode', False):
            return result

        fld = []
        fields = {}
        flds = []
        title = "Accounting Entries" #self.view_header_get(cr, uid, view_id, view_type, context)
<<<<<<< HEAD
        xml = '''<?xml version="1.0"?>\n<tree string="%s" editable="top" refresh="5" on_write="on_create_write">\n\t''' % (title)
=======
        xml = '''<?xml version="1.0"?>\n<tree string="%s" editable="top" refresh="5" on_write="on_create_write" colors="red:state==\'draft\';black:state==\'valid\'">\n\t''' % (title)

>>>>>>> 558352fb
        ids = journal_pool.search(cr, uid, [])
        journals = journal_pool.browse(cr, uid, ids)
        all_journal = [None]
        common_fields = {}
        total = len(journals)
        for journal in journals:
            all_journal.append(journal.id)
            for field in journal.view_id.columns_id:
                if not field.field in fields:
                    fields[field.field] = [journal.id]
                    fld.append((field.field, field.sequence))
                    flds.append(field.field)
                    common_fields[field.field] = 1
                else:
                    fields.get(field.field).append(journal.id)
                    common_fields[field.field] = common_fields[field.field] + 1
        fld.append(('period_id', 3))
        fld.append(('journal_id', 10))
        flds.append('period_id')
        flds.append('journal_id')
        fields['period_id'] = all_journal
        fields['journal_id'] = all_journal
        from operator import itemgetter
        fld = sorted(fld, key=itemgetter(1))

        widths = {
            'ref': 50,
            'statement_id': 50,
            'state': 60,
            'tax_code_id': 50,
            'move_id': 40,
        }

        for field_it in fld:
            field = field_it[0]
            if common_fields.get(field) == total:
                fields.get(field).append(None)
<<<<<<< HEAD
            if field=='state':
                state = 'colors="red:state==\'draft\'"'
=======

#            if field=='state':
#                state = 'colors="red:state==\'draft\'"'

>>>>>>> 558352fb
            attrs = []
            if field == 'debit':
                attrs.append('sum="Total debit"')

            elif field == 'credit':
                attrs.append('sum="Total credit"')

            elif field == 'move_id':
                attrs.append('required="False"')

            elif field == 'account_tax_id':
                attrs.append('domain="[(\'parent_id\',\'=\',False)]"')
                attrs.append("context=\"{'journal_id':journal_id}\"")

            elif field == 'account_id' and journal.id:
                attrs.append('domain="[(\'journal_id\', \'=\', '+str(journal.id)+'),(\'type\',\'&lt;&gt;\',\'view\'), (\'type\',\'&lt;&gt;\',\'closed\')]" on_change="onchange_account_id(account_id, partner_id)"')

            elif field == 'partner_id':
                attrs.append('on_change="onchange_partner_id(move_id, partner_id, account_id, debit, credit, date, journal_id)"')

            elif field == 'journal_id':
                attrs.append("context=\"{'journal_id':journal_id}\"")

            elif field == 'statement_id':
                attrs.append("domain=\"[('state','!=','confirm'),('journal_id.type','=','bank')]\"")

            elif field == 'date':
                attrs.append('on_change="onchange_date(date)"')

            if field in ('amount_currency', 'currency_id'):
                attrs.append('on_change="onchange_currency(account_id, amount_currency,currency_id, date, journal_id)"')

            if field in widths:
                attrs.append('width="'+str(widths[field])+'"')
            attrs.append("invisible=\"context.get('visible_id') not in %s\"" % (fields.get(field)))
            xml += '''<field name="%s" %s/>\n''' % (field,' '.join(attrs))

        xml += '''</tree>'''
        result['arch'] = xml
        result['fields'] = self.fields_get(cr, uid, flds, context)
        return result

    def _check_moves(self, cr, uid, context):
        # use the first move ever created for this journal and period
        cr.execute('select id, state, name from account_move where journal_id=%s and period_id=%s order by id limit 1', (context['journal_id'],context['period_id']))
        res = cr.fetchone()
        if res:
            if res[1] != 'draft':
                raise osv.except_osv(_('UserError'),
                       _('The account move (%s) for centralisation ' \
                                'has been confirmed!') % res[2])
        return res

    def _remove_move_reconcile(self, cr, uid, move_ids=[], context=None):
        # Function remove move rencocile ids related with moves
        obj_move_line = self.pool.get('account.move.line')
        obj_move_rec = self.pool.get('account.move.reconcile')
        unlink_ids = []
        if not move_ids:
            return True
        recs = obj_move_line.read(cr, uid, move_ids, ['reconcile_id','reconcile_partial_id'])
        full_recs = filter(lambda x: x['reconcile_id'], recs)
        rec_ids = [rec['reconcile_id'][0] for rec in full_recs]
        part_recs = filter(lambda x: x['reconcile_partial_id'], recs)
        part_rec_ids = [rec['reconcile_partial_id'][0] for rec in part_recs]
        unlink_ids += rec_ids
        unlink_ids += part_rec_ids
        if len(unlink_ids):
            obj_move_rec.unlink(cr, uid, unlink_ids)
        return True

    def unlink(self, cr, uid, ids, context={}, check=True):
        self._update_check(cr, uid, ids, context)
        result = False
        for line in self.browse(cr, uid, ids, context):
            context['journal_id']=line.journal_id.id
            context['period_id']=line.period_id.id
            result = super(account_move_line, self).unlink(cr, uid, [line.id], context=context)
            if check:
                self.pool.get('account.move').validate(cr, uid, [line.move_id.id], context=context)
        return result

    def _check_date(self, cr, uid, vals, context=None, check=True):
        if context is None:
            context = {}
        journal_id = False
        if 'date' in vals.keys():
            if 'journal_id' in vals and 'journal_id' not in context:
                journal_id = vals['journal_id']
            if 'period_id' in vals and 'period_id' not in context:
                period_id = vals['period_id']
            elif 'journal_id' not in context and 'move_id' in vals:
                if vals.get('move_id', False):
                    m = self.pool.get('account.move').browse(cr, uid, vals['move_id'])
                    journal_id = m.journal_id.id
                    period_id = m.period_id.id
            else:
                journal_id = context.get('journal_id',False)
                period_id = context.get('period_id',False)
            if journal_id:
                journal = self.pool.get('account.journal').browse(cr, uid, [journal_id])[0]
                if journal.allow_date and period_id:
                    period = self.pool.get('account.period').browse(cr, uid, [period_id])[0]
                    if not time.strptime(vals['date'][:10],'%Y-%m-%d')>=time.strptime(period.date_start,'%Y-%m-%d') or not time.strptime(vals['date'][:10],'%Y-%m-%d')<=time.strptime(period.date_stop,'%Y-%m-%d'):
                        raise osv.except_osv(_('Error'),_('The date of your Journal Entry is not in the defined period!'))
        else:
            return True

    def write(self, cr, uid, ids, vals, context=None, check=True, update_check=True):
        if context is None:
            context={}
        if vals.get('account_tax_id', False):
            raise osv.except_osv(_('Unable to change tax !'), _('You can not change the tax, you should remove and recreate lines !'))
        self._check_date(cr, uid, vals, context, check)
        account_obj = self.pool.get('account.account')
        if ('account_id' in vals) and not account_obj.read(cr, uid, vals['account_id'], ['active'])['active']:
            raise osv.except_osv(_('Bad account!'), _('You can not use an inactive account!'))
        if update_check:
            if ('account_id' in vals) or ('journal_id' in vals) or ('period_id' in vals) or ('move_id' in vals) or ('debit' in vals) or ('credit' in vals) or ('date' in vals):
                self._update_check(cr, uid, ids, context)

        todo_date = None
        if vals.get('date', False):
            todo_date = vals['date']
            del vals['date']

        for line in self.browse(cr, uid, ids,context=context):
            ctx = context.copy()
            if ('journal_id' not in ctx):
                if line.move_id:
                   ctx['journal_id'] = line.move_id.journal_id.id
                else:
                    ctx['journal_id'] = line.journal_id.id
            if ('period_id' not in ctx):
                if line.move_id:
                    ctx['period_id'] = line.move_id.period_id.id
                else:
                    ctx['period_id'] = line.period_id.id
            #Check for centralisation
            journal = self.pool.get('account.journal').browse(cr, uid, ctx['journal_id'], context=ctx)
            if journal.centralisation:
                self._check_moves(cr, uid, context=ctx)

        result = super(account_move_line, self).write(cr, uid, ids, vals, context)

        if check:
            done = []
            for line in self.browse(cr, uid, ids):
                if line.move_id.id not in done:
                    done.append(line.move_id.id)
                    self.pool.get('account.move').validate(cr, uid, [line.move_id.id], context)
                    if todo_date:
                        self.pool.get('account.move').write(cr, uid, [line.move_id.id], {'date': todo_date}, context=context)
        return result

    def _update_journal_check(self, cr, uid, journal_id, period_id, context={}):
        cr.execute('select state from account_journal_period where journal_id=%s and period_id=%s', (journal_id, period_id))
        result = cr.fetchall()
        for (state,) in result:
            if state=='done':
                raise osv.except_osv(_('Error !'), _('You can not add/modify entries in a closed journal.'))
        if not result:
            journal = self.pool.get('account.journal').browse(cr, uid, journal_id, context)
            period = self.pool.get('account.period').browse(cr, uid, period_id, context)
            self.pool.get('account.journal.period').create(cr, uid, {
                'name': (journal.code or journal.name)+':'+(period.name or ''),
                'journal_id': journal.id,
                'period_id': period.id
            })
        return True

    def _update_check(self, cr, uid, ids, context={}):
        done = {}
        for line in self.browse(cr, uid, ids, context):
            if line.move_id.state<>'draft':
                raise osv.except_osv(_('Error !'), _('You can not do this modification on a confirmed entry ! Please note that you can just change some non important fields !'))
            if line.reconcile_id:
                raise osv.except_osv(_('Error !'), _('You can not do this modification on a reconciled entry ! Please note that you can just change some non important fields !'))
            t = (line.journal_id.id, line.period_id.id)
            if t not in done:
                self._update_journal_check(cr, uid, line.journal_id.id, line.period_id.id, context)
                done[t] = True
        return True

    def create(self, cr, uid, vals, context=None, check=True):
        account_obj = self.pool.get('account.account')
        tax_obj=self.pool.get('account.tax')
        if context is None:
            context = {}
        self._check_date(cr, uid, vals, context, check)
        if ('account_id' in vals) and not account_obj.read(cr, uid, vals['account_id'], ['active'])['active']:
            raise osv.except_osv(_('Bad account!'), _('You can not use an inactive account!'))
        if 'journal_id' in vals:
            context['journal_id'] = vals['journal_id']
        if 'period_id' in vals:
            context['period_id'] = vals['period_id']
        if ('journal_id' not in context) and ('move_id' in vals) and vals['move_id']:
            m = self.pool.get('account.move').browse(cr, uid, vals['move_id'])
            context['journal_id'] = m.journal_id.id
            context['period_id'] = m.period_id.id

        self._update_journal_check(cr, uid, context['journal_id'], context['period_id'], context)
        move_id = vals.get('move_id', False)
        journal = self.pool.get('account.journal').browse(cr, uid, context['journal_id'])
        is_new_move = False
        if not move_id:
            if journal.centralisation:
                #Check for centralisation
                res = self._check_moves(cr, uid, context)
                if res:
                    vals['move_id'] = res[0]

            if not vals.get('move_id', False):
                if journal.sequence_id:
                    #name = self.pool.get('ir.sequence').get_id(cr, uid, journal.sequence_id.id)
                    v = {
                        'date': vals.get('date', time.strftime('%Y-%m-%d')),
                        'period_id': context['period_id'],
                        'journal_id': context['journal_id']
                    }
                    move_id = self.pool.get('account.move').create(cr, uid, v, context)
                    vals['move_id'] = move_id
                else:
                    raise osv.except_osv(_('No piece number !'), _('Can not create an automatic sequence for this piece !\n\nPut a sequence in the journal definition for automatic numbering or create a sequence manually for this piece.'))
            is_new_move = True

        ok = not (journal.type_control_ids or journal.account_control_ids)
        if ('account_id' in vals):
            account = account_obj.browse(cr, uid, vals['account_id'])
            if journal.type_control_ids:
                type = account.user_type
                for t in journal.type_control_ids:
                    if type.code == t.code:
                        ok = True
                        break
            if journal.account_control_ids and not ok:
                for a in journal.account_control_ids:
                    if a.id == vals['account_id']:
                        ok = True
                        break

            # Automatically convert in the account's secondary currency if there is one and
            # the provided values were not already multi-currency
            if account.currency_id and 'amount_currency' not in vals and account.currency_id.id != account.company_id.currency_id.id:
                vals['currency_id'] = account.currency_id.id
                cur_obj = self.pool.get('res.currency')
                ctx = {}
                if 'date' in vals:
                    ctx['date'] = vals['date']
                vals['amount_currency'] = cur_obj.compute(cr, uid, account.company_id.currency_id.id,
                    account.currency_id.id, vals.get('debit', 0.0)-vals.get('credit', 0.0),
                    context=ctx)
        if not ok:
            raise osv.except_osv(_('Bad account !'), _('You can not use this general account in this journal !'))

        if vals.get('analytic_account_id',False):
            if journal.analytic_journal_id:
                vals['analytic_lines'] = [(0,0, {
                        'name': vals['name'],
                        'date': vals.get('date', time.strftime('%Y-%m-%d')),
                        'account_id': vals.get('analytic_account_id', False),
                        'unit_amount': vals.get('quantity', 1.0),
                        'amount': vals.get('debit', 0.0) or vals.get('credit', 0.0),
                        'general_account_id': vals.get('account_id', False),
                        'journal_id': journal.analytic_journal_id.id,
                        'ref': vals.get('ref', False),
                    })]

        result = super(osv.osv, self).create(cr, uid, vals, context)
        # CREATE Taxes
        if vals.get('account_tax_id', False):
            tax_id = tax_obj.browse(cr, uid, vals['account_tax_id'])
            total = vals['debit'] - vals['credit']
            if journal.refund_journal:
                base_code = 'ref_base_code_id'
                tax_code = 'ref_tax_code_id'
                account_id = 'account_paid_id'
                base_sign = 'ref_base_sign'
                tax_sign = 'ref_tax_sign'
            else:
                base_code = 'base_code_id'
                tax_code = 'tax_code_id'
                account_id = 'account_collected_id'
                base_sign = 'base_sign'
                tax_sign = 'tax_sign'

            tmp_cnt = 0
            for tax in tax_obj.compute_all(cr, uid, [tax_id], total, 1.00).get('taxes'):
                #create the base movement
                if tmp_cnt == 0:
                    if tax[base_code]:
                        tmp_cnt += 1
                        self.write(cr, uid,[result], {
                            'tax_code_id': tax[base_code],
                            'tax_amount': tax[base_sign] * abs(total)
                        })
                else:
                    data = {
                        'move_id': vals['move_id'],
                        'journal_id': vals['journal_id'],
                        'period_id': vals['period_id'],
                        'name': tools.ustr(vals['name'] or '') + ' ' + tools.ustr(tax['name'] or ''),
                        'date': vals['date'],
                        'partner_id': vals.get('partner_id',False),
                        'ref': vals.get('ref',False),
                        'account_tax_id': False,
                        'tax_code_id': tax[base_code],
                        'tax_amount': tax[base_sign] * abs(total),
                        'account_id': vals['account_id'],
                        'credit': 0.0,
                        'debit': 0.0,
                    }
                    if data['tax_code_id']:
                        self.create(cr, uid, data, context)

                #create the VAT movement
                data = {
                    'move_id': vals['move_id'],
                    'journal_id': vals['journal_id'],
                    'period_id': vals['period_id'],
                    'name': tools.ustr(vals['name'] or '') + ' ' + tools.ustr(tax['name'] or ''),
                    'date': vals['date'],
                    'partner_id': vals.get('partner_id',False),
                    'ref': vals.get('ref',False),
                    'account_tax_id': False,
                    'tax_code_id': tax[tax_code],
                    'tax_amount': tax[tax_sign] * abs(tax['amount']),
                    'account_id': tax[account_id] or vals['account_id'],
                    'credit': tax['amount']<0 and -tax['amount'] or 0.0,
                    'debit': tax['amount']>0 and tax['amount'] or 0.0,
                }
                if data['tax_code_id']:
                    self.create(cr, uid, data, context)
            del vals['account_tax_id']

        if check and ((not context.get('no_store_function')) or journal.entry_posted):
            tmp = self.pool.get('account.move').validate(cr, uid, [vals['move_id']], context)
            if journal.entry_posted and tmp:
                rs = self.pool.get('account.move').button_validate(cr,uid, [vals['move_id']],context)
        return result
account_move_line()


class account_bank_statement_reconcile(osv.osv):
    _inherit = "account.bank.statement.reconcile"
    _columns = {
        'line_ids': fields.many2many('account.move.line', 'account_bank_statement_line_rel', 'statement_id', 'line_id', 'Entries'),
    }
account_bank_statement_reconcile()

# vim:expandtab:smartindent:tabstop=4:softtabstop=4:shiftwidth=4:
<|MERGE_RESOLUTION|>--- conflicted
+++ resolved
@@ -159,10 +159,10 @@
         return context
 
     def _default_get(self, cr, uid, fields, context={}):
-    
+
         if not context.get('journal_id', False) and context.get('search_default_journal_id', False):
             context['journal_id'] = context.get('search_default_journal_id')
-        
+
         period_obj = self.pool.get('account.period')
 
         context = self.convert_to_period(cr, uid, context)
@@ -868,12 +868,8 @@
         fields = {}
         flds = []
         title = "Accounting Entries" #self.view_header_get(cr, uid, view_id, view_type, context)
-<<<<<<< HEAD
-        xml = '''<?xml version="1.0"?>\n<tree string="%s" editable="top" refresh="5" on_write="on_create_write">\n\t''' % (title)
-=======
         xml = '''<?xml version="1.0"?>\n<tree string="%s" editable="top" refresh="5" on_write="on_create_write" colors="red:state==\'draft\';black:state==\'valid\'">\n\t''' % (title)
 
->>>>>>> 558352fb
         ids = journal_pool.search(cr, uid, [])
         journals = journal_pool.browse(cr, uid, ids)
         all_journal = [None]
@@ -911,15 +907,10 @@
             field = field_it[0]
             if common_fields.get(field) == total:
                 fields.get(field).append(None)
-<<<<<<< HEAD
-            if field=='state':
-                state = 'colors="red:state==\'draft\'"'
-=======
 
 #            if field=='state':
 #                state = 'colors="red:state==\'draft\'"'
 
->>>>>>> 558352fb
             attrs = []
             if field == 'debit':
                 attrs.append('sum="Total debit"')
