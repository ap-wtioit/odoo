<?xml version="1.0" encoding="utf-8"?>
<odoo>
    <data>


        <!-- Accounts -->

        <record id="view_account_form" model="ir.ui.view">
            <field name="name">account.account.form</field>
            <field name="model">account.account</field>
            <field name="arch" type="xml">
                <form string="Account">
                   <sheet>
                       <group>
                           <group>
                             <field name="code" placeholder="code"/>
                             <field name="name"/>
                             <field name="user_type_id" widget="selection"/>
                             <field name="tax_ids" widget="many2many_tags" domain="[('company_id','=',company_id)]"/>
                             <field name="tag_ids" widget="many2many_tags" domain="[('applicability', '!=', 'taxes')]" context="{'default_applicability': 'accounts'}" options="{'no_create_edit': True}"/>
                             <field name="group_id"/>
                             <field name="company_id" options="{'no_create': True}" groups="base.group_multi_company"/>
                             <field name="currency_id" options="{'no_create': True}" groups="base.group_multi_currency"/>
                             <field name="internal_type" invisible="1" readonly="1"/>
                             <label for="reconcile"/>
                             <div>
                                <field name="reconcile"/>
                                <button name="action_open_reconcile" class="oe_link" type="object" string=" -> Reconcile" attrs="{'invisible': [('reconcile', '=', False)]}"/>
                             </div>
                             <field name="deprecated"/>
                           </group>
                           <group>
                               <div class="row">
                                   <div class="col-md-11 col-md-offset-1 col-sm-12 no-margin-top" style="background-color: #eee">
                                       <p class="text-center" style="font-weight: bold;">How do account types affect your reports?</p>
                                       <div class="col-md-6 col-sm-6">
                                           <div class="oe_account_help">
                                                <p class="oe_account_font_help text-center">Profit &amp; Loss</p>
                                                <p class="oe_account_font_help oe_account_font_title">Income</p>
                                                <p class="oe_account_font_help oe_account_font_title">Minus Cost of Revenue</p>
                                                <p class="oe_account_font_help" style="color: grey;border-top: 2px solid;border-bottom: 2px solid;">GROSS PROFIT</p>
                                                <p class="oe_account_font_help oe_account_font_title">Plus Other Income</p>
                                                <p class="oe_account_font_help oe_account_font_title">Minus Expenses</p>
                                                <p class="oe_account_font_help oe_account_font_content">Expenses</p>
                                                <p class="oe_account_font_help oe_account_font_content">Depreciation</p>
                                                <p class="oe_account_font_help" style="color: grey;border-top: 2px solid;border-bottom: 2px solid;">NET PROFIT</p>
                                                <div style="position: relative; width: 250px; height: 277px;" id="layer">
                                                   <div style="position: relative; left: 0px; top: 0px; visibility: visible; width: 250px; height: 277px;">
                                                     <svg pointer-events="none" overflow="auto" width="712.5" height="265" viewBox="-4 -4 712.5 265" style="position: relative; top: -4px; left: -4px; overflow: auto; visibility: visible; width: 400.5px; height: 265px;">
                                                       <defs>
                                                         <marker id="arrow" markerWidth="70" markerHeight="70" refx="10" refy="6" orient="auto">
                                                             <path d="M2,1 L2,12 L10,6 L2,1" stroke="rgb(173,216,230)" fill="rgb(173,216,230)"/>
                                                         </marker>
                                                       </defs>
                                                       <path pointer-events="visiblePainted" shape-rendering="auto" d="M 150 -110 q 270 100 150 150 t 160 120" fill="none" stroke-dasharray="8,3" stroke="rgb(173,216,230)" stroke-linecap="butt" stroke-width="4" stroke-opacity="1" stroke-linejoin="round" transform="matrix(1,0,0,1,0,0)" fill-opacity="1" style="marker-end: url(#arrow);">
                                                       </path>
                                                     </svg>
                                                   </div>
                                               </div>
                                           </div>
                                       </div>
                                       <div class="col-md-6 col-sm-6">
                                           <div class="oe_account_help">
                                               <p class="oe_account_font_help text-center">Balance Sheet</p>
                                               <p class="oe_account_font_help oe_account_font_title" style="color: grey;">Current Assets</p>
                                               <p class="oe_account_font_help oe_account_font_content">Receivable Accounts</p>
                                               <p class="oe_account_font_help oe_account_font_content">Prepayments</p>
                                               <p class="oe_account_font_help oe_account_font_title">Plus Bank</p>
                                               <p class="oe_account_font_help oe_account_font_title">Plus Fixed Assets</p>
                                               <p class="oe_account_font_help oe_account_font_title">Plus Non-Current Assets</p>
                                               <p class="oe_account_font_help" style="color: grey;border-top: 2px solid;border-bottom: 2px solid;">TOTAL ASSETS</p>
                                               <p class="oe_account_font_help oe_account_font_title">Minus Current Liabilities</p>
                                               <p class="oe_account_font_help oe_account_font_title">Minus Credit Card Accounts</p>
                                               <p class="oe_account_font_help oe_account_font_title">Minus Payable Accounts</p>
                                               <p class="oe_account_font_help oe_account_font_title">Minus Non-Current Liabilities</p>
                                               <p class="oe_account_font_help" style="color: grey;border-top: 2px solid;border-bottom: 2px solid;">NET ASSETS</p>
                                               <p class="oe_account_font_help oe_account_font_title">Equity</p>
                                               <p class="oe_account_font_help oe_account_font_title">Plus Net Profit</p>
                                               <p class="oe_account_font_help" style="color: grey;border-top: 2px solid;border-bottom: 2px solid;">TOTAL EQUITY</p>
                                           </div>
                                       </div>
                                   </div>
                               </div>
                           </group>
                       </group>
                    </sheet>
                </form>
            </field>
        </record>
        <record id="view_account_list" model="ir.ui.view">
            <field name="name">account.account.list</field>
            <field name="model">account.account</field>
            <field name="arch" type="xml">
                <tree string="Chart of accounts" toolbar="1" >
                    <field name="code"/>
                    <field name="name"/>
                    <field name="user_type_id"/>
                    <field name="currency_id" options="{'no_create': True}" groups="base.group_multi_currency"/>
                    <field name="company_id" options="{'no_create': True}" groups="base.group_multi_company"/>
                </tree>
            </field>
        </record>

        <record id="view_account_account_kanban" model="ir.ui.view">
            <field name="name">account.account.kanban</field>
            <field name="model">account.account</field>
            <field name="arch" type="xml">
                <kanban class="o_kanban_mobile">
                    <field name="name"/>
                    <field name="code"/>
                    <field name="user_type_id"/>
                    <templates>
                        <t t-name="kanban-box">
                            <div t-attf-class="oe_kanban_global_click">
                                <div class="row">
                                    <div class="col-xs-6">
                                        <strong><field name="name"/></strong>
                                    </div>
                                    <div class="col-xs-6 text-right">
                                        <span class="badge"><t t-esc="record.code.value"/></span>
                                    </div>
                                </div>
                                <div>
                                    <strong>Type: </strong><t t-esc="record.user_type_id.value"/>
                                </div>
                            </div>
                        </t>
                    </templates>
                </kanban>
            </field>
        </record>

        <record id="view_account_search" model="ir.ui.view">
            <field name="name">account.account.search</field>
            <field name="model">account.account</field>
            <field name="arch" type="xml">
                <search string="Accounts">
                    <field name="name" filter_domain="['|', ('name','ilike',self), ('code','=like',str(self)+'%')]" string="Account"/>
                    <filter string="Receivable Accounts" name="receivableacc" domain="[('internal_type','=','receivable')]"/>
                    <filter string="Payable Accounts" name="payableacc" domain="[('internal_type','=','payable')]"/>
                    <field name="user_type_id"/>
                    <group expand="0" string="Group By">
                        <filter string="Account Type" name="accounttype" domain="" context="{'group_by':'user_type_id'}"/>
                    </group>
                </search>
            </field>
        </record>
        <record id="action_account_form" model="ir.actions.act_window">
            <field name="name">Chart of Accounts</field>
            <field name="res_model">account.account</field>
            <field name="view_type">form</field>
            <field name="view_mode">tree,kanban,form</field>
            <field name="search_view_id" ref="view_account_search"/>
            <field name="view_id" ref="view_account_list"/>
            <field name="help" type="html">
              <p class="o_view_nocontent_smiling_face">
                Add a new account
              </p><p>
                An account is part of a ledger allowing your company
                to register all kinds of debit and credit transactions.
                Companies present their annual accounts in two main parts: the
                balance sheet and the income statement (profit and loss
                account). The annual accounts of a company are required by law
                to disclose a certain amount of information.
              </p>
            </field>
        </record>
        <menuitem action="action_account_form" id="menu_action_account_form" parent="account_account_menu" groups="account.group_account_user" sequence="0"/>

        <act_window
            id="account.action_all_partner_invoices"
            name="All Invoices"
            res_model="account.invoice"
            domain="[('partner_id', 'child_of', active_id)]"
            src_model="res.partner"/>

        <act_window
            id="act_account_acount_move_line_open_unreconciled"
            name="Unreconciled Entries"
            res_model="account.move.line"
            context="{'search_default_account_id':[active_id], 'search_default_unreconciled':1, 'default_account_id': active_id}"
            src_model="account.account"/>

        <act_window
            id="action_move_line_select"
            name="Journal Items"
            context="{'search_default_account_id': [active_id]}"
            res_model="account.move.line"
            src_model="account.account"/>

        <act_window
            id="action_move_select"
            name="Journal Entries"
            context="{'search_default_dummy_account_id': [active_id]}"
            res_model="account.move"/>

        <act_window
            id="action_move_line_select_by_type"
            name="Journal Items"
            context="{'search_default_user_type_id': [active_id]}"
            res_model="account.move.line"
            src_model="account.account.type"/>

        <act_window
            id="action_move_line_select_by_partner"
            name="Journal Items"
            context="{'search_default_partner_id': [active_id]}"
            res_model="account.move.line"
            src_model="res.partner"/>

        <!-- Account Journal -->
        <record id="view_account_journal_tree" model="ir.ui.view">
            <field name="name">account.journal.tree</field>
            <field name="model">account.journal</field>
            <field name="priority">1</field>
            <field name="arch" type="xml">
                <tree string="Account Journal">
                    <field name='sequence' widget='handle'/>
                    <field name="name"/>
                    <field name="type"/>
                    <field name="belongs_to_company" invisible="1"/>
                    <field name="company_id" groups="base.group_multi_company"/>
                </tree>
            </field>
        </record>
        <record id="account_journal_view_kanban" model="ir.ui.view">
            <field name="name">account.journal.kanban</field>
            <field name="model">account.journal</field>
            <field name="priority">1</field>
            <field name="arch" type="xml">
                <kanban class="o_kanban_mobile">
                    <templates>
                        <t t-name="kanban-box">
                            <div t-attf-class="oe_kanban_content oe_kanban_global_click">
                                <div class="row">
                                    <div class="col-xs-6">
                                        <strong><field name="name"/></strong>
                                    </div>
                                    <div class="col-xs-6">
                                        <span class="pull-right"><field name="type"/></span>
                                    </div>
                                </div>
                            </div>
                        </t>
                    </templates>
                </kanban>
            </field>
        </record>
        <record id="view_account_journal_search" model="ir.ui.view">
            <field name="name">account.journal.search</field>
            <field name="model">account.journal</field>
            <field name="priority">1</field>
            <field name="arch" type="xml">
                <search string="Search Account Journal">
                    <field name="name" filter_domain="['|', ('name','ilike',self), ('code','ilike',self)]" string="Journal"/>
                    <filter string="Archived" name="inactive" domain="[('active','=',False)]"/>
                    <filter name="sales" domain="[('type', '=', 'sale')]" string="Sales"/>
                    <filter name="purchases" domain="[('type', '=', 'purchase')]" string="Purchases"/>
                    <filter name="liquidity" domain="['|', ('type', '=', 'cash'), ('type', '=', 'bank')]" string="Liquidity"/>
                    <filter name="miscellaneous" domain="[('type', 'not in', ['sale', 'purchase', 'cash', 'bank'])]" string="Miscellaneous"/>
                    <filter name="dashboard" string="Favorites" domain="[('show_on_dashboard', '=', True)]"/>
                </search>
            </field>
        </record>
        <record id="view_account_journal_form" model="ir.ui.view">
            <field name="name">account.journal.form</field>
            <field name="model">account.journal</field>
            <field name="priority">1</field>
            <field name="arch" type="xml">
                <form string="Account Journal">
                    <sheet>
                        <div class="oe_button_box" name="button_box">
                            <button class="oe_stat_button" type="object" name="toggle_active" icon="fa-archive">
                                <field name="active" widget="boolean_button" options='{"terminology": "archive"}'/>
                            </button>
                        </div>
                        <div class="oe_title">
                            <label for="name" class="oe_edit_only"/>
                            <h1><field name="name" class="oe_inline"/></h1>
                        </div>
                        <group>
                            <group>
                                <field name="type"/>
                            </group>
                            <group>
                                <field name="company_id" options="{'no_create': True}" groups="base.group_multi_company"/>
                                <field name="company_partner_id" invisible="1"/>
                            </group>
                        </group>
                        <notebook>
                            <page name="journal_entries" string="Journal Entries">
                                <group>
                                    <group>
                                        <field name="code"/>
                                        <label for="sequence_number_next"/>
                                        <div>
                                            <field name="sequence_number_next" style="padding-right: 1.0em"/>
                                            <field name="sequence_id" required="0"
                                                   attrs="{'readonly': 1}" groups="base.group_no_one"/>
                                        </div>
                                        <field name="refund_sequence"
                                               attrs="{'invisible': [('type', 'not in', ['sale', 'purchase'])]}"
                                               groups="base.group_no_one"/>
                                        <label for="refund_sequence_number_next"
                                               attrs="{'invisible': ['|',('type', 'not in', ['sale', 'purchase']), ('refund_sequence', '!=', True)]}"/>
                                        <div attrs="{'invisible': ['|',('type', 'not in', ['sale', 'purchase']), ('refund_sequence', '!=', True)]}">
                                            <field name="refund_sequence_number_next" style="padding-right: 1.0em"/>
                                            <field name="refund_sequence_id" required="0"
                                                   attrs="{'readonly': 1}" groups="base.group_no_one"/>
                                        </div>
                                    </group>
                                    <group>
                                        <field name="default_debit_account_id" domain="[('deprecated', '=', False)]" groups="account.group_account_user"/>
                                        <field name="default_credit_account_id" domain="[('deprecated', '=', False)]" groups="account.group_account_user"/>
                                        <field name="currency_id" options="{'no_create': True}" groups="base.group_multi_currency"/>
                                    </group>
                                </group>
                            </page>
                            <page name="bank_account" string="Bank Account" attrs="{'invisible': [('type', '!=', 'bank')]}">
                                <group>
                                    <group>
                                        <field name="company_partner_id" invisible="1"/>
                                        <field name="bank_account_id"/>
                                        <field name="bank_id"/>
                                    </group>
                                    <group >
                                        <field name="bank_statements_source" widget="radio" attrs="{'required': [('type', '=', 'bank')]}"  groups="account.group_account_user"/>
                                    </group>
                                </group>
                            </page>
                            <page name="advanced_settings" string="Advanced Settings">
                                <group>
                                    <group string="Control-Access" groups="base.group_no_one">
                                        <div class="text-muted" colspan="2">Keep empty for no control</div>
                                        <field name="type_control_ids" widget="many2many_tags"/>
                                        <field name="account_control_ids" widget="many2many_tags"/>
                                    </group>
                                    <group string="Payment Method Types">
                                        <field name="inbound_payment_method_ids" widget="many2many_checkboxes" attrs="{'invisible': [('type', 'not in', ['bank', 'cash'])]}"/>
                                        <field name="outbound_payment_method_ids" widget="many2many_checkboxes" attrs="{'invisible': [('type', 'not in', ['bank', 'cash'])]}"/>
                                        <field name="group_invoice_lines" attrs="{'invisible': [('type', 'not in', ['sale', 'purchase'])]}"/>
                                    </group>
                                    <group string="Accounting App Options" groups="account.group_account_user" attrs="{'invisible': [('type', '!=', 'cash')]}">
                                        <field name="profit_account_id"/>
                                        <field name="loss_account_id"/>
                                    </group>
<<<<<<< HEAD
                                    <group name="group_alias" string="Email your Vendor Bills" attrs="{'invisible': [('type', '!=',  'purchase')]}">
                                        <label string="Email Alias" attrs="{'invisible': [('alias_domain', '=', False)]}"/>
                                        <div name="alias_def" attrs="{'invisible': [('alias_domain', '=', False)]}">
                                            <field name="alias_id" class="oe_read_only oe_inline"/>
                                            <div class="oe_edit_only oe_inline" name="edit_alias" style="display: inline;" >
                                                <field name="alias_name" class="oe_inline"/>@<field name="alias_domain" class="oe_inline" readonly="1"/>
                                            </div>
                                        </div>
                                        <div class="content-group" attrs="{'invisible': [('alias_domain', '!=', False)]}">
                                            <a type='action' name='%(action_open_settings)d' class="btn btn-sm btn-link"><i class="fa fa-fw o_button_icon fa-arrow-right"/> Configure Email Servers</a>
                                    </div>
=======
                                </group>
                            </page>
                            <page name="bank_account" string="Bank Account" attrs="{'invisible': [('type', '!=', 'bank')]}">
                                <group>
                                    <group>
                                        <field name="company_partner_id" invisible="1"/>
                                        <field name="bank_account_id" context="{'default_partner_id': company_partner_id, 'form_view_ref': 'account.view_company_partner_bank_form'}"/>
                                        <field name="bank_id"/>
                                    </group>
                                    <group >
                                        <field name="bank_statements_source" widget="radio" attrs="{'required': [('type', '=', 'bank')]}"  groups="account.group_account_user"/>
>>>>>>> 691dd65e
                                    </group>
                                </group>
                            </page>
                        </notebook>
                    </sheet>
                </form>
            </field>
        </record>

        <record id="view_company_partner_bank_form" model="ir.ui.view">
            <field name="name">company.res.partner.bank.form</field>
            <field name="model">res.partner.bank</field>
            <field name="inherit_id" ref="base.view_partner_bank_form"/>
            <field name="mode">primary</field>
            <field name="arch" type="xml">
                <xpath expr="//field[@name='partner_id']" position="attributes">
                    <attribute name="invisible">1</attribute>
                </xpath>
            </field>
        </record>

        <record id="view_account_bank_journal_tree" model="ir.ui.view">
            <field name="name">account.bank.journal.tree</field>
            <field name="model">account.journal</field>
            <field name="priority">10</field>
            <field name="arch" type="xml">
                <tree string="Account Journal">
                    <field name='sequence' widget='handle'/>
                    <field name="name"/>
                    <field name="bank_acc_number"/>
                    <field name="company_id" groups="base.group_multi_company"/>
                </tree>
            </field>
        </record>
        <record id="account_bank_journal_view_kanban" model="ir.ui.view">
            <field name="name">account.bank.journal.kanban</field>
            <field name="model">account.journal</field>
            <field name="priority">10</field>
            <field name="arch" type="xml">
                <kanban class="o_kanban_mobile">
                    <templates>
                        <t t-name="kanban-box">
                            <div t-attf-class="oe_kanban_content oe_kanban_global_click">
                                <div class="row">
                                    <div class="col-xs-12">
                                        <strong><field name="name"/></strong>
                                    </div>
                                </div>
                            </div>
                        </t>
                    </templates>
                </kanban>
            </field>
        </record>
        <record id="view_account_bank_journal_form" model="ir.ui.view">
            <field name="name">account.bank.journal.form</field>
            <field name="model">account.journal</field>
            <field name="priority">10</field>
            <field name="arch" type="xml">
                <form string="Bank Account">
                    <sheet>
                        <field name="type" invisible="1"/>
                        <div class="oe_title">
                            <label for="name" class="oe_edit_only" string="Bank Account Name"/>
                            <h1><field name="name"/></h1>
                        </div>
                        <group>
                            <group>
                                <field name="bank_acc_number"/>
                                <field name="bank_id"/>
                            </group>
                            <group>
                                <field name="company_id" options="{'no_create': True}" groups="base.group_multi_company"/>
                                <field name="currency_id" options="{'no_create': True}" groups="base.group_multi_currency"/>
                            </group>
                        </group>
                        <group>
                            <div name="advanced_info"> <!--The content of this div is hidden in the setup wizard inheriting this form view-->
                                <group string="Payment Method Types">
                                    <field name="inbound_payment_method_ids" widget="many2many_checkboxes"/>
                                    <field name="outbound_payment_method_ids" widget="many2many_checkboxes"/>
                                </group>
                            </div>

                            <group name="bank_statement" string="Bank Statements" groups="account.group_account_user">
                                <label for="bank_statements_source"/>
                                <div name="bank_source">
                                    <field name="bank_statements_source" widget="radio" attrs="{'required': [('type', '=', 'bank')]}"/>
                                </div>
                            </group>
                        </group>
                    </sheet>
                </form>
            </field>
        </record>
        <record id="action_account_bank_journal_form" model="ir.actions.act_window">
            <field name="name">Bank Accounts</field>
            <field name="res_model">account.journal</field>
            <field name="view_mode">tree,kanban,form</field>
            <field name="view_ids" eval="[(5, 0, 0),
                (0, 0, {'view_mode': 'tree', 'view_id': ref('view_account_bank_journal_tree')}),
                (0, 0, {'view_mode': 'kanban', 'view_id': ref('account_bank_journal_view_kanban')}),
                (0, 0, {'view_mode': 'form', 'view_id': ref('view_account_bank_journal_form')})]"/>
            <field name="domain">[('type', '=', 'bank')]</field>
            <field name="context">{'default_type': 'bank'}</field>
            <field name="help" type="html">
              <p class="o_view_nocontent_smiling_face">
                Create a bank account
              </p>
            </field>
        </record>
        <menuitem action="action_account_bank_journal_form" id="menu_action_account_bank_journal_form" parent="account_account_menu" groups="account.group_account_manager" sequence="8"/>

        <record id="action_account_journal_form" model="ir.actions.act_window">
            <field name="name">Journals</field>
            <field name="res_model">account.journal</field>
            <field name="view_type">form</field>
            <field name="view_mode">tree,kanban,form</field>
            <field name="view_ids" eval="[(5, 0, 0),
                (0, 0, {'view_mode': 'tree', 'view_id': ref('view_account_journal_tree')}),
                (0, 0, {'view_mode': 'kanban', 'view_id': ref('account_journal_view_kanban')}),
                (0, 0, {'view_mode': 'form', 'view_id': ref('view_account_journal_form')})]"/>
            <field name="help" type="html">
              <p class="o_view_nocontent_smiling_face">
                Add a journal
              </p><p>
                A journal is used to record transactions of all accounting data
                related to the day-to-day business.
              </p>
            </field>
        </record>
        <menuitem action="action_account_journal_form" id="menu_action_account_journal_form" parent="account_account_menu" groups="account.group_account_manager"/>

        <act_window
           id="act_account_journal_2_account_bank_statement"
           name="Bank statements"
           context="{'search_default_journal_id': active_id, 'default_journal_id': active_id}"
           res_model="account.bank.statement"
           src_model="account.journal"/>

        <act_window
           id="act_account_journal_2_account_move_line"
           name="Journal Items"
           context="{'search_default_journal_id': active_id, 'default_journal_id': active_id}"
           res_model="account.move.line"
           src_model="account.journal"
           view_mode="tree"/>

        <!-- Tags -->
        <record id="account_tag_view_form" model="ir.ui.view">
            <field name="name">Tags</field>
            <field name="model">account.account.tag</field>
            <field name="arch" type="xml">
                <form string="Tags">
                    <sheet>
                        <div class="oe_button_box" name="button_box">
                            <button class="oe_stat_button" type="object" name="toggle_active" icon="fa-archive">
                                <field name="active" widget="boolean_button" options='{"terminology": "archive"}'/>
                            </button>
                        </div>
                        <group>
                            <field name="name"/>
                        </group>
                    </sheet>
                </form>
            </field>
        </record>
        <record id="account_tag_action" model="ir.actions.act_window">
            <field name="name">Account Tags</field>
            <field name="res_model">account.account.tag</field>
            <field name="view_type">form</field>
            <field name="help" type="html">
              <p class="o_view_nocontent_smiling_face">
                Add a new tag
              </p>
            </field>
        </record>

        <!-- Bank statement -->

        <record id="view_account_bnk_stmt_cashbox" model="ir.ui.view">
            <field name="name">account.bnk_stmt_cashbox.form</field>
            <field name="model">account.bank.statement.cashbox</field>
            <field name="arch" type="xml">
                <form>
                    <group>
                        <field name="cashbox_lines_ids" nolabel="1">
                            <tree editable="bottom">
                                <field name="coin_value"/>
                                <field name="number"/>
                                <field name="subtotal" sum="Total"/>
                            </tree>
                        </field>
                    </group>
                    <footer>
                        <button string="Confirm" name="validate" type="object" class="btn-primary"/>
                        <button string="Cancel" class="btn-default" special="cancel"/>
                    </footer>
                </form>
            </field>
        </record>

        <record id="action_view_account_bnk_stmt_cashbox" model="ir.actions.act_window">
            <field name="name">Cash Control</field>
            <field name="res_model">account.bank.statement.cashbox</field>
            <field name="view_type">form</field>
            <field name="view_mode">tree,form</field>
            <field name="view_id" ref="view_account_bnk_stmt_cashbox"/>
            <field name="target">new</field>
        </record>

        <record id="view_account_bnk_stmt_check" model="ir.ui.view">
            <field name="name">account.bnk_stmt_check.form</field>
            <field name="model">account.bank.statement.closebalance</field>
            <field name="arch" type="xml">
                <form>
                <div>
                    <p>The closing balance is different than the computed one!</p>
                    <p>Confirming this will create automatically a journal entry with the difference in the profit/loss account set on the cash journal.</p>
                    <footer>
                        <button string="Confirm" name="validate" type="object" class="btn-primary"/>
                        <button string="Cancel" class="btn-default" special="cancel"/>
                    </footer>
                </div>
                </form>
            </field>
        </record>

        <record id="action_view_account_bnk_stmt_check" model="ir.actions.act_window">
            <field name="name">Check Closing Balance</field>
            <field name="res_model">account.bank.statement.closebalance</field>
            <field name="view_type">form</field>
            <field name="view_mode">tree,form</field>
            <field name="view_id" ref="view_account_bnk_stmt_check"/>
            <field name="target">new</field>
        </record>

        <record id="action_bank_reconcile_bank_statements" model="ir.actions.client">
            <field name="name">Reconciliation on Bank Statements</field>
            <field name="tag">bank_statement_reconciliation_view</field>
            <field name="context">{'statement_ids': [active_id]}</field>
        </record>

        <record id="view_bank_statement_tree" model="ir.ui.view">
            <field name="name">account.bank.statement.tree</field>
            <field name="model">account.bank.statement</field>
            <field name="arch" type="xml">
                <tree decoration-danger="not is_difference_zero and state=='open'" decoration-info="state=='open' and is_difference_zero" string="Statements">
                    <field name="name"/>
                    <field name="date"/>
                    <field name="journal_id"/>
                    <field name="balance_start"/>
                    <field name="balance_end_real"/>
                    <field name="balance_end" invisible="1"/>
                    <field name="currency_id" invisible="1"/>
                    <field name="state"/>
                    <field name="is_difference_zero" invisible="1"/>
                </tree>
            </field>
        </record>

        <record id="view_bank_statement_search" model="ir.ui.view">
            <field name="name">account.bank.statement.search</field>
            <field name="model">account.bank.statement</field>
            <field name="arch" type="xml">
                <search string="Search Bank Statements">
                    <field name="name" string="Bank Statement"/>
                    <field name="date"/>
                    <filter string="Draft" name="draft" domain="[('state','=','open')]"/>
                    <filter string="Confirmed" name="confirmed" domain="[('state','=','confirm')]"/>
                    <field name="journal_id" domain="[('type', '=', 'bank')]" />
                    <group expand="0" string="Group By">
                        <filter string="Journal" name="journal" context="{'group_by': 'journal_id'}"/>
                        <filter string="Status" name="status" context="{'group_by': 'state'}"/>
                        <filter string="Date" name="date" context="{'group_by': 'date'}"/>
                    </group>
                </search>
            </field>
        </record>

        <record id="view_bank_statement_form" model="ir.ui.view">
            <field name="name">account.bank.statement.form</field>
            <field name="model">account.bank.statement</field>
            <field name="priority">1</field>
            <field name="arch" type="xml">
                <form string="Bank Statement">
                <header>
                    <field name="all_lines_reconciled" invisible="1" />
                    <button name="%(action_bank_reconcile_bank_statements)d" string="Reconcile" type="action" class="oe_highlight" attrs="{'invisible':['|','|',('all_lines_reconciled','=',True),('line_ids','=',[]),('state', '!=', 'open')]}"/>
                    <button name="check_confirm_bank" string="Validate" type="object" class="oe_highlight" attrs="{'invisible':['|','|',('all_lines_reconciled','=',False),('line_ids','=',[]),('state', '!=', 'open')]}"/>
                    <field name="state" widget="statusbar" statusbar_visible="open,confirm"/>
                </header>
                <sheet>
                    <div class="oe_button_box" name="button_box">
                        <button class="oe_stat_button" name="button_journal_entries"
                                string="Journal Entries" type="object"
                                attrs="{'invisible':[('move_line_count','=', 0)]}" icon="fa-bars" />
                        <field name="move_line_count" invisible="1"/>

                    </div>
                    <div class="oe_title oe_inline">
                        <label for="name" class="oe_edit_only"/>
                        <h1><field name="name"/></h1>
                    </div>
                    <group>
                        <group>
                            <field name="journal_type" invisible="1"/>
                            <field name="cashbox_start_id" invisible="1"/>
                            <field name="cashbox_end_id" invisible="1"/>
                            <field name="journal_id" domain="[('type', '=', journal_type)]" attrs="{'readonly': [('move_line_count','!=', 0)]}" widget="selection"/>
                            <field name="date"/>
                            <field name="accounting_date" groups="base.group_no_one"/>
                            <field name='company_id' options="{'no_create': True}" groups="base.group_multi_company" />
                            <field name="currency_id" invisible="1"/>
                        </group><group>
                            <label for="balance_start"/>
                            <div>
                                <field class="oe_inline" name="balance_start"/>
                                <button class="oe_inline oe_link oe_edit_only" name="%(action_view_account_bnk_stmt_cashbox)d"
                                string="&#8594; Count" type="action"
                                attrs="{'invisible':['|','|',('state','!=','open'),('journal_type','!=','cash'),('cashbox_start_id','!=',False)]}" context="{'balance':'start'}"/>
                                <button name="open_cashbox_id" attrs="{'invisible': ['|','|',('state','!=','open'),('journal_type','!=','cash'),('cashbox_start_id', '=', False)]}" string="&#8594; Count" type="object" class="oe_edit_only oe_link oe_inline" context="{'balance':'start', 'cashbox_id': cashbox_start_id}"/>
                            </div>
                            <label for="balance_end_real"/>
                            <div>
                                <field class="oe_inline" name="balance_end_real"/>
                                <button class="oe_inline oe_link oe_edit_only" name="%(action_view_account_bnk_stmt_cashbox)d"
                                string="&#8594; Count" type="action"
                                attrs="{'invisible':['|','|',('state','!=','open'),('journal_type','!=','cash'),('cashbox_end_id','!=',False)]}" context="{'balance':'close'}"/>
                                <button name="open_cashbox_id" attrs="{'invisible': ['|','|',('state','!=','open'),('journal_type','!=','cash'),('cashbox_end_id', '=', False)]}" string="&#8594; Count" type="object" class="oe_edit_only oe_link oe_inline" context="{'balance':'close', 'cashbox_id': cashbox_end_id}"/>
                            </div>
                        </group>
                    </group>

                    <notebook>
                        <page string="Transactions" name="statement_line_ids">
                            <field name="line_ids" context="{'date':date}">
                                <tree editable="bottom" string="Statement lines" decoration-muted="journal_entry_ids">
                                    <field name="sequence"  widget="handle"/>
                                    <field name="journal_entry_ids" invisible="1"/>
                                    <field name="date" attrs="{'readonly' : [('journal_entry_ids', '!=', [])] }"/>
                                    <field name="name" attrs="{'readonly' : [('journal_entry_ids', '!=', [])] }"/>
                                    <field name="partner_id" domain="['|',('parent_id','=',False),('is_company','=',True)]"
                                         context="{'default_supplier': 1}"
                                         attrs="{'readonly' : [('journal_entry_ids', '!=', [])] }"/>
                                    <field name="ref" attrs="{'readonly' : [('journal_entry_ids', '!=', [])] }" groups="base.group_no_one"/>
                                    <field name="amount" attrs="{'readonly' : [('journal_entry_ids', '!=', [])] }"/>
                                    <field name="journal_currency_id" invisible="1"/>
                                    <field name="amount_currency" invisible="1"/>
                                    <field name="currency_id" invisible="1" />
                                    <field name="bank_account_id" invisible="1" />
                                </tree>
                            </field>
                        </page>
                    </notebook>
                    <group class="oe_subtotal_footer oe_right" colspan="2" name="sale_total">
                        <div class="oe_subtotal_footer_separator oe_inline">
                            <label for="balance_end" />
                        </div>
                        <field name="balance_end" nolabel="1" class="oe_subtotal_footer_separator"/>
                    </group>
                    <div class="oe_clear"/>
                </sheet>
                </form>
            </field>
        </record>

        <record id="action_bank_statement_tree" model="ir.actions.act_window">
            <field name="name">Bank Statements</field>
            <field name="res_model">account.bank.statement</field>
            <field name="view_type">form</field>
            <field name="view_mode">tree,form,pivot,graph</field>
            <field name="domain">[('journal_id.type', '=', 'bank')]</field>
            <field name="context">{'journal_type':'bank'}</field>
            <field name="search_view_id" ref="view_bank_statement_search"/>
            <field name="help" type="html">
              <p class="o_view_nocontent_smiling_face">
                Register a bank statement
              </p><p>
                A bank statement is a summary of all financial transactions
                occurring over a given period of time on a bank account. You
                should receive this periodicaly from your bank.
              </p><p>
                Odoo allows you to reconcile a statement line directly with
                the related sale or puchase invoices.
              </p>
            </field>
        </record>
        <record model="ir.actions.act_window.view" id="action_bank_statement_tree_bank">
            <field name="sequence" eval="1"/>
            <field name="view_mode">tree</field>
            <field name="view_id" ref="view_bank_statement_tree"/>
            <field name="act_window_id" ref="action_bank_statement_tree"/>
        </record>
        <record model="ir.actions.act_window.view" id="action_bank_statement_form_bank">
            <field name="sequence" eval="2"/>
            <field name="view_mode">form</field>
            <field name="view_id" ref="view_bank_statement_form"/>
            <field name="act_window_id" ref="action_bank_statement_tree"/>
        </record>

        <record id="view_bank_statement_line_search" model="ir.ui.view">
            <field name="name">account.bank.statement.line.search</field>
            <field name="model">account.bank.statement.line</field>
            <field name="arch" type="xml">
                <search string="Search Bank Statements Line">
                    <field name="name"/>
                    <field name="statement_id"/>
                    <field name="partner_id"/>
                    <field name="date"/>
                    <field name="journal_id" domain="[('type', 'in', ('bank', 'cash'))]" />
                </search>
            </field>
        </record>

        <record id="view_bank_statement_line_form" model="ir.ui.view">
            <field name="name">bank.statement.line.form</field>
            <field name="model">account.bank.statement.line</field>
            <field name="priority">8</field>
            <field name="arch" type="xml">
            <form string="Statement Line" create="false">
                <group col="4">
                    <field name="statement_id"/>
                    <field name="date"/>
                    <field name="name"/>
                    <field name="ref"/>
                    <field name="partner_id"/>
                    <field name="amount"/>
                    <field name="journal_currency_id" invisible="1"/>
                    <field name="sequence"/>
                    <field name="note"/>
                </group>
            </form>
            </field>
        </record>
        <record id="view_bank_statement_line_tree" model="ir.ui.view">
            <field name="name">account.bank.statement.line.tree</field>
            <field name="model">account.bank.statement.line</field>
            <field name="priority">8</field>
            <field name="arch" type="xml">
                <tree string="Statement lines" create="false">
                    <field name="sequence" readonly="1" invisible="1"/>
                    <field name="statement_id" />
                    <field name="journal_id" invisible="1" />
                    <field name="date"/>
                    <field name="name"/>
                    <field name="ref"/>
                    <field name="partner_id"/>
                    <field name="amount"/>
                    <field name="journal_currency_id" invisible="1"/>
                </tree>
            </field>
        </record>

        <record id="action_bank_statement_line" model="ir.actions.act_window">
            <field name="name">Bank Statement Lines</field>
            <field name="res_model">account.bank.statement.line</field>
            <field name="view_type">form</field>
            <field name="view_mode">tree,form</field>
            <field name="domain">[]</field>
            <field name="context">{}</field>
            <field name="search_view_id" ref="view_bank_statement_line_search"/>
            <field name="help" type="html">
              <p class="o_view_nocontent_empty_folder">
                A bank statement line is a financial transaction on a bank account
              </p><p>
                Odoo allows you to reconcile a statement line directly with
                the related sale or puchase invoice(s).
              </p>
            </field>
        </record>

        <record id="action_bank_statement_draft_tree" model="ir.actions.act_window">
            <field name="name">Draft statements</field>
            <field name="res_model">account.bank.statement</field>
            <field name="view_type">form</field>
            <field name="view_mode">tree,form</field>
            <field name="domain">[('state','=','draft')]</field>
            <field name="filter" eval="True"/>
        </record>

        <record id="action_bank_reconcile" model="ir.actions.client">
            <field name="name">Reconciliation on Bank Statements</field>
            <field name="res_model">account.bank.statement.line</field>
            <field name="tag">bank_statement_reconciliation_view</field>
        </record>

        <record id="action_manual_reconcile" model="ir.actions.client">
            <field name="name">Journal Items to Reconcile</field>
            <field name="res_model">account.move.line</field>
            <field name="tag">manual_reconciliation_view</field>
        </record>

        <record id="view_account_reconcile_model_form" model="ir.ui.view">
            <field name="name">account.reconcile.model.form</field>
            <field name="model">account.reconcile.model</field>
            <field name="arch" type="xml">
                <form string="Operation Templates">
                    <sheet>
                        <div class="oe_title">
                            <label for="name" class="oe_edit_only"/>
                            <h1><field name="name" placeholder="e.g. Bank Fees"/></h1>
                        </div>
                        <group>
                            <group>
                                <field name="account_id" domain="[('company_id', '=', company_id)]"/>
                                <field name="amount_type"/>
                                <field name="tax_id" domain="[('company_id', '=', company_id)]" options="{'no_create': True}" />
                                <field name="analytic_account_id" groups="analytic.group_analytic_accounting"/>
                                <field name="analytic_tag_ids" groups="analytic.group_analytic_tags" widget="many2many_tags"/>
                                <field name="company_id" groups="base.group_multi_company"/>
                            </group>
                            <group>
                                <field name="label"/>
                                <label for="amount"/>
                                <div>
                                    <field name="amount" class="oe_inline"/>
                                    <label string="%" class="oe_inline" attrs="{'invisible':[('amount_type','!=','percentage')]}" />
                                </div>
                                <field name="journal_id" domain="[('company_id', '=', company_id)]" widget="selection"/>
                            </group>
                        </group>
                        <div class="oe_edit_only">
                            <field name="has_second_line" />
                            <label for="has_second_line" string="Add a second line"/>
                        </div>
                        <group attrs="{'invisible':[('has_second_line','!=',True)]}">
                            <group>
                                <field name="second_account_id" string="Account" domain="[('company_id', '=', company_id)]"/>
                                <field name="second_amount_type" string="Amount type"/>
                                <field name="second_tax_id" string="Tax" domain="[('company_id', '=', company_id)]" widget="selection"/>
                                <field name="second_analytic_account_id" string="Analytic Account" groups="analytic.group_analytic_accounting"/>
                                <field name="second_analytic_tag_ids" groups="analytic.group_analytic_tags" widget="many2many_tags"/>
                            </group>
                            <group>
                                <field name="second_label" string="Journal Item Label"/>
                                <label for="second_amount" string="Amount"/>
                                <div>
                                    <field name="second_amount" class="oe_inline"/>
                                    <label string="%" class="oe_inline" attrs="{'invisible':[('amount_type','!=','percentage')]}" />
                                </div>
                                <field name="second_journal_id" string="Journal" domain="[('company_id', '=', company_id)]" widget="selection"/>
                            </group>
                        </group>
                    </sheet>
                </form>
            </field>
        </record>
        <record id="view_account_reconcile_model_tree" model="ir.ui.view">
            <field name="name">account.reconcile.model.tree</field>
            <field name="model">account.reconcile.model</field>
            <field name="arch" type="xml">
                <tree string="Bank Reconciliation Move Presets">
                    <field name="sequence" widget="handle" />
                    <field name="name"/>
                    <field name="account_id"/>
                    <field name="amount_type"/>
                    <field name="journal_id" invisible="1"/>
                </tree>
            </field>
        </record>
        <record id="view_account_reconcile_model_search" model="ir.ui.view">
            <field name="name">account.reconcile.model.search</field>
            <field name="model">account.reconcile.model</field>
            <field name="arch" type="xml">
                <search string="Bank Reconciliation Move preset">
                        <filter string="With tax" name="withtax" domain="[('tax_id','!=',False)]"/>
                        <field name="amount_type"/>
                        <field name="journal_id"/>
                </search>
            </field>
        </record>
        <record id="action_account_reconcile_model" model="ir.actions.act_window">
            <field name="name">Reconciliation Models</field>
            <field name="res_model">account.reconcile.model</field>
            <field name="view_type">form</field>
            <field name="view_mode">tree,form</field>
            <field name="search_view_id" ref="view_account_reconcile_model_search"/>
            <field name="help" type="html">
              <p class="o_view_nocontent_smiling_face">
                Create a new reconciliation model
              </p><p>
                Those can be used to quickly create a journal items when reconciling
                a bank statement or an account.
              </p>
            </field>
        </record>

        <menuitem
            id="account_report_folder"
            name="Reporting"
            parent="account_account_menu"
            groups="account.group_account_manager"
            sequence="4"/>

        <!-- Account Types -->
        <record id="view_account_type_search" model="ir.ui.view">
            <field name="name">account.account.type.search</field>
            <field name="model">account.account.type</field>
            <field name="arch" type="xml">
                <search string="Account Type">
                    <field name="name" filter_domain="['|', ('name','ilike',self), ('type','ilike',self)]" string="Account Type"/>
                </search>
            </field>
        </record>
        <record id="view_account_type_tree" model="ir.ui.view">
            <field name="name">account.account.type.tree</field>
            <field name="model">account.account.type</field>
            <field name="arch" type="xml">
                <tree string="Account Type">
                    <field name="name"/>
                    <field name="type"/>
                </tree>
            </field>
        </record>
        <record id="view_account_type_form" model="ir.ui.view">
            <field name="name">account.account.type.form</field>
            <field name="model">account.account.type</field>
            <field name="arch" type="xml">
                <form string="Account Type">
                    <group>
                        <group>
                            <field name="name"/>
                            <field name="type"/>
                        </group>
                        <group>
                            <field name="include_initial_balance"/>
                        </group>
                    </group>
                    <separator string="Description"/>
                    <field name="note"/>
                </form>
            </field>
        </record>
        <record id="action_account_type_form" model="ir.actions.act_window">
            <field name="name">Account Types</field>
            <field name="res_model">account.account.type</field>
            <field name="view_type">form</field>
            <field name="view_mode">tree,form</field>
            <field name="search_view_id" ref="view_account_type_search"/>
            <field name="help" type="html">
              <p class="o_view_nocontent_smiling_face">
                Define a new account type
              </p><p>
                An account type is used to determine how an account is used in
                each journal. The deferral method of an account type determines
                the process for the annual closing. Reports such as the Balance
                Sheet and the Profit and Loss report use the category
                (profit/loss or balance sheet).
              </p>
            </field>
        </record>

        <!-- Tax -->

        <record id="view_tax_tree" model="ir.ui.view">
            <field name="name">account.tax.tree</field>
            <field name="model">account.tax</field>
            <field name="arch" type="xml">
                <tree string="Account Tax" decoration-muted="not active">
                    <field name="sequence" widget="handle"/>
                    <field name="name"/>
                    <field name="type_tax_use"/>
                    <field name="description"/>
                    <field name="company_id" options="{'no_create': True}" groups="base.group_multi_company"/>
                    <field name="active" widget="boolean_toggle"/>
                </tree>
            </field>
        </record>

        <record id="account_tax_view_tree" model="ir.ui.view">
            <field name="name">account.invoice.line.tax.search</field>
            <field name="model">account.tax</field>
            <field name="arch" type="xml">
                <tree string="Account Tax">
                    <field name="name"/>
                    <field name="description"/>
                </tree>
            </field>
        </record>

        <record id="view_tax_kanban" model="ir.ui.view">
            <field name="name">account.tax.kanban</field>
            <field name="model">account.tax</field>
            <field name="arch" type="xml">
                <kanban class="o_kanban_mobile">
                    <field name="name"/>
                    <field name="type_tax_use"/>
                    <templates>
                        <t t-name="kanban-box">
                            <div t-attf-class="oe_kanban_card oe_kanban_global_click">
                                <div class="row mb4">
                                    <div class="col-xs-6">
                                        <strong><span><t t-esc="record.name.value"/></span></strong>
                                    </div>
                                    <div class="col-xs-6 pull-right text-right">
                                        <span class="badge"><t t-esc="record.type_tax_use.value"/></span>
                                    </div>
                                </div>
                            </div>
                        </t>
                    </templates>
                </kanban>
            </field>
        </record>
        <record id="view_account_tax_search" model="ir.ui.view">
            <field name="name">account.tax.search</field>
            <field name="model">account.tax</field>
            <field name="arch" type="xml">
                <search string="Search Taxes">
                    <field name="name" filter_domain="['|', ('name','ilike',self), ('description','ilike',self)]" string="Tax"/>
                    <field name="company_id" groups="base.group_multi_company"/>
                    <filter string="Sale" name="sale" domain="[('type_tax_use','=','sale')]" />
                    <filter string="Purchase" name="purchase" domain="[('type_tax_use','=','purchase')]" />
                    <separator/>
                    <filter name="active" string="Active" domain="[('active','=',True)]" help="Show active taxes"/>
                    <filter name="inactive" string="Inactive" domain="[('active','=',False)]" help="Show inactive taxes"/>
                    <group string="Group By">
                        <filter string="Company" name="company" domain="[]" context="{'group_by':'company_id'}" groups="base.group_multi_company"/>
                        <filter string="Tax Application" name="taxapp" domain="[]" context="{'group_by':'type_tax_use'}"/>
                    </group>
                </search>
            </field>
        </record>
        <record id="account_tax_view_search" model="ir.ui.view">
            <field name="name">account.tax.search.filters</field>
            <field name="model">account.tax</field>
            <field name="arch" type="xml">
                <search string="Search Taxes">
                    <field name="name" filter_domain="['|', ('name','ilike',self), ('description','ilike',self)]" string="Tax"/>
                    <field name="company_id" groups="base.group_multi_company"/>
                </search>
            </field>
        </record>

        <record id="view_tax_form" model="ir.ui.view">
            <field name="name">account.tax.form</field>
            <field name="model">account.tax</field>
            <field name="arch" type="xml">
                <form string="Account Tax">
                    <sheet>
                    <div class="oe_button_box" name="button_box">
                        <button name="toggle_active" type="object" class="oe_stat_button" icon="fa-archive">
                            <field name="active" widget="boolean_button" options='{"terminology": "archive"}'/>
                        </button>
                    </div>
                    <group>
                        <group>
                            <field name="name"/>
                        </group>
                        <group>
                            <field name="type_tax_use"/>
                        </group>
                    </group>
                    <notebook>
                        <page string="Definition">
                            <group>
                                <group>
                                    <field name="amount_type" />
                                    <label for="amount" attrs="{'invisible':[('amount_type','not in', ('fixed', 'percent', 'division'))]}"/>
                                    <div attrs="{'invisible':[('amount_type','not in', ('fixed', 'percent', 'division'))]}">
                                        <field name="amount" class="oe_inline" />
                                        <label string="%" class="oe_inline" attrs="{'invisible':[('amount_type','=','fixed')]}" />
                                    </div>
                                </group>
                                <group attrs="{'invisible':[('amount_type','=', 'group')]}" groups="account.group_account_user">
                                    <field name="account_id"/>
                                    <field name="refund_account_id"/>
                                </group>
                            </group>
                            <field name="children_tax_ids"
                                attrs="{'invisible':['|', ('amount_type','!=','group'), ('type_tax_use','=','none')]}"
                                domain="[('type_tax_use','in',('none',type_tax_use)), ('amount_type','!=','group')]">
                                <tree string="Children Taxes">
                                    <field name="sequence" widget="handle" />
                                    <field name="name"/>
                                    <field name="amount_type" />
                                    <field name="amount" />
                                </tree>
                            </field>
                        </page>
                        <page string="Advanced Options">
                            <group>
                                <group>
                                    <field name="description" attrs="{'invisible':[('amount_type','=', 'group')]}"/>
                                    <field name="tax_group_id"/>
                                    <field name="tag_ids" domain="[('applicability', '!=', 'accounts')]" widget="many2many_tags" context="{'default_applicability': 'taxes'}"/>
                                    <field name="analytic" attrs="{'invisible':[('amount_type','=', 'group')]}" groups="analytic.group_analytic_accounting" />
                                    <field name="company_id" options="{'no_create': True}" groups="base.group_multi_company"/>
                                </group>
                                <group name="advanced_booleans">
                                    <field name="price_include" attrs="{'invisible':[('amount_type','=', 'group')]}" />
                                    <field name="include_base_amount" attrs="{'invisible':[('amount_type','=', 'group')]}" />
                                    <field name="hide_tax_exigibility" invisible="1"/>
                                    <field name="tax_exigibility" widget="radio" attrs="{'invisible':['|', ('amount_type','=', 'group'), ('hide_tax_exigibility', '=', False)]}" groups="account.group_account_user"/>
                                    <field name="cash_basis_account_id" attrs="{'invisible': [('tax_exigibility', '=', 'on_invoice')], 'required': [('tax_exigibility', '=', 'on_payment')]}" groups="account.group_account_user"/>
                                    <field name="cash_basis_base_account_id" attrs="{'invisible': [('tax_exigibility', '=', 'on_invoice')], 'required': [('tax_exigibility', '=', 'on_payment')]}" groups="account.group_account_user"/>
                                </group>
                            </group>
                        </page>
                    </notebook>
                </sheet>
                </form>
              </field>
        </record>
        <record id="action_tax_form" model="ir.actions.act_window">
            <field name="name">Taxes</field>
            <field name="res_model">account.tax</field>
            <field name="view_type">form</field>
            <field name="view_mode">tree,kanban,form</field>
            <field name="domain" eval="False"/> <!-- Force empty -->
            <field name="context">{'search_default_sale': True, 'search_default_purchase': True, 'active_test': False}</field>
            <field name="view_id" ref="view_tax_tree"/>
            <field name="help" type="html">
              <p class="o_view_nocontent_smiling_face">
                Create a new tax
              </p>
            </field>
        </record>
        <menuitem action="action_tax_form" id="menu_action_tax_form" parent="account_account_menu" sequence="1"/>

        <!-- Journal Items -->
        <record id="view_move_line_form" model="ir.ui.view">
            <field name="name">account.move.line.form</field>
            <field name="model">account.move.line</field>
            <field eval="2" name="priority"/>
            <field name="arch" type="xml">
                <form string="Journal Item">
                    <sheet>
                        <field name="company_id" invisible="1"/>
                        <field name="parent_state" invisible="1"/>
                        <group>
                            <field name="name"/>
                            <field name="partner_id"
                                domain="['|', ('parent_id', '=', False), ('is_company', '=', True)]"
                                attrs="{'readonly': [('parent_state', '=', 'posted')]}"/>
                        </group>
                        <notebook colspan="4">
                            <page string="Information">
                                <group>
                                    <group string="Amount">
                                        <field name="account_id" domain="[('company_id', '=', company_id)]" attrs="{'readonly':[('parent_state','=','posted')]}"/>
                                        <field name="debit" attrs="{'readonly':[('parent_state','=','posted')]}"/>
                                        <field name="credit" attrs="{'readonly':[('parent_state','=','posted')]}"/>
                                        <field name="quantity"/>
                                    </group>
                                    <group string="Accounting Documents">
                                        <field name="move_id" attrs="{'readonly':[('parent_state','=','posted')]}"/>
                                        <field name="statement_id" readonly="True" attrs="{'invisible': [('statement_id','=',False)]}"/>
                                        <field name="invoice_id" attrs="{'invisible': [('invoice_id','=',False)]}"/>
                                    </group>
                                    <group string="Dates">
                                        <field name="date_maturity"/>
                                    </group>

                                    <group string="Taxes" attrs="{'invisible': [('tax_line_id','=',False), ('tax_ids','=',[])]}">
                                        <field name="tax_line_id" readonly="1" attrs="{'invisible': [('tax_line_id','=',False)]}"/>
                                        <field name="tax_ids" widget="many2many_tags" readonly="1" attrs="{'invisible': [('tax_ids','=',[])]}"/>
                                    </group>
                                    <group string="Matching" attrs="{'invisible':[('full_reconcile_id','=',False)]}">
                                        <label for="full_reconcile_id"/>
                                        <div>
                                            <field name="full_reconcile_id"/>
                                            <field name="matched_debit_ids" invisible="1"/>
                                            <field name="matched_credit_ids" invisible="1"/>
                                            <button name="open_reconcile_view"
                                                class="oe_link"
                                                type="object"
                                                string="-> View partially reconciled entries"
                                                attrs="{'invisible': ['|', ('full_reconcile_id', '!=', False), '&amp;', ('matched_debit_ids', '=', []),('matched_credit_ids', '=', [])]}">
                                            </button>
                                        </div>
                                    </group>
                                    <group string="Currency" groups="base.group_multi_currency">
                                        <field name="currency_id" invisible="1"/>
                                        <field name="amount_currency"/>
                                    </group>
                                    <group string="States">
                                        <field name="blocked"/>
                                    </group>
                                    <group string="Analytic" groups="analytic.group_analytic_accounting,analytic.group_analytic_tags">
                                        <field name="analytic_account_id" groups="analytic.group_analytic_accounting"/>
                                        <field name="analytic_tag_ids" groups="analytic.group_analytic_tags" widget="many2many_tags"/>
                                    </group>
                                </group>
                                <field name="narration" colspan="4" nolabel="1" placeholder="Add an internal note..."/>
                            </page>
                            <page string="Analytic Lines" groups="analytic.group_analytic_accounting">
                                <field name="date" invisible="1"/>
                                <field name="analytic_line_ids" context="{'default_general_account_id':account_id, 'default_name': name, 'default_date':date, 'amount': (debit or 0.0)-(credit or 0.0)}"/>
                            </page>
                        </notebook>
                    </sheet>
                </form>
            </field>
        </record>

        <record id="account_move_line_view_kanban" model="ir.ui.view">
            <field name="name">account.move.line.kanban</field>
            <field name="model">account.move.line</field>
            <field name="arch" type="xml">
                <kanban class="o_kanban_mobile">
                    <field name="date_maturity"/>
                    <field name="move_id"/>
                    <field name="name"/>
                    <field name="partner_id"/>
                    <templates>
                        <t t-name="kanban-box">
                            <div class="oe_kanban_global_click">
                                <div class="row mb4">
                                    <strong class="col-xs-6">
                                        <span t-esc="record.move_id.value"/>
                                    </strong>
                                    <strong class="col-xs-6 text-right">
                                        <i class="fa fa-clock-o"/><field name="date_maturity"/>
                                    </strong>
                                    <div class="col-xs-10">
                                        <span t-esc="record.name.value"/>
                                    </div>
                                    <div class="col-xs-2 text-right">
                                        <img t-att-src="kanban_image('res.partner', 'image_small', record.partner_id.raw_value)" t-att-title="record.partner_id.value" width="24" height="24" class="oe_kanban_avatar"/>
                                    </div>
                                </div>
                            </div>
                        </t>
                    </templates>
                </kanban>
            </field>
        </record>

        <record id="view_move_line_pivot" model="ir.ui.view">
            <field name="name">account.move.line.pivot</field>
            <field name="model">account.move.line</field>
            <field name="arch" type="xml">
                <pivot string="Journal Items">
                    <field name="journal_id" type="row"/>
                    <field name="date" type="col"/>
                    <field name="balance" type="measure"/>
                </pivot>
            </field>
        </record>
        <record id="view_move_line_tree" model="ir.ui.view">
            <field name="name">account.move.line.tree</field>
            <field name="model">account.move.line</field>
            <field eval="1" name="priority"/>
            <field name="arch" type="xml">
                <tree string="Journal Items" create="false">
                    <field name="date"/>
                    <field name="move_id" required="0" groups="account.group_account_user"/>
                    <field name="journal_id" options='{"no_open":True}'/>
                    <field name="name"/>
                    <field name="ref"/>
                    <field name="statement_id" invisible="1"/>
                    <field name="partner_id"/>
                    <field name="account_id" options='{"no_open":True}' domain="[('company_id', '=', company_id)]" groups="account.group_account_user"/>
                    <field name="analytic_account_id" groups="account.group_account_user"/>
                    <field name="analytic_tag_ids" widget="many2many_tags" groups="analytic.group_analytic_tags"/>
                    <field name="reconciled" invisible="1"/>
                    <field name="full_reconcile_id"/>
                    <field name="debit" sum="Total Debit"/>
                    <field name="credit" sum="Total Credit"/>
                    <field name="amount_currency" readonly="True" groups="base.group_multi_currency"/>
                    <field name="currency_id" readonly="True" invisible="1" />
                    <field name="date_maturity"/>
                    <field name="company_currency_id" invisible="1"/>
                    <field name="company_id" invisible="1"/>
                </tree>
            </field>
        </record>

        <record id="view_move_line_tax_audit_tree" model="ir.ui.view">
            <field name="name">account.move.line.tax.audit.tree</field>
            <field name="model">account.move.line</field>
            <field name="mode">primary</field>
            <field name="inherit_id" ref="account.view_move_line_tree"/>
            <field name="arch" type="xml">
                <field name="full_reconcile_id" position="after">
                    <field name="tax_line_id"/>
                    <field name="tax_base_amount"/>
                </field>
                <field name="date_maturity" position="replace"/>
            </field>
        </record>

        <act_window
            id="action_move_line_select_tax_audit"
            name="Journal Items"
            context="{'search_default_account_id': [active_id]}"
            res_model="account.move.line"
            src_model="account.account"
            view_id="account.view_move_line_tax_audit_tree"/>

        <record id="account_move_line_graph_date" model="ir.ui.view">
            <field name="name">account.move.line.graph</field>
            <field name="model">account.move.line</field>
            <field name="arch" type="xml">
                <graph string="Account Statistics" type="bar">
                    <field name="date"/>
                    <field name="balance" operator="+" type='measure'/>
                </graph>
            </field>
        </record>
        <record id="account_move_line_graph_date_cash_basis" model="ir.ui.view">
            <field name="name">account.move.line.graph</field>
            <field name="model">account.move.line</field>
            <field name="arch" type="xml">
                <graph string="Account Statistics" type="bar">
                    <field name="date"/>
                    <field name="balance_cash_basis" operator="+" type='measure'/>
                </graph>
            </field>
        </record>
        <record id="view_account_move_line_filter" model="ir.ui.view">
            <field name="name">Journal Items</field>
            <field name="model">account.move.line</field>
            <field name="arch" type="xml">
                <search string="Search Journal Items">
                    <field name="name" filter_domain="['|', ('name','ilike',self), ('ref','ilike',self)]" string="Move"/>
                    <field name="date"/>
                    <separator/>
                    <filter string="Unposted" name="unposted" domain="[('move_id.state','=','draft')]" help="Unposted Journal Items"/>
                    <filter name="posted" string="Posted" domain="[('move_id.state','=','posted')]" help="Posted Journal Items"/>
                    <separator/>
                    <filter string="Unreconciled" domain="[('full_reconcile_id', '=', False), ('balance','!=', 0), ('account_id.reconcile','=',True)]" help="Journal items where matching number isn't set" name="unreconciled"/>
                    <separator/>
                    <filter string="Payable" domain="[('account_id.internal_type', '=', 'payable')]" help="From Payable accounts" name="payable"/>
                    <filter string="Receivable" domain="[('account_id.internal_type', '=', 'receivable')]" help="From Receivable accounts" name="receivable"/>
                    <separator/>
                    <field name="account_id"/>
                    <field name="partner_id"/>
                    <field name="journal_id"/>
                    <field name="move_id" string="Number (Move)"/>
                    <field name="tax_line_id"/>
                    <field name="tax_ids" />
                    <group expand="0" string="Group By">
                        <filter string="Partner" name="partner" domain="[]" context="{'group_by':'partner_id'}"/>
                        <filter string="Journal" name="journal" domain="[]" context="{'group_by':'journal_id'}"/>
                        <filter string="Account" name="account" context="{'group_by':'account_id'}"/>
                        <filter string="Date" name="groupby_date" domain="[]" context="{'group_by':'date'}"/>
                    </group>
                </search>
            </field>
        </record>
        <record id="action_account_moves_all_a" model="ir.actions.act_window">
            <field name="context">{'journal_type':'general'}</field>
            <field name="name">Journal Items</field>
            <field name="res_model">account.move.line</field>
            <field name="view_id" ref="view_move_line_tree"/>
            <field name="view_mode">tree,pivot,graph,form,kanban</field>
        </record>
        <menuitem action="action_account_moves_all_a" id="menu_action_account_moves_all" parent="account.menu_finance_entries_accounting_entries" sequence="1" groups="group_account_manager" />
        <record id="action_account_moves_all_tree" model="ir.actions.act_window">
            <field name="name">Journal Items</field>
            <field name="res_model">account.move.line</field>
            <field name="context">{'search_default_partner_id': [active_id], 'default_partner_id': active_id}</field>
            <field name="view_id" ref="view_move_line_tree"/>
        </record>

        <record id="action_move_line_graph" model="ir.actions.act_window">
            <field name="name">Journal Items</field>
            <field name="view_mode">graph,pivot</field>
            <field name="view_id" ref="account_move_line_graph_date"/>
            <field name="context">{'search_default_account_id': [active_id]}</field>
            <field name="res_model">account.move.line</field>
        </record>

        <record id="action_move_line_graph_posted" model="ir.actions.act_window">
            <field name="name">Journal Items</field>
            <field name="view_mode">graph,pivot</field>
            <field name="view_id" ref="account_move_line_graph_date"/>
            <field name="context">{'search_default_account_id': [active_id], 'search_default_posted': 1}</field>
            <field name="res_model">account.move.line</field>
        </record>

        <record id="action_move_line_graph_cash_basis" model="ir.actions.act_window">
            <field name="name">Journal Items</field>
            <field name="view_mode">graph,pivot</field>
            <field name="view_id" ref="account_move_line_graph_date_cash_basis"/>
            <field name="context">{'search_default_account_id': [active_id]}</field>
            <field name="res_model">account.move.line</field>
        </record>

        <record id="action_move_line_graph_cash_basis_posted" model="ir.actions.act_window">
            <field name="name">Journal Items</field>
            <field name="view_mode">graph,pivot</field>
            <field name="view_id" ref="account_move_line_graph_date_cash_basis"/>
            <field name="context">{'search_default_account_id': [active_id], 'search_default_posted': 1}</field>
            <field name="res_model">account.move.line</field>
        </record>

        <!-- Account.Entry Edition -->
        <record id="view_move_tree" model="ir.ui.view">
            <field name="name">account.move.tree</field>
            <field name="model">account.move</field>
            <field name="arch" type="xml">
                <tree decoration-info="state == 'draft'" string="Journal Entries">
                    <field name="date"/>
                    <field name="name"/>
                    <field name="partner_id"/>
                    <field name="ref"/>
                    <field name="journal_id"/>
                    <field name="amount" sum="Total Amount"/>
                    <field name="state"/>
                    <field name="currency_id" invisible="1"/>
                </tree>
            </field>
        </record>

        <record id="view_account_move_kanban" model="ir.ui.view">
            <field name="name">account.move.kanban</field>
            <field name="model">account.move</field>
            <field name="arch" type="xml">
                <kanban class="o_kanban_mobile">
                    <field name="journal_id"/>
                    <field name="ref"/>
                    <field name="date"/>
                    <field name="state"/>
                    <templates>
                        <t t-name="kanban-box">
                            <div t-attf-class="oe_kanban_global_click">
                                <div class="row mb4">
                                    <div class="col-xs-6">
                                        <strong><span><field name="journal_id"/></span></strong>
                                    </div>
                                    <div class="col-xs-6 text-right">
                                        <strong><i class="fa fa-clock-o"/> <t t-esc="record.date.value"/></strong>
                                    </div>
                                </div>
                                <div class="row">
                                    <div class="col-xs-12">
                                        <span><field name="ref"/></span>
                                    </div>
                                </div>
                                <div class="row">
                                    <div class="col-xs-6">
                                        <span><field name="amount" widget='monetary'/></span>
                                        <span><field name="currency_id" invisible="1"/></span>
                                    </div>
                                    <div class="col-xs-6">
                                        <span class="pull-right">
                                            <field name="state" widget="kanban_label_selection" options="{'classes': {'draft': 'default', 'posted': 'success'}}"/>
                                        </span>
                                    </div>
                                </div>
                            </div>
                        </t>
                    </templates>
                </kanban>
            </field>
        </record>

        <record id="view_move_form" model="ir.ui.view">
            <field name="name">account.move.form</field>
            <field name="model">account.move</field>
            <field name="arch" type="xml">
                <form string="Account Entry">
                    <header>
                        <button name="action_post" states="draft" string="Post" type="object" class="oe_highlight" groups="account.group_account_invoice"/>
                        <button name="%(action_view_account_move_reversal)d" states="posted" string="Reverse Entry" type="action" groups="account.group_account_invoice"/>
                        <field name="state" widget="statusbar"/>
                    </header>
                    <sheet>
                        <field name="tax_type_domain" invisible="1"/>
                        <field name="id" invisible="1"/>
                        <div class="oe_button_box">
                            <button name="action_view_reverse_entry"
                                type="object"
                                class="oe_stat_button"
                                icon="fa-refresh"
                                attrs="{'invisible': [('reverse_entry_id', '=', False)]}"
                                string="Reversed entry">
                            </button>
                            <button name="open_reconcile_view"
                                class="oe_stat_button"
                                icon="fa-bars"
                                type="object"
                                string="Reconciled entries">
                            </button>
                        </div>
                    <h1>
                        <field name="name" readonly="True" attrs="{'invisible':[('name','=','/')]}"/>
                    </h1>
                    <group>
                        <group>
                            <field name="date"/>
                            <field name="ref" attrs="{'required': [('id', '==', False)]}"/>
                        </group>
                        <group>
                            <field name="journal_id" options="{'no_open': True, 'no_create': True}"/>
                            <field name="company_id" required="1" groups="base.group_multi_company"/>
                            <field name="amount" invisible="1"/>
                            <field name="currency_id" invisible="1"/>
                        </group>
                    </group>
                    <notebook>
                        <page string="Journal Items">
                            <field name="line_ids" widget="one2many_list"
                              context="{'line_ids': line_ids, 'journal_id': journal_id }">
                                <tree editable="bottom" string="Journal Items">
                                    <field name="tax_line_id" invisible="1"/>
                                    <field name="account_id" domain="[('company_id', '=', parent.company_id), ('deprecated', '=', False)]"/>
                                    <field name="partner_id"
                                        domain="['|', ('parent_id', '=', False), ('is_company', '=', True)]"/>
                                    <field name="name"/>
                                    <field name="analytic_account_id" groups="analytic.group_analytic_accounting"/>
                                    <field name="analytic_tag_ids" groups="analytic.group_analytic_tags" widget="many2many_tags"/>
                                    <field name="amount_currency" groups="base.group_multi_currency"/>
                                    <field name="company_currency_id" invisible="1"/>
                                    <field name="company_id" invisible="1"/>
                                    <field name="currency_id" options="{'no_create': True}" groups="base.group_multi_currency"/>
                                    <field name="debit" sum="Total Debit"/>
                                    <field name="credit" sum="Total Credit"/>
                                    <field name="tax_ids" string="Taxes Applied" widget="many2many_tags"
                                           domain="[('type_tax_use', '=?', parent.tax_type_domain)]"
                                           context="{'append_type_to_tax_name': not parent.tax_type_domain}"
                                           options="{'no_create': True}"/>
                                    <field name="date_maturity" required="0" invisible="context.get('view_no_maturity', False)"/>
                                    <field name="recompute_tax_line" invisible="1" readonly="1"/>
                                    <field name="tax_line_grouping_key" invisible="1" readonly="1"/>
                                </tree>
                            </field>
                            <field name="narration" colspan="4" placeholder="Add an internal note..." nolabel="1" height="50"/>
                        </page>
                        <page string="Other Info">
                            <group>
                                <field name="auto_reverse" attrs="{'readonly':[('reverse_entry_id', '!=', False)]}"/>
                                <field name="reverse_date" attrs="{'invisible':[('auto_reverse', '=', False)], 'required':[('auto_reverse', '=', True)],'readonly':[('reverse_entry_id', '!=', False)]}"/>
                                <field name="reverse_entry_id" attrs="{'invisible':True}"/>
                            </group>
                        </page>
                    </notebook>
                    </sheet>
                </form>
            </field>
        </record>
        <record id="view_account_move_filter" model="ir.ui.view">
            <field name="name">account.move.select</field>
            <field name="model">account.move</field>
            <field name="arch" type="xml">
                <search string="Search Move">
                    <field name="name" filter_domain="['|', ('name','ilike',self), ('ref','ilike',self)]" string="Move"/>
                    <field name="date"/>
                    <filter string="Unposted" name="unposted" domain="[('state','=','draft')]" help="Unposted Journal Entries"/>
                    <filter string="Posted" name="posted" domain="[('state','=','posted')]" help="Posted Journal Entries"/>
                    <separator/>
                    <filter string="Sales" name="sales" domain="[('journal_id.type','=','sale')]" context="{'default_journal_type': 'sale'}"/>
                    <filter string="Purchases" name="purchases" domain="[('journal_id.type','=','purchase')]" context="{'default_journal_type': 'purchase'}"/>
                    <filter string="Bank Operations" name="bankoperations" domain="[('journal_id.type','=','bank')]" context="{'default_journal_type': 'bank'}"/>
                    <filter string="Cash Operations" name="cashoperations" domain="[('journal_id.type','=','cash')]" context="{'default_journal_type': 'cash'}"/>
                    <filter string="Miscellaneous Operations" domain="[('journal_id.type','=','general')]" name="misc_filter" context="{'default_journal_type': 'general'}"/>
                    <separator/>
                    <field name="partner_id"/>
                    <field name="journal_id"/>
                    <field name="dummy_account_id"/>
                    <group expand="0" string="Group By">
                        <filter string="Partner" name="partner" domain="[]" context="{'group_by':'partner_id'}"/>
                        <filter string="Journal" name="journal" domain="[]" context="{'group_by':'journal_id'}"/>
                        <filter string="Status" name="status" domain="[]" context="{'group_by':'state'}"/>
                        <filter string="Date" name="date" domain="[]" context="{'group_by':'date'}" help="Journal Entries by Date"/>
                    </group>
                </search>
            </field>
        </record>
        <record id="action_move_journal_line" model="ir.actions.act_window">
            <field name="name">Journal Entries</field>
            <field name="res_model">account.move</field>
            <field name="view_type">form</field>
            <field name="view_mode">tree,kanban,form</field>
            <field name="view_id" ref="view_move_tree"/>
            <field name="search_view_id" ref="view_account_move_filter"/>
            <field name="context">{'search_default_misc_filter':1, 'view_no_maturity': True}</field>
            <field name="help" type="html">
              <p class="o_view_nocontent_smiling_face">
                Create a journal entry
              </p><p>
                A journal entry consists of several journal items, each of
                which is either a debit or a credit transaction.
              </p>
            </field>
        </record>
        <menuitem
            action="action_move_journal_line"
            id="menu_action_move_journal_line_form"
            parent="account.menu_finance_entries_accounting_entries"
            groups="account.group_account_user"
            sequence="2"/>

        <record id="action_move_line_form" model="ir.actions.act_window">
            <field name="name">Entries</field>
            <field name="type">ir.actions.act_window</field>
            <field name="res_model">account.move</field>
            <field name="view_type">form</field>
            <field name="view_id" ref="view_move_tree"/>
            <field name="search_view_id" ref="view_account_move_filter"/>
        </record>

        <act_window
            id="act_account_move_to_account_move_line_open"
            name="Journal Items"
            context="{'search_default_move_id': active_id, 'default_move_id': active_id}"
            res_model="account.move.line"
            src_model="account.move"
            view_mode="tree"/>

        <!-- Full Reconcile -->
        <record id="view_full_reconcile_form" model="ir.ui.view">
            <field name="name">account.full.reconcile.form</field>
            <field name="model">account.full.reconcile</field>
            <field name="arch" type="xml">
                <form string="Matching">
                    <group>
                        <div class="oe_title" colspan="4">
                            <h1><field name="name" readonly="1"/></h1>
                        </div>
                        <separator string="Matched Journal Items" colspan="4"/>
                        <field name="reconciled_line_ids" readonly="1" colspan="4" nolabel="1"/>
                    </group>
                </form>
            </field>
        </record>


        <!--Payment Terms -->
        <record id="view_payment_term_line_tree" model="ir.ui.view">
            <field name="name">account.payment.term.line.tree</field>
            <field name="model">account.payment.term.line</field>
            <field name="arch" type="xml">
                <tree string="Payment Terms">
                    <field name="sequence" widget="handle"/>
                    <field name="value" string="Due Type"/>
                    <field name="value_amount" attrs="{'readonly':[('value','=','balance')]}"/>
                    <field name="days"/>
                    <field name="option" string=""/>
                    <field name="day_of_the_month" string="Day of the month"/>
                </tree>
            </field>
        </record>
        <record id="view_payment_term_line_form" model="ir.ui.view">
            <field name="name">account.payment.term.line.form</field>
            <field name="model">account.payment.term.line</field>
            <field name="arch" type="xml">
                <form string="Payment Terms">
                    <h2>Term Type</h2>
                    <group>
                        <group>
                            <field name="value" widget="radio"/>
                        </group>

                        <group>
                            <div attrs="{'invisible':[('value','=', 'balance')]}" class="o_row">
                                <label for="value_amount" attrs="{'invisible':[('value','=', 'balance')]}"/>
                                <field name="value_amount" class="oe_inline"/>
                                <label string="%" class="oe_inline" attrs="{'invisible':[('value','!=','percent')]}"/>
                            </div>
                        </group>
                    </group>

                    <field name="sequence" invisible="1"/>

                    <h2>Due Date Computation</h2>
                    <div colspan="2">
                        <label for="days" string="Due" attrs="{'invisible': [('option','not in',('day_after_invoice_date','after_invoice_month'))]}"/>
                        <label for="days" string="Due the" attrs="{'invisible': [('option','in',('day_after_invoice_date','after_invoice_month'))]}"/>
                        <field name="days" class="oe_inline"/>
                        <label for="option" string=""/> <!--Empty label to force space between elements-->
                        <field name="option" class="oe_inline"/>
                    </div>
                    <div colspan="2" attrs="{'invisible': [('option','!=', 'day_after_invoice_date')]}">
                        <label for="day_of_the_month" string="On the"/>
                        <field name="day_of_the_month" class="oe_inline"/>
                        <label string="of the month"/>
                    </div>
                </form>
            </field>
        </record>
        <record id="view_payment_term_search" model="ir.ui.view">
            <field name="name">account.payment.term.search</field>
            <field name="model">account.payment.term</field>
            <field name="arch" type="xml">
                <search string="Payment Terms">
                    <field name="name" string="Payment Terms"/>
                    <field name="active"/>
                </search>
            </field>
        </record>
        <record id="view_payment_term_tree" model="ir.ui.view">
            <field name="name">account.payment.term.tree</field>
            <field name="model">account.payment.term</field>
            <field name="arch" type="xml">
                <tree string="Payment Terms">
                    <field name="sequence" widget="handle"/>
                    <field name="name"/>
                </tree>
            </field>
        </record>
        <record id="view_payment_term_form" model="ir.ui.view">
            <field name="name">account.payment.term.form</field>
            <field name="model">account.payment.term</field>
            <field name="arch" type="xml">
                <form string="Payment Terms">
                    <sheet>
                        <div class="oe_button_box" name="button_box">
                            <button class="oe_stat_button" type="object" name="toggle_active" icon="fa-archive">
                                <field name="active" widget="boolean_button"
                                options='{"terminology": "archive"}'/>
                            </button>
                        </div>
                        <group>
                            <group>
                                <field name="name"/>
                                <field name="company_id" invisible="1"/>
                            </group>
                        </group>
                        <label for="note"/>
                        <field name="note" placeholder="Payment term explanation for the customer..."/>
                        <separator string="Terms"/>
                        <p class="text-muted">
                            The last line's computation type should be "Balance" to ensure that the whole amount will be allocated.
                        </p>
                        <field name="line_ids"/>
                    </sheet>
                </form>
            </field>
        </record>
        <record id="view_account_payment_term_kanban" model="ir.ui.view">
            <field name="name">account.payment.term.kanban</field>
            <field name="model">account.payment.term</field>
            <field name="arch" type="xml">
                <kanban class="o_kanban_mobile">
                    <field name="name"/>
                    <field name="note"/>
                    <templates>
                        <t t-name="kanban-box">
                            <div t-attf-class="oe_kanban_global_click">
                                <div><strong class="o_kanban_record_title"><t t-esc="record.name.value"/></strong></div>
                                <div t-if="record.note.value"><t t-esc="record.note.value"/></div>
                            </div>
                        </t>
                    </templates>
                </kanban>
            </field>
        </record>
        <record id="action_payment_term_form" model="ir.actions.act_window">
            <field name="name">Payment Terms</field>
            <field name="res_model">account.payment.term</field>
            <field name="view_type">form</field>
            <field name="view_mode">tree,kanban,form</field>
            <field name="search_view_id" ref="view_payment_term_search"/>
        </record>

        <menuitem action="action_payment_term_form"
            id="menu_action_payment_term_form" parent="account_management_menu" sequence="1"/>

        <!-- Account Templates -->

        <record id="view_account_template_form" model="ir.ui.view">
            <field name="name">account.account.template.form</field>
            <field name="model">account.account.template</field>
            <field name="arch" type="xml">
                <form string="Account Template">
                    <group col="4">
                        <field name="name"/>
                        <field name="code"/>
                        <newline/>
                        <field name="user_type_id" widget="selection"/>
                        <field name="currency_id" options="{'no_create': True}" groups="base.group_multi_currency"/>
                        <field name="tag_ids" domain="[('applicability', '!=', 'taxes')]" widget="many2many_tags" context="{'default_applicability': 'accounts'}"/>
                        <field name="reconcile"/>
                        <field name="chart_template_id"/>
                    </group>
                    <separator string="Default Taxes"/>
                    <field name="tax_ids"/>
                    <separator string="Notes"/>
                    <field name="note" placeholder="Internal notes..."/>
                </form>
            </field>
        </record>
        <record id="view_account_template_tree" model="ir.ui.view">
            <field name="name">account.account.template.tree</field>
            <field name="model">account.account.template</field>
            <field name="arch" type="xml">
                <tree string="Account Template">
                    <field name="code"/>
                    <field name="name"/>
                    <field name="user_type_id" invisible="1"/>
                </tree>
            </field>
        </record>
        <record id="view_account_template_search" model="ir.ui.view">
            <field name="name">account.account.template.search</field>
            <field name="model">account.account.template</field>
            <field name="arch" type="xml">
                <search string="Search Account Templates">
                    <field name="name" filter_domain="['|', ('name','ilike',self), ('code','ilike',self)]" string="Account Template"/>
                    <field name="user_type_id"/>
                    <group expand="0" string="Group By">
                        <filter string="Account Type" name="accounttype" domain="[]" context="{'group_by':'user_type_id'}"/>
                   </group>
                </search>
            </field>
        </record>
        <record id="action_account_template_form" model="ir.actions.act_window">
            <field name="name">Account Templates</field>
            <field name="res_model">account.account.template</field>
            <field name="view_type">form</field>
            <field name="view_mode">tree,form</field>
            <field name="search_view_id" ref="view_account_template_search"/>
        </record>

        <!-- Chart of Accounts Templates -->
        <record id="view_account_chart_template_form" model="ir.ui.view">
            <field name="name">account.chart.template.form</field>
            <field name="model">account.chart.template</field>
            <field name="arch" type="xml">
                <form string="Chart of Accounts Template">
                    <group col="4">
                        <field name="name"/>
                        <field name="parent_id" />
                        <field name="bank_account_code_prefix"/>
                        <field name="cash_account_code_prefix"/>
                        <field name="transfer_account_code_prefix"/>
                        <field name="code_digits" />
                        <field name="visible" />
                        <field name="complete_tax_set" />
                    </group>
                    <separator string="Default Taxes" colspan="4"/>
                    <field name="tax_template_ids" colspan="4"  nolabel="1"/>
                    <separator string="Properties" colspan="4"/>
                    <group col="4">
                        <field name="property_account_receivable_id"/>
                        <field name="property_account_payable_id"/>
                        <field name="property_account_expense_categ_id"/>
                        <field name="property_account_income_categ_id"/>
                        <field name="property_account_expense_id"/>
                        <field name="property_account_income_id"/>
                    </group>
                </form>
            </field>
        </record>
        <record id="view_account_chart_template_seacrh" model="ir.ui.view">
            <field name="name">account.chart.template.search</field>
            <field name="model">account.chart.template</field>
            <field name="arch" type="xml">
                <search string="Search Chart of Account Templates">
                    <field name="name" string="Account Template"/>
                    <field name="bank_account_code_prefix"/>
                    <field name="cash_account_code_prefix"/>
                    <field name="transfer_account_code_prefix"/>
                    <group expand="0" string="Group By">
                        <filter string="Receivable Account" name="receivalbeacc" domain="[]" context="{'group_by':'property_account_receivable_id'}"/>
                        <filter string="Payable Account" name="payableacc" domain="[]" context="{'group_by':'property_account_payable_id'}"/>
                        <filter string="Income Account" name="incomeacc" domain="[]" context="{'group_by':'property_account_income_categ_id'}"/>
                        <filter string="Expense Account" name="expenseacc" domain="[]" context="{'group_by':'property_account_expense_categ_id'}"/>
                    </group>
                </search>
            </field>
        </record>
        <record id="view_account_chart_template_tree" model="ir.ui.view">
            <field name="name">account.chart.template.tree</field>
            <field name="model">account.chart.template</field>
            <field name="arch" type="xml">
                <tree string="Chart of Accounts Template">
                    <field name="name"/>
                    <field name="property_account_receivable_id" invisible="1"/>
                    <field name="property_account_payable_id" invisible="1"/>
                    <field name="property_account_expense_categ_id" invisible="1"/>
                    <field name="property_account_income_categ_id" invisible="1"/>
                </tree>
            </field>
        </record>
        <record id="action_account_chart_template_form" model="ir.actions.act_window">
            <field name="name">Chart of Accounts Templates</field>
            <field name="res_model">account.chart.template</field>
            <field name="view_type">form</field>
            <field name="view_mode">tree,form</field>
        </record>

        <!-- Account Tax Templates -->
        <record id="view_account_tax_template_form" model="ir.ui.view">
            <field name="name">account.tax.template.form</field>
            <field name="model">account.tax.template</field>
            <field name="arch" type="xml">
                <form string="Account Tax Template">
                    <group>
                        <group>
                            <field name="name"/>
                        </group>
                        <group>
                            <field name="type_tax_use"/>
                        </group>
                    </group>
                    <notebook>
                        <page string="Definition">
                            <group>
                                <group>
                                    <field name="amount_type" />
                                    <label for="amount" attrs="{'invisible':[('amount_type','=', 'group')]}"/>
                                    <div attrs="{'invisible':[('amount_type','=', 'group')]}">
                                        <field name="amount" class="oe_inline" />
                                        <label string="%" class="oe_inline" attrs="{'invisible':[('amount_type','=','fixed')]}" />
                                    </div>
                                </group>
                                <group attrs="{'invisible':[('amount_type','=', 'group')]}">
                                    <field name="account_id"/>
                                    <field name="refund_account_id"/>
                                </group>
                            </group>
                            <field name="children_tax_ids"
                                attrs="{'invisible':['|', ('amount_type','!=','group'), ('type_tax_use','=','none')]}"
                                domain="[('type_tax_use','in',('none',type_tax_use)), ('amount_type','!=','group')]">
                                <tree string="Children Taxes">
                                    <field name="sequence" widget="handle" />
                                    <field name="name"/>
                                    <field name="amount_type" />
                                    <field name="amount" />
                                </tree>
                            </field>
                        </page>
                        <page string="Advanced Options">
                            <group>
                                <group>
                                    <field name="description" attrs="{'invisible':[('amount_type','=', 'group')]}"/>
                                    <field name="analytic" attrs="{'invisible':[('amount_type','=', 'group')]}" groups="analytic.group_analytic_accounting" />
                                </group>
                                <group>
                                    <field name="price_include" attrs="{'invisible':[('amount_type','=', 'group')]}" />
                                    <field name="include_base_amount" attrs="{'invisible':[('amount_type','=', 'group')]}" />
                                </group>
                                <group>
                                    <field name="tag_ids" domain="[('applicability', '!=', 'accounts')]" widget="many2many_tags" context="{'default_applicability': 'taxes'}"/>
                                    <field name="active" groups="base.group_no_one"/>
                                    <field name="tax_exigibility" widget="radio" attrs="{'invisible':[('amount_type','=', 'group')]}"/>
                                    <field name="cash_basis_account_id" attrs="{'invisible': [('tax_exigibility', '=', 'on_invoice')], 'required': [('tax_exigibility', '=', 'on_payment')]}"/>
                                </group>
                            </group>
                        </page>
                    </notebook>
                </form>
            </field>
        </record>
        <record id="view_account_tax_template_tree" model="ir.ui.view">
            <field name="name">account.tax.template.tree</field>
            <field name="model">account.tax.template</field>
            <field name="arch" type="xml">
                <tree string="Account Tax Template">
                    <field name="name"/>
                    <field name="description"/>
                </tree>
            </field>
        </record>
        <record id="view_account_tax_template_search" model="ir.ui.view">
            <field name="name">account.tax.template.search</field>
            <field name="model">account.tax.template</field>
            <field name="arch" type="xml">
                <search string="Search Tax Templates">
                    <field name="name" filter_domain="['|', ('name','ilike',self), ('description','ilike',self)]" string="Tax Template"/>
                    <filter string="Sale" name="sale" domain="[('type_tax_use','=','sale')]" help="Taxes used in Sales"/>
                    <filter string="Purchase" name="purchase" domain="[('type_tax_use','=','purchase')]" help="Taxes used in Purchases"/>
                    <field name="chart_template_id"/>
                </search>
            </field>
        </record>
        <record id="action_account_tax_template_form" model="ir.actions.act_window">
            <field name="name">Tax Templates</field>
            <field name="res_model">account.tax.template</field>
            <field name="view_type">form</field>
            <field name="view_mode">tree,form</field>
            <field name="search_view_id" ref="view_account_tax_template_search"/>
        </record>

        <!--  Wizard for Multi Charts of Accounts -->
        <record id="view_wizard_multi_chart" model="ir.ui.view">
            <field name="name">Choose Accounting Template</field>
            <field name="model">wizard.multi.charts.accounts</field>
            <field name="inherit_id" ref="base.res_config_view_base"/>
            <field name="arch" type="xml">
                <form position="attributes">
                    <attribute name="string">Accounting Application Configuration</attribute>
                </form>
                <group name="res_config_contents" position="replace">
                    <field name="only_one_chart_template" invisible="1"/>
                    <field name="complete_tax_set" invisible="1"/>
                    <group col="1">
                        <group>
                            <field name="chart_template_id" widget="selection" domain="[('visible','=', True)]"/>
                        </group>
                        <group invisible="1">
                            <field name="company_id" options="{'no_create': True}"/> <!-- we assume that this wizard will be run only by administrators and as this field may cause problem if hidden (because of the default company of the user removed from the selection because already configured), we simply choosed to remove the group "multi company" of it -->
                            <field name="currency_id" class="oe_inline"/>
                            <field name="use_anglo_saxon"/>
                            <field name="sale_tax_id" attrs="{'invisible': [('complete_tax_set', '!=', True)]}" domain="[('chart_template_id', '=', chart_template_id),('parent_id','=',False),('type_tax_use','=','sale')]"/>
                            <label for="sale_tax_rate" string="Sale Tax" attrs="{'invisible': [('complete_tax_set', '=', True)]}"/>
                            <div attrs="{'invisible': [('complete_tax_set', '=', True)]}">
                                <field name="sale_tax_rate" class="oe_inline"/> %%
                            </div>
                            <field name="purchase_tax_id" attrs="{'invisible': [('complete_tax_set', '!=', True)]}" domain="[('chart_template_id', '=', chart_template_id),('parent_id','=',False),('type_tax_use','=','purchase')]"/>
                            <label for="purchase_tax_rate" string="Purchase Tax" attrs="{'invisible': [('complete_tax_set', '=', True)]}"/>
                            <div attrs="{'invisible': [('complete_tax_set', '=', True)]}">
                                <field name="purchase_tax_rate" class="oe_inline"/> %%
                            </div>
                        </group>
                        <group groups="account.group_account_user" invisible="1">
                            <field name="code_digits"/>
                            <field name="bank_account_code_prefix"/>
                            <field name="cash_account_code_prefix"/>
                            <field name="transfer_account_code_prefix"/>
                        </group>
                    </group>
                </group>
            </field>
        </record>
        <record id="action_wizard_multi_chart" model="ir.actions.act_window">
            <field name="name">Choose Accounting Template</field>
            <field name="type">ir.actions.act_window</field>
            <field name="res_model">wizard.multi.charts.accounts</field>
            <field name="view_id" ref="view_wizard_multi_chart"/>
            <field name="view_type">form</field>
            <field name="view_mode">form</field>
            <field name="target">new</field>
        </record>

         <!-- Fiscal Position Templates -->

        <record id="view_account_position_template_search" model="ir.ui.view">
            <field name="name">account.fiscal.position.template.search</field>
            <field name="model">account.fiscal.position.template</field>
            <field name="arch" type="xml">
                <search string="Fiscal Position">
                    <field name="name" string="Fiscal Position Template"/>
                </search>
            </field>
        </record>

        <record id="view_account_position_template_form" model="ir.ui.view">
            <field name="name">account.fiscal.position.template.form</field>
            <field name="model">account.fiscal.position.template</field>
            <field name="arch" type="xml">
                <form string="Fiscal Position Template">
                    <group col="4">
                        <field name="name"/>
                        <field name="chart_template_id"/>
                    </group>
                    <field name="tax_ids">
                        <tree string="Taxes Mapping" editable="bottom">
                            <field name="tax_src_id" domain="[('type_tax_use', '!=', None)]"/>
                            <field name="tax_dest_id" domain="[('type_tax_use', '!=', None)]"/>
                        </tree>
                        <form string="Taxes Mapping">
                            <field name="tax_src_id" domain="[('type_tax_use', '!=', None)]"/>
                            <field name="tax_dest_id" domain="[('type_tax_use', '!=', None)]"/>
                        </form>
                    </field>
                    <field name="account_ids">
                        <tree string="Accounts Mapping" editable="bottom">
                            <field name="account_src_id"/>
                            <field name="account_dest_id"/>
                        </tree>
                        <form string="Accounts Mapping">
                            <field name="account_src_id"/>
                            <field name="account_dest_id"/>
                        </form>
                    </field>
                </form>
            </field>
        </record>
        <record id="view_account_position_template_tree" model="ir.ui.view">
            <field name="name">account.fiscal.position.template.tree</field>
            <field name="model">account.fiscal.position.template</field>
            <field name="arch" type="xml">
                <tree string="Fiscal Position">
                    <field name="name"/>
                </tree>
            </field>
        </record>

        <record id="action_account_fiscal_position_template_form" model="ir.actions.act_window">
            <field name="name">Fiscal Position</field>
            <field name="res_model">account.fiscal.position.template</field>
            <field name="view_type">form</field>
            <field name="view_mode">tree,form</field>
            <field name="search_view_id" ref="view_account_position_template_search"/>
            <field name="help" type="html">
              <p class="o_view_nocontent_smiling_face">
                Create a new fiscal position
              </p>
            </field>
        </record>

        <record id="account_bank_statement_pivot" model="ir.ui.view">
            <field name="name">account.bank.statement.pivot</field>
            <field name="model">account.bank.statement</field>
            <field name="arch" type="xml">
                <pivot string="Account Statistics" >
                    <field name="date" type="row"/>
                    <field name="balance_start" type="measure"/>
                    <field name="balance_end" type="measure"/>
                </pivot>
            </field>
         </record>
        <record id="account_bank_statement_graph" model="ir.ui.view">
            <field name="name">account.bank.statement.graph</field>
            <field name="model">account.bank.statement</field>
            <field name="arch" type="xml">
                <graph string="Account Statistics" type="bar">
                    <field name="date"/>
                    <field name="balance_start" operator="+"/>
                    <field name="balance_end" operator="+"/>
                </graph>
            </field>
         </record>

        <record id="action_view_bank_statement_tree" model="ir.actions.act_window">
            <field name="name">Cash Registers</field>
            <field name="type">ir.actions.act_window</field>
            <field name="res_model">account.bank.statement</field>
            <field name="view_type">form</field>
            <field name="view_mode">tree,form,pivot,graph</field>
            <field name="view_id" ref="view_bank_statement_tree"/>
            <field name="search_view_id" ref="view_bank_statement_search"/>
            <field name="domain">[('journal_id.type', '=', 'cash')]</field>
            <field name="context">{'journal_type':'cash'}</field>
            <field name="help" type="html">
              <p class="o_view_nocontent_smiling_face">
                Create a new cash log
              </p><p>
                A Cash Register allows you to manage cash entries in your cash
                journals. This feature provides an easy way to follow up cash
                payments on a daily basis. You can enter the coins that are in
                your cash box, and then post entries when money comes in or
                goes out of the cash box.
              </p>
            </field>
        </record>

        <menuitem id="menu_account_customer" name="Customers"
            parent="menu_finance_receivables_master_data"
            action="base.action_partner_customer_form" sequence="100"/>

        <record id="product_product_view_tree" model="ir.ui.view">
            <field name="name">product.product.tree</field>
            <field name="model">product.product</field>
            <field name="arch" type="xml">
                <tree string="Products">
                    <field name="default_code"/>
                    <field name="name"/>
                    <field name="attribute_value_ids" widget="many2many_tags" groups="product.group_product_variant"/>
                    <field name="lst_price"/>
                    <field name="taxes_id" widget="many2many_tags"/>
                    <field name="supplier_taxes_id" widget="many2many_tags"/>
                </tree>
            </field>
        </record>

        <record id="product_product_action" model="ir.actions.act_window">
            <field name="name">Products</field>
            <field name="type">ir.actions.act_window</field>
            <field name="res_model">product.product</field>
            <field name="view_mode">kanban,tree,form</field>
            <field name="view_type">form</field>
            <field name="view_id" ref="product_product_view_tree"/>
        </record>

        <record id="product_product_action_sellable" model="ir.actions.act_window">
            <field name="name">Sellable Products</field>
            <field name="type">ir.actions.act_window</field>
            <field name="res_model">product.product</field>
            <field name="view_mode">kanban,tree,form</field>
            <field name="view_type">form</field>
            <field name="context">{'search_default_filter_to_sell': 1}</field>
            <field name="view_id" ref="product_product_view_tree"/>
            <field name="help" type="html">
                <p class="o_view_nocontent_smiling_face">
                  Create a new sellable product
                </p>
            </field>
        </record>

        <record id="product_product_action_purchasable" model="ir.actions.act_window">
            <field name="name">Purchasable Products</field>
            <field name="type">ir.actions.act_window</field>
            <field name="res_model">product.product</field>
            <field name="view_mode">kanban,tree,form</field>
            <field name="view_type">form</field>
            <field name="context">{'search_default_filter_to_purchase': 1}</field>
            <field name="view_id" ref="product_product_view_tree"/>
            <field name="help" type="html">
                <p class="o_view_nocontent_smiling_face">
                  Create a new purchasable product
                </p>
            </field>
        </record>

        <menuitem id="product_product_menu_sellable" name="Sellable Products" action="product_product_action_sellable" parent="account.menu_finance_receivables_master_data" sequence="100"/>

        <menuitem id="product_product_menu_purchasable" name="Purchasable Products" action="product_product_action_purchasable" parent="account.menu_finance_payables_master_data" sequence="101"/>

        <menuitem id="menu_account_supplier" name="Vendors"
            parent="menu_finance_payables_master_data"
            action="base.action_partner_supplier_form" sequence="100"/>

        <!-- Account Financial Report -->

        <record id="view_account_financial_report_form" model="ir.ui.view">
            <field name="name">account.financial.report.form</field>
            <field name="model">account.financial.report</field>
            <field name="arch" type="xml">
                <form string="Account Report">
                    <group col="4">
                        <field name="name"/>
                        <field name="parent_id"/>
                        <field name="sequence"/>
                        <field name="type"/>
                        <field name="sign"/>
                        <field name="style_overwrite"/>
                    </group>
                    <notebook attrs="{'invisible': [('type','not in',['accounts','account_type', 'account_report'])]}">
                        <page string="Report">
                            <group>
                                <field name="display_detail" attrs="{'invisible': [('type','not in',['accounts','account_type'])]}"/>
                                <field name="account_report_id" attrs="{'invisible': [('type', '!=', 'account_report')]}"/>
                            </group>
                            <field name="account_ids" attrs="{'invisible': [('type', '!=', 'accounts')]}"/>
                            <field name="account_type_ids" attrs="{'invisible': [('type', '!=', 'account_type')]}"/>
                        </page>
                    </notebook>
                </form>
            </field>
        </record>

        <record id="view_account_financial_report_tree" model="ir.ui.view">
            <field name="name">account.financial.report.tree</field>
            <field name="model">account.financial.report</field>
            <field name="arch" type="xml">
                <tree string="Account Report">
                    <field name="name"/>
                    <field name="parent_id" invisible="1"/>
                    <field name="type"/>
                    <field name="account_report_id"/>
                </tree>
            </field>
        </record>

        <record id="view_account_financial_report_search" model="ir.ui.view">
            <field name="name">account.financial.report.search</field>
            <field name="model">account.financial.report</field>
            <field name="arch" type="xml">
                <search string="Account Report">
                    <field name="name" string="Account Report"/>
                    <field name="type"/>
                    <field name="account_report_id"/>
                    <group expand="0" string="Group By">
                        <filter string="Parent Report" name="parentreport" domain="" context="{'group_by':'parent_id'}"/>
                        <filter string="Report Type" name="reporttype" domain="[]" context="{'group_by':'type'}"/>
                    </group>
                </search>
            </field>
        </record>

        <record id="action_account_financial_report_tree" model="ir.actions.act_window">
            <field name="name">Financial Reports</field>
            <field name="type">ir.actions.act_window</field>
            <field name="res_model">account.financial.report</field>
            <field name="view_type">form</field>
            <field name="view_mode">tree,form</field>
            <field name="search_view_id" ref="view_account_financial_report_search"/>
            <field name="view_id" ref="view_account_financial_report_tree"/>
        </record>

        <menuitem id="menu_account_financial_reports_tree" name="Account Reports" parent="menu_account_reports" action="action_account_financial_report_tree"/>


        <!-- Manual reconciliation -->
        <record id="action_manual_reconciliation" model="ir.actions.client">
            <field name="name">Manual Reconciliation</field>
            <field name="tag">manual_reconciliation_view</field>
        </record>

        <menuitem id="menu_action_manual_reconciliation" parent="menu_finance_entries_actions" action="action_manual_reconciliation" sequence="25"/>

        <record id="view_account_group_form" model="ir.ui.view">
            <field name="name">account.group.form</field>
            <field name="model">account.group</field>
            <field name="arch" type="xml">
                <form string="Account Group">
                    <group>
                        <field name="name"/>
                        <field name="code_prefix"/>
                        <field name="parent_id"/>
                    </group>
                </form>
            </field>
        </record>

        <record id="view_account_group_search" model="ir.ui.view">
            <field name="name">account.group.search</field>
            <field name="model">account.group</field>
            <field name="arch" type="xml">
                <search string="Account groups">
                    <field name="name"
                           filter_domain="['|', ('code_prefix', '=like', str(self) + '%'), ('name', 'ilike', self)]"
                           string="Account group"/>
                </search>
            </field>
        </record>

        <record id="view_account_group_tree" model="ir.ui.view">
            <field name="name">account.group.tree</field>
            <field name="model">account.group</field>
            <field name="arch" type="xml">
                <tree string="Account Group">
                    <field name="code_prefix"/>
                    <field name="name"/>
                </tree>
            </field>
        </record>

        <record id="action_account_group_tree" model="ir.actions.act_window">
            <field name="name">Account Groups</field>
            <field name="res_model">account.group</field>
            <field name="view_type">form</field>
            <field name="view_mode">tree,form</field>
            <field name="search_view_id" ref="view_account_group_search"/>
            <field name="help" type="html">
                <p class="o_view_nocontent_smiling_face">
                    Create a new account group
                </p>
            </field>
        </record>

    </data>
</odoo><|MERGE_RESOLUTION|>--- conflicted
+++ resolved
@@ -320,7 +320,7 @@
                                 <group>
                                     <group>
                                         <field name="company_partner_id" invisible="1"/>
-                                        <field name="bank_account_id"/>
+                                        <field name="bank_account_id" context="{'default_partner_id': company_partner_id, 'form_view_ref': 'account.view_company_partner_bank_form'}"/>
                                         <field name="bank_id"/>
                                     </group>
                                     <group >
@@ -344,7 +344,6 @@
                                         <field name="profit_account_id"/>
                                         <field name="loss_account_id"/>
                                     </group>
-<<<<<<< HEAD
                                     <group name="group_alias" string="Email your Vendor Bills" attrs="{'invisible': [('type', '!=',  'purchase')]}">
                                         <label string="Email Alias" attrs="{'invisible': [('alias_domain', '=', False)]}"/>
                                         <div name="alias_def" attrs="{'invisible': [('alias_domain', '=', False)]}">
@@ -356,19 +355,6 @@
                                         <div class="content-group" attrs="{'invisible': [('alias_domain', '!=', False)]}">
                                             <a type='action' name='%(action_open_settings)d' class="btn btn-sm btn-link"><i class="fa fa-fw o_button_icon fa-arrow-right"/> Configure Email Servers</a>
                                     </div>
-=======
-                                </group>
-                            </page>
-                            <page name="bank_account" string="Bank Account" attrs="{'invisible': [('type', '!=', 'bank')]}">
-                                <group>
-                                    <group>
-                                        <field name="company_partner_id" invisible="1"/>
-                                        <field name="bank_account_id" context="{'default_partner_id': company_partner_id, 'form_view_ref': 'account.view_company_partner_bank_form'}"/>
-                                        <field name="bank_id"/>
-                                    </group>
-                                    <group >
-                                        <field name="bank_statements_source" widget="radio" attrs="{'required': [('type', '=', 'bank')]}"  groups="account.group_account_user"/>
->>>>>>> 691dd65e
                                     </group>
                                 </group>
                             </page>
