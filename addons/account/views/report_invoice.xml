--- conflicted
+++ resolved
@@ -53,40 +53,7 @@
                     <!-- Is there a discount on at least one line? -->
                     <t t-set="display_discount" t-value="any([l.discount for l in o.invoice_line_ids])"/>
 
-<<<<<<< HEAD
                     <table class="table table-condensed" name="invoice_line_table">
-=======
-            <div id="total" class="row">
-                <div class="col-xs-4 pull-right">
-                    <table class="table table-condensed">
-                        <tr class="border-black">
-                            <td><strong>Subtotal</strong></td>
-                            <td class="text-right">
-                                <span t-field="o.amount_untaxed" t-options='{"widget": "monetary", "display_currency": o.currency_id}'/>
-                            </td>
-                        </tr>
-                        <t t-foreach="o._get_tax_amount_by_group()" t-as="amount_by_group">
-                            <tr>
-                                <td><span t-esc="amount_by_group[0] if len(o.tax_line_ids) > 1 else (o.tax_line_ids.tax_id.description or o.tax_line_ids.tax_id.name)"/></td>
-                                <td class="text-right">
-                                    <span t-esc="amount_by_group[2]"/>
-                                </td>
-                            </tr>
-                        </t>
-                        <tr class="border-black">
-                            <td><strong>Total</strong></td>
-                            <td class="text-right">
-                                 <span t-field="o.amount_total" t-options='{"widget": "monetary", "display_currency": o.currency_id}'/>
-                            </td>
-                        </tr>
-                    </table>
-                </div>
-            </div>
-            <!-- DO NOT REMOVE THIS TABLE. MANDATORY IN SOME COUNTRIES -->
-            <div class="row" t-if="len(o.tax_line_ids) > 0">
-                <div class="col-xs-6">
-                    <table class="table table-condensed">
->>>>>>> 745d0036
                         <thead>
                             <tr>
                                 <th>Description</th>
@@ -148,18 +115,18 @@
                                             <t t-if="len(o.tax_line_ids) == 1 and o.amount_untaxed == amount_by_group[2]">
                                                 <td><span t-esc="amount_by_group[0]"/></td>
                                                 <td class="text-right">
-                                                    <span t-esc="amount_by_group[1]" t-options='{"widget": "monetary", "display_currency": o.currency_id}'/>
+                                                    <span t-esc="amount_by_group[3]"/>
                                                 </td>
                                             </t>
                                             <t t-else="">
                                                 <td>
                                                     <span t-esc="amount_by_group[0]"/>
                                                     <span>&amp;nbsp;<span>on</span>
-                                                        <t t-esc="amount_by_group[2]" t-options='{"widget": "monetary", "display_currency": o.currency_id}'/>
+                                                        <t t-esc="amount_by_group[4]"/>
                                                     </span>
                                                 </td>
                                                 <td class="text-right">
-                                                    <span t-esc="amount_by_group[1]" t-options='{"widget": "monetary", "display_currency": o.currency_id}'/>
+                                                    <span t-esc="amount_by_group[3]" />
                                                 </td>
                                             </t>
                                         </tr>
