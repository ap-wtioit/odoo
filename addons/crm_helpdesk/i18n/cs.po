--- conflicted
+++ resolved
@@ -1,30 +1,21 @@
-# Czech translation for openobject-addons
-# Copyright (c) 2014 Rosetta Contributors and Canonical Ltd 2014
-# This file is distributed under the same license as the openobject-addons package.
-# FIRST AUTHOR <EMAIL@ADDRESS>, 2014.
-#
-msgid ""
-msgstr ""
-<<<<<<< HEAD
-"Project-Id-Version: openobject-addons\n"
-"Report-Msgid-Bugs-To: FULL NAME <EMAIL@ADDRESS>\n"
-"POT-Creation-Date: 2014-09-23 16:27+0000\n"
-"PO-Revision-Date: 2014-08-14 16:10+0000\n"
-"Last-Translator: FULL NAME <EMAIL@ADDRESS>\n"
-"Language-Team: Czech <cs@li.org>\n"
-=======
+# Translation of Odoo Server.
+# This file contains the translation of the following modules:
+# * crm_helpdesk
+# 
+# Translators:
+msgid ""
+msgstr ""
 "Project-Id-Version: Odoo 8.0\n"
 "Report-Msgid-Bugs-To: \n"
 "POT-Creation-Date: 2015-01-21 14:07+0000\n"
 "PO-Revision-Date: 2016-05-14 16:47+0000\n"
 "Last-Translator: Martin Trigaux\n"
 "Language-Team: Czech (http://www.transifex.com/odoo/odoo-8/language/cs/)\n"
->>>>>>> 393c14d3
 "MIME-Version: 1.0\n"
 "Content-Type: text/plain; charset=UTF-8\n"
-"Content-Transfer-Encoding: 8bit\n"
-"X-Launchpad-Export-Date: 2014-09-24 09:04+0000\n"
-"X-Generator: Launchpad (build 17196)\n"
+"Content-Transfer-Encoding: \n"
+"Language: cs\n"
+"Plural-Forms: nplurals=3; plural=(n==1) ? 0 : (n>=2 && n<=4) ? 1 : 2;\n"
 
 #. module: crm_helpdesk
 #: field:crm.helpdesk.report,email:0
@@ -45,10 +36,8 @@
 "                Helpdesk and Support allow you to track your interventions.\n"
 "              </p><p>\n"
 "                Use the Odoo Issues system to manage your support\n"
-"                activities. Issues can be connected to the email gateway: "
-"new\n"
-"                emails may create issues, each of them automatically gets "
-"the\n"
+"                activities. Issues can be connected to the email gateway: new\n"
+"                emails may create issues, each of them automatically gets the\n"
 "                history of the conversation with the customer.\n"
 "              </p>\n"
 "            "
@@ -57,7 +46,7 @@
 #. module: crm_helpdesk
 #: field:crm.helpdesk,active:0
 msgid "Active"
-msgstr ""
+msgstr "Aktivní"
 
 #. module: crm_helpdesk
 #: view:crm.helpdesk:crm_helpdesk.view_crm_case_helpdesk_filter
@@ -70,51 +59,47 @@
 msgstr ""
 
 #. module: crm_helpdesk
-#: selection:crm.helpdesk,state:0
-#: selection:crm.helpdesk.report,state:0
+#: selection:crm.helpdesk,state:0 selection:crm.helpdesk.report,state:0
 msgid "Cancelled"
-msgstr ""
+msgstr "Zrušeno"
 
 #. module: crm_helpdesk
 #: model:ir.ui.menu,name:crm_helpdesk.menu_crm_case_helpdesk-act
 msgid "Categories"
-msgstr ""
+msgstr "Kategorie"
 
 #. module: crm_helpdesk
 #: view:crm.helpdesk:crm_helpdesk.crm_case_form_view_helpdesk
 msgid "Categorization"
-msgstr ""
-
-#. module: crm_helpdesk
-#: field:crm.helpdesk,categ_id:0
-#: field:crm.helpdesk.report,categ_id:0
+msgstr "Kategorizace"
+
+#. module: crm_helpdesk
+#: field:crm.helpdesk,categ_id:0 field:crm.helpdesk.report,categ_id:0
 msgid "Category"
-msgstr ""
-
-#. module: crm_helpdesk
-#: field:crm.helpdesk,channel_id:0
-#: field:crm.helpdesk.report,channel_id:0
+msgstr "Kategorie"
+
+#. module: crm_helpdesk
+#: field:crm.helpdesk,channel_id:0 field:crm.helpdesk.report,channel_id:0
 msgid "Channel"
-msgstr ""
+msgstr "Kanál"
 
 #. module: crm_helpdesk
 #: view:crm.helpdesk.report:crm_helpdesk.view_report_crm_helpdesk_filter
 #: field:crm.helpdesk.report,date_closed:0
 msgid "Close Date"
-msgstr ""
-
-#. module: crm_helpdesk
-#: field:crm.helpdesk,date_closed:0
-#: selection:crm.helpdesk,state:0
+msgstr "Datum uzavření"
+
+#. module: crm_helpdesk
+#: field:crm.helpdesk,date_closed:0 selection:crm.helpdesk,state:0
 #: view:crm.helpdesk.report:crm_helpdesk.view_report_crm_helpdesk_filter
 #: selection:crm.helpdesk.report,state:0
 msgid "Closed"
-msgstr ""
+msgstr "Uzavřeno"
 
 #. module: crm_helpdesk
 #: view:crm.helpdesk:crm_helpdesk.crm_case_form_view_helpdesk
 msgid "Communication"
-msgstr ""
+msgstr "Komunikace"
 
 #. module: crm_helpdesk
 #: help:crm.helpdesk,channel_id:0
@@ -126,7 +111,7 @@
 #: view:crm.helpdesk.report:crm_helpdesk.view_report_crm_helpdesk_filter
 #: field:crm.helpdesk.report,company_id:0
 msgid "Company"
-msgstr ""
+msgstr "Firma"
 
 #. module: crm_helpdesk
 #: model:ir.actions.act_window,help:crm_helpdesk.crm_helpdesk_categ_action
@@ -138,47 +123,45 @@
 #. module: crm_helpdesk
 #: field:crm.helpdesk,create_uid:0
 msgid "Created by"
-msgstr ""
-
-#. module: crm_helpdesk
-#: field:crm.helpdesk,create_date:0
-#: field:crm.helpdesk.report,create_date:0
+msgstr "Vytvořil(a)"
+
+#. module: crm_helpdesk
+#: field:crm.helpdesk,create_date:0 field:crm.helpdesk.report,create_date:0
 msgid "Creation Date"
-msgstr ""
+msgstr "Datum vytvoření"
 
 #. module: crm_helpdesk
 #: view:crm.helpdesk:crm_helpdesk.crm_case_tree_view_helpdesk
-#: field:crm.helpdesk,date:0
-#: field:crm.helpdesk.report,date:0
+#: field:crm.helpdesk,date:0 field:crm.helpdesk.report,date:0
 msgid "Date"
-msgstr ""
+msgstr "Datum"
 
 #. module: crm_helpdesk
 #: help:crm.helpdesk,message_last_post:0
 msgid "Date of the last message posted on the record."
-msgstr ""
+msgstr "Datum posledního vzkazu u tohoto záznamu."
 
 #. module: crm_helpdesk
 #: view:crm.helpdesk:crm_helpdesk.crm_case_form_view_helpdesk
 msgid "Dates"
-msgstr ""
+msgstr "Data"
 
 #. module: crm_helpdesk
 #: view:crm.helpdesk:crm_helpdesk.view_crm_case_helpdesk_filter
 #: field:crm.helpdesk,date_deadline:0
 #: field:crm.helpdesk.report,date_deadline:0
 msgid "Deadline"
-msgstr ""
+msgstr "Termín dokončení"
 
 #. module: crm_helpdesk
 #: field:crm.helpdesk.report,delay_close:0
 msgid "Delay to Close"
-msgstr ""
+msgstr "Doba do ukončení"
 
 #. module: crm_helpdesk
 #: field:crm.helpdesk,description:0
 msgid "Description"
-msgstr ""
+msgstr "Popis"
 
 #. module: crm_helpdesk
 #: help:crm.helpdesk,email_from:0
@@ -188,28 +171,28 @@
 #. module: crm_helpdesk
 #: selection:crm.helpdesk.report,state:0
 msgid "Draft"
-msgstr ""
+msgstr "Koncept"
 
 #. module: crm_helpdesk
 #: field:crm.helpdesk,duration:0
 msgid "Duration"
-msgstr ""
+msgstr "Trvání"
 
 #. module: crm_helpdesk
 #: field:crm.helpdesk,email_from:0
 msgid "Email"
-msgstr ""
+msgstr "Email"
 
 #. module: crm_helpdesk
 #: code:addons/crm_helpdesk/crm_helpdesk.py:117
 #, python-format
 msgid "Error!"
-msgstr ""
+msgstr "Chyba!"
 
 #. module: crm_helpdesk
 #: view:crm.helpdesk:crm_helpdesk.crm_case_form_view_helpdesk
 msgid "Escalate"
-msgstr ""
+msgstr "Stupňovat"
 
 #. module: crm_helpdesk
 #: view:crm.helpdesk:crm_helpdesk.crm_case_form_view_helpdesk
@@ -219,28 +202,28 @@
 #. module: crm_helpdesk
 #: view:crm.helpdesk.report:crm_helpdesk.view_report_crm_helpdesk_filter
 msgid "Extended Filters..."
-msgstr ""
+msgstr "Rozšířené filtry..."
 
 #. module: crm_helpdesk
 #: view:crm.helpdesk:crm_helpdesk.crm_case_form_view_helpdesk
 msgid "Extra Info"
-msgstr ""
+msgstr "Další informace"
 
 #. module: crm_helpdesk
 #: field:crm.helpdesk,message_follower_ids:0
 msgid "Followers"
-msgstr ""
+msgstr "Sledující"
 
 #. module: crm_helpdesk
 #: view:crm.helpdesk:crm_helpdesk.crm_case_form_view_helpdesk
 msgid "General"
-msgstr ""
+msgstr "Obecné"
 
 #. module: crm_helpdesk
 #: view:crm.helpdesk:crm_helpdesk.view_crm_case_helpdesk_filter
 #: view:crm.helpdesk.report:crm_helpdesk.view_report_crm_helpdesk_filter
 msgid "Group By"
-msgstr ""
+msgstr "Seskupit podle"
 
 #. module: crm_helpdesk
 #: model:ir.actions.act_window,help:crm_helpdesk.action_report_crm_helpdesk
@@ -255,7 +238,7 @@
 #: model:ir.model,name:crm_helpdesk.model_crm_helpdesk
 #: model:ir.ui.menu,name:crm_helpdesk.menu_config_helpdesk
 msgid "Helpdesk"
-msgstr ""
+msgstr "Poradna"
 
 #. module: crm_helpdesk
 #: model:ir.actions.act_window,name:crm_helpdesk.action_report_crm_helpdesk
@@ -291,7 +274,7 @@
 #. module: crm_helpdesk
 #: model:ir.ui.menu,name:crm_helpdesk.menu_help_support_main
 msgid "Helpdesk and Support"
-msgstr ""
+msgstr "Poradna"
 
 #. module: crm_helpdesk
 #: model:ir.model,name:crm_helpdesk.model_crm_helpdesk_report
@@ -306,89 +289,86 @@
 msgstr ""
 
 #. module: crm_helpdesk
-#: selection:crm.helpdesk,priority:0
-#: selection:crm.helpdesk.report,priority:0
+#: selection:crm.helpdesk,priority:0 selection:crm.helpdesk.report,priority:0
 msgid "High"
-msgstr ""
+msgstr "Vysoká"
 
 #. module: crm_helpdesk
 #: selection:crm.helpdesk.report,priority:0
 msgid "Highest"
-msgstr ""
+msgstr "Nejvyšší"
 
 #. module: crm_helpdesk
 #: help:crm.helpdesk,message_summary:0
 msgid ""
 "Holds the Chatter summary (number of messages, ...). This summary is "
 "directly in html format in order to be inserted in kanban views."
-msgstr ""
-
-#. module: crm_helpdesk
-#: field:crm.helpdesk,id:0
-#: field:crm.helpdesk.report,id:0
+msgstr "Udržuje záznamy o komunikaci (počet zpráv, …). Tento souhrn je přímo v HTML formátu aby mohl být vložen do zobrazení kanban."
+
+#. module: crm_helpdesk
+#: field:crm.helpdesk,id:0 field:crm.helpdesk.report,id:0
 msgid "ID"
-msgstr ""
+msgstr "ID"
 
 #. module: crm_helpdesk
 #: help:crm.helpdesk,message_unread:0
 msgid "If checked new messages require your attention."
-msgstr ""
+msgstr "Pokud je zaškrtnuto, nové zprávy vyžadují vaši pozornost."
 
 #. module: crm_helpdesk
 #: selection:crm.helpdesk,state:0
 msgid "In Progress"
-msgstr ""
+msgstr "Probíhá"
 
 #. module: crm_helpdesk
 #: field:crm.helpdesk,message_is_follower:0
 msgid "Is a Follower"
-msgstr ""
+msgstr "Sleduje"
 
 #. module: crm_helpdesk
 #: field:crm.helpdesk,date_action_last:0
 msgid "Last Action"
-msgstr ""
+msgstr "Poslední akce"
 
 #. module: crm_helpdesk
 #: field:crm.helpdesk,message_last_post:0
 msgid "Last Message Date"
-msgstr ""
+msgstr "Datum posledního vzkazu"
 
 #. module: crm_helpdesk
 #: field:crm.helpdesk,write_uid:0
 msgid "Last Updated by"
-msgstr ""
-
-#. module: crm_helpdesk
-#: selection:crm.helpdesk,priority:0
-#: selection:crm.helpdesk.report,priority:0
+msgstr "Naposled upraveno"
+
+#. module: crm_helpdesk
+#: selection:crm.helpdesk,priority:0 selection:crm.helpdesk.report,priority:0
 msgid "Low"
-msgstr ""
+msgstr "Nízká"
 
 #. module: crm_helpdesk
 #: selection:crm.helpdesk.report,priority:0
 msgid "Lowest"
-msgstr ""
+msgstr "Nejnižší"
 
 #. module: crm_helpdesk
 #: field:crm.helpdesk,message_ids:0
 msgid "Messages"
-msgstr ""
+msgstr "Zprávy"
 
 #. module: crm_helpdesk
 #: help:crm.helpdesk,message_ids:0
 msgid "Messages and communication history"
-msgstr ""
+msgstr "Zprávy a historie komunikace"
 
 #. module: crm_helpdesk
 #: view:crm.helpdesk:crm_helpdesk.crm_case_form_view_helpdesk
 msgid "Misc"
-msgstr ""
+msgstr "Různé"
 
 #. module: crm_helpdesk
 #: view:crm.helpdesk.report:crm_helpdesk.view_report_crm_helpdesk_filter
 msgid "Month"
-msgstr ""
+msgstr "Měsíc"
 
 #. module: crm_helpdesk
 #: view:crm.helpdesk.report:crm_helpdesk.view_report_crm_helpdesk_filter
@@ -398,7 +378,7 @@
 #. module: crm_helpdesk
 #: view:crm.helpdesk.report:crm_helpdesk.view_report_crm_helpdesk_filter
 msgid "My Case(s)"
-msgstr ""
+msgstr "Mé případy"
 
 #. module: crm_helpdesk
 #: view:crm.helpdesk.report:crm_helpdesk.view_report_crm_helpdesk_filter
@@ -408,19 +388,19 @@
 #. module: crm_helpdesk
 #: view:crm.helpdesk.report:crm_helpdesk.view_report_crm_helpdesk_filter
 msgid "My Sales Team(s)"
-msgstr ""
+msgstr "Mé obchodní týmy"
 
 #. module: crm_helpdesk
 #: field:crm.helpdesk,name:0
 msgid "Name"
-msgstr ""
+msgstr "Název"
 
 #. module: crm_helpdesk
 #: view:crm.helpdesk:crm_helpdesk.view_crm_case_helpdesk_filter
 #: selection:crm.helpdesk,state:0
 #: view:crm.helpdesk.report:crm_helpdesk.view_report_crm_helpdesk_filter
 msgid "New"
-msgstr ""
+msgstr "Nový"
 
 #. module: crm_helpdesk
 #: view:crm.helpdesk:crm_helpdesk.view_crm_case_helpdesk_filter
@@ -430,31 +410,30 @@
 #. module: crm_helpdesk
 #: field:crm.helpdesk,date_action_next:0
 msgid "Next Action"
-msgstr ""
+msgstr "Další akce"
 
 #. module: crm_helpdesk
 #: code:addons/crm_helpdesk/crm_helpdesk.py:134
 #, python-format
 msgid "No Subject"
-msgstr ""
-
-#. module: crm_helpdesk
-#: selection:crm.helpdesk,priority:0
-#: selection:crm.helpdesk.report,priority:0
+msgstr "Bez předmětu"
+
+#. module: crm_helpdesk
+#: selection:crm.helpdesk,priority:0 selection:crm.helpdesk.report,priority:0
 msgid "Normal"
-msgstr ""
+msgstr "Normální"
 
 #. module: crm_helpdesk
 #: view:crm.helpdesk:crm_helpdesk.crm_case_form_view_helpdesk
 msgid "Notes"
-msgstr ""
+msgstr "Poznámky"
 
 #. module: crm_helpdesk
 #: view:crm.helpdesk:crm_helpdesk.view_crm_case_helpdesk_filter
 #: view:crm.helpdesk.report:crm_helpdesk.view_report_crm_helpdesk_filter
 #: selection:crm.helpdesk.report,state:0
 msgid "Open"
-msgstr ""
+msgstr "Otevřeno"
 
 #. module: crm_helpdesk
 #: view:crm.helpdesk:crm_helpdesk.view_crm_case_helpdesk_filter
@@ -464,7 +443,7 @@
 #. module: crm_helpdesk
 #: field:crm.helpdesk.report,delay_expected:0
 msgid "Overpassed Deadline"
-msgstr ""
+msgstr "Překročený krajní termín"
 
 #. module: crm_helpdesk
 #: view:crm.helpdesk:crm_helpdesk.crm_case_tree_view_helpdesk
@@ -473,25 +452,23 @@
 #: view:crm.helpdesk.report:crm_helpdesk.view_report_crm_helpdesk_filter
 #: field:crm.helpdesk.report,partner_id:0
 msgid "Partner"
-msgstr ""
-
-#. module: crm_helpdesk
-#: view:crm.helpdesk:crm_helpdesk.view_crm_case_helpdesk_filter
-#: selection:crm.helpdesk,state:0
-#: selection:crm.helpdesk.report,state:0
+msgstr "Kontakt"
+
+#. module: crm_helpdesk
+#: view:crm.helpdesk:crm_helpdesk.view_crm_case_helpdesk_filter
+#: selection:crm.helpdesk,state:0 selection:crm.helpdesk.report,state:0
 msgid "Pending"
-msgstr ""
-
-#. module: crm_helpdesk
-#: field:crm.helpdesk,planned_cost:0
-#: field:crm.helpdesk.report,planned_cost:0
+msgstr "Čekající"
+
+#. module: crm_helpdesk
+#: field:crm.helpdesk,planned_cost:0 field:crm.helpdesk.report,planned_cost:0
 msgid "Planned Costs"
-msgstr ""
+msgstr "Plánované náklady"
 
 #. module: crm_helpdesk
 #: field:crm.helpdesk,planned_revenue:0
 msgid "Planned Revenue"
-msgstr ""
+msgstr "Plánovaný výnos"
 
 #. module: crm_helpdesk
 #: view:crm.helpdesk:crm_helpdesk.view_crm_case_helpdesk_filter
@@ -499,12 +476,12 @@
 #: view:crm.helpdesk.report:crm_helpdesk.view_report_crm_helpdesk_filter
 #: field:crm.helpdesk.report,priority:0
 msgid "Priority"
-msgstr ""
+msgstr "Priorita"
 
 #. module: crm_helpdesk
 #: field:crm.helpdesk,probability:0
 msgid "Probability (%)"
-msgstr ""
+msgstr "Pravděpodobnost (%)"
 
 #. module: crm_helpdesk
 #: view:crm.helpdesk:crm_helpdesk.crm_case_form_view_helpdesk
@@ -516,17 +493,17 @@
 #. module: crm_helpdesk
 #: field:crm.helpdesk,ref:0
 msgid "Reference"
-msgstr ""
+msgstr "Variabilní symbol"
 
 #. module: crm_helpdesk
 #: field:crm.helpdesk,ref2:0
 msgid "Reference 2"
-msgstr ""
+msgstr "Odkaz 2"
 
 #. module: crm_helpdesk
 #: view:crm.helpdesk:crm_helpdesk.crm_case_form_view_helpdesk
 msgid "References"
-msgstr ""
+msgstr "Odkazy"
 
 #. module: crm_helpdesk
 #: view:crm.helpdesk:crm_helpdesk.view_crm_case_helpdesk_filter
@@ -542,12 +519,12 @@
 #: view:crm.helpdesk:crm_helpdesk.view_crm_case_helpdesk_filter
 #: field:crm.helpdesk,user_id:0
 msgid "Responsible"
-msgstr ""
+msgstr "Zodpovídá"
 
 #. module: crm_helpdesk
 #: view:crm.helpdesk:crm_helpdesk.view_crm_case_helpdesk_filter
 msgid "Responsible User"
-msgstr ""
+msgstr "Odpovědný uživatel"
 
 #. module: crm_helpdesk
 #: help:crm.helpdesk,section_id:0
@@ -561,17 +538,17 @@
 #: field:crm.helpdesk,section_id:0
 #: view:crm.helpdesk.report:crm_helpdesk.view_report_crm_helpdesk_filter
 msgid "Sales Team"
-msgstr ""
+msgstr "Obchodní tým"
 
 #. module: crm_helpdesk
 #: view:crm.helpdesk.report:crm_helpdesk.view_report_crm_helpdesk_filter
 msgid "Salesperson"
-msgstr ""
+msgstr "Obchodník"
 
 #. module: crm_helpdesk
 #: view:crm.helpdesk.report:crm_helpdesk.view_report_crm_helpdesk_filter
 msgid "Search"
-msgstr ""
+msgstr "Hledat"
 
 #. module: crm_helpdesk
 #: view:crm.helpdesk:crm_helpdesk.view_crm_case_helpdesk_filter
@@ -581,7 +558,7 @@
 #. module: crm_helpdesk
 #: field:crm.helpdesk.report,section_id:0
 msgid "Section"
-msgstr ""
+msgstr "Sekce"
 
 #. module: crm_helpdesk
 #: view:crm.helpdesk:crm_helpdesk.view_crm_case_helpdesk_filter
@@ -589,22 +566,19 @@
 #: view:crm.helpdesk.report:crm_helpdesk.view_report_crm_helpdesk_filter
 #: field:crm.helpdesk.report,state:0
 msgid "Status"
-msgstr ""
+msgstr "Stav"
 
 #. module: crm_helpdesk
 #: field:crm.helpdesk,message_summary:0
 msgid "Summary"
-msgstr ""
+msgstr "Shrnutí"
 
 #. module: crm_helpdesk
 #: help:crm.helpdesk,state:0
 msgid ""
-"The status is set to 'Draft', when a case is created.                        "
-"          \n"
-"If the case is in progress the status is set to 'Open'.                      "
-"            \n"
-"When the case is over, the status is set to 'Done'.                          "
-"        \n"
+"The status is set to 'Draft', when a case is created.                                  \n"
+"If the case is in progress the status is set to 'Open'.                                  \n"
+"When the case is over, the status is set to 'Done'.                                  \n"
 "If the case needs to be reviewed then the status is set to 'Pending'."
 msgstr ""
 
@@ -614,22 +588,22 @@
 "These email addresses will be added to the CC field of all inbound and "
 "outbound emails for this record before being sent. Separate multiple email "
 "addresses with a comma"
-msgstr ""
+msgstr "Tyto emailové adresy budou přidány do pole CC všech příchozích a odchozích emailů pro tento záznam před odesláním. Oddělte více emailových adres pomocí čárky"
 
 #. module: crm_helpdesk
 #: field:crm.helpdesk,message_unread:0
 msgid "Unread Messages"
-msgstr ""
+msgstr "Nepřečtené zprávy"
 
 #. module: crm_helpdesk
 #: field:crm.helpdesk,write_date:0
 msgid "Update Date"
-msgstr ""
+msgstr "Datum aktualizace"
 
 #. module: crm_helpdesk
 #: field:crm.helpdesk.report,user_id:0
 msgid "User"
-msgstr ""
+msgstr "Uživatel"
 
 #. module: crm_helpdesk
 #: field:crm.helpdesk,email_cc:0
