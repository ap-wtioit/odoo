# -*- coding: utf-8 -*-
##############################################################################
#
#    OpenERP, Open Source Management Solution
#    Copyright (C) 2004-2010 Tiny SPRL (<http://tiny.be>).
#
#    This program is free software: you can redistribute it and/or modify
#    it under the terms of the GNU Affero General Public License as
#    published by the Free Software Foundation, either version 3 of the
#    License, or (at your option) any later version.
#
#    This program is distributed in the hope that it will be useful,
#    but WITHOUT ANY WARRANTY; without even the implied warranty of
#    MERCHANTABILITY or FITNESS FOR A PARTICULAR PURPOSE.  See the
#    GNU Affero General Public License for more details.
#
#    You should have received a copy of the GNU Affero General Public License
#    along with this program.  If not, see <http://www.gnu.org/licenses/>.
#
##############################################################################

from crm import crm
from osv import fields, osv
import time
from crm import wizard
import tools
from tools.translate import _

CRM_HELPDESK_STATES = (
    crm.AVAILABLE_STATES[2][0], # Cancelled
    crm.AVAILABLE_STATES[3][0], # Done
    crm.AVAILABLE_STATES[4][0], # Pending
)

wizard.mail_compose_message.SUPPORTED_MODELS.append('crm.helpdesk')

class crm_helpdesk(crm.crm_case, osv.osv):
    """ Helpdesk Cases """

    _name = "crm.helpdesk"
    _description = "Helpdesk"
    _order = "id desc"
    _inherit = ['mail.thread']
    _columns = {
            'id': fields.integer('ID', readonly=True),
            'name': fields.char('Name', size=128, required=True),
            'active': fields.boolean('Active', required=False),
            'date_action_last': fields.datetime('Last Action', readonly=1),
            'date_action_next': fields.datetime('Next Action', readonly=1),
            'description': fields.text('Description'),
            'create_date': fields.datetime('Creation Date' , readonly=True),
            'write_date': fields.datetime('Update Date' , readonly=True),
            'date_deadline': fields.date('Deadline'),
            'user_id': fields.many2one('res.users', 'Responsible'),
            'section_id': fields.many2one('crm.case.section', 'Sales Team', \
                            select=True, help='Sales team to which Case belongs to.\
                                 Define Responsible user and Email account for mail gateway.'),
            'company_id': fields.many2one('res.company', 'Company'),
            'date_closed': fields.datetime('Closed', readonly=True),
            'partner_id': fields.many2one('res.partner', 'Partner'),
            'partner_address_id': fields.many2one('res.partner.address', 'Partner Contact', \
                                 domain="[('partner_id','=',partner_id)]"),
            'email_cc': fields.text('Watchers Emails', size=252 , help="These email addresses will be added to the CC field of all inbound and outbound emails for this record before being sent. Separate multiple email addresses with a comma"),
            'email_from': fields.char('Email', size=128, help="These people will receive email."),
            'date': fields.datetime('Date'),
            'ref' : fields.reference('Reference', selection=crm._links_get, size=128),
            'ref2' : fields.reference('Reference 2', selection=crm._links_get, size=128),
            'channel_id': fields.many2one('crm.case.channel', 'Channel', help="Communication channel."),
            'planned_revenue': fields.float('Planned Revenue'),
            'planned_cost': fields.float('Planned Costs'),
            'priority': fields.selection(crm.AVAILABLE_PRIORITIES, 'Priority'),
            'probability': fields.float('Probability (%)'),
            'categ_id': fields.many2one('crm.case.categ', 'Category', \
<<<<<<< HEAD
                            domain="['|',('section_id','=',False),('section_id','=',section_id),\
                            ('object_id.model', '=', 'crm.helpdesk')]"), 
            'duration': fields.float('Duration', states={'done': [('readonly', True)]}), 
            'state': fields.selection(crm.AVAILABLE_STATES, 'State', size=16, readonly=True, 
=======
                            domain="[('section_id','=',section_id),\
                            ('object_id.model', '=', 'crm.helpdesk')]"),
            'duration': fields.float('Duration', states={'done': [('readonly', True)]}),
            'state': fields.selection(crm.AVAILABLE_STATES, 'State', size=16, readonly=True,
>>>>>>> f2f072e2
                                  help='The state is set to \'Draft\', when a case is created.\
                                  \nIf the case is in progress the state is set to \'Open\'.\
                                  \nWhen the case is over, the state is set to \'Done\'.\
                                  \nIf the case needs to be reviewed then the state is set to \'Pending\'.'),
            'message_ids': fields.one2many('mail.message', 'res_id', 'Messages', domain=[('model','=',_name)]),
    }

    _defaults = {
        'active': lambda *a: 1,
        'user_id': crm.crm_case._get_default_user,
        'partner_id': crm.crm_case._get_default_partner,
        'partner_address_id': crm.crm_case._get_default_partner_address,
        'email_from': crm.crm_case. _get_default_email,
        'state': lambda *a: 'draft',
        'date': lambda *a: time.strftime('%Y-%m-%d %H:%M:%S'),
        'section_id': crm.crm_case. _get_section,
        'company_id': lambda s, cr, uid, c: s.pool.get('res.company')._company_default_get(cr, uid, 'crm.helpdesk', context=c),
        'priority': lambda *a: crm.AVAILABLE_PRIORITIES[2][0],
    }

    def message_new(self, cr, uid, msg_dict, custom_values=None, context=None):
        """Automatically called when new email message arrives"""
        res_id = super(crm_helpdesk,self).message_new(cr, uid, msg_dict, custom_values=custom_values, context=context)
        subject = msg_dict.get('subject')  or _("No Subject")
        body = msg_dict.get('body_text')
        msg_from = msg_dict.get('from')
        vals = {
            'name': subject,
            'email_from': msg_from,
            'email_cc': msg_dict.get('cc'),
            'description': body,
            'user_id': False,
        }
        vals.update(self.message_partner_by_email(cr, uid, msg_from))
        self.write(cr, uid, [res_id], vals, context)
        return res_id

    def message_update(self, cr, uid, ids, msg, vals={}, default_act='pending', context=None):
        if isinstance(ids, (str, int, long)):
            ids = [ids]

        super(crm_helpdesk,self).message_update(cr, uid, ids, msg, context=context)

        if msg.get('priority') in dict(crm.AVAILABLE_PRIORITIES):
            vals['priority'] = msg.get('priority')

        maps = {
            'cost':'planned_cost',
            'revenue': 'planned_revenue',
            'probability':'probability'
        }
        vls = {}
        for line in msg['body_text'].split('\n'):
            line = line.strip()
            res = tools.misc.command_re.match(line)
            if res and maps.get(res.group(1).lower()):
                key = maps.get(res.group(1).lower())
                vls[key] = res.group(2).lower()
        vals.update(vls)

        # Unfortunately the API is based on lists
        # but we want to update the state based on the
        # previous state, so we have to loop:
        for case in self.browse(cr, uid, ids, context=context):
            values = dict(vals)
            if case.state in CRM_HELPDESK_STATES:
                values.update(state=crm.AVAILABLE_STATES[1][0]) #re-open
            res = self.write(cr, uid, [case.id], values, context=context)
        return res

# vim:expandtab:smartindent:tabstop=4:softtabstop=4:shiftwidth=4:
<|MERGE_RESOLUTION|>--- conflicted
+++ resolved
@@ -71,17 +71,10 @@
             'priority': fields.selection(crm.AVAILABLE_PRIORITIES, 'Priority'),
             'probability': fields.float('Probability (%)'),
             'categ_id': fields.many2one('crm.case.categ', 'Category', \
-<<<<<<< HEAD
                             domain="['|',('section_id','=',False),('section_id','=',section_id),\
                             ('object_id.model', '=', 'crm.helpdesk')]"), 
             'duration': fields.float('Duration', states={'done': [('readonly', True)]}), 
             'state': fields.selection(crm.AVAILABLE_STATES, 'State', size=16, readonly=True, 
-=======
-                            domain="[('section_id','=',section_id),\
-                            ('object_id.model', '=', 'crm.helpdesk')]"),
-            'duration': fields.float('Duration', states={'done': [('readonly', True)]}),
-            'state': fields.selection(crm.AVAILABLE_STATES, 'State', size=16, readonly=True,
->>>>>>> f2f072e2
                                   help='The state is set to \'Draft\', when a case is created.\
                                   \nIf the case is in progress the state is set to \'Open\'.\
                                   \nWhen the case is over, the state is set to \'Done\'.\
