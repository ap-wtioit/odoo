--- conflicted
+++ resolved
@@ -3,13 +3,9 @@
 
 # Copyright (c) 2008 JAILLET Simon - CrysaLEAD - www.crysalead.fr
 
-<<<<<<< HEAD
 from . import models
-=======
-import models
 
 
 def _preserve_tag_on_taxes(cr, registry):
     from odoo.addons.account.models.chart_template import preserve_existing_tags_on_taxes
-    preserve_existing_tags_on_taxes(cr, registry, 'l10n_fr')
->>>>>>> d1fcca15
+    preserve_existing_tags_on_taxes(cr, registry, 'l10n_fr')