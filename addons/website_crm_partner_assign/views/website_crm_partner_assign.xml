<?xml version="1.0" encoding="utf-8"?>
<openerp>
<data>

<!-- Layout add nav and footer -->
<template id="footer_custom" inherit_id="website.layout" name="Footer Partners Link">
    <xpath expr="//footer//div[@name='info']/ul" position="inside">
        <li><a href="/partners/">Resellers</a></li>
    </xpath>
</template>

<!-- Page --> 
<template id="layout" name="Partners Layout">
    <t t-call="website.layout">
        <t t-set="additional_title">Resellers</t>
        <div id="wrap">
            <div class="oe_structure"/>
            <div class="container">
                <div class="row">
                    <t t-raw="ref_content" />
                </div>
            </div>
            <div class="oe_structure"/>
        </div>
    </t>
</template>

<template id="index" name="Find Resellers">
    <t t-call="website_crm_partner_assign.layout">
        <t t-set="ref_content">
            <div class="col-md-12">
                <h1 class="text-center">
                    Looking For a Local Store?
                </h1><h2 class="text-center text-muted">
                    Contact a reseller
                </h2>
            </div>
<<<<<<< HEAD
            <div class="col-md-4 mb32" id="partner_left">
                <h3>Resellers by Country</h3>
=======

            <div class="col-md-4 mb32" id="partner_left">

>>>>>>> d23f8425
                <ul class="nav nav-pills nav-stacked mt16">
                    <li class="nav-header"><h3>Categories</h3></li>
                    <t t-foreach="grades" t-as="grade">
                        <li t-if="grade['grade_id']" t-att-class="grade['grade_id'][0] == grade_id and 'active' or ''">
                            <a t-attf-href="#{ grade['grade_id'][0] and '/partners/grade/%s' % grade['grade_id'][0] or '/partners' }#{ current_country_id and ('/country/%s' % current_country_id) or '' }#{ search_path }">
                                <span class="badge pull-right" t-esc="grade['grade_id_count'] or ''"/>
                                <t t-esc="grade['grade_id'][1]"/> 
                            </a>
                        </li>
                    </t>
                </ul>

                <ul id="reseller_countries" class="nav nav-pills nav-stacked mt16">
                    <li class="nav-header"><h3>Locations</h3></li>
                    <t t-foreach="countries" t-as="country_dict">
                        <t t-if="country_dict['country_id']">
                            <li t-att-class="country_dict['country_id'][0] == current_country_id and 'active' or ''">
                                <a t-attf-href="#{ country_dict['country_id'][0] and ('/partners/country/%s' % slug(country_dict['country_id'])) or '/partners/' }#{ search_path }">
                                    <span class="badge pull-right" t-esc="country_dict['country_id_count'] or ''"/>
                                    <t t-esc="country_dict['country_id'][1]"/> 
                                </a>
                            </li>
                        </t>
                    </t>
                </ul>

            </div>
            
            <div class="col-md-8" id="ref_content">
                <div class='navbar'>
                    <div>
                        <t t-call="website.pager">
                           <t t-set="classname">pull-left</t>
                        </t>
                        <form action="" method="get" class="navbar-search pull-right pagination form-inline">
                            <div class="form-group">
                                <input type="text" name="search" class="search-query col-md-2 mt4 form-control" placeholder="Search" t-att-value="searches.get('search', '')"/>
                            </div>

                        </form>
                    </div>
                </div>
                <div>
                    <t t-if="not partners_data">
                        <p>No result found.</p>
                    </t>
                    <t t-foreach="partners_data" t-as="partner_data">
                        <t t-if="internal_gid != partner_data['grade_id'][1]">
                            <h3 class="text-center">
                                <span t-esc="partner_data['grade_id'][1]"/> Partners
                                <t t-if="current_country"> in <t t-esc="current_country.name"/></t>
                            </h3>
                            <t t-set="internal_gid" t-value="partner_data['grade_id'][1]"/>
                        </t>
                        <div class="media">
                            <a class="pull-left" t-attf-href="/partners/#{ slug([partner_data.get('id'), partner_data.get('name')]) }/">
                                <img class="media-object" t-attf-src="data:image/png;base64,#{partner_data['image_small']}"/>
                            </a>
                            <div class="media-body" style="min-height: 64px;">
                                <a class="media-heading" t-attf-href="/partners/#{ slug([partner_data.get('id'), partner_data.get('name')]) }/"><t t-if="partner_data['parent_id']"><span t-esc="partner_data['parent_id'][1]"/></t> <span t-esc="partner_data['name']"/></a> - <span t-esc="partner_data['grade_id'][1]"/>
                                <div t-esc="partner_data['website_short_description']"/>
                            </div>
                        </div>
                    </t>
                </div>
            </div>
        </t>
    </t>
</template>

<template id="ref_country" inherit_id="website_crm_partner_assign.index" inherit_option_id="website_crm_partner_assign.index" name="Left World Map">
    <xpath expr="//ul[@id='reseller_countries']" position="after">
        <h3>World Map</h3>
        <ul class="nav">
            <iframe t-attf-src="/google_map/?width=320&amp;height=240&amp;partner_ids=#{ google_map_partner_ids }&amp;partner_url=/partners/"
                style="width:320px; height:260px; border:0; padding:0; margin:0;"></iframe>
        </ul>
    </xpath>
</template>

<template id="partner" name="Partner Detail">
    <t t-call="website_crm_partner_assign.layout">
        <t t-set="ref_content">
            <t t-call="website_partner.partner_detail"/>
        </t>
    </t>
</template>

</data>
</openerp><|MERGE_RESOLUTION|>--- conflicted
+++ resolved
@@ -35,14 +35,9 @@
                     Contact a reseller
                 </h2>
             </div>
-<<<<<<< HEAD
-            <div class="col-md-4 mb32" id="partner_left">
-                <h3>Resellers by Country</h3>
-=======
 
             <div class="col-md-4 mb32" id="partner_left">
 
->>>>>>> d23f8425
                 <ul class="nav nav-pills nav-stacked mt16">
                     <li class="nav-header"><h3>Categories</h3></li>
                     <t t-foreach="grades" t-as="grade">
