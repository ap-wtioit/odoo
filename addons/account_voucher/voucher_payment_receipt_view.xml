--- conflicted
+++ resolved
@@ -8,23 +8,6 @@
             <field name="type">search</field>
             <field name="arch" type="xml">
                 <search string="Search Vouchers">
-<<<<<<< HEAD
-                    <group>
-                        <field name="number" string="Voucher"/>
-                        <separator orientation="vertical"/>
-                        <field name="date"/>
-                        <separator orientation="vertical"/>
-                        <filter icon="terp-document-new" string="Draft" domain="[('state','=','draft')]" help="Draft Vouchers"/>
-                        <filter icon="terp-camera_test" string="Posted" domain="[('state','=','posted')]" help="Posted Vouchers"/>
-                        <separator orientation="vertical"/>
-                        <filter icon="terp-gtk-jump-to-ltr" string="To Review" domain="[('state','=','posted')]" help="To Review"/>
-                        <separator orientation="vertical"/>
-                        <field name="partner_id" string="Customer"/>
-                        <field name="journal_id" widget="selection" context="{'journal_id': self, 'set_visible':False}" domain="[('type','in',('bank','cash'))]"/>
-                        <field name="period_id"/>
-                    </group>
-                    <newline/>
-=======
                     <field name="number" string="Voucher"/>
                     <field name="date"/>
                     <filter icon="terp-document-new" string="Draft" domain="[('state','=','draft')]" help="Draft Vouchers"/>
@@ -32,7 +15,6 @@
                     <field name="partner_id" string="Customer"/>
                     <field name="journal_id" context="{'journal_id': self, 'set_visible':False}" domain="[('type','in',('bank','cash'))]"/>
                     <field name="period_id"/>
->>>>>>> e1c34a9a
                     <group expand="0" string="Group By...">
                         <filter string="Customer" icon="terp-personal" domain="[]" context="{'group_by':'partner_id'}"/>
                         <filter string="Journal" icon="terp-folder-orange" domain="[]" context="{'group_by':'journal_id'}"/>
@@ -50,23 +32,6 @@
             <field name="type">search</field>
             <field name="arch" type="xml">
                 <search string="Search Vouchers">
-<<<<<<< HEAD
-                    <group>
-                        <field name="number" string="Voucher"/>
-                        <separator orientation="vertical"/>
-                        <field name="date"/>
-                        <separator orientation="vertical"/>
-                        <filter icon="terp-document-new" string="Draft" domain="[('state','=','draft')]" help="Draft Vouchers"/>
-                        <filter icon="terp-camera_test" string="Posted" domain="[('state','=','posted')]" help="Posted Vouchers"/>
-                        <separator orientation="vertical"/>
-                        <filter icon="terp-gtk-jump-to-ltr" string="To Review" domain="[('state','=','posted')]" help="To Review"/>
-                        <separator orientation="vertical"/>
-                        <field name="partner_id" string="Supplier"/>
-                        <field name="journal_id" widget="selection" context="{'journal_id': self, 'set_visible':False}" domain="[('type','in',('bank','cash'))]"/>
-                        <field name="period_id"/>
-                    </group>
-                    <newline/>
-=======
                     <field name="number" string="Voucher"/>
                     <field name="date"/>
                     <filter icon="terp-document-new" string="Draft" domain="[('state','=','draft')]" help="Draft Vouchers"/>
@@ -74,7 +39,6 @@
                     <field name="partner_id" string="Supplier"/>
                     <field name="journal_id" context="{'journal_id': self, 'set_visible':False}" domain="[('type','in',('bank','cash'))]"/>
                     <field name="period_id"/>
->>>>>>> e1c34a9a
                     <group expand="0" string="Group By...">
                         <filter string="Supplier" icon="terp-personal" domain="[]" context="{'group_by':'partner_id'}"/>
                         <filter string="Journal" icon="terp-folder-orange" domain="[]" context="{'group_by':'journal_id'}"/>
