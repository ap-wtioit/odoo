<?xml version="1.0" encoding="utf-8"?>
<openerp>
<data>

    <record model="ir.ui.view" id="sale_margin_sale_order">
        <field name="name">sale.order.margin.view.form</field>
        <field name="type">form</field>
        <field name="model">sale.order</field>
        <field name="inherit_id" ref="sale.view_order_form" />
        <field name="arch" type="xml">
<<<<<<< HEAD
            <xpath expr="//div[@class='oe_form_subtotal_footer']" position="after">
                <div>
                    <field name="margin"/>
                </div>
            </xpath>
=======
            <field name="amount_total" position="after">
                <field name="margin"/>
            </field>
>>>>>>> c95b6d26
        </field>
    </record>
    
    <record model="ir.ui.view" id="sale_margin_sale_order_line">
        <field name="name">sale.order.line.margin.view.form</field>
        <field name="type">form</field>
        <field name="model">sale.order</field>
        <field name="inherit_id" ref="sale.view_order_form" />
        <field name="arch" type="xml">
            <xpath expr="//field[@name='order_line']/form//field[@name='price_unit']" position="after">
                <field name="purchase_price"/>
            </xpath>
        </field>
    </record>
    
    <record model="ir.ui.view" id="sale_margin_sale_order_line_form">
        <field name="name">sale.order.line.tree.margin.view.form</field>
        <field name="type">form</field>
        <field name="model">sale.order</field>
        <field name="inherit_id" ref="sale.view_order_form" />
        <field name="arch" type="xml">
           <xpath expr="//field[@name='order_line']/tree//field[@name='price_unit']" position="after">
                <field name="purchase_price"/>
            </xpath>
        </field>
    </record>
    
    <record model="ir.ui.view" id="sale_margin_sale_order_tree">
        <field name="name">sale.order.margin.view.tree</field>
        <field name="type">tree</field>
        <field name="model">sale.order</field>
        <field name="inherit_id" ref="sale.view_order_tree" />
        <field name="arch" type="xml">
            <field name="state" position="after">
                <field name="margin"/>
            </field>
        </field>
    </record>
   
    <record model="ir.ui.view" id="sale_margin_sale_order_line_tree">
        <field name="name">sale.order.margin.line.view.tree</field>
        <field name="type">tree</field>
        <field name="model">sale.order.line</field>
        <field name="inherit_id" ref="sale.view_order_line_tree" />
        <field name="arch" type="xml">
            <field name="price_subtotal" position="after">
                <field name="margin"/>
            </field>
        </field>
    </record>    

</data>
</openerp><|MERGE_RESOLUTION|>--- conflicted
+++ resolved
@@ -8,17 +8,11 @@
         <field name="model">sale.order</field>
         <field name="inherit_id" ref="sale.view_order_form" />
         <field name="arch" type="xml">
-<<<<<<< HEAD
             <xpath expr="//div[@class='oe_form_subtotal_footer']" position="after">
-                <div>
+                <group>
                     <field name="margin"/>
-                </div>
+                </group>
             </xpath>
-=======
-            <field name="amount_total" position="after">
-                <field name="margin"/>
-            </field>
->>>>>>> c95b6d26
         </field>
     </record>
     
