odoo.define('base_import.import', function (require) {
"use strict";

var ControlPanelMixin = require('web.ControlPanelMixin');
var core = require('web.core');
var ListView = require('web.ListView');
var Model = require('web.DataModel');
var session = require('web.session');
var Widget = require('web.Widget');

var QWeb = core.qweb;
var _t = core._t;
var _lt = core._lt;
var StateMachine = window.StateMachine;

/**
 * Safari does not deal well at all with raw JSON data being
 * returned. As a result, we're going to cheat by using a
 * pseudo-jsonp: instead of getting JSON data in the iframe, we're
 * getting a ``script`` tag which consists of a function call and
 * the returned data (the json dump).
 *
 * The function is an auto-generated name bound to ``window``,
 * which calls back into the callback provided here.
 *
 * @param {Object} form the form element (DOM or jQuery) to use in the call
 * @param {Object} attributes jquery.form attributes object
 * @param {Function} callback function to call with the returned data
 */
function jsonp(form, attributes, callback) {
    attributes = attributes || {};
    var options = {jsonp: _.uniqueId('import_callback_')};
    window[options.jsonp] = function () {
        delete window[options.jsonp];
        callback.apply(null, arguments);
    };
    if ('data' in attributes) {
        _.extend(attributes.data, options);
    } else {
        _.extend(attributes, {data: options});
    }
    _.extend(attributes, {
        dataType: 'script',
    });
    $(form).ajaxSubmit(attributes);
}

// if true, the 'Import', 'Export', etc... buttons will be shown
ListView.prototype.defaults.import_enabled = true;
ListView.include({
    /**
     * Extend the render_buttons function of ListView by adding an event listener
     * on the import button.
     * @return {jQuery} the rendered buttons
     */
    render_buttons: function() {
        var self = this;
        var add_button = false;
        if (!this.$buttons) { // Ensures that this is only done once
            add_button = true;
        }
        this._super.apply(this, arguments); // Sets this.$buttons
        if(add_button) {
            this.$buttons.on('click', '.o_list_button_import', function() {
                self.do_action({
                    type: 'ir.actions.client',
                    tag: 'import',
                    params: {
                        model: self.dataset.model,
                        // self.dataset.get_context() could be a compound?
                        // not sure. action's context should be evaluated
                        // so safer bet. Odd that timezone & al in it
                        // though
                        context: self.getParent().action.context,
                    }
                }, {
                    on_reverse_breadcrumb: function () {
                        return self.reload();
                    },
                });
                return false;
            });
        }
        return this.$buttons;
    }
});

var DataImport = Widget.extend(ControlPanelMixin, {
    template: 'ImportView',
    opts: [
        {name: 'encoding', label: _lt("Encoding:"), value: 'utf-8'},
        {name: 'separator', label: _lt("Separator:"), value: ','},
        {name: 'quoting', label: _lt("Quoting:"), value: '"'}
    ],
    events: {
        // 'change .oe_import_grid input': 'import_dryrun',
        'change .oe_import_file': 'loaded_file',
        'click .oe_import_file_reload': 'loaded_file',
        'change input.oe_import_has_header, .oe_import_options input': 'settings_changed',
        'click a.oe_import_toggle': function (e) {
            e.preventDefault();
            var $el = $(e.target);
            ($el.next().length
                    ? $el.next()
                    : $el.parent().next())
                .toggle();
        },
        'click .oe_import_report a.oe_import_report_count': function (e) {
            e.preventDefault();
            $(e.target).parent().toggleClass('oe_import_report_showmore');
        },
        'click .oe_import_moreinfo_action a': function (e) {
            e.preventDefault();
            // #data will parse the attribute on its own, we don't like
            // that sort of things
            var action = JSON.parse($(e.target).attr('data-action'));
            // FIXME: when JS-side clean_action
            action.views = _(action.views).map(function (view) {
                var id = view[0], type = view[1];
                return [
                    id,
                    type !== 'tree' ? type
                      : action.view_type === 'form' ? 'list'
                      : 'tree'
                ];
            });
            this.do_action(_.extend(action, {
                target: 'new',
                flags: {
                    search_view: true,
                    display_title: true,
                    pager: true,
                    list: {selectable: false}
                }
            }));
        },
    },
    init: function (parent, action) {
        this._super.apply(this, arguments);
        this.action_manager = parent;
        this.res_model = action.params.model;
        this.parent_context = action.params.context || {};
        // import object id
        this.id = null;
        this.Import = new Model('base_import.import');
        this.session = session;
        action.display_name = _t('Import a File'); // Displayed in the breadcrumbs
    },
    start: function () {
        var self = this;
        this.setup_encoding_picker();
        this.setup_separator_picker();

        return $.when(
            this._super(),
            this.Import.call('create', [{
                'res_model': this.res_model
            }]).done(function (id) {
                self.id = id;
                self.$('input[name=import_id]').val(id);

                self.render_buttons();
                var status = {
                    breadcrumbs: self.action_manager.get_breadcrumbs(),
                    cp_content: {$buttons: self.$buttons},
                };
                self.update_control_panel(status);
            })
        );
    },
    render_buttons: function() {
        var self = this;
        this.$buttons = $(QWeb.render("ImportView.buttons", this));
        this.$buttons.filter('.o_import_validate').on('click', this.validate.bind(this));
        this.$buttons.filter('.o_import_import').on('click', this.import.bind(this));
        this.$buttons.filter('.o_import_cancel').on('click', function(e) {
            e.preventDefault();
            self.exit();
        });
    },
    setup_encoding_picker: function () {
        this.$('input.oe_import_encoding').select2({
            width: '160px',
            query: function (q) {
                var make = function (term) { return {id: term, text: term}; };
                var suggestions = _.map(
                    ('utf-8 utf-16 windows-1252 latin1 latin2 big5 ' +
                     'gb18030 shift_jis windows-1251 koir8_r').split(/\s+/),
                    make);
                if (q.term) {
                    suggestions.unshift(make(q.term));
                }
                q.callback({results: suggestions});
            },
            initSelection: function (e, c) {
                return c({id: 'utf-8', text: 'utf-8'});
            }
        }).select2('val', 'utf-8');
    },
    setup_separator_picker: function () {
        this.$('input.oe_import_separator').select2({
            width: '160px',
            query: function (q) {
                var suggestions = [
                    {id: ',', text: _t("Comma")},
                    {id: ';', text: _t("Semicolon")},
                    {id: '\t', text: _t("Tab")},
                    {id: ' ', text: _t("Space")}
                ];
                if (q.term) {
                    suggestions.unshift({id: q.term, text: q.term});
                }
                q.callback({results: suggestions});
            },
            initSelection: function (e, c) {
                return c({id: ',', text: _t("Comma")});
            },
        });
    },

    import_options: function () {
        var self = this;
        var options = {
            headers: this.$('input.oe_import_has_header').prop('checked')
        };
        _(this.opts).each(function (opt) {
            options[opt.name] =
                self.$('input.oe_import_' + opt.name).val();
        });
        return options;
    },

    //- File & settings change section
    onfile_loaded: function () {
        this.$buttons.filter('.o_import_button').add(this.$('.oe_import_file_reload'))
                .prop('disabled', true);
        if (!this.$('input.oe_import_file').val()) { return; }

        this.$el.removeClass('oe_import_preview oe_import_error');
        var import_toggle = false;
        var file = this.$('input.oe_import_file')[0].files[0];
        // some platforms send text/csv, application/csv, or other things if Excel is prevent
        if ((file.type && _.last(file.type.split('/')) === "csv") || ( _.last(file.name.split('.')) === "csv")) {
            import_toggle = true;
        }
        this.$el.find('.oe_import_toggle').toggle(import_toggle);
        jsonp(this.$el, {
            url: '/base_import/set_file'
        }, this.proxy('settings_changed'));
    },
    onpreviewing: function () {
        var self = this;
        this.$buttons.filter('.o_import_button').add(this.$('.oe_import_file_reload'))
                .prop('disabled', true);
        this.$el.addClass('oe_import_with_file');
        // TODO: test that write // succeeded?
        this.$el.removeClass('oe_import_preview_error oe_import_error');
        this.$el.toggleClass(
            'oe_import_noheaders',
            !this.$('input.oe_import_has_header').prop('checked'));
        this.Import.call(
            'parse_preview', [this.id, this.import_options()])
            .done(function (result) {
                var signal = result.error ? 'preview_failed' : 'preview_succeeded';
                self[signal](result);
            });
    },
    onpreview_error: function (event, from, to, result) {
        this.$('.oe_import_options').show();
        this.$('.oe_import_file_reload').prop('disabled', false);
        this.$el.addClass('oe_import_preview_error oe_import_error');
        this.$('.oe_import_error_report').html(
                QWeb.render('ImportView.preview.error', result));
    },
    onpreview_success: function (event, from, to, result) {
        this.$buttons.filter('.o_import_import').removeClass('btn-primary');
        this.$buttons.filter('.o_import_validate').addClass('btn-primary');
        this.$buttons.filter('.o_import_button').add(this.$('.oe_import_file_reload'))
                .prop('disabled', false);
        this.$el.addClass('oe_import_preview');
        this.$('.oe_import_grid').html(QWeb.render('ImportView.preview', result));

        if (result.headers.length === 1) {
            this.$('.oe_import_options').show();
            this.onresults(null, null, null, [{
                type: 'warning',
                message: _t("A single column was found in the file, this often means the file separator is incorrect")
            }]);
        }

        var $fields = this.$('.oe_import_fields input');
        this.render_fields_matches(result, $fields);
        var data = this.generate_fields_completion(result);
        var item_finder = function (id, items) {
            items = items || data;
            for (var i=0; i < items.length; ++i) {
                var item = items[i];
                if (item.id === id) {
                    return item;
                }
                var val;
                if (item.children && (val = item_finder(id, item.children))) {
                    return val;
                }
            }
            return '';
        };
        $fields.select2({
            allowClear: true,
            minimumInputLength: 0,
            data: data,
            initSelection: function (element, callback) {
                var default_value = element.val();
                if (!default_value) {
                    callback('');
                    return;
                }

                callback(item_finder(default_value));
            },
            placeholder: _t('Don\'t import'),
            width: 'resolve',
            dropdownCssClass: 'oe_import_selector'
        });
    },
    generate_fields_completion: function (root) {
        var basic = [];
        var regulars = [];
        var o2m = [];
        function traverse(field, ancestors, collection) {
            var subfields = field.fields;
            var field_path = ancestors.concat(field);
            var label = _(field_path).pluck('string').join(' / ');
            var id = _(field_path).pluck('name').join('/');

            // If non-relational, m2o or m2m, collection is regulars
            if (!collection) {
                if (field.name === 'id') {
                    collection = basic;
                } else if (_.isEmpty(subfields)
                        || _.isEqual(_.pluck(subfields, 'name'), ['id', '.id'])) {
                    collection = regulars;
                } else {
                    collection = o2m;
                }
            }

            collection.push({
                id: id,
                text: label,
                required: field.required
            });

            for(var i=0, end=subfields.length; i<end; ++i) {
                traverse(subfields[i], field_path, collection);
            }
        }
        _(root.fields).each(function (field) {
            traverse(field, []);
        });

        var cmp = function (field1, field2) {
            return field1.text.localeCompare(field2.text);

        };
        regulars.sort(cmp);
        o2m.sort(cmp);
        return basic.concat([
            { text: _t("Normal Fields"), children: regulars },
            { text: _t("Relation Fields"), children: o2m }
        ]);
    },
    render_fields_matches: function (result, $fields) {
        if (_(result.matches).isEmpty()) { return; }
        $fields.each(function (index, input) {
            var match = result.matches[index];
            if (!match) { return; }

<<<<<<< HEAD
            var current_field = result;
            input.value = _(match).chain()
                .map(function (name) {
                    // WARNING: does both mapping and folding (over the
                    //          ``field`` iterator variable)
                    return current_field = _(current_field.fields).find(function (subfield) {
                        return subfield.name === name;
                    });
                })
                .pluck('name')
                .value()
                .join('/');
        });
    },

    //- import itself
    call_import: function (kwargs) {
        var fields = this.$('.oe_import_fields input.oe_import_match_field').map(function (index, el) {
            return $(el).select2('val') || false;
        }).get();
        kwargs.context = _.extend(
            {}, this.parent_context,
            {tracking_disable: !this.$('#oe_import_tracking').prop('checked')}
        );
        return this.Import.call('do', [this.id, fields, this.import_options()], kwargs)
            .then(undefined, function (error, event) {
                // In case of unexpected exception, convert
                // "JSON-RPC error" to an import failure, and
                // prevent default handling (warning dialog)
                if (event) { event.preventDefault(); }
                return $.when([{
                    type: 'error',
                    record: false,
                    message: error.data.arguments[1],
                }]);
            }) ;
    },
    onvalidate: function () {
        return this.call_import({ dryrun: true })
            .done(this.proxy('validated'));
    },
    onimport: function () {
        var self = this;
        return this.call_import({ dryrun: false }).done(function (message) {
            if (!_.any(message, function (message) {
                    return message.type === 'error'; })) {
                self['import_succeeded']();
                return;
=======
        //- import itself
        call_import: function (kwargs) {
            var fields = this.$('.oe_import_fields input.oe_import_match_field').map(function (index, el) {
                return $(el).select2('val') || false;
            }).get();
            var tracking_disable = 'tracking_disable' in kwargs ? kwargs.tracking_disable : !this.$('#oe_import_tracking').prop('checked')
            delete kwargs.tracking_disable
            kwargs.context = _.extend(
                {}, this.parent_context,
                {tracking_disable: tracking_disable}
            );
            return this.Import.call('do', [this.id, fields, this.import_options()], kwargs)
                .then(undefined, function (error, event) {
                    // In case of unexpected exception, convert
                    // "JSON-RPC error" to an import failure, and
                    // prevent default handling (warning dialog)
                    if (event) { event.preventDefault(); }
                    return $.when([{
                        type: 'error',
                        record: false,
                        message: error.data.arguments[1],
                    }]);
                }) ;
        },
        onvalidate: function () {
            return this.call_import({ dryrun: true, tracking_disable: true })
                .done(this.proxy('validated'));
        },
        onimport: function () {
            var self = this;
            return this.call_import({ dryrun: false }).done(function (message) {
                if (!_.any(message, function (message) {
                        return message.type === 'error' })) {
                    self['import_succeeded']();
                    return;
                }
                self['import_failed'](message);
            });
        },
        onimported: function () {
            this.exit();
        },
        exit: function () {
            this.do_action({
                type: 'ir.actions.client',
                tag: 'history_back'
            });
        },
        onresults: function (event, from, to, message) {
            var no_messages = _.isEmpty(message);
            this.$('.oe_import_import').toggleClass('oe_highlight', no_messages);
            this.$('.oe_import_validate').toggleClass('oe_highlight', !no_messages);
            if (no_messages) {
                message.push({
                    type: 'info',
                    message: _t("Everything seems valid.")
                });
>>>>>>> df95b1fc
            }
            self['import_failed'](message);
        });
    },
    onimported: function () {
        this.exit();
    },
    exit: function () {
        this.do_action({
            type: 'ir.actions.client',
            tag: 'history_back'
        });
    },
    onresults: function (event, from, to, message) {
        var no_messages = _.isEmpty(message);
        this.$buttons.filter('.o_import_import').toggleClass('btn-primary', no_messages);
        this.$buttons.filter('.o_import_import').toggleClass('btn-default', !no_messages);
        this.$buttons.filter('.o_import_validate').toggleClass('btn-primary', !no_messages);
        this.$buttons.filter('.o_import_validate').toggleClass('btn-default', no_messages);
        if (no_messages) {
            message.push({
                type: 'info',
                message: _t("Everything seems valid.")
            });
        }
        // row indexes come back 0-indexed, spreadsheets
        // display 1-indexed.
        var offset = 1;
        // offset more if header
        if (this.import_options().headers) { offset += 1; }

        this.$el.addClass('oe_import_error');
        this.$('.oe_import_error_report').html(
            QWeb.render('ImportView.error', {
                errors: _(message).groupBy('message'),
                at: function (rows) {
                    var from = rows.from + offset;
                    var to = rows.to + offset;
                    if (from === to) {
                        return _.str.sprintf(_t("at row %d"), from);
                    }
                    return _.str.sprintf(_t("between rows %d and %d"),
                                         from, to);
                },
                more: function (n) {
                    return _.str.sprintf(_t("(%d more)"), n);
                },
                info: function (msg) {
                    if (typeof msg === 'string') {
                        return _.str.sprintf(
                            '<div class="oe_import_moreinfo oe_import_moreinfo_message">%s</div>',
                            _.str.escapeHTML(msg));
                    }
                    if (msg instanceof Array) {
                        return _.str.sprintf(
                            '<div class="oe_import_moreinfo oe_import_moreinfo_choices">%s <ul>%s</ul></div>',
                            _.str.escapeHTML(_t("Here are the possible values:")),
                            _(msg).map(function (msg) {
                                return '<li>'
                                    + _.str.escapeHTML(msg)
                                + '</li>';
                            }).join(''));
                    }
                    // Final should be object, action descriptor
                    return [
                        '<div class="oe_import_moreinfo oe_import_moreinfo_action">',
                            _.str.sprintf('<a href="#" data-action="%s">',
                                    _.str.escapeHTML(JSON.stringify(msg))),
                                _.str.escapeHTML(
                                    _t("Get all possible values")),
                            '</a>',
                        '</div>'
                    ].join('');
                },
            }));
    },
});
core.action_registry.add('import', DataImport);

// FSM-ize DataImport
StateMachine.create({
    target: DataImport.prototype,
    events: [
        { name: 'loaded_file',
          from: ['none', 'file_loaded', 'preview_error', 'preview_success', 'results'],
          to: 'file_loaded' },
        { name: 'settings_changed',
          from: ['file_loaded', 'preview_error', 'preview_success', 'results'],
          to: 'previewing' },
        { name: 'preview_failed', from: 'previewing', to: 'preview_error' },
        { name: 'preview_succeeded', from: 'previewing', to: 'preview_success' },
        { name: 'validate', from: 'preview_success', to: 'validating' },
        { name: 'validate', from: 'results', to: 'validating' },
        { name: 'validated', from: 'validating', to: 'results' },
        { name: 'import', from: ['preview_success', 'results'], to: 'importing' },
        { name: 'import_succeeded', from: 'importing', to: 'imported'},
        { name: 'import_failed', from: 'importing', to: 'results' }
    ]
});

});<|MERGE_RESOLUTION|>--- conflicted
+++ resolved
@@ -376,7 +376,6 @@
             var match = result.matches[index];
             if (!match) { return; }
 
-<<<<<<< HEAD
             var current_field = result;
             input.value = _(match).chain()
                 .map(function (name) {
@@ -397,9 +396,11 @@
         var fields = this.$('.oe_import_fields input.oe_import_match_field').map(function (index, el) {
             return $(el).select2('val') || false;
         }).get();
+        var tracking_disable = 'tracking_disable' in kwargs ? kwargs.tracking_disable : !this.$('#oe_import_tracking').prop('checked')
+        delete kwargs.tracking_disable
         kwargs.context = _.extend(
             {}, this.parent_context,
-            {tracking_disable: !this.$('#oe_import_tracking').prop('checked')}
+            {tracking_disable: tracking_disable}
         );
         return this.Import.call('do', [this.id, fields, this.import_options()], kwargs)
             .then(undefined, function (error, event) {
@@ -415,7 +416,7 @@
             }) ;
     },
     onvalidate: function () {
-        return this.call_import({ dryrun: true })
+        return this.call_import({ dryrun: true, tracking_disable: true })
             .done(this.proxy('validated'));
     },
     onimport: function () {
@@ -425,65 +426,6 @@
                     return message.type === 'error'; })) {
                 self['import_succeeded']();
                 return;
-=======
-        //- import itself
-        call_import: function (kwargs) {
-            var fields = this.$('.oe_import_fields input.oe_import_match_field').map(function (index, el) {
-                return $(el).select2('val') || false;
-            }).get();
-            var tracking_disable = 'tracking_disable' in kwargs ? kwargs.tracking_disable : !this.$('#oe_import_tracking').prop('checked')
-            delete kwargs.tracking_disable
-            kwargs.context = _.extend(
-                {}, this.parent_context,
-                {tracking_disable: tracking_disable}
-            );
-            return this.Import.call('do', [this.id, fields, this.import_options()], kwargs)
-                .then(undefined, function (error, event) {
-                    // In case of unexpected exception, convert
-                    // "JSON-RPC error" to an import failure, and
-                    // prevent default handling (warning dialog)
-                    if (event) { event.preventDefault(); }
-                    return $.when([{
-                        type: 'error',
-                        record: false,
-                        message: error.data.arguments[1],
-                    }]);
-                }) ;
-        },
-        onvalidate: function () {
-            return this.call_import({ dryrun: true, tracking_disable: true })
-                .done(this.proxy('validated'));
-        },
-        onimport: function () {
-            var self = this;
-            return this.call_import({ dryrun: false }).done(function (message) {
-                if (!_.any(message, function (message) {
-                        return message.type === 'error' })) {
-                    self['import_succeeded']();
-                    return;
-                }
-                self['import_failed'](message);
-            });
-        },
-        onimported: function () {
-            this.exit();
-        },
-        exit: function () {
-            this.do_action({
-                type: 'ir.actions.client',
-                tag: 'history_back'
-            });
-        },
-        onresults: function (event, from, to, message) {
-            var no_messages = _.isEmpty(message);
-            this.$('.oe_import_import').toggleClass('oe_highlight', no_messages);
-            this.$('.oe_import_validate').toggleClass('oe_highlight', !no_messages);
-            if (no_messages) {
-                message.push({
-                    type: 'info',
-                    message: _t("Everything seems valid.")
-                });
->>>>>>> df95b1fc
             }
             self['import_failed'](message);
         });
