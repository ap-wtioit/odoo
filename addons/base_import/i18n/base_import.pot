# Translation of Odoo Server.
# This file contains the translation of the following modules:
#	* base_import
#
msgid ""
msgstr ""
<<<<<<< HEAD
"Project-Id-Version: Odoo Server 10.0alpha1e\n"
"Report-Msgid-Bugs-To: \n"
"POT-Creation-Date: 2016-08-18 08:37+0000\n"
"PO-Revision-Date: 2016-08-18 08:37+0000\n"
=======
"Project-Id-Version: Odoo Server 9.saas~10c\n"
"Report-Msgid-Bugs-To: \n"
"POT-Creation-Date: 2016-08-18 14:07+0000\n"
"PO-Revision-Date: 2016-08-18 14:07+0000\n"
>>>>>>> 9ad5f26b
"Last-Translator: <>\n"
"Language-Team: \n"
"MIME-Version: 1.0\n"
"Content-Type: text/plain; charset=UTF-8\n"
"Content-Transfer-Encoding: \n"
"Plural-Forms: \n"

#. module: base_import
#. openerp-web
<<<<<<< HEAD
#: code:addons/base_import/static/src/js/base_import.js:595
=======
#: code:addons/base_import/static/src/js/import.js:474
>>>>>>> 9ad5f26b
#, python-format
msgid "(%d more)"
msgstr ""

#. module: base_import
#. openerp-web
<<<<<<< HEAD
#: code:addons/base_import/static/src/js/base_import.js:373
=======
#: code:addons/base_import/static/src/js/import.js:287
>>>>>>> 9ad5f26b
#, python-format
msgid "A single column was found in the file, this often means the file separator is incorrect"
msgstr ""

#. module: base_import
#. openerp-web
#: code:addons/base_import/static/src/xml/base_import.xml:89
#, python-format
msgid "Cancel"
msgstr ""

#. module: base_import
#: code:addons/base_import/models/base_import.py:608
#, python-format
msgid "Column %s contains incorrect values (value: %s does not match date format"
msgstr ""

#. module: base_import
#: code:addons/base_import/models/base_import.py:590
#, python-format
msgid "Column %s contains incorrect values (value: %s)"
msgstr ""

#. module: base_import
#. openerp-web
#: code:addons/base_import/static/src/js/base_import.js:244
#: code:addons/base_import/static/src/js/base_import.js:255
#: code:addons/base_import/static/src/js/base_import.js:262
#: code:addons/base_import/static/src/js/base_import.js:274
#, python-format
msgid "Comma"
msgstr ""

#. module: base_import
#: model:ir.model.fields,field_description:base_import.field_base_import_import_create_uid
#: model:ir.model.fields,field_description:base_import.field_base_import_tests_models_char_create_uid
#: model:ir.model.fields,field_description:base_import.field_base_import_tests_models_char_noreadonly_create_uid
#: model:ir.model.fields,field_description:base_import.field_base_import_tests_models_char_readonly_create_uid
#: model:ir.model.fields,field_description:base_import.field_base_import_tests_models_char_required_create_uid
#: model:ir.model.fields,field_description:base_import.field_base_import_tests_models_char_states_create_uid
#: model:ir.model.fields,field_description:base_import.field_base_import_tests_models_char_stillreadonly_create_uid
#: model:ir.model.fields,field_description:base_import.field_base_import_tests_models_m2o_create_uid
#: model:ir.model.fields,field_description:base_import.field_base_import_tests_models_m2o_related_create_uid
#: model:ir.model.fields,field_description:base_import.field_base_import_tests_models_m2o_required_create_uid
#: model:ir.model.fields,field_description:base_import.field_base_import_tests_models_m2o_required_related_create_uid
#: model:ir.model.fields,field_description:base_import.field_base_import_tests_models_o2m_child_create_uid
#: model:ir.model.fields,field_description:base_import.field_base_import_tests_models_o2m_create_uid
#: model:ir.model.fields,field_description:base_import.field_base_import_tests_models_preview_create_uid
msgid "Created by"
msgstr ""

#. module: base_import
#: model:ir.model.fields,field_description:base_import.field_base_import_import_create_date
#: model:ir.model.fields,field_description:base_import.field_base_import_tests_models_char_create_date
#: model:ir.model.fields,field_description:base_import.field_base_import_tests_models_char_noreadonly_create_date
#: model:ir.model.fields,field_description:base_import.field_base_import_tests_models_char_readonly_create_date
#: model:ir.model.fields,field_description:base_import.field_base_import_tests_models_char_required_create_date
#: model:ir.model.fields,field_description:base_import.field_base_import_tests_models_char_states_create_date
#: model:ir.model.fields,field_description:base_import.field_base_import_tests_models_char_stillreadonly_create_date
#: model:ir.model.fields,field_description:base_import.field_base_import_tests_models_m2o_create_date
#: model:ir.model.fields,field_description:base_import.field_base_import_tests_models_m2o_related_create_date
#: model:ir.model.fields,field_description:base_import.field_base_import_tests_models_m2o_required_create_date
#: model:ir.model.fields,field_description:base_import.field_base_import_tests_models_m2o_required_related_create_date
#: model:ir.model.fields,field_description:base_import.field_base_import_tests_models_o2m_child_create_date
#: model:ir.model.fields,field_description:base_import.field_base_import_tests_models_o2m_create_date
#: model:ir.model.fields,field_description:base_import.field_base_import_tests_models_preview_create_date
msgid "Created on"
msgstr ""

#. module: base_import
#: code:addons/base_import/models/base_import.py:151
#: code:addons/base_import/models/base_import.py:156
#, python-format
msgid "Database ID"
msgstr ""

#. module: base_import
#. openerp-web
#: code:addons/base_import/static/src/js/base_import.js:125
#, python-format
msgid "Date Format:"
msgstr ""

#. module: base_import
<<<<<<< HEAD
#. openerp-web
#: code:addons/base_import/static/src/js/base_import.js:127
=======
#: code:addons/base_import/models.py:149
#: code:addons/base_import/models.py:155
>>>>>>> 9ad5f26b
#, python-format
msgid "Decimal Separator:"
msgstr ""

#. module: base_import
#: model:ir.model.fields,field_description:base_import.field_base_import_import_display_name
#: model:ir.model.fields,field_description:base_import.field_base_import_tests_models_char_display_name
#: model:ir.model.fields,field_description:base_import.field_base_import_tests_models_char_noreadonly_display_name
#: model:ir.model.fields,field_description:base_import.field_base_import_tests_models_char_readonly_display_name
#: model:ir.model.fields,field_description:base_import.field_base_import_tests_models_char_required_display_name
#: model:ir.model.fields,field_description:base_import.field_base_import_tests_models_char_states_display_name
#: model:ir.model.fields,field_description:base_import.field_base_import_tests_models_char_stillreadonly_display_name
#: model:ir.model.fields,field_description:base_import.field_base_import_tests_models_m2o_display_name
#: model:ir.model.fields,field_description:base_import.field_base_import_tests_models_m2o_related_display_name
#: model:ir.model.fields,field_description:base_import.field_base_import_tests_models_m2o_required_display_name
#: model:ir.model.fields,field_description:base_import.field_base_import_tests_models_m2o_required_related_display_name
#: model:ir.model.fields,field_description:base_import.field_base_import_tests_models_o2m_child_display_name
#: model:ir.model.fields,field_description:base_import.field_base_import_tests_models_o2m_display_name
#: model:ir.model.fields,field_description:base_import.field_base_import_tests_models_preview_display_name
msgid "Display Name"
msgstr ""

#. module: base_import
#. openerp-web
<<<<<<< HEAD
#: code:addons/base_import/static/src/js/base_import.js:416
=======
#: code:addons/base_import/static/src/js/import.js:321
>>>>>>> 9ad5f26b
#, python-format
msgid "Don't import"
msgstr ""

#. module: base_import
#. openerp-web
#: code:addons/base_import/static/src/js/base_import.js:263
#: code:addons/base_import/static/src/js/base_import.js:281
#, python-format
<<<<<<< HEAD
msgid "Dot"
=======
msgid "Encoding:"
msgstr ""

#. module: base_import
#: code:addons/base_import/models.py:228
#, python-format
msgid "Error cell found while reading XLS/XLSX file: %s"
>>>>>>> 9ad5f26b
msgstr ""

#. module: base_import
#. openerp-web
<<<<<<< HEAD
#: code:addons/base_import/static/src/js/base_import.js:120
=======
#: code:addons/base_import/static/src/js/import.js:451
>>>>>>> 9ad5f26b
#, python-format
msgid "Encoding:"
msgstr ""

#. module: base_import
<<<<<<< HEAD
#: code:addons/base_import/models/base_import.py:233
=======
#. openerp-web
#: code:addons/base_import/models.py:114
#: code:addons/base_import/models.py:148
#: code:addons/base_import/static/src/xml/import.xml:69
#: code:addons/base_import/static/src/xml/import.xml:74
>>>>>>> 9ad5f26b
#, python-format
msgid "Error cell found while reading XLS/XLSX file: %s"
msgstr ""

#. module: base_import
#. openerp-web
#: code:addons/base_import/static/src/js/base_import.js:572
#, python-format
msgid "Everything seems valid."
msgstr ""

#. module: base_import
#: code:addons/base_import/models/base_import.py:116
#: code:addons/base_import/models/base_import.py:150
#, python-format
msgid "External ID"
msgstr ""

#. module: base_import
#: model:ir.model.fields,field_description:base_import.field_base_import_import_file
msgid "File"
msgstr ""

#. module: base_import
#: model:ir.model.fields,field_description:base_import.field_base_import_import_file_name
msgid "File Name"
msgstr ""

#. module: base_import
#: model:ir.model.fields,field_description:base_import.field_base_import_import_file_type
msgid "File Type"
msgstr ""

#. module: base_import
#: model:ir.model.fields,help:base_import.field_base_import_import_file
msgid "File to check and/or import, raw binary (not base64)"
msgstr ""

#. module: base_import
#. openerp-web
#: code:addons/base_import/static/src/xml/base_import.xml:115
#, python-format
msgid "For CSV files, the issue could be an incorrect encoding."
msgstr ""

#. module: base_import
#. openerp-web
#: code:addons/base_import/static/src/js/base_import.js:619
#, python-format
msgid "Get all possible values"
msgstr ""

#. module: base_import
#. openerp-web
<<<<<<< HEAD
#: code:addons/base_import/static/src/xml/base_import.xml:11
=======
#: code:addons/base_import/static/src/js/import.js:498
>>>>>>> 9ad5f26b
#, python-format
msgid "Help"
msgstr ""

#. module: base_import
#. openerp-web
<<<<<<< HEAD
#: code:addons/base_import/static/src/js/base_import.js:606
=======
#: code:addons/base_import/static/src/js/import.js:485
>>>>>>> 9ad5f26b
#, python-format
msgid "Here are the possible values:"
msgstr ""

#. module: base_import
#. openerp-web
#: code:addons/base_import/static/src/xml/base_import.xml:116
#, python-format
msgid "Here is the start of the file we could not import:"
msgstr ""

#. module: base_import
#: model:ir.model.fields,field_description:base_import.field_base_import_import_id
#: model:ir.model.fields,field_description:base_import.field_base_import_tests_models_char_id
#: model:ir.model.fields,field_description:base_import.field_base_import_tests_models_char_noreadonly_id
#: model:ir.model.fields,field_description:base_import.field_base_import_tests_models_char_readonly_id
#: model:ir.model.fields,field_description:base_import.field_base_import_tests_models_char_required_id
#: model:ir.model.fields,field_description:base_import.field_base_import_tests_models_char_states_id
#: model:ir.model.fields,field_description:base_import.field_base_import_tests_models_char_stillreadonly_id
#: model:ir.model.fields,field_description:base_import.field_base_import_tests_models_m2o_id
#: model:ir.model.fields,field_description:base_import.field_base_import_tests_models_m2o_related_id
#: model:ir.model.fields,field_description:base_import.field_base_import_tests_models_m2o_required_id
#: model:ir.model.fields,field_description:base_import.field_base_import_tests_models_m2o_required_related_id
#: model:ir.model.fields,field_description:base_import.field_base_import_tests_models_o2m_child_id
#: model:ir.model.fields,field_description:base_import.field_base_import_tests_models_o2m_id
#: model:ir.model.fields,field_description:base_import.field_base_import_tests_models_preview_id
msgid "ID"
msgstr ""

#. module: base_import
#. openerp-web
#: code:addons/base_import/static/src/xml/base_import.xml:73
#, python-format
msgid "If the file contains\n"
"                the column names, Odoo can try auto-detecting the\n"
"                field corresponding to the column. This makes imports\n"
"                simpler especially when the file has many columns."
msgstr ""

#. module: base_import
#. openerp-web
#: code:addons/base_import/static/src/xml/base_import.xml:60
#, python-format
msgid "If the model uses openchatter, history tracking                             will set up subscriptions and send notifications                             during the import, but lead to a slower import."
msgstr ""

#. module: base_import
#. openerp-web
#: code:addons/base_import/static/src/xml/base_import.xml:88
#: code:addons/base_import/static/src/xml/base_import.xml:147
#, python-format
msgid "Import"
msgstr ""

#. module: base_import
#. openerp-web
#: code:addons/base_import/static/src/js/base_import.js:181
#, python-format
msgid "Import a File"
msgstr ""

#. module: base_import
#. openerp-web
#: code:addons/base_import/static/src/xml/base_import.xml:114
#, python-format
msgid "Import preview failed due to:"
msgstr ""

#. module: base_import
#: model:ir.model.fields,field_description:base_import.field_base_import_import___last_update
#: model:ir.model.fields,field_description:base_import.field_base_import_tests_models_char___last_update
#: model:ir.model.fields,field_description:base_import.field_base_import_tests_models_char_noreadonly___last_update
#: model:ir.model.fields,field_description:base_import.field_base_import_tests_models_char_readonly___last_update
#: model:ir.model.fields,field_description:base_import.field_base_import_tests_models_char_required___last_update
#: model:ir.model.fields,field_description:base_import.field_base_import_tests_models_char_states___last_update
#: model:ir.model.fields,field_description:base_import.field_base_import_tests_models_char_stillreadonly___last_update
#: model:ir.model.fields,field_description:base_import.field_base_import_tests_models_m2o___last_update
#: model:ir.model.fields,field_description:base_import.field_base_import_tests_models_m2o_related___last_update
#: model:ir.model.fields,field_description:base_import.field_base_import_tests_models_m2o_required___last_update
#: model:ir.model.fields,field_description:base_import.field_base_import_tests_models_m2o_required_related___last_update
#: model:ir.model.fields,field_description:base_import.field_base_import_tests_models_o2m___last_update
#: model:ir.model.fields,field_description:base_import.field_base_import_tests_models_o2m_child___last_update
#: model:ir.model.fields,field_description:base_import.field_base_import_tests_models_preview___last_update
msgid "Last Modified on"
msgstr ""

#. module: base_import
#: model:ir.model.fields,field_description:base_import.field_base_import_import_write_uid
#: model:ir.model.fields,field_description:base_import.field_base_import_tests_models_char_noreadonly_write_uid
#: model:ir.model.fields,field_description:base_import.field_base_import_tests_models_char_readonly_write_uid
#: model:ir.model.fields,field_description:base_import.field_base_import_tests_models_char_required_write_uid
#: model:ir.model.fields,field_description:base_import.field_base_import_tests_models_char_states_write_uid
#: model:ir.model.fields,field_description:base_import.field_base_import_tests_models_char_stillreadonly_write_uid
#: model:ir.model.fields,field_description:base_import.field_base_import_tests_models_char_write_uid
#: model:ir.model.fields,field_description:base_import.field_base_import_tests_models_m2o_related_write_uid
#: model:ir.model.fields,field_description:base_import.field_base_import_tests_models_m2o_required_related_write_uid
#: model:ir.model.fields,field_description:base_import.field_base_import_tests_models_m2o_required_write_uid
#: model:ir.model.fields,field_description:base_import.field_base_import_tests_models_m2o_write_uid
#: model:ir.model.fields,field_description:base_import.field_base_import_tests_models_o2m_child_write_uid
#: model:ir.model.fields,field_description:base_import.field_base_import_tests_models_o2m_write_uid
#: model:ir.model.fields,field_description:base_import.field_base_import_tests_models_preview_write_uid
msgid "Last Updated by"
msgstr ""

#. module: base_import
#: model:ir.model.fields,field_description:base_import.field_base_import_import_write_date
#: model:ir.model.fields,field_description:base_import.field_base_import_tests_models_char_noreadonly_write_date
#: model:ir.model.fields,field_description:base_import.field_base_import_tests_models_char_readonly_write_date
#: model:ir.model.fields,field_description:base_import.field_base_import_tests_models_char_required_write_date
#: model:ir.model.fields,field_description:base_import.field_base_import_tests_models_char_states_write_date
#: model:ir.model.fields,field_description:base_import.field_base_import_tests_models_char_stillreadonly_write_date
#: model:ir.model.fields,field_description:base_import.field_base_import_tests_models_char_write_date
#: model:ir.model.fields,field_description:base_import.field_base_import_tests_models_m2o_related_write_date
#: model:ir.model.fields,field_description:base_import.field_base_import_tests_models_m2o_required_related_write_date
#: model:ir.model.fields,field_description:base_import.field_base_import_tests_models_m2o_required_write_date
#: model:ir.model.fields,field_description:base_import.field_base_import_tests_models_m2o_write_date
#: model:ir.model.fields,field_description:base_import.field_base_import_tests_models_o2m_child_write_date
#: model:ir.model.fields,field_description:base_import.field_base_import_tests_models_o2m_write_date
#: model:ir.model.fields,field_description:base_import.field_base_import_tests_models_preview_write_date
msgid "Last Updated on"
msgstr ""

#. module: base_import
#. openerp-web
#: code:addons/base_import/static/src/xml/base_import.xml:19
#, python-format
msgid "Load File"
msgstr ""

#. module: base_import
#. openerp-web
#: code:addons/base_import/static/src/xml/base_import.xml:56
#, python-format
msgid "Map your columns to import"
msgstr ""

#. module: base_import
#: model:ir.model.fields,field_description:base_import.field_base_import_import_res_model
msgid "Model"
msgstr ""

#. module: base_import
#: model:ir.model.fields,field_description:base_import.field_base_import_tests_models_preview_name
msgid "Name"
msgstr ""

#. module: base_import
#. openerp-web
#: code:addons/base_import/static/src/xml/base_import.xml:15
#, python-format
msgid "No file chosen..."
msgstr ""

#. module: base_import
#. openerp-web
<<<<<<< HEAD
#: code:addons/base_import/static/src/js/base_import.js:482
=======
#: code:addons/base_import/static/src/js/import.js:369
>>>>>>> 9ad5f26b
#, python-format
msgid "Normal Fields"
msgstr ""

#. module: base_import
#. openerp-web
#: code:addons/base_import/static/src/xml/base_import.xml:30
#, python-format
msgid "Options…"
msgstr ""

#. module: base_import
#: model:ir.model.fields,field_description:base_import.field_base_import_tests_models_preview_othervalue
msgid "Other Variable"
msgstr ""

#. module: base_import
#: model:ir.model.fields,field_description:base_import.field_base_import_tests_models_o2m_child_parent_id
msgid "Parent id"
msgstr ""

#. module: base_import
#. openerp-web
#: code:addons/base_import/static/src/js/base_import.js:122
#, python-format
msgid "Quoting:"
msgstr ""

#. module: base_import
#. openerp-web
<<<<<<< HEAD
#: code:addons/base_import/static/src/js/base_import.js:483
=======
#: code:addons/base_import/static/src/js/import.js:370
>>>>>>> 9ad5f26b
#, python-format
msgid "Relation Fields"
msgstr ""

#. module: base_import
#. openerp-web
#: code:addons/base_import/static/src/xml/base_import.xml:24
#, python-format
msgid "Reload File"
msgstr ""

#. module: base_import
#. openerp-web
#: code:addons/base_import/static/src/xml/base_import.xml:11
#, python-format
msgid "Select a CSV or Excel file to import."
msgstr ""

#. module: base_import
#. openerp-web
#: code:addons/base_import/static/src/js/base_import.js:245
#, python-format
msgid "Semicolon"
msgstr ""

#. module: base_import
#. openerp-web
#: code:addons/base_import/static/src/js/base_import.js:121
#, python-format
msgid "Separator:"
msgstr ""

#. module: base_import
#. openerp-web
#: code:addons/base_import/static/src/xml/base_import.xml:72
#, python-format
msgid "Show all fields for completion (advanced)"
msgstr ""

#. module: base_import
#: model:ir.model.fields,field_description:base_import.field_base_import_tests_models_preview_somevalue
msgid "Some Value"
msgstr ""

#. module: base_import
#. openerp-web
#: code:addons/base_import/static/src/js/base_import.js:247
#, python-format
msgid "Space"
msgstr ""

#. module: base_import
#. openerp-web
#: code:addons/base_import/static/src/js/base_import.js:246
#, python-format
msgid "Tab"
msgstr ""

#. module: base_import
#. openerp-web
#: code:addons/base_import/static/src/xml/base_import.xml:68
#, python-format
msgid "The first row\n"
"                 contains the label of the column"
msgstr ""

#. module: base_import
#. openerp-web
#: code:addons/base_import/static/src/js/base_import.js:126
#, python-format
msgid "Thousand Separator:"
msgstr ""

#. module: base_import
#. openerp-web
#: code:addons/base_import/static/src/xml/base_import.xml:62
#, python-format
msgid "Track history during import"
msgstr ""

#. module: base_import
<<<<<<< HEAD
#: code:addons/base_import/models/base_import.py:198
=======
#: code:addons/base_import/models.py:195
>>>>>>> 9ad5f26b
#, python-format
msgid "Unable to load \"{extension}\" file: requires Python module \"{modname}\""
msgstr ""

#. module: base_import
<<<<<<< HEAD
#: code:addons/base_import/models/base_import.py:199
=======
#: code:addons/base_import/models.py:196
>>>>>>> 9ad5f26b
#, python-format
msgid "Unsupported file format \"{}\", import only supports CSV, ODS, XLS and XLSX"
msgstr ""

#. module: base_import
#. openerp-web
#: code:addons/base_import/static/src/xml/base_import.xml:86
#, python-format
msgid "Validate"
msgstr ""

#. module: base_import
#: model:ir.model.fields,field_description:base_import.field_base_import_tests_models_char_noreadonly_value
#: model:ir.model.fields,field_description:base_import.field_base_import_tests_models_char_readonly_value
#: model:ir.model.fields,field_description:base_import.field_base_import_tests_models_char_required_value
#: model:ir.model.fields,field_description:base_import.field_base_import_tests_models_char_states_value
#: model:ir.model.fields,field_description:base_import.field_base_import_tests_models_char_stillreadonly_value
#: model:ir.model.fields,field_description:base_import.field_base_import_tests_models_char_value
#: model:ir.model.fields,field_description:base_import.field_base_import_tests_models_m2o_related_value
#: model:ir.model.fields,field_description:base_import.field_base_import_tests_models_m2o_required_related_value
#: model:ir.model.fields,field_description:base_import.field_base_import_tests_models_m2o_required_value
#: model:ir.model.fields,field_description:base_import.field_base_import_tests_models_m2o_value
#: model:ir.model.fields,field_description:base_import.field_base_import_tests_models_o2m_child_value
#: model:ir.model.fields,field_description:base_import.field_base_import_tests_models_o2m_value
msgid "Value"
msgstr ""

#. module: base_import
<<<<<<< HEAD
#: code:addons/base_import/models/base_import.py:528
=======
#: code:addons/base_import/models.py:406
>>>>>>> 9ad5f26b
#, python-format
msgid "You must configure at least one field to import"
msgstr ""

#. module: base_import
#. openerp-web
<<<<<<< HEAD
#: code:addons/base_import/static/src/js/base_import.js:589
=======
#: code:addons/base_import/static/src/js/import.js:468
>>>>>>> 9ad5f26b
#, python-format
msgid "at row %d"
msgstr ""

#. module: base_import
#: model:ir.model,name:base_import.model_base_import_import
msgid "base_import.import"
msgstr ""

#. module: base_import
#: model:ir.model,name:base_import.model_base_import_tests_models_char
msgid "base_import.tests.models.char"
msgstr ""

#. module: base_import
#: model:ir.model,name:base_import.model_base_import_tests_models_char_noreadonly
msgid "base_import.tests.models.char.noreadonly"
msgstr ""

#. module: base_import
#: model:ir.model,name:base_import.model_base_import_tests_models_char_readonly
msgid "base_import.tests.models.char.readonly"
msgstr ""

#. module: base_import
#: model:ir.model,name:base_import.model_base_import_tests_models_char_required
msgid "base_import.tests.models.char.required"
msgstr ""

#. module: base_import
#: model:ir.model,name:base_import.model_base_import_tests_models_char_states
msgid "base_import.tests.models.char.states"
msgstr ""

#. module: base_import
#: model:ir.model,name:base_import.model_base_import_tests_models_char_stillreadonly
msgid "base_import.tests.models.char.stillreadonly"
msgstr ""

#. module: base_import
#: model:ir.model,name:base_import.model_base_import_tests_models_m2o
msgid "base_import.tests.models.m2o"
msgstr ""

#. module: base_import
#: model:ir.model,name:base_import.model_base_import_tests_models_m2o_related
msgid "base_import.tests.models.m2o.related"
msgstr ""

#. module: base_import
#: model:ir.model,name:base_import.model_base_import_tests_models_m2o_required
msgid "base_import.tests.models.m2o.required"
msgstr ""

#. module: base_import
#: model:ir.model,name:base_import.model_base_import_tests_models_m2o_required_related
msgid "base_import.tests.models.m2o.required.related"
msgstr ""

#. module: base_import
#: model:ir.model,name:base_import.model_base_import_tests_models_o2m
msgid "base_import.tests.models.o2m"
msgstr ""

#. module: base_import
#: model:ir.model,name:base_import.model_base_import_tests_models_o2m_child
msgid "base_import.tests.models.o2m.child"
msgstr ""

#. module: base_import
#: model:ir.model,name:base_import.model_base_import_tests_models_preview
msgid "base_import.tests.models.preview"
msgstr ""

#. module: base_import
#. openerp-web
<<<<<<< HEAD
#: code:addons/base_import/static/src/js/base_import.js:591
=======
#: code:addons/base_import/static/src/js/import.js:470
>>>>>>> 9ad5f26b
#, python-format
msgid "between rows %d and %d"
msgstr ""
<|MERGE_RESOLUTION|>--- conflicted
+++ resolved
@@ -4,17 +4,10 @@
 #
 msgid ""
 msgstr ""
-<<<<<<< HEAD
-"Project-Id-Version: Odoo Server 10.0alpha1e\n"
-"Report-Msgid-Bugs-To: \n"
-"POT-Creation-Date: 2016-08-18 08:37+0000\n"
-"PO-Revision-Date: 2016-08-18 08:37+0000\n"
-=======
 "Project-Id-Version: Odoo Server 9.saas~10c\n"
 "Report-Msgid-Bugs-To: \n"
 "POT-Creation-Date: 2016-08-18 14:07+0000\n"
 "PO-Revision-Date: 2016-08-18 14:07+0000\n"
->>>>>>> 9ad5f26b
 "Last-Translator: <>\n"
 "Language-Team: \n"
 "MIME-Version: 1.0\n"
@@ -24,53 +17,182 @@
 
 #. module: base_import
 #. openerp-web
-<<<<<<< HEAD
-#: code:addons/base_import/static/src/js/base_import.js:595
-=======
 #: code:addons/base_import/static/src/js/import.js:474
->>>>>>> 9ad5f26b
 #, python-format
 msgid "(%d more)"
 msgstr ""
 
 #. module: base_import
 #. openerp-web
-<<<<<<< HEAD
-#: code:addons/base_import/static/src/js/base_import.js:373
-=======
 #: code:addons/base_import/static/src/js/import.js:287
->>>>>>> 9ad5f26b
 #, python-format
 msgid "A single column was found in the file, this often means the file separator is incorrect"
 msgstr ""
 
 #. module: base_import
 #. openerp-web
-#: code:addons/base_import/static/src/xml/base_import.xml:89
+#: code:addons/base_import/static/src/xml/import.xml:161
+#, python-format
+msgid "According to your need, you should use \n"
+"                        one of these 3 ways to reference records in relations. \n"
+"                        Here is when you should use one or the other, \n"
+"                        according to your need:"
+msgstr ""
+
+#. module: base_import
+#. openerp-web
+#: code:addons/base_import/static/src/xml/import.xml:234
+#, python-format
+msgid "As an example, here is \n"
+"                        purchase.order_functional_error_line_cant_adpat.CSV \n"
+"                        file of some quotations you can import, based on demo \n"
+"                        data."
+msgstr ""
+
+#. module: base_import
+#. openerp-web
+#: code:addons/base_import/static/src/xml/import.xml:299
+#, python-format
+msgid "As an example, suppose you have a SQL database \n"
+"                        with two tables you want to import: companies and \n"
+"                        persons. Each person belong to one company, so you \n"
+"                        will have to recreate the link between a person and \n"
+"                        the company he work for. (If you want to test this \n"
+"                        example, here is a"
+msgstr ""
+
+#. module: base_import
+#. openerp-web
+#: code:addons/base_import/static/src/xml/import.xml:331
+#, python-format
+msgid "As you can see in this file, Fabien and Laurence \n"
+"                        are working for the Bigees company (company_1) and \n"
+"                        Eric is working for the Organi company. The relation \n"
+"                        between persons and companies is done using the \n"
+"                        External ID of the companies. We had to prefix the \n"
+"                        \"External ID\" by the name of the table to avoid a \n"
+"                        conflict of ID between persons and companies (person_1 \n"
+"                        and company_1 who shared the same ID 1 in the orignial \n"
+"                        database)."
+msgstr ""
+
+#. module: base_import
+#. openerp-web
+#: code:addons/base_import/static/src/xml/import.xml:87
+#, python-format
+msgid "Because CSV files are used internally and in\n"
+"                        multiple external processes, interoperability is a\n"
+"                        significant issue. To limit incorrect\n"
+"                        interpretation of data, they are strictly limited\n"
+"                        to dates following"
+msgstr ""
+
+#. module: base_import
+#. openerp-web
+#: code:addons/base_import/static/src/xml/import.xml:106
+#, python-format
+msgid "By default the Import preview is set on commas as \n"
+"                        field separators and quotation marks as text \n"
+"                        delimiters. If your csv file does not have these \n"
+"                        settings, you can modify the File Format Options \n"
+"                        (displayed under the Browse CSV file bar after you \n"
+"                        select your file)."
+msgstr ""
+
+#. module: base_import
+#. openerp-web
+#: code:addons/base_import/static/src/xml/import.xml:21
+#, python-format
+msgid "CSV Format Options…"
+msgstr ""
+
+#. module: base_import
+#. openerp-web
+#: code:addons/base_import/static/src/xml/import.xml:217
+#, python-format
+msgid "CSV file for Manufacturer, Retailer"
+msgstr ""
+
+#. module: base_import
+#. openerp-web
+#: code:addons/base_import/static/src/xml/import.xml:181
+#, python-format
+msgid "CSV file for Products"
+msgstr ""
+
+#. module: base_import
+#. openerp-web
+#: code:addons/base_import/static/src/xml/import.xml:180
+#, python-format
+msgid "CSV file for categories"
+msgstr ""
+
+#. module: base_import
+#. openerp-web
+#: code:addons/base_import/static/src/xml/import.xml:250
+#, python-format
+msgid "Can I import several times the same record?"
+msgstr ""
+
+#. module: base_import
+#. openerp-web
+#: code:addons/base_import/static/src/xml/import.xml:358
 #, python-format
 msgid "Cancel"
 msgstr ""
 
 #. module: base_import
-#: code:addons/base_import/models/base_import.py:608
-#, python-format
-msgid "Column %s contains incorrect values (value: %s does not match date format"
-msgstr ""
-
-#. module: base_import
-#: code:addons/base_import/models/base_import.py:590
-#, python-format
-msgid "Column %s contains incorrect values (value: %s)"
-msgstr ""
-
-#. module: base_import
-#. openerp-web
-#: code:addons/base_import/static/src/js/base_import.js:244
-#: code:addons/base_import/static/src/js/base_import.js:255
-#: code:addons/base_import/static/src/js/base_import.js:262
-#: code:addons/base_import/static/src/js/base_import.js:274
+#. openerp-web
+#: code:addons/base_import/static/src/js/import.js:205
+#: code:addons/base_import/static/src/js/import.js:216
 #, python-format
 msgid "Comma"
+msgstr ""
+
+#. module: base_import
+#. openerp-web
+#: code:addons/base_import/static/src/xml/import.xml:159
+#, python-format
+msgid "Country/Database \n"
+"                        ID: 21"
+msgstr ""
+
+#. module: base_import
+#. openerp-web
+#: code:addons/base_import/static/src/xml/import.xml:153
+#, python-format
+msgid "Country/Database ID: the unique Odoo ID for a \n"
+"                        record, defined by the ID postgresql column"
+msgstr ""
+
+#. module: base_import
+#. openerp-web
+#: code:addons/base_import/static/src/xml/import.xml:160
+#, python-format
+msgid "Country/External ID: base.be"
+msgstr ""
+
+#. module: base_import
+#. openerp-web
+#: code:addons/base_import/static/src/xml/import.xml:155
+#, python-format
+msgid "Country/External ID: the ID of this record \n"
+"                        referenced in another application (or the .XML file \n"
+"                        that imported it)"
+msgstr ""
+
+#. module: base_import
+#. openerp-web
+#: code:addons/base_import/static/src/xml/import.xml:159
+#, python-format
+msgid "Country: Belgium"
+msgstr ""
+
+#. module: base_import
+#. openerp-web
+#: code:addons/base_import/static/src/xml/import.xml:152
+#, python-format
+msgid "Country: the name or code of the country"
 msgstr ""
 
 #. module: base_import
@@ -110,29 +232,17 @@
 msgstr ""
 
 #. module: base_import
-#: code:addons/base_import/models/base_import.py:151
-#: code:addons/base_import/models/base_import.py:156
-#, python-format
-msgid "Database ID"
-msgstr ""
-
-#. module: base_import
-#. openerp-web
-#: code:addons/base_import/static/src/js/base_import.js:125
-#, python-format
-msgid "Date Format:"
-msgstr ""
-
-#. module: base_import
-<<<<<<< HEAD
-#. openerp-web
-#: code:addons/base_import/static/src/js/base_import.js:127
-=======
+#. openerp-web
+#: code:addons/base_import/static/src/xml/import.xml:244
+#, python-format
+msgid "Customers and their respective contacts"
+msgstr ""
+
+#. module: base_import
 #: code:addons/base_import/models.py:149
 #: code:addons/base_import/models.py:155
->>>>>>> 9ad5f26b
-#, python-format
-msgid "Decimal Separator:"
+#, python-format
+msgid "Database ID"
 msgstr ""
 
 #. module: base_import
@@ -155,23 +265,15 @@
 
 #. module: base_import
 #. openerp-web
-<<<<<<< HEAD
-#: code:addons/base_import/static/src/js/base_import.js:416
-=======
 #: code:addons/base_import/static/src/js/import.js:321
->>>>>>> 9ad5f26b
 #, python-format
 msgid "Don't import"
 msgstr ""
 
 #. module: base_import
 #. openerp-web
-#: code:addons/base_import/static/src/js/base_import.js:263
-#: code:addons/base_import/static/src/js/base_import.js:281
-#, python-format
-<<<<<<< HEAD
-msgid "Dot"
-=======
+#: code:addons/base_import/static/src/js/import.js:91
+#, python-format
 msgid "Encoding:"
 msgstr ""
 
@@ -179,46 +281,38 @@
 #: code:addons/base_import/models.py:228
 #, python-format
 msgid "Error cell found while reading XLS/XLSX file: %s"
->>>>>>> 9ad5f26b
-msgstr ""
-
-#. module: base_import
-#. openerp-web
-<<<<<<< HEAD
-#: code:addons/base_import/static/src/js/base_import.js:120
-=======
+msgstr ""
+
+#. module: base_import
+#. openerp-web
 #: code:addons/base_import/static/src/js/import.js:451
->>>>>>> 9ad5f26b
-#, python-format
-msgid "Encoding:"
-msgstr ""
-
-#. module: base_import
-<<<<<<< HEAD
-#: code:addons/base_import/models/base_import.py:233
-=======
+#, python-format
+msgid "Everything seems valid."
+msgstr ""
+
+#. module: base_import
 #. openerp-web
 #: code:addons/base_import/models.py:114
 #: code:addons/base_import/models.py:148
 #: code:addons/base_import/static/src/xml/import.xml:69
 #: code:addons/base_import/static/src/xml/import.xml:74
->>>>>>> 9ad5f26b
-#, python-format
-msgid "Error cell found while reading XLS/XLSX file: %s"
-msgstr ""
-
-#. module: base_import
-#. openerp-web
-#: code:addons/base_import/static/src/js/base_import.js:572
-#, python-format
-msgid "Everything seems valid."
-msgstr ""
-
-#. module: base_import
-#: code:addons/base_import/models/base_import.py:116
-#: code:addons/base_import/models/base_import.py:150
 #, python-format
 msgid "External ID"
+msgstr ""
+
+#. module: base_import
+#. openerp-web
+#: code:addons/base_import/static/src/xml/import.xml:325
+#, python-format
+msgid "External ID,Name,Is a \n"
+"                        Company,Related Company/External ID"
+msgstr ""
+
+#. module: base_import
+#. openerp-web
+#: code:addons/base_import/static/src/xml/import.xml:313
+#, python-format
+msgid "External ID,Name,Is a Company"
 msgstr ""
 
 #. module: base_import
@@ -237,54 +331,133 @@
 msgstr ""
 
 #. module: base_import
+#. openerp-web
+#: code:addons/base_import/static/src/xml/import.xml:238
+#, python-format
+msgid "File for some Quotations"
+msgstr ""
+
+#. module: base_import
 #: model:ir.model.fields,help:base_import.field_base_import_import_file
 msgid "File to check and/or import, raw binary (not base64)"
 msgstr ""
 
 #. module: base_import
 #. openerp-web
-#: code:addons/base_import/static/src/xml/base_import.xml:115
+#: code:addons/base_import/static/src/xml/import.xml:12
+#, python-format
+msgid "File:"
+msgstr ""
+
+#. module: base_import
+#. openerp-web
+#: code:addons/base_import/static/src/xml/import.xml:384
 #, python-format
 msgid "For CSV files, the issue could be an incorrect encoding."
 msgstr ""
 
 #. module: base_import
 #. openerp-web
-#: code:addons/base_import/static/src/js/base_import.js:619
+#: code:addons/base_import/static/src/xml/import.xml:149
+#, python-format
+msgid "For example, to \n"
+"                        reference the country of a contact, Odoo proposes \n"
+"                        you 3 different fields to import:"
+msgstr ""
+
+#. module: base_import
+#. openerp-web
+#: code:addons/base_import/static/src/xml/import.xml:93
+#, python-format
+msgid "For more familiar or\n"
+"                        flexible formatting, use Excel files, date cells\n"
+"                        are stored as genuine dates and the familiar and\n"
+"                        locale-aware display of dates is independent from\n"
+"                        the way it is stored."
+msgstr ""
+
+#. module: base_import
+#. openerp-web
+#: code:addons/base_import/static/src/xml/import.xml:157
+#, python-format
+msgid "For the country \n"
+"                        Belgium, you can use one of these 3 ways to import:"
+msgstr ""
+
+#. module: base_import
+#. openerp-web
+#: code:addons/base_import/static/src/xml/import.xml:60
+#, python-format
+msgid "Frequently Asked Questions"
+msgstr ""
+
+#. module: base_import
+#. openerp-web
+#: code:addons/base_import/static/src/js/import.js:498
 #, python-format
 msgid "Get all possible values"
 msgstr ""
 
 #. module: base_import
 #. openerp-web
-<<<<<<< HEAD
-#: code:addons/base_import/static/src/xml/base_import.xml:11
-=======
-#: code:addons/base_import/static/src/js/import.js:498
->>>>>>> 9ad5f26b
-#, python-format
-msgid "Help"
-msgstr ""
-
-#. module: base_import
-#. openerp-web
-<<<<<<< HEAD
-#: code:addons/base_import/static/src/js/base_import.js:606
-=======
 #: code:addons/base_import/static/src/js/import.js:485
->>>>>>> 9ad5f26b
 #, python-format
 msgid "Here are the possible values:"
 msgstr ""
 
 #. module: base_import
 #. openerp-web
-#: code:addons/base_import/static/src/xml/base_import.xml:116
+#: code:addons/base_import/static/src/xml/import.xml:385
 #, python-format
 msgid "Here is the start of the file we could not import:"
 msgstr ""
 
 #. module: base_import
+#. openerp-web
+#: code:addons/base_import/static/src/xml/import.xml:120
+#, python-format
+msgid "How can I change the CSV file format options when \n"
+"                        saving in my spreadsheet application?"
+msgstr ""
+
+#. module: base_import
+#. openerp-web
+#: code:addons/base_import/static/src/xml/import.xml:208
+#, python-format
+msgid "How can I import a many2many relationship field \n"
+"                        (e.g. a customer that has multiple tags)?"
+msgstr ""
+
+#. module: base_import
+#. openerp-web
+#: code:addons/base_import/static/src/xml/import.xml:223
+#, python-format
+msgid "How can I import a one2many relationship (e.g. several \n"
+"                        Order Lines of a Sales Order)?"
+msgstr ""
+
+#. module: base_import
+#. openerp-web
+#: code:addons/base_import/static/src/xml/import.xml:282
+#, python-format
+msgid "How to export/import different tables from an SQL \n"
+"                        application to Odoo?"
+msgstr ""
+
+#. module: base_import
+#. openerp-web
+#: code:addons/base_import/static/src/xml/import.xml:199
+#, python-format
+msgid "However if you do not wish to change your \n"
+"                        configuration of product categories, we recommend you \n"
+"                        use make use of the external ID for this field \n"
+"                        'Category'."
+msgstr ""
+
+#. module: base_import
+#. openerp-web
+#: code:addons/base_import/static/src/xml/import.xml:69
+#: code:addons/base_import/static/src/xml/import.xml:74
 #: model:ir.model.fields,field_description:base_import.field_base_import_import_id
 #: model:ir.model.fields,field_description:base_import.field_base_import_tests_models_char_id
 #: model:ir.model.fields,field_description:base_import.field_base_import_tests_models_char_noreadonly_id
@@ -299,12 +472,29 @@
 #: model:ir.model.fields,field_description:base_import.field_base_import_tests_models_o2m_child_id
 #: model:ir.model.fields,field_description:base_import.field_base_import_tests_models_o2m_id
 #: model:ir.model.fields,field_description:base_import.field_base_import_tests_models_preview_id
+#, python-format
 msgid "ID"
 msgstr ""
 
 #. module: base_import
 #. openerp-web
-#: code:addons/base_import/static/src/xml/base_import.xml:73
+#: code:addons/base_import/static/src/xml/import.xml:190
+#, python-format
+msgid "If for example you have two product categories \n"
+"                        with the child name \"Sellable\" (ie. \"Misc. \n"
+"                        Products/Sellable\" & \"Other Products/Sellable\"),\n"
+"                        your validation is halted but you may still import \n"
+"                        your data. However, we recommend you do not import the \n"
+"                        data because they will all be linked to the first \n"
+"                        'Sellable' category found in the Product Category list \n"
+"                        (\"Misc. Products/Sellable\"). We recommend you modify \n"
+"                        one of the duplicates' values or your product category \n"
+"                        hierarchy."
+msgstr ""
+
+#. module: base_import
+#. openerp-web
+#: code:addons/base_import/static/src/xml/import.xml:51
 #, python-format
 msgid "If the file contains\n"
 "                the column names, Odoo can try auto-detecting the\n"
@@ -314,31 +504,112 @@
 
 #. module: base_import
 #. openerp-web
-#: code:addons/base_import/static/src/xml/base_import.xml:60
+#: code:addons/base_import/static/src/xml/import.xml:40
 #, python-format
 msgid "If the model uses openchatter, history tracking                             will set up subscriptions and send notifications                             during the import, but lead to a slower import."
 msgstr ""
 
 #. module: base_import
 #. openerp-web
-#: code:addons/base_import/static/src/xml/base_import.xml:88
-#: code:addons/base_import/static/src/xml/base_import.xml:147
+#: code:addons/base_import/static/src/xml/import.xml:272
+#, python-format
+msgid "If you do not set all fields in your CSV file, \n"
+"                        Odoo will assign the default value for every non \n"
+"                        defined fields. But if you\n"
+"                        set fields with empty values in your CSV file, Odoo \n"
+"                        will set the EMPTY value in the field, instead of \n"
+"                        assigning the default value."
+msgstr ""
+
+#. module: base_import
+#. openerp-web
+#: code:addons/base_import/static/src/xml/import.xml:124
+#, python-format
+msgid "If you edit and save CSV files in speadsheet \n"
+"                        applications, your computer's regional settings will \n"
+"                        be applied for the separator and delimiter. \n"
+"                        We suggest you use OpenOffice or LibreOffice Calc \n"
+"                        as they will allow you to modify all three options \n"
+"                        (in 'Save As' dialog box > Check the box 'Edit filter \n"
+"                        settings' > Save)."
+msgstr ""
+
+#. module: base_import
+#. openerp-web
+#: code:addons/base_import/static/src/xml/import.xml:253
+#, python-format
+msgid "If you import a file that contains one of the \n"
+"                        column \"External ID\" or \"Database ID\", records that \n"
+"                        have already been imported will be modified instead of \n"
+"                        being created. This is very usefull as it allows you \n"
+"                        to import several times the same CSV file while having \n"
+"                        made some changes in between two imports. Odoo will \n"
+"                        take care of creating or modifying each record \n"
+"                        depending if it's new or not."
+msgstr ""
+
+#. module: base_import
+#. openerp-web
+#: code:addons/base_import/static/src/xml/import.xml:286
+#, python-format
+msgid "If you need to import data from different tables, \n"
+"                        you will have to recreate relations between records \n"
+"                        belonging to different tables. (e.g. if you import \n"
+"                        companies and persons, you will have to recreate the \n"
+"                        link between each person and the company they work \n"
+"                        for)."
+msgstr ""
+
+#. module: base_import
+#. openerp-web
+#: code:addons/base_import/static/src/xml/import.xml:227
+#, python-format
+msgid "If you want to import sales order having several \n"
+"                        order lines; for each order line, you need to reserve \n"
+"                        a specific row in the CSV file. The first order line \n"
+"                        will be imported on the same row as the information \n"
+"                        relative to order. Any additional lines will need an \n"
+"                        addtional row that does not have any information in \n"
+"                        the fields relative to the order."
+msgstr ""
+
+#. module: base_import
+#. openerp-web
+#: code:addons/base_import/static/src/xml/import.xml:357
+#: code:addons/base_import/static/src/xml/import.xml:417
 #, python-format
 msgid "Import"
 msgstr ""
 
 #. module: base_import
 #. openerp-web
-#: code:addons/base_import/static/src/js/base_import.js:181
+#: code:addons/base_import/static/src/js/import.js:147
 #, python-format
 msgid "Import a File"
 msgstr ""
 
 #. module: base_import
 #. openerp-web
-#: code:addons/base_import/static/src/xml/base_import.xml:114
+#: code:addons/base_import/static/src/xml/import.xml:383
 #, python-format
 msgid "Import preview failed due to:"
+msgstr ""
+
+#. module: base_import
+#. openerp-web
+#: code:addons/base_import/static/src/xml/import.xml:66
+#, python-format
+msgid "In order to re-create relationships between\n"
+"                        different records, you should use the unique\n"
+"                        identifier from the original application and\n"
+"                        map it to the"
+msgstr ""
+
+#. module: base_import
+#. openerp-web
+#: code:addons/base_import/static/src/xml/import.xml:324
+#, python-format
+msgid "It will produce the following CSV file:"
 msgstr ""
 
 #. module: base_import
@@ -397,16 +668,19 @@
 
 #. module: base_import
 #. openerp-web
-#: code:addons/base_import/static/src/xml/base_import.xml:19
-#, python-format
-msgid "Load File"
-msgstr ""
-
-#. module: base_import
-#. openerp-web
-#: code:addons/base_import/static/src/xml/base_import.xml:56
-#, python-format
-msgid "Map your columns to import"
+#: code:addons/base_import/static/src/xml/import.xml:37
+#, python-format
+msgid "Map your data to Odoo"
+msgstr ""
+
+#. module: base_import
+#. openerp-web
+#: code:addons/base_import/static/src/xml/import.xml:130
+#, python-format
+msgid "Microsoft Excel will allow \n"
+"                        you to modify only the encoding when saving \n"
+"                        (in 'Save As' dialog box > click 'Tools' dropdown \n"
+"                        list > Encoding tab)."
 msgstr ""
 
 #. module: base_import
@@ -421,27 +695,27 @@
 
 #. module: base_import
 #. openerp-web
-#: code:addons/base_import/static/src/xml/base_import.xml:15
-#, python-format
-msgid "No file chosen..."
-msgstr ""
-
-#. module: base_import
-#. openerp-web
-<<<<<<< HEAD
-#: code:addons/base_import/static/src/js/base_import.js:482
-=======
+#: code:addons/base_import/static/src/xml/import.xml:63
+#, python-format
+msgid "Need to import data from an other application?"
+msgstr ""
+
+#. module: base_import
+#. openerp-web
 #: code:addons/base_import/static/src/js/import.js:369
->>>>>>> 9ad5f26b
 #, python-format
 msgid "Normal Fields"
 msgstr ""
 
 #. module: base_import
 #. openerp-web
-#: code:addons/base_import/static/src/xml/base_import.xml:30
-#, python-format
-msgid "Options…"
+#: code:addons/base_import/static/src/xml/import.xml:111
+#, python-format
+msgid "Note that if your CSV file \n"
+"                        has a tabulation as separator, Odoo will not \n"
+"                        detect the separations. You will need to change the \n"
+"                        file format options in your spreadsheet application. \n"
+"                        See the following question."
 msgstr ""
 
 #. module: base_import
@@ -450,61 +724,53 @@
 msgstr ""
 
 #. module: base_import
-#: model:ir.model.fields,field_description:base_import.field_base_import_tests_models_o2m_child_parent_id
-msgid "Parent id"
-msgstr ""
-
-#. module: base_import
-#. openerp-web
-#: code:addons/base_import/static/src/js/base_import.js:122
+#. openerp-web
+#: code:addons/base_import/static/src/xml/import.xml:241
+#, python-format
+msgid "Purchase orders with their respective purchase order lines"
+msgstr ""
+
+#. module: base_import
+#. openerp-web
+#: code:addons/base_import/static/src/js/import.js:93
 #, python-format
 msgid "Quoting:"
 msgstr ""
 
 #. module: base_import
 #. openerp-web
-<<<<<<< HEAD
-#: code:addons/base_import/static/src/js/base_import.js:483
-=======
 #: code:addons/base_import/static/src/js/import.js:370
->>>>>>> 9ad5f26b
 #, python-format
 msgid "Relation Fields"
 msgstr ""
 
 #. module: base_import
 #. openerp-web
-#: code:addons/base_import/static/src/xml/base_import.xml:24
-#, python-format
-msgid "Reload File"
-msgstr ""
-
-#. module: base_import
-#. openerp-web
-#: code:addons/base_import/static/src/xml/base_import.xml:11
-#, python-format
-msgid "Select a CSV or Excel file to import."
-msgstr ""
-
-#. module: base_import
-#. openerp-web
-#: code:addons/base_import/static/src/js/base_import.js:245
+#: code:addons/base_import/static/src/xml/import.xml:17
+#, python-format
+msgid "Reload data to check changes."
+msgstr ""
+
+#. module: base_import
+#. openerp-web
+#: code:addons/base_import/static/src/xml/import.xml:9
+#, python-format
+msgid "Select the file to import. If you need a sample importable file, you\n"
+"            can use the export tool to generate one."
+msgstr ""
+
+#. module: base_import
+#. openerp-web
+#: code:addons/base_import/static/src/js/import.js:206
 #, python-format
 msgid "Semicolon"
 msgstr ""
 
 #. module: base_import
 #. openerp-web
-#: code:addons/base_import/static/src/js/base_import.js:121
+#: code:addons/base_import/static/src/js/import.js:92
 #, python-format
 msgid "Separator:"
-msgstr ""
-
-#. module: base_import
-#. openerp-web
-#: code:addons/base_import/static/src/xml/base_import.xml:72
-#, python-format
-msgid "Show all fields for completion (advanced)"
 msgstr ""
 
 #. module: base_import
@@ -514,65 +780,443 @@
 
 #. module: base_import
 #. openerp-web
-#: code:addons/base_import/static/src/js/base_import.js:247
+#: code:addons/base_import/static/src/xml/import.xml:142
+#, python-format
+msgid "Some fields define a relationship with another \n"
+"                        object. For example, the country of a contact is a \n"
+"                        link to a record of the 'Country' object. When you \n"
+"                        want to import such fields, Odoo will have to \n"
+"                        recreate links between the different records. \n"
+"                        To help you import such fields, Odoo provides 3 \n"
+"                        mechanisms. You must use one and only one mechanism \n"
+"                        per field you want to import."
+msgstr ""
+
+#. module: base_import
+#. openerp-web
+#: code:addons/base_import/static/src/js/import.js:208
 #, python-format
 msgid "Space"
 msgstr ""
 
 #. module: base_import
 #. openerp-web
-#: code:addons/base_import/static/src/js/base_import.js:246
+#: code:addons/base_import/static/src/js/import.js:207
 #, python-format
 msgid "Tab"
 msgstr ""
 
 #. module: base_import
 #. openerp-web
-#: code:addons/base_import/static/src/xml/base_import.xml:68
-#, python-format
-msgid "The first row\n"
-"                 contains the label of the column"
-msgstr ""
-
-#. module: base_import
-#. openerp-web
-#: code:addons/base_import/static/src/js/base_import.js:126
-#, python-format
-msgid "Thousand Separator:"
-msgstr ""
-
-#. module: base_import
-#. openerp-web
-#: code:addons/base_import/static/src/xml/base_import.xml:62
+#: code:addons/base_import/static/src/xml/import.xml:74
+#, python-format
+msgid "The"
+msgstr ""
+
+#. module: base_import
+#. openerp-web
+#: code:addons/base_import/static/src/xml/import.xml:49
+#, python-format
+msgid "The first row of the\n"
+"                file contains the label of the column"
+msgstr ""
+
+#. module: base_import
+#. openerp-web
+#: code:addons/base_import/static/src/xml/import.xml:242
+#, python-format
+msgid "The following CSV file shows how to import \n"
+"                        customers and their respective contacts"
+msgstr ""
+
+#. module: base_import
+#. openerp-web
+#: code:addons/base_import/static/src/xml/import.xml:239
+#, python-format
+msgid "The following CSV file shows how to import purchase \n"
+"                        orders with their respective purchase order lines:"
+msgstr ""
+
+#. module: base_import
+#. openerp-web
+#: code:addons/base_import/static/src/xml/import.xml:212
+#, python-format
+msgid "The tags should be separated by a comma without any \n"
+"                        spacing. For example, if you want your customer to be \n"
+"                        linked to both tags 'Manufacturer' and 'Retailer' \n"
+"                        then you will encode \"Manufacturer,\n"
+"                        Retailer\" in the same column of your CSV file."
+msgstr ""
+
+#. module: base_import
+#. openerp-web
+#: code:addons/base_import/static/src/xml/import.xml:340
+#, python-format
+msgid "The two files produced are ready to be imported in \n"
+"                        Odoo without any modifications. After having \n"
+"                        imported these two CSV files, you will have 4 contacts \n"
+"                        and 3 companies. (the firsts two contacts are linked \n"
+"                        to the first company). You must first import the \n"
+"                        companies and then the persons."
+msgstr ""
+
+#. module: base_import
+#. openerp-web
+#: code:addons/base_import/static/src/xml/import.xml:312
+#, python-format
+msgid "This SQL command will create the following CSV file:"
+msgstr ""
+
+#. module: base_import
+#. openerp-web
+#: code:addons/base_import/static/src/xml/import.xml:260
+#, python-format
+msgid "This feature \n"
+"                        allows you to use the Import/Export tool of Odoo to \n"
+"                        modify a batch of records in your favorite spreadsheet \n"
+"                        application."
+msgstr ""
+
+#. module: base_import
+#. openerp-web
+#: code:addons/base_import/static/src/xml/import.xml:317
+#, python-format
+msgid "To create the CSV file for persons, linked to \n"
+"                        companies, we will use the following SQL command in \n"
+"                        PSQL:"
+msgstr ""
+
+#. module: base_import
+#. openerp-web
+#: code:addons/base_import/static/src/xml/import.xml:291
+#, python-format
+msgid "To manage relations between tables, \n"
+"                        you can use the \"External ID\" facilities of Odoo. \n"
+"                        The \"External ID\" of a record is the unique identifier \n"
+"                        of this record in another application. This \"External \n"
+"                        ID\" must be unique accoss all the records of all \n"
+"                        objects, so it's a good practice to prefix this \n"
+"                        \"External ID\" with the name of the application or \n"
+"                        table. (like 'company_1', 'person_1' instead of '1')"
+msgstr ""
+
+#. module: base_import
+#. openerp-web
+#: code:addons/base_import/static/src/xml/import.xml:43
 #, python-format
 msgid "Track history during import"
 msgstr ""
 
 #. module: base_import
-<<<<<<< HEAD
-#: code:addons/base_import/models/base_import.py:198
-=======
 #: code:addons/base_import/models.py:195
->>>>>>> 9ad5f26b
 #, python-format
 msgid "Unable to load \"{extension}\" file: requires Python module \"{modname}\""
 msgstr ""
 
 #. module: base_import
-<<<<<<< HEAD
-#: code:addons/base_import/models/base_import.py:199
-=======
 #: code:addons/base_import/models.py:196
->>>>>>> 9ad5f26b
 #, python-format
 msgid "Unsupported file format \"{}\", import only supports CSV, ODS, XLS and XLSX"
 msgstr ""
 
 #. module: base_import
 #. openerp-web
-#: code:addons/base_import/static/src/xml/base_import.xml:86
+#: code:addons/base_import/static/src/xml/import.xml:166
+#, python-format
+msgid "Use \n"
+"                        Country/Database ID: You should rarely use this \n"
+"                        notation. It's mostly used by developers as it's main \n"
+"                        advantage is to never have conflicts (you may have \n"
+"                        several records with the same name, but they always \n"
+"                        have a unique Database ID)"
+msgstr ""
+
+#. module: base_import
+#. openerp-web
+#: code:addons/base_import/static/src/xml/import.xml:171
+#, python-format
+msgid "Use \n"
+"                        Country/External ID: Use External ID when you import \n"
+"                        data from a third party application."
+msgstr ""
+
+#. module: base_import
+#. openerp-web
+#: code:addons/base_import/static/src/xml/import.xml:164
+#, python-format
+msgid "Use Country: This is \n"
+"                        the easiest way when your data come from CSV files \n"
+"                        that have been created manually."
+msgstr ""
+
+#. module: base_import
+#. openerp-web
+#: code:addons/base_import/static/src/xml/import.xml:355
 #, python-format
 msgid "Validate"
+msgstr ""
+
+#. module: base_import
+#. openerp-web
+#: code:addons/base_import/static/src/xml/import.xml:306
+#, python-format
+msgid "We will first export all companies and their \n"
+"                        \"External ID\". In PSQL, write the following command:"
+msgstr ""
+
+#. module: base_import
+#. openerp-web
+#: code:addons/base_import/static/src/xml/import.xml:186
+#, python-format
+msgid "What can I do if I have multiple matches for a field?"
+msgstr ""
+
+#. module: base_import
+#. openerp-web
+#: code:addons/base_import/static/src/xml/import.xml:102
+#, python-format
+msgid "What can I do when the Import preview table isn't\n"
+"                        displayed correctly?"
+msgstr ""
+
+#. module: base_import
+#. openerp-web
+#: code:addons/base_import/static/src/xml/import.xml:268
+#, python-format
+msgid "What happens if I do not provide a value for a \n"
+"                        specific field?"
+msgstr ""
+
+#. module: base_import
+#. openerp-web
+#: code:addons/base_import/static/src/xml/import.xml:138
+#, python-format
+msgid "What's the difference between Database ID and \n"
+"                        External ID?"
+msgstr ""
+
+#. module: base_import
+#. openerp-web
+#: code:addons/base_import/static/src/xml/import.xml:174
+#, python-format
+msgid "When you use External IDs, you can import CSV files \n"
+"                        with the \"External ID\" column to define the External \n"
+"                        ID of each record you import. Then, you will be able \n"
+"                        to make a reference to that record with columns like \n"
+"                        \"Field/External ID\". The following two CSV files give \n"
+"                        you an example for Products and their Categories."
+msgstr ""
+
+#. module: base_import
+#. openerp-web
+#: code:addons/base_import/static/src/xml/import.xml:83
+#, python-format
+msgid "Why don't CSV file use my date format?"
+msgstr ""
+
+#. module: base_import
+#. openerp-web
+#: code:addons/base_import/static/src/xml/import.xml:72
+#, python-format
+msgid "XXX/External ID"
+msgstr ""
+
+#. module: base_import
+#. openerp-web
+#: code:addons/base_import/static/src/xml/import.xml:72
+#, python-format
+msgid "XXX/ID"
+msgstr ""
+
+#. module: base_import
+#: code:addons/base_import/models.py:406
+#, python-format
+msgid "You must configure at least one field to import"
+msgstr ""
+
+#. module: base_import
+#. openerp-web
+#: code:addons/base_import/static/src/js/import.js:468
+#, python-format
+msgid "at row %d"
+msgstr ""
+
+#. module: base_import
+#: model:ir.model,name:base_import.model_base_import_import
+msgid "base_import.import"
+msgstr ""
+
+#. module: base_import
+#: model:ir.model,name:base_import.model_base_import_tests_models_char
+msgid "base_import.tests.models.char"
+msgstr ""
+
+#. module: base_import
+#: model:ir.model,name:base_import.model_base_import_tests_models_char_noreadonly
+msgid "base_import.tests.models.char.noreadonly"
+msgstr ""
+
+#. module: base_import
+#: model:ir.model,name:base_import.model_base_import_tests_models_char_readonly
+msgid "base_import.tests.models.char.readonly"
+msgstr ""
+
+#. module: base_import
+#: model:ir.model,name:base_import.model_base_import_tests_models_char_required
+msgid "base_import.tests.models.char.required"
+msgstr ""
+
+#. module: base_import
+#: model:ir.model,name:base_import.model_base_import_tests_models_char_states
+msgid "base_import.tests.models.char.states"
+msgstr ""
+
+#. module: base_import
+#: model:ir.model,name:base_import.model_base_import_tests_models_char_stillreadonly
+msgid "base_import.tests.models.char.stillreadonly"
+msgstr ""
+
+#. module: base_import
+#: model:ir.model,name:base_import.model_base_import_tests_models_m2o
+msgid "base_import.tests.models.m2o"
+msgstr ""
+
+#. module: base_import
+#: model:ir.model,name:base_import.model_base_import_tests_models_m2o_related
+msgid "base_import.tests.models.m2o.related"
+msgstr ""
+
+#. module: base_import
+#: model:ir.model,name:base_import.model_base_import_tests_models_m2o_required
+msgid "base_import.tests.models.m2o.required"
+msgstr ""
+
+#. module: base_import
+#: model:ir.model,name:base_import.model_base_import_tests_models_m2o_required_related
+msgid "base_import.tests.models.m2o.required.related"
+msgstr ""
+
+#. module: base_import
+#: model:ir.model,name:base_import.model_base_import_tests_models_o2m
+msgid "base_import.tests.models.o2m"
+msgstr ""
+
+#. module: base_import
+#: model:ir.model,name:base_import.model_base_import_tests_models_o2m_child
+msgid "base_import.tests.models.o2m.child"
+msgstr ""
+
+#. module: base_import
+#: model:ir.model,name:base_import.model_base_import_tests_models_preview
+msgid "base_import.tests.models.preview"
+msgstr ""
+
+#. module: base_import
+#. openerp-web
+#: code:addons/base_import/static/src/js/import.js:470
+#, python-format
+msgid "between rows %d and %d"
+msgstr ""
+
+#. module: base_import
+#. openerp-web
+#: code:addons/base_import/static/src/xml/import.xml:69
+#, python-format
+msgid "column in Odoo. When you\n"
+"                        import an other record that links to the first\n"
+"                        one, use"
+msgstr ""
+
+#. module: base_import
+#. openerp-web
+#: code:addons/base_import/static/src/xml/import.xml:314
+#, python-format
+msgid "company_1,Bigees,True"
+msgstr ""
+
+#. module: base_import
+#. openerp-web
+#: code:addons/base_import/static/src/xml/import.xml:315
+#, python-format
+msgid "company_2,Organi,True"
+msgstr ""
+
+#. module: base_import
+#. openerp-web
+#: code:addons/base_import/static/src/xml/import.xml:316
+#, python-format
+msgid "company_3,Boum,True"
+msgstr ""
+
+#. module: base_import
+#. openerp-web
+#: code:addons/base_import/static/src/xml/import.xml:308
+#, python-format
+msgid "copy \n"
+"                        (select 'company_'||id as \"External ID\",company_name \n"
+"                        as \"Name\",'True' as \"Is a Company\" from companies) TO \n"
+"                        '/tmp/company.csv' with CSV HEADER;"
+msgstr ""
+
+#. module: base_import
+#. openerp-web
+#: code:addons/base_import/static/src/xml/import.xml:319
+#, python-format
+msgid "copy (select \n"
+"                        'person_'||id as \"External ID\",person_name as \n"
+"                        \"Name\",'False' as \"Is a Company\",'company_'||company_id\n"
+"                         as \"Related Company/External ID\" from persons) TO \n"
+"                        '/tmp/person.csv' with CSV"
+msgstr ""
+
+#. module: base_import
+#. openerp-web
+#: code:addons/base_import/static/src/xml/import.xml:304
+#, python-format
+msgid "dump of such a PostgreSQL database"
+msgstr ""
+
+#. module: base_import
+#. openerp-web
+#: code:addons/base_import/static/src/xml/import.xml:327
+#, python-format
+msgid "person_1,Fabien,False,company_1"
+msgstr ""
+
+#. module: base_import
+#. openerp-web
+#: code:addons/base_import/static/src/xml/import.xml:328
+#, python-format
+msgid "person_2,Laurence,False,company_1"
+msgstr ""
+
+#. module: base_import
+#. openerp-web
+#: code:addons/base_import/static/src/xml/import.xml:329
+#, python-format
+msgid "person_3,Eric,False,company_2"
+msgstr ""
+
+#. module: base_import
+#. openerp-web
+#: code:addons/base_import/static/src/xml/import.xml:330
+#, python-format
+msgid "person_4,Ramsy,False,company_3"
+msgstr ""
+
+#. module: base_import
+#. openerp-web
+#: code:addons/base_import/static/src/xml/import.xml:92
+#, python-format
+msgid "the\n"
+"                        ISO 8601 format"
+msgstr ""
+
+#. module: base_import
+#. openerp-web
+#: code:addons/base_import/static/src/xml/import.xml:72
+#, python-format
+msgid "to the original unique identifier."
 msgstr ""
 
 #. module: base_import
@@ -586,109 +1230,18 @@
 #: model:ir.model.fields,field_description:base_import.field_base_import_tests_models_m2o_required_related_value
 #: model:ir.model.fields,field_description:base_import.field_base_import_tests_models_m2o_required_value
 #: model:ir.model.fields,field_description:base_import.field_base_import_tests_models_m2o_value
+#: model:ir.model.fields,field_description:base_import.field_base_import_tests_models_o2m_child_parent_id
 #: model:ir.model.fields,field_description:base_import.field_base_import_tests_models_o2m_child_value
 #: model:ir.model.fields,field_description:base_import.field_base_import_tests_models_o2m_value
-msgid "Value"
-msgstr ""
-
-#. module: base_import
-<<<<<<< HEAD
-#: code:addons/base_import/models/base_import.py:528
-=======
-#: code:addons/base_import/models.py:406
->>>>>>> 9ad5f26b
-#, python-format
-msgid "You must configure at least one field to import"
-msgstr ""
-
-#. module: base_import
-#. openerp-web
-<<<<<<< HEAD
-#: code:addons/base_import/static/src/js/base_import.js:589
-=======
-#: code:addons/base_import/static/src/js/import.js:468
->>>>>>> 9ad5f26b
-#, python-format
-msgid "at row %d"
-msgstr ""
-
-#. module: base_import
-#: model:ir.model,name:base_import.model_base_import_import
-msgid "base_import.import"
-msgstr ""
-
-#. module: base_import
-#: model:ir.model,name:base_import.model_base_import_tests_models_char
-msgid "base_import.tests.models.char"
-msgstr ""
-
-#. module: base_import
-#: model:ir.model,name:base_import.model_base_import_tests_models_char_noreadonly
-msgid "base_import.tests.models.char.noreadonly"
-msgstr ""
-
-#. module: base_import
-#: model:ir.model,name:base_import.model_base_import_tests_models_char_readonly
-msgid "base_import.tests.models.char.readonly"
-msgstr ""
-
-#. module: base_import
-#: model:ir.model,name:base_import.model_base_import_tests_models_char_required
-msgid "base_import.tests.models.char.required"
-msgstr ""
-
-#. module: base_import
-#: model:ir.model,name:base_import.model_base_import_tests_models_char_states
-msgid "base_import.tests.models.char.states"
-msgstr ""
-
-#. module: base_import
-#: model:ir.model,name:base_import.model_base_import_tests_models_char_stillreadonly
-msgid "base_import.tests.models.char.stillreadonly"
-msgstr ""
-
-#. module: base_import
-#: model:ir.model,name:base_import.model_base_import_tests_models_m2o
-msgid "base_import.tests.models.m2o"
-msgstr ""
-
-#. module: base_import
-#: model:ir.model,name:base_import.model_base_import_tests_models_m2o_related
-msgid "base_import.tests.models.m2o.related"
-msgstr ""
-
-#. module: base_import
-#: model:ir.model,name:base_import.model_base_import_tests_models_m2o_required
-msgid "base_import.tests.models.m2o.required"
-msgstr ""
-
-#. module: base_import
-#: model:ir.model,name:base_import.model_base_import_tests_models_m2o_required_related
-msgid "base_import.tests.models.m2o.required.related"
-msgstr ""
-
-#. module: base_import
-#: model:ir.model,name:base_import.model_base_import_tests_models_o2m
-msgid "base_import.tests.models.o2m"
-msgstr ""
-
-#. module: base_import
-#: model:ir.model,name:base_import.model_base_import_tests_models_o2m_child
-msgid "base_import.tests.models.o2m.child"
-msgstr ""
-
-#. module: base_import
-#: model:ir.model,name:base_import.model_base_import_tests_models_preview
-msgid "base_import.tests.models.preview"
-msgstr ""
-
-#. module: base_import
-#. openerp-web
-<<<<<<< HEAD
-#: code:addons/base_import/static/src/js/base_import.js:591
-=======
-#: code:addons/base_import/static/src/js/import.js:470
->>>>>>> 9ad5f26b
-#, python-format
-msgid "between rows %d and %d"
-msgstr ""
+msgid "unknown"
+msgstr ""
+
+#. module: base_import
+#. openerp-web
+#: code:addons/base_import/static/src/xml/import.xml:74
+#, python-format
+msgid "will also be used to update the original\n"
+"                        import if you need to re-import modified data\n"
+"                        later, it's thus good practice to specify it\n"
+"                        whenever possible"
+msgstr ""
