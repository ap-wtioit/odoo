<?xml version="1.0" encoding="utf-8"?>
<openerp>
    <data>

<!-- CRM Claim Report Tree View -->

        <record id="view_report_crm_claim_tree" model="ir.ui.view">
            <field name="name">crm.claim.report.tree</field>
            <field name="model">crm.claim.report</field>
            <field name="type">tree</field>
            <field name="arch" type="xml">
               <tree string="Claims">
					<field name="name" invisible="1"/>
					<field name="month" invisible="1"/>
					<field name="section_id" invisible="1"/>
                    <field name="user_id" invisible="1"/>
                    <field name="company_id" invisible="1"/>
                    <field name="partner_id" invisible="1"/>
                    <field name="day" invisible="1"/>
					<field name="nbr" string="#Claim" sum="#Claim"/>
	                <field name="delay_close" avg="Avg Closing Delay"/>
	                <field name="delay_expected"/>
	                <field name="state" invisible="1"/>
	                <field name="stage_id" invisible="1"/>
	                <field name="categ_id" invisible="1"/>
	                <field name="priority" invisible="1"/>
	                <field name="type_id" invisible="1"/>
                </tree>
            </field>
        </record>

<!-- CRM Claim Report Form View -->

        <record id="view_report_crm_claim_form" model="ir.ui.view">
            <field name="name">crm.claim.report.form</field>
            <field name="model">crm.claim.report</field>
            <field name="type">form</field>
            <field name="arch" type="xml">
				<form string="Cases">
                    <field name="name" select="1"/>
                    <field name="month" select="1"/>
                    <field name="user_id" select="1"/>
					<field name="section_id" select="1"/>
                    <field name="nbr" select="1"/>
                    <field name="delay_close"/>
                    <field name="delay_expected"/>
                    <field name="amount_revenue"/>
                    <field name="amount_costs"/>
                    <field name="amount_revenue_prob"/>
                    <field name="probability"/>
                    <field name="state" select="1"/>
                </form>
            </field>
        </record>

<!-- CRM Claim Report Graph View -->

        <record id="view_report_crm_claim_graph" model="ir.ui.view">
            <field name="name">crm.claim.report.graph</field>
            <field name="model">crm.claim.report</field>
            <field name="type">graph</field>
            <field name="arch" type="xml">
                <graph orientation="horizontal" string="Claims" type="bar">
                    <field name="state"/>
                    <field name="nbr" operator="+"/>
                    <field group="True" name="user_id"/>
                </graph>
            </field>
        </record>

<!-- CRM Claim Report Search View -->

		<record id="view_report_crm_claim_filter" model="ir.ui.view">
            <field name="name">crm.claim.report.select</field>
            <field name="model">crm.claim.report</field>
            <field name="type">search</field>
            <field name="arch" type="xml">
                <search string="Search">
                  <group col="16" colspan="8">
                   		<filter string="  Year  " icon="terp-go-year"
                   			domain="[('create_date','&lt;=', time.strftime('%%Y-%%m-%%d')),('create_date','&gt;=',time.strftime('%%Y-01-01'))]"
                   			help="Claims created in current year"/>

                       <filter string="   Month   " icon="terp-go-month" name="This Month"
                    	   domain="[('create_date','&lt;=', time.strftime('%%Y-%%m-%%d')),('create_date','&gt;=',time.strftime('%%Y-%%m-01'))]"
                    	   help="Claims created in current month"/>

                       <filter icon="terp-go-month" string="    Month-1    " separator="1"
                            domain="[('create_date','&lt;=', (datetime.date (int(time.strftime('%%Y')), datetime.date.today().month, 1) - datetime.timedelta (days = 1)).strftime('%%Y-%%m-%%d')),('create_date','&gt;',(datetime.date (int(time.strftime('%%Y')), datetime.date.today().month-1, 1)).strftime('%%Y-%%m-%%d'))]"
                            help="Claims created in last month"/>

                   		<separator orientation="vertical" />
                        <filter icon="terp-document-new"
                    		string="Draft"
                    		domain="[('state','=','draft')]"/>
					   <filter icon="terp-camera_test"
                    		string="Open"
                    		domain="[('state','=','open')]"/>
					   <filter icon="terp-gtk-media-pause"
                    		string="Pending"
                    		domain="[('state','=','pending')]"/>

                   		<separator orientation="vertical" />
                   		<field name="section_id" string="Sales Team"
                   			default="context.get('section_id', False)"
                   			context="{'invisible_section': False}">

                   			<filter icon="terp-personal+"
                   				context="{'invisible_section': False}"
                   				domain="[('section_id.user_id','=',uid)]"
                   				help="My team" />

                   		</field>
                   		<field name="company_id">
                           <filter icon="terp-go-home"
                        context="{'invisible_section': False}"
                        domain="[('section_id.user_id.company_id','=',uid)]"
                        help="My company"/>
                        </field>

                      	<field name="user_id" string="Salesman" select="1">
	            			<filter icon="terp-personal+" string="My Case" help="My Case" domain="[('user_id','=',uid)]" />
               			</field>
                   </group>
                   <newline/>
<<<<<<< HEAD
                   <group  expand="0" string="Group By...">
                        <filter string="Salesman" name="User" icon="terp-personal"
=======
                   <group  expand="0" string="Extended Filters..." groups="base.group_extended">
                         <filter icon="terp-dialog-close"
                            string="Done"
                            domain="[('state','=','done')]"/>
                        <filter icon="gtk-cancel"
                            string="Cancel"
                            domain="[('state','=','cancel')]"/>
                        <group>
                            <separator orientation="vertical"/>
                            <field name="stage_id" widget="selection" domain="[('object_id.model', '=', 'crm.claim')]"/>
                            <field name="categ_id" widget="selection" domain="[('object_id.model', '=', 'crm.claim')]"/>
                            <separator orientation="vertical"/>
                            <field name="priority" />
                            <field name="type_id" widget="selection" domain="[('object_id.model', '=', 'crm.claim')]"/>
                        </group>
                   </group>
                   <newline/>
                   <group  expand="1" string="Group By...">
                        <filter string="User" name="User" icon="terp-personal"
>>>>>>> 772c9d7c
                            domain="[]" context="{'group_by':'user_id'}" />
                        <filter string="Sales Team" icon="terp-personal+"
                            domain="[]"
                            context="{'group_by':'section_id'}" />
                            
                        <separator orientation="vertical" />
                        <filter string="Stage" icon="terp-stage" domain="[]"
                             context="{'group_by':'stage_id'}" />
                        <filter string="Priority" icon="terp-rating-rated" domain="[]"
                             context="{'group_by':'priority'}" />
                        <filter string="Category" icon="terp-stock_symbol-selection"
                            domain="[]" context="{'group_by':'categ_id'}" />

                        <separator orientation="vertical"/>
                        <filter string="Type" icon="terp-stock_symbol-selection" domain="[]"
                             context="{'group_by':'type_id'}" />
                        <filter string="State" icon="terp-stock_effects-object-colorize"
                            domain="[]" context="{'group_by':'state'}" />
                        <separator orientation="vertical" />
                        <filter string="Company" icon="terp-go-home"
                            domain="[]"
                            context="{'group_by':'company_id'}" groups="base.group_multi_company"/>
                        
                        <separator orientation="vertical" />
                        <filter string="Day" icon="terp-go-today"
                            domain="[]" context="{'group_by':'day'}"
                            help="Date of claim"/>

                        <filter string="Month" icon="terp-go-month"
                            domain="[]" context="{'group_by':'month'}" 
                            help="Month of claim"/>

                        <filter string="Year" icon="terp-go-year"
                            domain="[]" context="{'group_by':'name'}" 
                            help="Year of claim"/>
                  </group>
<<<<<<< HEAD
                   <newline/>
                   <group expand="0" string="Extended Filters..." groups="base.group_extended">
                         <filter icon="terp-dialog-close"
                    		string="Done"
                    		domain="[('state','=','done')]"/>

                    	<filter icon="gtk-cancel"
                    		string="Cancel"
                    		domain="[('state','=','cancel')]"/>
                    	<separator orientation="vertical"/>
                    	<field name="partner_id"/>
                    	<separator orientation="vertical"/>
	            	    <field name="stage_id" widget="selection" domain="[('object_id.model', '=', 'crm.claim')]"/>
		                <field name="categ_id" widget="selection" domain="[('object_id.model', '=', 'crm.claim')]"/>
		                <separator orientation="vertical"/>
		                <field name="priority" />
		                <field name="type_id" widget="selection" domain="[('object_id.model', '=', 'crm.claim')]"/>
	                    <newline/>
                        <field name="date_closed"/>
                   </group>
=======

>>>>>>> 772c9d7c
               </search>
            </field>
        </record>

<!-- CRM Claim Report Action -->

        <record id="action_report_crm_claim" model="ir.actions.act_window">
            <field name="name">Claims Analysis</field>
            <field name="res_model">crm.claim.report</field>
            <field name="view_type">form</field>
  			<field name="view_mode">tree,graph</field>
  			<field name="context">{"search_default_User":1,"search_default_This Month":1,'group_by_no_leaf':1,'group_by':[]}</field>
            <field name="view_id" ref="view_report_crm_claim_tree"/>
            <field name="search_view_id" ref="view_report_crm_claim_filter"/>

        </record>

           <record model="ir.actions.act_window.view" id="action_report_crm_claim_tree">
            <field name="sequence" eval="1"/>
            <field name="view_mode">tree</field>
            <field name="view_id" ref="view_report_crm_claim_tree"/>
            <field name="act_window_id" ref="action_report_crm_claim"/>
        </record>

           <record model="ir.actions.act_window.view" id="action_report_crm_claim_graph">
            <field name="sequence" eval="2"/>
            <field name="view_mode">graph</field>
            <field name="view_id" ref="view_report_crm_claim_graph"/>
            <field name="act_window_id" ref="action_report_crm_claim"/>
        </record>

       <menuitem name="Claims Analysis" id="menu_report_crm_claim_tree"
           groups="base.group_extended"
           action="action_report_crm_claim" parent="base.next_id_64" sequence="6"/>


    </data>
</openerp><|MERGE_RESOLUTION|>--- conflicted
+++ resolved
@@ -123,10 +123,6 @@
                			</field>
                    </group>
                    <newline/>
-<<<<<<< HEAD
-                   <group  expand="0" string="Group By...">
-                        <filter string="Salesman" name="User" icon="terp-personal"
-=======
                    <group  expand="0" string="Extended Filters..." groups="base.group_extended">
                          <filter icon="terp-dialog-close"
                             string="Done"
@@ -146,7 +142,6 @@
                    <newline/>
                    <group  expand="1" string="Group By...">
                         <filter string="User" name="User" icon="terp-personal"
->>>>>>> 772c9d7c
                             domain="[]" context="{'group_by':'user_id'}" />
                         <filter string="Sales Team" icon="terp-personal+"
                             domain="[]"
@@ -183,30 +178,6 @@
                             domain="[]" context="{'group_by':'name'}" 
                             help="Year of claim"/>
                   </group>
-<<<<<<< HEAD
-                   <newline/>
-                   <group expand="0" string="Extended Filters..." groups="base.group_extended">
-                         <filter icon="terp-dialog-close"
-                    		string="Done"
-                    		domain="[('state','=','done')]"/>
-
-                    	<filter icon="gtk-cancel"
-                    		string="Cancel"
-                    		domain="[('state','=','cancel')]"/>
-                    	<separator orientation="vertical"/>
-                    	<field name="partner_id"/>
-                    	<separator orientation="vertical"/>
-	            	    <field name="stage_id" widget="selection" domain="[('object_id.model', '=', 'crm.claim')]"/>
-		                <field name="categ_id" widget="selection" domain="[('object_id.model', '=', 'crm.claim')]"/>
-		                <separator orientation="vertical"/>
-		                <field name="priority" />
-		                <field name="type_id" widget="selection" domain="[('object_id.model', '=', 'crm.claim')]"/>
-	                    <newline/>
-                        <field name="date_closed"/>
-                   </group>
-=======
-
->>>>>>> 772c9d7c
                </search>
             </field>
         </record>
