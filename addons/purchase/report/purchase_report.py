# -*- coding: utf-8 -*-
##############################################################################
#
#    OpenERP, Open Source Management Solution
#    Copyright (C) 2004-2010 Tiny SPRL (<http://tiny.be>).
#
#    This program is free software: you can redistribute it and/or modify
#    it under the terms of the GNU Affero General Public License as
#    published by the Free Software Foundation, either version 3 of the
#    License, or (at your option) any later version.
#
#    This program is distributed in the hope that it will be useful,
#    but WITHOUT ANY WARRANTY; without even the implied warranty of
#    MERCHANTABILITY or FITNESS FOR A PARTICULAR PURPOSE.  See the
#    GNU Affero General Public License for more details.
#
#    You should have received a copy of the GNU Affero General Public License
#    along with this program.  If not, see <http://www.gnu.org/licenses/>.
#
##############################################################################

#
# Please note that these reports are not multi-currency !!!
#

from openerp.osv import fields,osv
from openerp import tools

class purchase_report(osv.osv):
    _name = "purchase.report"
    _description = "Purchases Orders"
    _auto = False
    _columns = {
        'date': fields.datetime('Order Date', readonly=True, help="Date on which this document has been created"),  # TDE FIXME master: rename into date_order
        'state': fields.selection([('draft', 'Request for Quotation'),
                                     ('confirmed', 'Waiting Supplier Ack'),
                                      ('approved', 'Approved'),
                                      ('except_picking', 'Shipping Exception'),
                                      ('except_invoice', 'Invoice Exception'),
                                      ('done', 'Done'),
                                      ('cancel', 'Cancelled')],'Order Status', readonly=True),
        'product_id':fields.many2one('product.product', 'Product', readonly=True),
        'picking_type_id': fields.many2one('stock.warehouse', 'Warehouse', readonly=True),
        'location_id': fields.many2one('stock.location', 'Destination', readonly=True),
        'partner_id':fields.many2one('res.partner', 'Supplier', readonly=True),
        'pricelist_id':fields.many2one('product.pricelist', 'Pricelist', readonly=True),
        'date_approve':fields.date('Date Approved', readonly=True),
        'expected_date':fields.date('Expected Date', readonly=True),
        'validator' : fields.many2one('res.users', 'Validated By', readonly=True),
        'product_uom' : fields.many2one('product.uom', 'Reference Unit of Measure', required=True),
        'company_id':fields.many2one('res.company', 'Company', readonly=True),
        'user_id':fields.many2one('res.users', 'Responsible', readonly=True),
        'delay':fields.float('Days to Validate', digits=(16,2), readonly=True),
        'delay_pass':fields.float('Days to Deliver', digits=(16,2), readonly=True),
        'quantity': fields.float('Product Quantity', readonly=True),  # TDE FIXME master: rename into unit_quantity
        'price_total': fields.float('Total Price', readonly=True),
        'price_average': fields.float('Average Price', readonly=True, group_operator="avg"),
        'negociation': fields.float('Purchase-Standard Price', readonly=True, group_operator="avg"),
        'price_standard': fields.float('Products Value', readonly=True, group_operator="sum"),
        'nbr': fields.integer('# of Lines', readonly=True),  # TDE FIXME master: rename into nbr_lines
        'category_id': fields.many2one('product.category', 'Product Category', readonly=True),
        'product_tmpl_id': fields.many2one('product.template', 'Product Template', readonly=True),
        'country_id': fields.many2one('res.country', 'Partner Country', readonly=True),
        'fiscal_position': fields.many2one('account.fiscal.position', 'Fiscal Position', readonly=True),
        'account_analytic_id': fields.many2one('account.analytic.account', 'Analytic Account', readonly=True),
        'commercial_partner_id': fields.many2one('res.partner', 'Commercial Entity', readonly=True),
    }
    _order = 'date desc, price_total desc'
    def init(self, cr):
        tools.sql.drop_view_if_exists(cr, 'purchase_report')
        cr.execute("""
            create or replace view purchase_report as (
                select
                    min(l.id) as id,
                    s.date_order as date,
                    s.state,
                    s.date_approve,
                    s.minimum_planned_date as expected_date,
                    s.dest_address_id,
                    s.pricelist_id,
                    s.validator,
                    spt.warehouse_id as picking_type_id,
                    s.partner_id as partner_id,
                    s.create_uid as user_id,
                    s.company_id as company_id,
                    s.fiscal_position as fiscal_position,
                    l.product_id,
                    p.product_tmpl_id,
                    t.categ_id as category_id,
                    t.uom_id as product_uom,
                    s.location_id as location_id,
                    sum(l.product_qty/u.factor*u2.factor) as quantity,
                    extract(epoch from age(s.date_approve,s.date_order))/(24*60*60)::decimal(16,2) as delay,
                    extract(epoch from age(l.date_planned,s.date_order))/(24*60*60)::decimal(16,2) as delay_pass,
                    count(*) as nbr,
                    sum(l.price_unit*l.product_qty)::decimal(16,2) as price_total,
                    avg(100.0 * (l.price_unit*l.product_qty) / NULLIF(ip.value_float*l.product_qty/u.factor*u2.factor, 0.0))::decimal(16,2) as negociation,
                    sum(ip.value_float*l.product_qty/u.factor*u2.factor)::decimal(16,2) as price_standard,
                    (sum(l.product_qty*l.price_unit)/NULLIF(sum(l.product_qty/u.factor*u2.factor),0.0))::decimal(16,2) as price_average,
                    partner.country_id as country_id,
                    partner.commercial_partner_id as commercial_partner_id,
                    analytic_account.id as account_analytic_id
                from purchase_order_line l
                    join purchase_order s on (l.order_id=s.id)
                    join res_partner partner on s.partner_id = partner.id
                        left join product_product p on (l.product_id=p.id)
                            left join product_template t on (p.product_tmpl_id=t.id)
                            LEFT JOIN ir_property ip ON (ip.name='standard_price' AND ip.res_id=CONCAT('product.template,',t.id) AND ip.company_id=s.company_id)
                    left join product_uom u on (u.id=l.product_uom)
                    left join product_uom u2 on (u2.id=t.uom_id)
<<<<<<< HEAD
                    left join account_analytic_account analytic_account on (l.account_analytic_id = analytic_account.id)
=======
                    left join stock_picking_type spt on (spt.id=s.picking_type_id)
>>>>>>> cf4d14ce
                group by
                    s.company_id,
                    s.create_uid,
                    s.partner_id,
                    u.factor,
                    s.location_id,
                    l.price_unit,
                    s.date_approve,
                    l.date_planned,
                    l.product_uom,
                    s.minimum_planned_date,
                    s.pricelist_id,
                    s.validator,
                    s.dest_address_id,
                    s.fiscal_position,
                    l.product_id,
                    p.product_tmpl_id,
                    t.categ_id,
                    s.date_order,
                    s.state,
                    spt.warehouse_id,
                    u.uom_type,
                    u.category_id,
                    t.uom_id,
                    u.id,
                    u2.factor,
                    partner.country_id,
                    partner.commercial_partner_id,
                    analytic_account.id
            )
        """)<|MERGE_RESOLUTION|>--- conflicted
+++ resolved
@@ -108,11 +108,8 @@
                             LEFT JOIN ir_property ip ON (ip.name='standard_price' AND ip.res_id=CONCAT('product.template,',t.id) AND ip.company_id=s.company_id)
                     left join product_uom u on (u.id=l.product_uom)
                     left join product_uom u2 on (u2.id=t.uom_id)
-<<<<<<< HEAD
+                    left join stock_picking_type spt on (spt.id=s.picking_type_id)
                     left join account_analytic_account analytic_account on (l.account_analytic_id = analytic_account.id)
-=======
-                    left join stock_picking_type spt on (spt.id=s.picking_type_id)
->>>>>>> cf4d14ce
                 group by
                     s.company_id,
                     s.create_uid,
