--- conflicted
+++ resolved
@@ -31,10 +31,7 @@
 -
   !python {model: procurement.order}: |
     procurement = self.browse(cr, uid, ref('procurement_order_testcase0'))
-<<<<<<< HEAD
     assert procurement.purchase_line_id, 'RFQ should be generated!'
-=======
-    assert procurement.purchase_id, 'RFQ should be generated!'
 -
   I delete the line from the purchase order and check that the move and the procurement are cancelled
 -
@@ -44,5 +41,4 @@
     procurement.purchase_id.order_line[0].unlink()
     assert move.state == 'cancel', 'Move should be cancelled'
     procurement.refresh()
-    assert procurement.state == 'cancel', 'Procurement should be cancelled'
->>>>>>> c25827f8
+    assert procurement.state == 'cancel', 'Procurement should be cancelled'