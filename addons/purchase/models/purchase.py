# -*- coding: utf-8 -*-
# Part of Odoo. See LICENSE file for full copyright and licensing details.

from datetime import datetime
from dateutil.relativedelta import relativedelta

from odoo import api, fields, models, SUPERUSER_ID, _
from odoo.tools import DEFAULT_SERVER_DATETIME_FORMAT
from odoo.tools.float_utils import float_is_zero, float_compare
from odoo.exceptions import UserError, AccessError
from odoo.tools.misc import formatLang
from odoo.addons.base.res.res_partner import WARNING_MESSAGE, WARNING_HELP
import odoo.addons.decimal_precision as dp


class PurchaseOrder(models.Model):
    _name = "purchase.order"
    _inherit = ['mail.thread', 'mail.activity.mixin']
    _description = "Purchase Order"
    _order = 'date_order desc, id desc'

    @api.depends('order_line.price_total')
    def _amount_all(self):
        for order in self:
            amount_untaxed = amount_tax = 0.0
            for line in order.order_line:
                amount_untaxed += line.price_subtotal
                amount_tax += line.price_tax
            order.update({
                'amount_untaxed': order.currency_id.round(amount_untaxed),
                'amount_tax': order.currency_id.round(amount_tax),
                'amount_total': amount_untaxed + amount_tax,
            })

    @api.depends('order_line.date_planned')
    def _compute_date_planned(self):
        for order in self:
            min_date = False
            for line in order.order_line:
                if not min_date or line.date_planned < min_date:
                    min_date = line.date_planned
            if min_date:
                order.date_planned = min_date

    @api.depends('state', 'order_line.qty_invoiced', 'order_line.qty_received', 'order_line.product_qty')
    def _get_invoiced(self):
        precision = self.env['decimal.precision'].precision_get('Product Unit of Measure')
        for order in self:
            if order.state not in ('purchase', 'done'):
                order.invoice_status = 'no'
                continue

            if any(float_compare(line.qty_invoiced, line.product_qty if line.product_id.purchase_method == 'purchase' else line.qty_received, precision_digits=precision) == -1 for line in order.order_line):
                order.invoice_status = 'to invoice'
            elif all(float_compare(line.qty_invoiced, line.product_qty if line.product_id.purchase_method == 'purchase' else line.qty_received, precision_digits=precision) >= 0 for line in order.order_line) and order.invoice_ids:
                order.invoice_status = 'invoiced'
            else:
                order.invoice_status = 'no'

    @api.depends('order_line.invoice_lines.invoice_id')
    def _compute_invoice(self):
        for order in self:
            invoices = self.env['account.invoice']
            for line in order.order_line:
                invoices |= line.invoice_lines.mapped('invoice_id')
            order.invoice_ids = invoices
            order.invoice_count = len(invoices)

    @api.model
    def _default_picking_type(self):
        type_obj = self.env['stock.picking.type']
        company_id = self.env.context.get('company_id') or self.env.user.company_id.id
        types = type_obj.search([('code', '=', 'incoming'), ('warehouse_id.company_id', '=', company_id)])
        if not types:
            types = type_obj.search([('code', '=', 'incoming'), ('warehouse_id', '=', False)])
        return types[:1]

    @api.depends('order_line.move_ids.returned_move_ids',
                 'order_line.move_ids.state',
                 'order_line.move_ids.picking_id')
    def _compute_picking(self):
        for order in self:
            pickings = self.env['stock.picking']
            for line in order.order_line:
                # We keep a limited scope on purpose. Ideally, we should also use move_orig_ids and
                # do some recursive search, but that could be prohibitive if not done correctly.
                moves = line.move_ids | line.move_ids.mapped('returned_move_ids')
                moves = moves.filtered(lambda r: r.state != 'cancel')
                pickings |= moves.mapped('picking_id')
            order.picking_ids = pickings
            order.picking_count = len(pickings)

    @api.depends('picking_ids', 'picking_ids.state')
    def _compute_is_shipped(self):
        for order in self:
            if order.picking_ids and all([x.state == 'done' for x in order.picking_ids]):
                order.is_shipped = True

    READONLY_STATES = {
        'purchase': [('readonly', True)],
        'done': [('readonly', True)],
        'cancel': [('readonly', True)],
    }

    name = fields.Char('Order Reference', required=True, index=True, copy=False, default='New')
    origin = fields.Char('Source Document', copy=False,\
        help="Reference of the document that generated this purchase order "
             "request (e.g. a sales order or an internal procurement request)")
    partner_ref = fields.Char('Vendor Reference', copy=False,\
        help="Reference of the sales order or bid sent by the vendor. "
             "It's used to do the matching when you receive the "
             "products as this reference is usually written on the "
             "delivery order sent by your vendor.")
    date_order = fields.Datetime('Order Date', required=True, states=READONLY_STATES, index=True, copy=False, default=fields.Datetime.now,\
        help="Depicts the date where the Quotation should be validated and converted into a purchase order.")
    date_approve = fields.Date('Approval Date', readonly=1, index=True, copy=False)
    partner_id = fields.Many2one('res.partner', string='Vendor', required=True, states=READONLY_STATES, change_default=True, track_visibility='always')
    dest_address_id = fields.Many2one('res.partner', string='Drop Ship Address', states=READONLY_STATES,\
        help="Put an address if you want to deliver directly from the vendor to the customer. "\
             "Otherwise, keep empty to deliver to your own company.")
    currency_id = fields.Many2one('res.currency', 'Currency', required=True, states=READONLY_STATES,\
        default=lambda self: self.env.user.company_id.currency_id.id)
    state = fields.Selection([
        ('draft', 'RFQ'),
        ('sent', 'RFQ Sent'),
        ('to approve', 'To Approve'),
        ('purchase', 'Purchase Order'),
        ('done', 'Locked'),
        ('cancel', 'Cancelled')
        ], string='Status', readonly=True, index=True, copy=False, default='draft', track_visibility='onchange')
    order_line = fields.One2many('purchase.order.line', 'order_id', string='Order Lines', states={'cancel': [('readonly', True)], 'done': [('readonly', True)]}, copy=True)
    notes = fields.Text('Terms and Conditions')

    invoice_count = fields.Integer(compute="_compute_invoice", string='# of Bills', copy=False, default=0, store=True)
    invoice_ids = fields.Many2many('account.invoice', compute="_compute_invoice", string='Bills', copy=False, store=True)
    invoice_status = fields.Selection([
        ('no', 'Nothing to Bill'),
        ('to invoice', 'Waiting Bills'),
        ('invoiced', 'Bills Received'),
        ], string='Billing Status', compute='_get_invoiced', store=True, readonly=True, copy=False, default='no')

    picking_count = fields.Integer(compute='_compute_picking', string='Receptions', default=0, store=True)
    picking_ids = fields.Many2many('stock.picking', compute='_compute_picking', string='Receptions', copy=False, store=True)

    # There is no inverse function on purpose since the date may be different on each line
    date_planned = fields.Datetime(string='Scheduled Date', compute='_compute_date_planned', store=True, index=True)

    amount_untaxed = fields.Monetary(string='Untaxed Amount', store=True, readonly=True, compute='_amount_all', track_visibility='always')
    amount_tax = fields.Monetary(string='Taxes', store=True, readonly=True, compute='_amount_all')
    amount_total = fields.Monetary(string='Total', store=True, readonly=True, compute='_amount_all')

    fiscal_position_id = fields.Many2one('account.fiscal.position', string='Fiscal Position', oldname='fiscal_position')
    payment_term_id = fields.Many2one('account.payment.term', 'Payment Terms')
    incoterm_id = fields.Many2one('stock.incoterms', 'Incoterm', states={'done': [('readonly', True)]}, help="International Commercial Terms are a series of predefined commercial terms used in international transactions.")

    product_id = fields.Many2one('product.product', related='order_line.product_id', string='Product')
    create_uid = fields.Many2one('res.users', 'Responsible')
    company_id = fields.Many2one('res.company', 'Company', required=True, index=True, states=READONLY_STATES, default=lambda self: self.env.user.company_id.id)

    picking_type_id = fields.Many2one('stock.picking.type', 'Deliver To', states=READONLY_STATES, required=True, default=_default_picking_type,\
        help="This will determine operation type of incoming shipment")
    default_location_dest_id_usage = fields.Selection(related='picking_type_id.default_location_dest_id.usage', string='Destination Location Type',\
        help="Technical field used to display the Drop Ship Address", readonly=True)
    group_id = fields.Many2one('procurement.group', string="Procurement Group", copy=False)
    is_shipped = fields.Boolean(compute="_compute_is_shipped")

    @api.model
    def name_search(self, name, args=None, operator='ilike', limit=100):
        args = args or []
        domain = []
        if name:
            domain = ['|', ('name', operator, name), ('partner_ref', operator, name)]
        pos = self.search(domain + args, limit=limit)
        return pos.name_get()

    @api.multi
    @api.depends('name', 'partner_ref')
    def name_get(self):
        result = []
        for po in self:
            name = po.name
            if po.partner_ref:
                name += ' ('+po.partner_ref+')'
            if po.amount_total:
                name += ': ' + formatLang(self.env, po.amount_total, currency_obj=po.currency_id)
            result.append((po.id, name))
        return result

    @api.model
    def create(self, vals):
        if vals.get('name', 'New') == 'New':
            vals['name'] = self.env['ir.sequence'].next_by_code('purchase.order') or '/'
        return super(PurchaseOrder, self).create(vals)

    @api.multi
    def unlink(self):
        for order in self:
            if not order.state == 'cancel':
                raise UserError(_('In order to delete a purchase order, you must cancel it first.'))
        return super(PurchaseOrder, self).unlink()

    @api.multi
    def copy(self, default=None):
        new_po = super(PurchaseOrder, self).copy(default=default)
        for line in new_po.order_line:
            seller = line.product_id._select_seller(
                partner_id=line.partner_id, quantity=line.product_qty,
                date=line.order_id.date_order and line.order_id.date_order[:10], uom_id=line.product_uom)
            line.date_planned = line._get_date_planned(seller)
        return new_po

    @api.multi
    def _track_subtype(self, init_values):
        self.ensure_one()
        if 'state' in init_values and self.state == 'purchase':
            return 'purchase.mt_rfq_approved'
        elif 'state' in init_values and self.state == 'to approve':
            return 'purchase.mt_rfq_confirmed'
        elif 'state' in init_values and self.state == 'done':
            return 'purchase.mt_rfq_done'
        return super(PurchaseOrder, self)._track_subtype(init_values)

    @api.onchange('partner_id', 'company_id')
    def onchange_partner_id(self):
        if not self.partner_id:
            self.fiscal_position_id = False
            self.payment_term_id = False
            self.currency_id = False
        else:
            self.fiscal_position_id = self.env['account.fiscal.position'].with_context(company_id=self.company_id.id).get_fiscal_position(self.partner_id.id)
            self.payment_term_id = self.partner_id.property_supplier_payment_term_id.id
            self.currency_id = self.partner_id.property_purchase_currency_id.id or self.env.user.company_id.currency_id.id
        return {}

    @api.onchange('fiscal_position_id')
    def _compute_tax_id(self):
        """
        Trigger the recompute of the taxes if the fiscal position is changed on the PO.
        """
        for order in self:
            order.order_line._compute_tax_id()

    @api.onchange('partner_id')
    def onchange_partner_id_warning(self):
        if not self.partner_id:
            return
        warning = {}
        title = False
        message = False

        partner = self.partner_id

        # If partner has no warning, check its company
        if partner.purchase_warn == 'no-message' and partner.parent_id:
            partner = partner.parent_id

        if partner.purchase_warn != 'no-message':
            # Block if partner only has warning but parent company is blocked
            if partner.purchase_warn != 'block' and partner.parent_id and partner.parent_id.purchase_warn == 'block':
                partner = partner.parent_id
            title = _("Warning for %s") % partner.name
            message = partner.purchase_warn_msg
            warning = {
                'title': title,
                'message': message
                }
            if partner.purchase_warn == 'block':
                self.update({'partner_id': False})
            return {'warning': warning}
        return {}

    @api.onchange('picking_type_id')
    def _onchange_picking_type_id(self):
        if self.picking_type_id.default_location_dest_id.usage != 'customer':
            self.dest_address_id = False

    @api.multi
    def action_rfq_send(self):
        '''
        This function opens a window to compose an email, with the edi purchase template message loaded by default
        '''
        self.ensure_one()
        ir_model_data = self.env['ir.model.data']
        try:
            if self.env.context.get('send_rfq', False):
                template_id = ir_model_data.get_object_reference('purchase', 'email_template_edi_purchase')[1]
            else:
                template_id = ir_model_data.get_object_reference('purchase', 'email_template_edi_purchase_done')[1]
        except ValueError:
            template_id = False
        try:
            compose_form_id = ir_model_data.get_object_reference('mail', 'email_compose_message_wizard_form')[1]
        except ValueError:
            compose_form_id = False
        ctx = dict(self.env.context or {})
        ctx.update({
            'default_model': 'purchase.order',
            'default_res_id': self.ids[0],
            'default_use_template': bool(template_id),
            'default_template_id': template_id,
            'default_composition_mode': 'comment',
            'custom_layout': "purchase.mail_template_data_notification_email_purchase_order"
        })
        return {
            'name': _('Compose Email'),
            'type': 'ir.actions.act_window',
            'view_type': 'form',
            'view_mode': 'form',
            'res_model': 'mail.compose.message',
            'views': [(compose_form_id, 'form')],
            'view_id': compose_form_id,
            'target': 'new',
            'context': ctx,
        }

    @api.multi
    def print_quotation(self):
        return self.env['report'].get_action(self, 'purchase.report_purchasequotation')

    @api.multi
    def button_approve(self, force=False):
        self.write({'state': 'purchase', 'date_approve': fields.Date.context_today(self)})
        self._create_picking()
        self.filtered(
            lambda p: p.company_id.po_lock == 'lock').write({'state': 'done'})
        return {}

    @api.multi
    def button_draft(self):
        self.write({'state': 'draft'})
        return {}

    @api.multi
    def button_confirm(self):
        for order in self:
            if order.state not in ['draft', 'sent']:
                continue
            order._add_supplier_to_product()
            # Deal with double validation process
            if order.company_id.po_double_validation == 'one_step'\
                    or (order.company_id.po_double_validation == 'two_step'\
                        and order.amount_total < self.env.user.company_id.currency_id.compute(order.company_id.po_double_validation_amount, order.currency_id))\
                    or order.user_has_groups('purchase.group_purchase_manager'):
                order.button_approve()
            else:
                order.write({'state': 'to approve'})
        return True

    @api.multi
    def button_cancel(self):
        for order in self:
            for pick in order.picking_ids:
                if pick.state == 'done':
                    raise UserError(_('Unable to cancel purchase order %s as some receptions have already been done.') % (order.name))
            for inv in order.invoice_ids:
                if inv and inv.state not in ('cancel', 'draft'):
                    raise UserError(_("Unable to cancel this purchase order. You must first cancel related vendor bills."))

            for pick in order.picking_ids.filtered(lambda r: r.state != 'cancel'):
                pick.action_cancel()
            # TDE FIXME: I don' think context key is necessary, as actions are not related / called from each other
            if not self.env.context.get('cancel_procurement'):
                procurements = order.order_line.mapped('procurement_ids')
                procurements.filtered(lambda r: r.state not in ('cancel', 'exception') and r.rule_id.propagate).write({'state': 'cancel'})
                procurements.filtered(lambda r: r.state not in ('cancel', 'exception') and not r.rule_id.propagate).write({'state': 'exception'})
                moves = procurements.filtered(lambda r: r.rule_id.propagate).mapped('move_dest_id')
                moves.filtered(lambda r: r.state != 'cancel').action_cancel()

        self.write({'state': 'cancel'})

    @api.multi
    def button_unlock(self):
        self.write({'state': 'purchase'})

    @api.multi
    def button_done(self):
        self.write({'state': 'done'})

    @api.multi
    def _get_destination_location(self):
        self.ensure_one()
        if self.dest_address_id:
            return self.dest_address_id.property_stock_customer.id
        return self.picking_type_id.default_location_dest_id.id

    @api.model
    def _prepare_picking(self):
        if not self.group_id:
            self.group_id = self.group_id.create({
                'name': self.name,
                'partner_id': self.partner_id.id
            })
        if not self.partner_id.property_stock_supplier.id:
            raise UserError(_("You must set a Vendor Location for this partner %s") % self.partner_id.name)
        return {
            'picking_type_id': self.picking_type_id.id,
            'partner_id': self.partner_id.id,
            'date': self.date_order,
            'origin': self.name,
            'location_dest_id': self._get_destination_location(),
            'location_id': self.partner_id.property_stock_supplier.id,
            'company_id': self.company_id.id,
        }

    @api.multi
    def _create_picking(self):
        StockPicking = self.env['stock.picking']
        for order in self:
            if any([ptype in ['product', 'consu'] for ptype in order.order_line.mapped('product_id.type')]):
                pickings = order.picking_ids.filtered(lambda x: x.state not in ('done','cancel'))
                if not pickings:
                    res = order._prepare_picking()
                    picking = StockPicking.create(res)
                else:
                    picking = pickings[0]
                moves = order.order_line._create_stock_moves(picking)
                moves = moves.filtered(lambda x: x.state not in ('done', 'cancel')).action_confirm()
                seq = 0
                for move in sorted(moves, key=lambda move: move.date_expected):
                    seq += 5
                    move.sequence = seq
                moves.force_assign()
                picking.message_post_with_view('mail.message_origin_link',
                    values={'self': picking, 'origin': order},
                    subtype_id=self.env.ref('mail.mt_note').id)
        return True

    @api.multi
    def _add_supplier_to_product(self):
        # Add the partner in the supplier list of the product if the supplier is not registered for
        # this product. We limit to 10 the number of suppliers for a product to avoid the mess that
        # could be caused for some generic products ("Miscellaneous").
        for line in self.order_line:
            # Do not add a contact as a supplier
            partner = self.partner_id if not self.partner_id.parent_id else self.partner_id.parent_id
            if partner not in line.product_id.seller_ids.mapped('name') and len(line.product_id.seller_ids) <= 10:
                currency = partner.property_purchase_currency_id or self.env.user.company_id.currency_id
                supplierinfo = {
                    'name': partner.id,
                    'sequence': max(line.product_id.seller_ids.mapped('sequence')) + 1 if line.product_id.seller_ids else 1,
                    'product_uom': line.product_uom.id,
                    'min_qty': 0.0,
                    'price': self.currency_id.compute(line.price_unit, currency),
                    'currency_id': currency.id,
                    'delay': 0,
                }
                vals = {
                    'seller_ids': [(0, 0, supplierinfo)],
                }
                try:
                    line.product_id.write(vals)
                except AccessError:  # no write access rights -> just ignore
                    break

    @api.multi
    def action_view_picking(self):
        '''
        This function returns an action that display existing picking orders of given purchase order ids.
        When only one found, show the picking immediately.
        '''
        action = self.env.ref('stock.action_picking_tree')
        result = action.read()[0]

        #override the context to get rid of the default filtering on operation type
        result.pop('id', None)
        result['context'] = {}
        pick_ids = sum([order.picking_ids.ids for order in self], [])
        #choose the view_mode accordingly
        if len(pick_ids) > 1:
            result['domain'] = "[('id','in',[" + ','.join(map(str, pick_ids)) + "])]"
        elif len(pick_ids) == 1:
            res = self.env.ref('stock.view_picking_form', False)
            result['views'] = [(res and res.id or False, 'form')]
            result['res_id'] = pick_ids and pick_ids[0] or False
        return result

    @api.multi
    def action_view_invoice(self):
        '''
        This function returns an action that display existing vendor bills of given purchase order ids.
        When only one found, show the vendor bill immediately.
        '''
        action = self.env.ref('account.action_invoice_tree2')
        result = action.read()[0]

        #override the context to get rid of the default filtering
        result['context'] = {'type': 'in_invoice', 'default_purchase_id': self.id}

        if not self.invoice_ids:
            # Choose a default account journal in the same currency in case a new invoice is created
            journal_domain = [
                ('type', '=', 'purchase'),
                ('company_id', '=', self.company_id.id),
                ('currency_id', '=', self.currency_id.id),
            ]
            default_journal_id = self.env['account.journal'].search(journal_domain, limit=1)
            if default_journal_id:
                result['context']['default_journal_id'] = default_journal_id.id
        else:
            # Use the same account journal than a previous invoice
            result['context']['default_journal_id'] = self.invoice_ids[0].journal_id.id

        #choose the view_mode accordingly
        if len(self.invoice_ids) != 1:
            result['domain'] = "[('id', 'in', " + str(self.invoice_ids.ids) + ")]"
        elif len(self.invoice_ids) == 1:
            res = self.env.ref('account.invoice_supplier_form', False)
            result['views'] = [(res and res.id or False, 'form')]
            result['res_id'] = self.invoice_ids.id
        return result

    @api.multi
    def action_set_date_planned(self):
        for order in self:
            order.order_line.update({'date_planned': order.date_planned})


class PurchaseOrderLine(models.Model):
    _name = 'purchase.order.line'
    _description = 'Purchase Order Line'
    _order = 'order_id, sequence, id'

    @api.depends('product_qty', 'price_unit', 'taxes_id')
    def _compute_amount(self):
        for line in self:
            taxes = line.taxes_id.compute_all(line.price_unit, line.order_id.currency_id, line.product_qty, product=line.product_id, partner=line.order_id.partner_id)
            line.update({
                'price_tax': sum(t.get('amount', 0.0) for t in taxes.get('taxes', [])),
                'price_total': taxes['total_included'],
                'price_subtotal': taxes['total_excluded'],
            })

    @api.multi
    def _compute_tax_id(self):
        for line in self:
            fpos = line.order_id.fiscal_position_id or line.order_id.partner_id.property_account_position_id
            # If company_id is set, always filter taxes by the company
            taxes = line.product_id.supplier_taxes_id.filtered(lambda r: not line.company_id or r.company_id == line.company_id)
            line.taxes_id = fpos.map_tax(taxes, line.product_id, line.order_id.partner_id) if fpos else taxes

    @api.depends('invoice_lines.invoice_id.state')
    def _compute_qty_invoiced(self):
        for line in self:
            qty = 0.0
            for inv_line in line.invoice_lines:
                if inv_line.invoice_id.state not in ['cancel']:
                    if inv_line.invoice_id.type == 'in_invoice':
                        qty += inv_line.uom_id._compute_quantity(inv_line.quantity, line.product_uom)
                    elif inv_line.invoice_id.type == 'in_refund':
                        qty -= inv_line.uom_id._compute_quantity(inv_line.quantity, line.product_uom)
            line.qty_invoiced = qty

    @api.depends('order_id.state', 'move_ids.state')
    def _compute_qty_received(self):
        for line in self:
            if line.order_id.state not in ['purchase', 'done']:
                line.qty_received = 0.0
                continue
            if line.product_id.type not in ['consu', 'product']:
                line.qty_received = line.product_qty
                continue
            total = 0.0
            for move in line.move_ids:
                if move.state == 'done':
                    if move.product_uom != line.product_uom:
                        total += move.product_uom._compute_quantity(move.product_uom_qty, line.product_uom)
                    else:
                        total += move.product_uom_qty
            line.qty_received = total

    @api.model
    def create(self, values):
        line = super(PurchaseOrderLine, self).create(values)
        if line.order_id.state == 'purchase':
            line.order_id._create_picking()
            msg = _("Extra line with %s ") % (line.product_id.display_name,)
            line.order_id.message_post(body=msg)
        return line

    @api.multi
    def write(self, values):
        orders = False
        if 'product_qty' in values:
            changed_lines = self.filtered(lambda x: x.order_id.state == 'purchase')
            if changed_lines:
                orders = changed_lines.mapped('order_id')
                for order in orders:
                    order_lines = changed_lines.filtered(lambda x: x.order_id == order)
                    msg = ""
                    if any([values['product_qty'] < x.product_qty for x in order_lines]):
                        msg += "<b>" + _('The ordered quantity has been decreased. Do not forget to take it into account on your bills and receipts.') + '</b><br/>'
                    msg += "<ul>"
                    for line in order_lines:
                        msg += "<li> %s:" % (line.product_id.display_name,)
                        msg += "<br/>" + _("Ordered Quantity") + ": %s -> %s <br/>" % (line.product_qty, float(values['product_qty']),)
                        if line.product_id.type in ('product', 'consu'):
                            msg += _("Received Quantity") + ": %s <br/>" % (line.qty_received,)
                        msg += _("Billed Quantity") + ": %s <br/></li>" % (line.qty_invoiced,)
                    msg += "</ul>"
                    order.message_post(body=msg)
        # Update expectged date of corresponding moves
        if 'date_planned' in values:
            self.env['stock.move'].search([
                ('purchase_line_id', 'in', self.ids), ('state', '!=', 'done')
            ]).write({'date_expected': values['date_planned']})
        result = super(PurchaseOrderLine, self).write(values)
        if orders:
            orders._create_picking()
        return result

    name = fields.Text(string='Description', required=True)
    sequence = fields.Integer(string='Sequence', default=10)
    product_qty = fields.Float(string='Quantity', digits=dp.get_precision('Product Unit of Measure'), required=True)
    date_planned = fields.Datetime(string='Scheduled Date', required=True, index=True)
    taxes_id = fields.Many2many('account.tax', string='Taxes', domain=['|', ('active', '=', False), ('active', '=', True)])
    product_uom = fields.Many2one('product.uom', string='Product Unit of Measure', required=True)
    product_id = fields.Many2one('product.product', string='Product', domain=[('purchase_ok', '=', True)], change_default=True, required=True)
    move_ids = fields.One2many('stock.move', 'purchase_line_id', string='Reservation', readonly=True, ondelete='set null', copy=False)
    price_unit = fields.Float(string='Unit Price', required=True, digits=dp.get_precision('Product Price'))

    price_subtotal = fields.Monetary(compute='_compute_amount', string='Subtotal', store=True)
    price_total = fields.Monetary(compute='_compute_amount', string='Total', store=True)
    price_tax = fields.Float(compute='_compute_amount', string='Tax', store=True)

    order_id = fields.Many2one('purchase.order', string='Order Reference', index=True, required=True, ondelete='cascade')
    account_analytic_id = fields.Many2one('account.analytic.account', string='Analytic Account')
    analytic_tag_ids = fields.Many2many('account.analytic.tag', string='Analytic Tags')
    company_id = fields.Many2one('res.company', related='order_id.company_id', string='Company', store=True, readonly=True)
    state = fields.Selection(related='order_id.state', store=True)

    invoice_lines = fields.One2many('account.invoice.line', 'purchase_line_id', string="Bill Lines", readonly=True, copy=False)

    # Replace by invoiced Qty
    qty_invoiced = fields.Float(compute='_compute_qty_invoiced', string="Billed Qty", digits=dp.get_precision('Product Unit of Measure'), store=True)
    qty_received = fields.Float(compute='_compute_qty_received', string="Received Qty", digits=dp.get_precision('Product Unit of Measure'), store=True)

    partner_id = fields.Many2one('res.partner', related='order_id.partner_id', string='Partner', readonly=True, store=True)
    currency_id = fields.Many2one(related='order_id.currency_id', store=True, string='Currency', readonly=True)
    date_order = fields.Datetime(related='order_id.date_order', string='Order Date', readonly=True)
    procurement_ids = fields.One2many('procurement.order', 'purchase_line_id', string='Associated Procurements', copy=False)

    @api.multi
    def _get_stock_move_price_unit(self):
        self.ensure_one()
        line = self[0]
        order = line.order_id
        price_unit = line.price_unit
        if line.taxes_id:
            price_unit = line.taxes_id.with_context(round=False).compute_all(
                price_unit, currency=line.order_id.currency_id, quantity=1.0, product=line.product_id, partner=line.order_id.partner_id
            )['total_excluded']
        if line.product_uom.id != line.product_id.uom_id.id:
            price_unit *= line.product_uom.factor / line.product_id.uom_id.factor
        if order.currency_id != order.company_id.currency_id:
            price_unit = order.currency_id.compute(price_unit, order.company_id.currency_id, round=False)
        return price_unit

    @api.multi
    def _prepare_stock_moves(self, picking):
        """ Prepare the stock moves data for one order line. This function returns a list of
        dictionary ready to be used in stock.move's create()
        """
        self.ensure_one()
        res = []
        if self.product_id.type not in ['product', 'consu']:
            return res
        qty = 0.0
        price_unit = self._get_stock_move_price_unit()
        for move in self.move_ids.filtered(lambda x: x.state != 'cancel'):
            qty += move.product_qty
        template = {
            'name': self.name or '',
            'product_id': self.product_id.id,
            'product_uom': self.product_uom.id,
            'date': self.order_id.date_order,
            'date_expected': self.date_planned,
            'location_id': self.order_id.partner_id.property_stock_supplier.id,
            'location_dest_id': self.order_id._get_destination_location(),
            'picking_id': picking.id,
            'partner_id': self.order_id.dest_address_id.id,
            'move_dest_id': False,
            'state': 'draft',
            'purchase_line_id': self.id,
            'company_id': self.order_id.company_id.id,
            'price_unit': price_unit,
            'picking_type_id': self.order_id.picking_type_id.id,
            'group_id': self.order_id.group_id.id,
            'procurement_id': False,
            'origin': self.order_id.name,
            'route_ids': self.order_id.picking_type_id.warehouse_id and [(6, 0, [x.id for x in self.order_id.picking_type_id.warehouse_id.route_ids])] or [],
            'warehouse_id': self.order_id.picking_type_id.warehouse_id.id,
        }
        # Fullfill all related procurements with this po line
        diff_quantity = self.product_qty - qty
        for procurement in self.procurement_ids.filtered(lambda p: p.state != 'cancel'):
            # If the procurement has some moves already, we should deduct their quantity
            sum_existing_moves = sum(x.product_qty for x in procurement.move_ids if x.state != 'cancel')
            existing_proc_qty = procurement.product_id.uom_id._compute_quantity(sum_existing_moves, procurement.product_uom)
            procurement_qty = procurement.product_uom._compute_quantity(procurement.product_qty, self.product_uom) - existing_proc_qty
            if float_compare(procurement_qty, 0.0, precision_rounding=procurement.product_uom.rounding) > 0 and float_compare(diff_quantity, 0.0, precision_rounding=self.product_uom.rounding) > 0:
                tmp = template.copy()
                tmp.update({
                    'product_uom_qty': min(procurement_qty, diff_quantity),
                    'move_dest_id': procurement.move_dest_id.id,  # move destination is same as procurement destination
                    'procurement_id': procurement.id,
                    'propagate': procurement.rule_id.propagate,
                })
                res.append(tmp)
                diff_quantity -= min(procurement_qty, diff_quantity)
        if float_compare(diff_quantity, 0.0,  precision_rounding=self.product_uom.rounding) > 0:
            template['product_uom_qty'] = diff_quantity
            res.append(template)
        return res

    @api.multi
    def _create_stock_moves(self, picking):
        moves = self.env['stock.move']
        done = self.env['stock.move'].browse()
        for line in self:
            for val in line._prepare_stock_moves(picking):
                done += moves.create(val)
        return done

    @api.multi
    def unlink(self):
        for line in self:
            if line.order_id.state in ['purchase', 'done']:
                raise UserError(_('Cannot delete a purchase order line which is in state \'%s\'.') %(line.state,))
            for proc in line.procurement_ids:
                proc.message_post(body=_('Purchase order line deleted.'))
            line.procurement_ids.filtered(lambda r: r.state != 'cancel').write({'state': 'exception'})
        return super(PurchaseOrderLine, self).unlink()

    @api.model
    def _get_date_planned(self, seller, po=False):
        """Return the datetime value to use as Schedule Date (``date_planned``) for
           PO Lines that correspond to the given product.seller_ids,
           when ordered at `date_order_str`.

           :param browse_record | False product: product.product, used to
               determine delivery delay thanks to the selected seller field (if False, default delay = 0)
           :param browse_record | False po: purchase.order, necessary only if
               the PO line is not yet attached to a PO.
           :rtype: datetime
           :return: desired Schedule Date for the PO line
        """
        date_order = po.date_order if po else self.order_id.date_order
        if date_order:
            return datetime.strptime(date_order, DEFAULT_SERVER_DATETIME_FORMAT) + relativedelta(days=seller.delay if seller else 0)
        else:
            return datetime.today() + relativedelta(days=seller.delay if seller else 0)

    @api.onchange('product_id')
    def onchange_product_id(self):
        result = {}
        if not self.product_id:
            return result

        # Reset date, price and quantity since _onchange_quantity will provide default values
        self.date_planned = datetime.today().strftime(DEFAULT_SERVER_DATETIME_FORMAT)
        self.price_unit = self.product_qty = 0.0
        self.product_uom = self.product_id.uom_po_id or self.product_id.uom_id
        result['domain'] = {'product_uom': [('category_id', '=', self.product_id.uom_id.category_id.id)]}

        product_lang = self.product_id.with_context(
            lang=self.partner_id.lang,
            partner_id=self.partner_id.id,
        )
        self.name = product_lang.display_name
        if product_lang.description_purchase:
            self.name += '\n' + product_lang.description_purchase

        fpos = self.order_id.fiscal_position_id
        if self.env.uid == SUPERUSER_ID:
            company_id = self.env.user.company_id.id
            self.taxes_id = fpos.map_tax(self.product_id.supplier_taxes_id.filtered(lambda r: r.company_id.id == company_id))
        else:
            self.taxes_id = fpos.map_tax(self.product_id.supplier_taxes_id)

        self._suggest_quantity()
        self._onchange_quantity()

        return result

    @api.onchange('product_id')
    def onchange_product_id_warning(self):
        if not self.product_id:
            return
        warning = {}
        title = False
        message = False

        product_info = self.product_id

        if product_info.purchase_line_warn != 'no-message':
            title = _("Warning for %s") % product_info.name
            message = product_info.purchase_line_warn_msg
            warning['title'] = title
            warning['message'] = message
            if product_info.purchase_line_warn == 'block':
                self.product_id = False
            return {'warning': warning}
        return {}

    @api.onchange('product_qty', 'product_uom')
    def _onchange_quantity(self):
        if not self.product_id:
            return

        seller = self.product_id._select_seller(
            partner_id=self.partner_id,
            quantity=self.product_qty,
            date=self.order_id.date_order and self.order_id.date_order[:10],
            uom_id=self.product_uom)

        if seller or not self.date_planned:
            self.date_planned = self._get_date_planned(seller).strftime(DEFAULT_SERVER_DATETIME_FORMAT)

        if not seller:
            return

        price_unit = self.env['account.tax']._fix_tax_included_price_company(seller.price, self.product_id.supplier_taxes_id, self.taxes_id, self.company_id) if seller else 0.0
        if price_unit and seller and self.order_id.currency_id and seller.currency_id != self.order_id.currency_id:
            price_unit = seller.currency_id.compute(price_unit, self.order_id.currency_id)

        if seller and self.product_uom and seller.product_uom != self.product_uom:
            price_unit = seller.product_uom._compute_price(price_unit, self.product_uom)

        self.price_unit = price_unit

    @api.onchange('product_qty')
    def _onchange_product_qty(self):
        if (self.state == 'purchase' or self.state == 'to approve') and self.product_id.type in ['product', 'consu'] and self.product_qty < self._origin.product_qty:
            warning_mess = {
                'title': _('Ordered quantity decreased!'),
                'message' : _('You are decreasing the ordered quantity!\nYou must update the quantities on the reception and/or bills.'),
            }
            return {'warning': warning_mess}

    def _suggest_quantity(self):
        '''
        Suggest a minimal quantity based on the seller
        '''
        if not self.product_id:
            return

        seller_min_qty = self.product_id.seller_ids\
            .filtered(lambda r: r.name == self.order_id.partner_id)\
            .sorted(key=lambda r: r.min_qty)
        if seller_min_qty:
            self.product_qty = seller_min_qty[0].min_qty or 1.0
            self.product_uom = seller_min_qty[0].product_uom
        else:
            self.product_qty = 1.0


class ProcurementRule(models.Model):
    _inherit = 'procurement.rule'

    @api.model
    def _get_action(self):
        return [('buy', _('Buy'))] + super(ProcurementRule, self)._get_action()


class ProcurementOrder(models.Model):
    _inherit = 'procurement.order'

    purchase_line_id = fields.Many2one('purchase.order.line', string='Purchase Order Line')
    purchase_id = fields.Many2one(related='purchase_line_id.order_id', string='Purchase Order')

    @api.multi
    def propagate_cancels(self):
        result = super(ProcurementOrder, self).propagate_cancels()
        for procurement in self:
            if procurement.rule_id.action == 'buy' and procurement.purchase_line_id:
                if procurement.purchase_line_id.order_id.state not in ('draft', 'cancel', 'sent', 'to validate'):
                    raise UserError(
                        _('Can not cancel a procurement related to a purchase order. Please cancel the purchase order first.'))
            if procurement.purchase_line_id:
                price_unit = 0.0
                product_qty = 0.0
                others_procs = procurement.purchase_line_id.procurement_ids.filtered(lambda r: r != procurement)
                for other_proc in others_procs:
                    if other_proc.state not in ['cancel', 'draft']:
                        product_qty += other_proc.product_uom._compute_quantity(other_proc.product_qty, procurement.purchase_line_id.product_uom)

                precision = self.env['decimal.precision'].precision_get('Product Unit of Measure')
                if not float_is_zero(product_qty, precision_digits=precision):
                    seller = procurement.product_id._select_seller(
                        partner_id=procurement.purchase_line_id.partner_id,
                        quantity=product_qty,
                        date=procurement.purchase_line_id.order_id.date_order and procurement.purchase_line_id.order_id.date_order[:10],
                        uom_id=procurement.purchase_line_id.product_uom)

                    price_unit = self.env['account.tax']._fix_tax_included_price_company(seller.price, procurement.purchase_line_id.product_id.supplier_taxes_id, procurement.purchase_line_id.taxes_id, procurement.company_id) if seller else 0.0
                    if price_unit and seller and procurement.purchase_line_id.order_id.currency_id and seller.currency_id != procurement.purchase_line_id.order_id.currency_id:
                        price_unit = seller.currency_id.compute(price_unit, procurement.purchase_line_id.order_id.currency_id)

                    if seller and seller.product_uom != procurement.purchase_line_id.product_uom:
                        price_unit = seller.product_uom._compute_price(price_unit, procurement.purchase_line_id.product_uom)

                    procurement.purchase_line_id.product_qty = product_qty
                    procurement.purchase_line_id.price_unit = price_unit
                else:
                    procurement.purchase_line_id.unlink()

        return result

    @api.multi
    def _run(self):
        if self.rule_id and self.rule_id.action == 'buy':
            return self.make_po()
        return super(ProcurementOrder, self)._run()

    @api.multi
    def _check(self):
        if self.purchase_line_id:
            if not self.move_ids:
                return False
            return all(move.state in ('done', 'cancel') for move in self.move_ids) and any(move.state == 'done' for move in self.move_ids)
        return super(ProcurementOrder, self)._check()

    def _get_purchase_schedule_date(self):
        """Return the datetime value to use as Schedule Date (``date_planned``) for the
           Purchase Order Lines created to satisfy the given procurement. """
        procurement_date_planned = datetime.strptime(self.date_planned, DEFAULT_SERVER_DATETIME_FORMAT)
        schedule_date = (procurement_date_planned - relativedelta(days=self.company_id.po_lead))
        return schedule_date

    def _get_purchase_order_date(self, partner, schedule_date):
        """Return the datetime value to use as Order Date (``date_order``) for the
           Purchase Order created to satisfy the given procurement. """
        self.ensure_one()

        seller = self.product_id._select_seller(
            partner_id=partner,
            quantity=self.product_qty,
            date=fields.Date.to_string(schedule_date),
            uom_id=self.product_uom)

        return schedule_date - relativedelta(days=int(seller.delay))

    @api.multi
    def _prepare_purchase_order_line(self, po, supplier):
        self.ensure_one()

        procurement_uom_po_qty = self.product_uom._compute_quantity(self.product_qty, self.product_id.uom_po_id)
        seller = self.product_id._select_seller(
            partner_id=supplier.name,
            quantity=procurement_uom_po_qty,
            date=po.date_order and po.date_order[:10],
            uom_id=self.product_id.uom_po_id)

        taxes = self.product_id.supplier_taxes_id
        fpos = po.fiscal_position_id
        taxes_id = fpos.map_tax(taxes) if fpos else taxes
        if taxes_id:
            taxes_id = taxes_id.filtered(lambda x: x.company_id.id == self.company_id.id)

        price_unit = self.env['account.tax']._fix_tax_included_price_company(seller.price, self.product_id.supplier_taxes_id, taxes_id, self.company_id) if seller else 0.0
        if price_unit and seller and po.currency_id and seller.currency_id != po.currency_id:
            price_unit = seller.currency_id.compute(price_unit, po.currency_id)

        product_lang = self.product_id.with_context({
            'lang': supplier.name.lang,
            'partner_id': supplier.name.id,
        })
        name = product_lang.display_name
        if product_lang.description_purchase:
            name += '\n' + product_lang.description_purchase

        date_planned = self.env['purchase.order.line']._get_date_planned(seller, po=po).strftime(DEFAULT_SERVER_DATETIME_FORMAT)

        return {
            'name': name,
            'product_qty': procurement_uom_po_qty,
            'product_id': self.product_id.id,
            'product_uom': self.product_id.uom_po_id.id,
            'price_unit': price_unit,
            'date_planned': date_planned,
            'taxes_id': [(6, 0, taxes_id.ids)],
            'procurement_ids': [(4, self.id)],
            'order_id': po.id,
        }

    @api.multi
    def _prepare_purchase_order(self, partner):
        self.ensure_one()
        schedule_date = self._get_purchase_schedule_date()
<<<<<<< HEAD
        purchase_date = self._get_purchase_order_date(partner, schedule_date)
        fpos = self.env['account.fiscal.position'].with_context(company_id=self.company_id.id).get_fiscal_position(partner.id)
=======
        purchase_date = self._get_purchase_order_date(schedule_date)
        fpos = self.env['account.fiscal.position'].with_context(force_company=self.company_id.id).get_fiscal_position(partner.id)
>>>>>>> 55ce6aff

        gpo = self.rule_id.group_propagation_option
        group = (gpo == 'fixed' and self.rule_id.group_id.id) or \
                (gpo == 'propagate' and self.group_id.id) or False

        return {
            'partner_id': partner.id,
            'picking_type_id': self.rule_id.picking_type_id.id,
            'company_id': self.company_id.id,
            'currency_id': partner.property_purchase_currency_id.id or self.env.user.company_id.currency_id.id,
            'dest_address_id': self.partner_dest_id.id,
            'origin': self.origin,
            'payment_term_id': partner.property_supplier_payment_term_id.id,
            'date_order': purchase_date.strftime(DEFAULT_SERVER_DATETIME_FORMAT),
            'fiscal_position_id': fpos,
            'group_id': group
        }

    def _make_po_select_supplier(self, suppliers):
        """ Method intended to be overridden by customized modules to implement any logic in the
            selection of supplier.
        """
        return suppliers[0]

    def _make_po_get_domain(self, partner):
        gpo = self.rule_id.group_propagation_option
        group = (gpo == 'fixed' and self.rule_id.group_id) or \
                (gpo == 'propagate' and self.group_id) or False

        domain = (
            ('partner_id', '=', partner.id),
            ('state', '=', 'draft'),
            ('picking_type_id', '=', self.rule_id.picking_type_id.id),
            ('company_id', '=', self.company_id.id),
            ('dest_address_id', '=', self.partner_dest_id.id))
        if group:
            domain += (('group_id', '=', group.id),)
        return domain

    @api.multi
    def make_po(self):
        cache = {}
        res = []
        for procurement in self:
            suppliers = procurement.product_id.seller_ids\
                .filtered(lambda r: (not r.company_id or r.company_id == procurement.company_id) and (not r.product_id or r.product_id == procurement.product_id))
            if not suppliers:
                procurement.message_post(body=_('No vendor associated to product %s. Please set one to fix this procurement.') % (procurement.product_id.name))
                continue
            supplier = procurement._make_po_select_supplier(suppliers)
            partner = supplier.name

            domain = procurement._make_po_get_domain(partner)

            if domain in cache:
                po = cache[domain]
            else:
                po = self.env['purchase.order'].search([dom for dom in domain])
                po = po[0] if po else False
                cache[domain] = po
            if not po:
                vals = procurement._prepare_purchase_order(partner)
                po = self.env['purchase.order'].create(vals)
                name = (procurement.group_id and (procurement.group_id.name + ":") or "") + (procurement.name != "/" and procurement.name or procurement.move_dest_id.raw_material_production_id and procurement.move_dest_id.raw_material_production_id.name or "")
                message = _("This purchase order has been created from: <a href=# data-oe-model=procurement.order data-oe-id=%d>%s</a>") % (procurement.id, name)
                po.message_post(body=message)
                cache[domain] = po
            elif not po.origin or procurement.origin not in po.origin.split(', '):
                # Keep track of all procurements
                if po.origin:
                    if procurement.origin:
                        po.write({'origin': po.origin + ', ' + procurement.origin})
                    else:
                        po.write({'origin': po.origin})
                else:
                    po.write({'origin': procurement.origin})
                name = (self.group_id and (self.group_id.name + ":") or "") + (self.name != "/" and self.name or self.move_dest_id.raw_material_production_id and self.move_dest_id.raw_material_production_id.name or "")
                message = _("This purchase order has been modified from: <a href=# data-oe-model=procurement.order data-oe-id=%d>%s</a>") % (procurement.id, name)
                po.message_post(body=message)
            if po:
                res += [procurement.id]

            # Create Line
            po_line = False
            for line in po.order_line:
                if line.product_id == procurement.product_id and line.product_uom == procurement.product_id.uom_po_id:
                    procurement_uom_po_qty = procurement.product_uom._compute_quantity(procurement.product_qty, procurement.product_id.uom_po_id)
                    seller = procurement.product_id._select_seller(
                        partner_id=partner,
                        quantity=line.product_qty + procurement_uom_po_qty,
                        date=po.date_order and po.date_order[:10],
                        uom_id=procurement.product_id.uom_po_id)

                    price_unit = self.env['account.tax']._fix_tax_included_price_company(seller.price, line.product_id.supplier_taxes_id, line.taxes_id, self.company_id) if seller else 0.0
                    if price_unit and seller and po.currency_id and seller.currency_id != po.currency_id:
                        price_unit = seller.currency_id.compute(price_unit, po.currency_id)

                    po_line = line.write({
                        'product_qty': line.product_qty + procurement_uom_po_qty,
                        'price_unit': price_unit,
                        'procurement_ids': [(4, procurement.id)]
                    })
                    break
            if not po_line:
                vals = procurement._prepare_purchase_order_line(po, supplier)
                self.env['purchase.order.line'].create(vals)
        return res

    @api.multi
    def open_purchase_order(self):
        action = self.env.ref('purchase.purchase_order_action_generic')
        action_dict = action.read()[0]
        action_dict['res_id'] = self.purchase_id.id
        action_dict['target'] = 'current'
        return action_dict


class ProductTemplate(models.Model):
    _name = 'product.template'
    _inherit = 'product.template'

    @api.model
    def _get_buy_route(self):
        buy_route = self.env.ref('purchase.route_warehouse0_buy', raise_if_not_found=False)
        if buy_route:
            return buy_route.ids
        return []

    @api.multi
    def _purchase_count(self):
        for template in self:
            template.purchase_count = sum([p.purchase_count for p in template.product_variant_ids])
        return True

    property_account_creditor_price_difference = fields.Many2one(
        'account.account', string="Price Difference Account", company_dependent=True,
        help="This account will be used to value price difference between purchase price and cost price.")
    purchase_count = fields.Integer(compute='_purchase_count', string='# Purchases')
    purchase_method = fields.Selection([
        ('purchase', 'On ordered quantities'),
        ('receive', 'On received quantities'),
        ], string="Control Purchase Bills",
        help="On ordered quantities: control bills based on ordered quantities.\n"
        "On received quantities: control bills based on received quantity.", default="receive")
    route_ids = fields.Many2many(default=lambda self: self._get_buy_route())
    purchase_line_warn = fields.Selection(WARNING_MESSAGE, 'Purchase Order Line', help=WARNING_HELP, required=True, default="no-message")
    purchase_line_warn_msg = fields.Text('Message for Purchase Order Line')


class ProductProduct(models.Model):
    _name = 'product.product'
    _inherit = 'product.product'

    @api.multi
    def _purchase_count(self):
        domain = [
            ('state', 'in', ['purchase', 'done']),
            ('product_id', 'in', self.mapped('id')),
        ]
        PurchaseOrderLines = self.env['purchase.order.line'].search(domain)
        for product in self:
            product.purchase_count = len(PurchaseOrderLines.filtered(lambda r: r.product_id == product).mapped('order_id'))

    purchase_count = fields.Integer(compute='_purchase_count', string='# Purchases')


class ProductCategory(models.Model):
    _inherit = "product.category"

    property_account_creditor_price_difference_categ = fields.Many2one(
        'account.account', string="Price Difference Account",
        company_dependent=True,
        help="This account will be used to value price difference between purchase price and accounting cost.")


class MailComposeMessage(models.TransientModel):
    _inherit = 'mail.compose.message'

    @api.multi
    def mail_purchase_order_on_send(self):
        if not self.filtered('subtype_id.internal'):
            order = self.env['purchase.order'].browse(self._context['default_res_id'])
            if order.state == 'draft':
                order.state = 'sent'

    @api.multi
    def send_mail(self, auto_commit=False):
        if self._context.get('default_model') == 'purchase.order' and self._context.get('default_res_id'):
            self = self.with_context(mail_post_autofollow=True)
            self.mail_purchase_order_on_send()
        return super(MailComposeMessage, self).send_mail(auto_commit=auto_commit)<|MERGE_RESOLUTION|>--- conflicted
+++ resolved
@@ -987,13 +987,8 @@
     def _prepare_purchase_order(self, partner):
         self.ensure_one()
         schedule_date = self._get_purchase_schedule_date()
-<<<<<<< HEAD
         purchase_date = self._get_purchase_order_date(partner, schedule_date)
-        fpos = self.env['account.fiscal.position'].with_context(company_id=self.company_id.id).get_fiscal_position(partner.id)
-=======
-        purchase_date = self._get_purchase_order_date(schedule_date)
         fpos = self.env['account.fiscal.position'].with_context(force_company=self.company_id.id).get_fiscal_position(partner.id)
->>>>>>> 55ce6aff
 
         gpo = self.rule_id.group_propagation_option
         group = (gpo == 'fixed' and self.rule_id.group_id.id) or \
