--- conflicted
+++ resolved
@@ -1278,11 +1278,7 @@
             <field name="view_type">form</field>
             <field name="view_mode">tree,form,calendar</field>
             <field name="domain">[('type','=','in')]</field>
-<<<<<<< HEAD
-            <field name="context">{'default_type': 'in', 'contact_display': 'partner_address',"search_default_available":1}</field>
-=======
-            <field name="context">{'contact_display': 'partner_address'}</field>
->>>>>>> b917267f
+            <field name="context">{'default_type': 'in', 'contact_display': 'partner_address'}</field>
             <field name="search_view_id" ref="view_picking_in_search"/>
             <field name="help">The Incoming Shipments is the list of all orders you will receive from your suppliers. An incoming shipment contains a list of products to be received according to the original purchase order. You can validate the shipment totally or partially.</field>
         </record>
@@ -1592,13 +1588,8 @@
                     <field name="product_id"/>
                     <field name="product_qty" />
                     <field name="product_uom" string="UoM"/>
-<<<<<<< HEAD
-                    <field name="date"/>
+                    <field name="date" groups="base.group_no_one" />
                     <button name="action_done" states="confirmed,assigned" string="Receive" type="object" icon="gtk-go-forward"/>
-=======
-                    <field name="date" groups="base.group_no_one" />
-                    <button name="action_done" states="confirmed,assigned" string="Process" type="object" icon="gtk-go-forward"/>
->>>>>>> b917267f
                 </tree>
             </field>
         </record>
@@ -1748,11 +1739,7 @@
             <field name="view_mode">tree,form</field>
             <field name="domain">['|','&amp;',('picking_id','=',False),('location_id.usage', 'in', ['customer','supplier']),'&amp;',('picking_id','!=',False),('picking_id.type','=','in')]</field>
             <field name="view_id" ref="view_move_tree_reception_picking"/>
-<<<<<<< HEAD
-            <field name="context" eval="'{\'default_type\':\'in\', \'search_default_receive\':1, \'search_default_available\':1, \'product_receive\' : True, \'default_location_id\':%d, \'default_location_dest_id\':%d}' % (ref('stock_location_suppliers'),ref('stock_location_stock') )"/>
-=======
-            <field name="context" eval="'{\'product_receive\' : True, \'default_location_id\':%d, \'default_location_dest_id\':%d}' % (ref('stock_location_suppliers'),ref('stock_location_stock') )"/>
->>>>>>> b917267f
+            <field name="context" eval="'{\'default_type\':\'in\', \'product_receive\' : True, \'default_location_id\':%d, \'default_location_dest_id\':%d}' % (ref('stock_location_suppliers'),ref('stock_location_stock') )"/>
             <field name="search_view_id" ref="view_move_search_reception_incoming_picking"/>
             <field name="help">Here you can receive individual products, no matter what purchase order or picking order they come from. You will find the list of all products you are waiting for. Once you receive an order, you can filter based on the name of the supplier or the purchase order reference. Then you can confirm all products received using the buttons on the right of each line.</field>
         </record>
@@ -1888,11 +1875,7 @@
             <field name="view_mode">tree,form</field>
             <field name="domain">['|','&amp;',('picking_id','=',False),('location_dest_id.usage', 'in', ['customer','supplier']),'&amp;',('picking_id','!=',False),('picking_id.type','=','out')]</field>
             <field name="view_id" ref="view_move_tree_reception_picking"/>
-<<<<<<< HEAD
-            <field name="context" eval="'{\'default_type\':\'out\', \'search_default_receive\':1,\'search_default_available\':1, \'default_location_id\':%d, \'default_location_dest_id\':%d}' % (ref('stock_location_stock'),ref('stock_location_customers'))"/>
-=======
-            <field name="context" eval="'{\'default_location_id\':%d, \'default_location_dest_id\':%d}' % (ref('stock_location_stock'),ref('stock_location_customers'))"/>
->>>>>>> b917267f
+            <field name="context" eval="'{\'default_type\':\'out\', \'default_location_id\':%d, \'default_location_dest_id\':%d}' % (ref('stock_location_stock'),ref('stock_location_customers'))"/>
             <field name="search_view_id" ref="view_move_search_reception_outcoming_picking"/>
             <field name="help">You will find in this list all products you have to deliver to your customers. You can process the deliveries directly from this list using the buttons on the right of each line. You can filter the products to deliver by customer, products or sale order (using the Origin field).</field>
         </record>
