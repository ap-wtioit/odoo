--- conflicted
+++ resolved
@@ -85,15 +85,9 @@
       assert picking.partner_id.id == sale_order.partner_shipping_id.id,"Shipping Address is not correspond with sale order."
       assert picking.note == sale_order.note,"Note is not correspond with sale order."
       assert picking.invoice_state == (sale_order.order_policy=='picking' and '2binvoiced') or 'none',"Invoice policy is not correspond with sale order."
-<<<<<<< HEAD
-      assert len(picking.move_lines) == len(sale_order.order_line), "Total move of delivery order are not corresposning with total sale order lines."
+      assert len(picking.move_lines) == len(sale_order.order_line) - 1, "Total move of delivery order are not corresposning with total sale order lines."
       location_id = sale_order.warehouse_id.lot_stock_id.id
       output_id = sale_order.warehouse_id.lot_output_id.id
-=======
-      assert len(picking.move_lines) == len(sale_order.order_line) - 1, "Total move of delivery order are not corresposning with total sale order lines."
-      location_id = sale_order.shop_id.warehouse_id.lot_stock_id.id
-      output_id = sale_order.shop_id.warehouse_id.lot_output_id.id
->>>>>>> bc50cd35
       for move in picking.move_lines:
          order_line = move.sale_line_id
          sale_order_date = self.date_to_datetime(cr, uid, sale_order.date_order, context)
