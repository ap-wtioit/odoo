# Translation of Odoo Server.
# This file contains the translation of the following modules:
# * calendar
# 
# Translators:
<<<<<<< HEAD
# Yaroslav Molochko <onorua@gmail.com>, 2018
# Martin Trigaux, 2018
# Zoriana Zaiats, 2018
# Bohdan Lisnenko, 2018
# ТАрас <tratatuta@i.ua>, 2018
# Alina Semeniuk <alinasemeniuk1@gmail.com>, 2018
=======
# Yaroslav Molochko <onorua@gmail.com>, 2017
# Zoriana Zaiats, 2017
# Martin Trigaux, 2017
# ТАрас <tratatuta@i.ua>, 2017
# Bohdan Lisnenko, 2017
# Alina Lisnenko <alinasemeniuk1@gmail.com>, 2019
# 
>>>>>>> b71b7803
msgid ""
msgstr ""
"Project-Id-Version: Odoo Server saas~11.3\n"
"Report-Msgid-Bugs-To: \n"
<<<<<<< HEAD
"POT-Creation-Date: 2018-06-25 08:14+0000\n"
"PO-Revision-Date: 2018-06-25 08:14+0000\n"
"Last-Translator: Alina Semeniuk <alinasemeniuk1@gmail.com>, 2018\n"
=======
"POT-Creation-Date: 2018-06-06 08:01+0000\n"
"PO-Revision-Date: 2017-09-20 10:16+0000\n"
"Last-Translator: Alina Lisnenko <alinasemeniuk1@gmail.com>, 2019\n"
>>>>>>> b71b7803
"Language-Team: Ukrainian (https://www.transifex.com/odoo/teams/41243/uk/)\n"
"MIME-Version: 1.0\n"
"Content-Type: text/plain; charset=UTF-8\n"
"Content-Transfer-Encoding: \n"
"Language: uk\n"
"Plural-Forms: nplurals=4; plural=(n % 1 == 0 && n % 10 == 1 && n % 100 != 11 ? 0 : n % 1 == 0 && n % 10 >= 2 && n % 10 <= 4 && (n % 100 < 12 || n % 100 > 14) ? 1 : n % 1 == 0 && (n % 10 ==0 || (n % 10 >=5 && n % 10 <=9) || (n % 100 >=11 && n % 100 <=14 )) ? 2: 3);\n"

#. module: calendar
#: model:mail.template,body_html:calendar.calendar_template_meeting_changedate
msgid ""
"\n"
"<div summary=\"o_mail_template\" style=\"padding:0px;width:600px;margin:auto;background: #FFFFFF repeat top /100%;color:#777777\">\n"
"% set colors = {'needsAction': 'grey', 'accepted': 'green', 'tentative': '#FFFF00',  'declined': 'red'}\n"
"    <table cellspacing=\"0\" cellpadding=\"0\" style=\"width:600px;border-collapse:collapse;background:inherit;color:inherit\">\n"
"        <tbody><tr>\n"
"            <td valign=\"center\" width=\"200\" style=\"padding:10px 10px 10px 5px;font-size: 12px\">\n"
"                <img src=\"/logo.png\" style=\"padding: 0px; margin: 0px; height: auto; width: 80px;\" alt=\"${user.company_id.name}\">\n"
"            </td>\n"
"            <td valign=\"center\" align=\"right\" width=\"340\" style=\"padding:10px 10px 10px 5px; font-size: 12px;\">\n"
"                <p>\n"
"                    <a href=\"/calendar/meeting/accept?db=${'dbname' in ctx and ctx['dbname'] or ''}&token=${object.access_token}&action=${'action_id' in ctx and ctx['action_id'] or ''}&id=${object.event_id.id}\" style=\"padding: 5px 10px; font-size: 12px; line-height: 18px; color: #FFFFFF; border-color:#875A7B; text-decoration: none; display: inline-block; margin-bottom: 0px; font-weight: 400; text-align: center; vertical-align: middle; cursor: pointer; white-space: nowrap; background-image: none; background-color: #875A7B; border: 1px solid #875A7B; border-radius:3px\">Accept</a>\n"
"                    <a href=\"/calendar/meeting/decline?db=${'dbname' in ctx and ctx['dbname'] or '' }&token=${object.access_token}&action=${'action_id' in ctx and ctx['action_id'] or ''}&id=${object.event_id.id}\" style=\"padding: 5px 10px; font-size: 12px; line-height: 18px; color: #FFFFFF; border-color:#875A7B; text-decoration: none; display: inline-block; margin-bottom: 0px; font-weight: 400; text-align: center; vertical-align: middle; cursor: pointer; white-space: nowrap; background-image: none; background-color: #875A7B; border: 1px solid #875A7B; border-radius:3px\">Decline</a>\n"
"                    <a href=\"/calendar/meeting/view?db=${'dbname' in ctx and ctx['dbname'] or ''}&token=${object.access_token}&action=${'action_id' in ctx and ctx['action_id'] or ''}&id=${object.event_id.id}\" style=\"padding: 5px 10px; font-size: 12px; line-height: 18px; color: #FFFFFF; border-color:#875A7B; text-decoration: none; display: inline-block; margin-bottom: 0px; font-weight: 400; text-align: center; vertical-align: middle; cursor: pointer; white-space: nowrap; background-image: none; background-color: #875A7B; border: 1px solid #875A7B; border-radius:3px\">View</a>\n"
"                </p>\n"
"            </td>\n"
"        </tr></tbody>\n"
"    </table>\n"
"    <table cellspacing=\"0\" cellpadding=\"0\" style=\"width:600px;border-collapse:collapse;background:inherit;color:inherit\">\n"
"        <tbody><tr>\n"
"            <td valign=\"top\" style=\"width:600px; padding:10px 10px 10px 5px;\">\n"
"                <div>\n"
"                    <hr width=\"100%\" style=\"background-color:rgb(204,204,204);border:medium none;clear:both;display:block;font-size:0px;min-height:1px;line-height:0;margin:15px auto;padding:0\">\n"
"                </div>\n"
"            </td>\n"
"        </tr></tbody>\n"
"    </table>\n"
"</div>\n"
"<div style=\"padding:0px;width:600px;margin:auto;background: #FFFFFF repeat top /100%;color:#777777\">\n"
"    <table cellspacing=\"0\" cellpadding=\"0\" style=\"width:600px;border-collapse:collapse;background:inherit;color:inherit\">\n"
"        <tbody><tr>\n"
"            <td style=\"padding:10px 10px 10px 5px;font-size: 14px;\">\n"
"                <p style=\"font-size: 20px; text-align: center;\"><strong>${object.event_id.name} date updated</strong></p>\n"
"                <p>\n"
"                    <strong>Dear ${object.common_name}</strong>,<br />\n"
"                    The date of the meeting has been upated. The meeting  ${object.event_id.name} created by ${object.event_id.user_id.partner_id.name} is now scheduled for ${object.event_id.get_display_time_tz(tz=object.partner_id.tz)}.\n"
"                </p>\n"
"                <table style=\"margin-top: 20px;\"><tr>\n"
"                    <td>\n"
"                        <div style=\"border-top-left-radius:3px;border-top-right-radius:3px;font-size:12px;border-collapse:separate;text-align:center;font-weight:bold;color:#ffffff;width:130px;min-height: 18px;background:#875A7B;padding-top: 4px;\">\n"
"                            ${object.event_id.get_interval('dayname', tz=object.partner_id.tz if not object.event_id.allday else None)}\n"
"                        </div>\n"
"                        <div style=\"font-size:48px;min-height:auto;font-weight:bold;text-align:center;color: #5F5F5F;background-color: #F8F8F8;width: 130px;border:1px solid #875A7B;\">\n"
"                            ${object.event_id.get_interval('day', tz=object.partner_id.tz if not object.event_id.allday else None)}\n"
"                        </div>\n"
"                        <div style='font-size:12px;text-align:center;font-weight:bold;color:#ffffff;background-color:#875A7B'>${object.event_id.get_interval('month', tz=object.partner_id.tz if not object.event_id.allday else None)}</div>\n"
"                        <div style=\"border-collapse:separate;color: #5F5F5F;text-align:center;width: 130px;font-size:12px;border-bottom-right-radius:3px;font-weight:bold;border:1px solid #875A7B;border-bottom-left-radius:3px;\">${not object.event_id.allday and object.event_id.get_interval('time', tz=object.partner_id.tz) or ''}</div>\n"
"                    </td>\n"
"                    <td width=\"20px;\"/>\n"
"                    <td>\n"
"                        <p>Details of the event</p>\n"
"                        <ul>\n"
"                        % if object.event_id.location:\n"
"                            <li>Location: ${object.event_id.location}\n"
"                            (<a target=\"_blank\" href=\"http://maps.google.com/maps?oi=map&q=${object.event_id.location}\">View Map</a>)\n"
"                            </li>\n"
"                        % endif\n"
"                        % if object.event_id.description :\n"
"                            <li>Description: ${object.event_id.description}</li>\n"
"                        % endif\n"
"                        % if not object.event_id.allday and object.event_id.duration\n"
"                            <li>Duration: ${('%dH%02d' % (object.event_id.duration,(object.event_id.duration*60)%60))}</li>\n"
"                        % endif\n"
"                        <li>Attendees\n"
"                        <ul>\n"
"                        % for attendee in object.event_id.attendee_ids:\n"
"                            <li>\n"
"                                <div style=\"display:inline-block; border-radius: 50%; width:10px; height:10px;background:${colors[attendee.state] or 'white'};\"></div>\n"
"                                % if attendee.common_name != object.common_name:\n"
"                                <span style=\"margin-left:5px\">${attendee.common_name}</span>\n"
"                                % else:\n"
"                                <span style=\"margin-left:5px\">You</span>\n"
"                                % endif\n"
"                            </li>\n"
"                        % endfor\n"
"                        </ul></li>\n"
"                        </ul>\n"
"                    </td>\n"
"                </tr></table>\n"
"            </td>\n"
"        </tr></tbody>\n"
"    </table>\n"
"</div>"
msgstr ""
"\n"
"<div summary=\"o_mail_template\" style=\"padding:0px;width:600px;margin:auto;background: #FFFFFF repeat top /100%;color:#777777\">\n"
"% set colors = {'needsAction': 'grey', 'accepted': 'green', 'tentative': '#FFFF00',  'declined': 'red'}\n"
"    <table cellspacing=\"0\" cellpadding=\"0\" style=\"width:600px;border-collapse:collapse;background:inherit;color:inherit\">\n"
"        <tbody><tr>\n"
"            <td valign=\"center\" width=\"200\" style=\"padding:10px 10px 10px 5px;font-size: 12px\">\n"
"                <img src=\"/logo.png\" style=\"padding: 0px; margin: 0px; height: auto; width: 80px;\" alt=\"${user.company_id.name}\">\n"
"            </td>\n"
"            <td valign=\"center\" align=\"right\" width=\"340\" style=\"padding:10px 10px 10px 5px; font-size: 12px;\">\n"
"                <p>\n"
"                    <a href=\"/calendar/meeting/accept?db=${'dbname' in ctx and ctx['dbname'] or ''}&token=${object.access_token}&action=${'action_id' in ctx and ctx['action_id'] or ''}&id=${object.event_id.id}\" style=\"padding: 5px 10px; font-size: 12px; line-height: 18px; color: #FFFFFF; border-color:#875A7B; text-decoration: none; display: inline-block; margin-bottom: 0px; font-weight: 400; text-align: center; vertical-align: middle; cursor: pointer; white-space: nowrap; background-image: none; background-color: #875A7B; border: 1px solid #875A7B; border-radius:3px\">Прийняти</a>\n"
"                    <a href=\"/calendar/meeting/decline?db=${'dbname' in ctx and ctx['dbname'] or '' }&token=${object.access_token}&action=${'action_id' in ctx and ctx['action_id'] or ''}&id=${object.event_id.id}\" style=\"padding: 5px 10px; font-size: 12px; line-height: 18px; color: #FFFFFF; border-color:#875A7B; text-decoration: none; display: inline-block; margin-bottom: 0px; font-weight: 400; text-align: center; vertical-align: middle; cursor: pointer; white-space: nowrap; background-image: none; background-color: #875A7B; border: 1px solid #875A7B; border-radius:3px\">Відхилити</a>\n"
"                    <a href=\"/calendar/meeting/view?db=${'dbname' in ctx and ctx['dbname'] or ''}&token=${object.access_token}&action=${'action_id' in ctx and ctx['action_id'] or ''}&id=${object.event_id.id}\" style=\"padding: 5px 10px; font-size: 12px; line-height: 18px; color: #FFFFFF; border-color:#875A7B; text-decoration: none; display: inline-block; margin-bottom: 0px; font-weight: 400; text-align: center; vertical-align: middle; cursor: pointer; white-space: nowrap; background-image: none; background-color: #875A7B; border: 1px solid #875A7B; border-radius:3px\">Переглянути</a>\n"
"                </p>\n"
"            </td>\n"
"        </tr></tbody>\n"
"    </table>\n"
"    <table cellspacing=\"0\" cellpadding=\"0\" style=\"width:600px;border-collapse:collapse;background:inherit;color:inherit\">\n"
"        <tbody><tr>\n"
"            <td valign=\"top\" style=\"width:600px; padding:10px 10px 10px 5px;\">\n"
"                <div>\n"
"                    <hr width=\"100%\" style=\"background-color:rgb(204,204,204);border:medium none;clear:both;display:block;font-size:0px;min-height:1px;line-height:0;margin:15px auto;padding:0\">\n"
"                </div>\n"
"            </td>\n"
"        </tr></tbody>\n"
"    </table>\n"
"</div>\n"
"<div style=\"padding:0px;width:600px;margin:auto;background: #FFFFFF repeat top /100%;color:#777777\">\n"
"    <table cellspacing=\"0\" cellpadding=\"0\" style=\"width:600px;border-collapse:collapse;background:inherit;color:inherit\">\n"
"        <tbody><tr>\n"
"            <td style=\"padding:10px 10px 10px 5px;font-size: 14px;\">\n"
"                <p style=\"font-size: 20px; text-align: center;\"><strong>${object.event_id.name} дата оновлена</strong></p>\n"
"                <p>\n"
"                    <strong>Шановний ${object.common_name}</strong>,<br />\n"
"                    Дата зустрічі була оновлена. Зустріч  ${object.event_id.name} створена ${object.event_id.user_id.partner_id.name} зараз заплановано на ${object.event_id.get_display_time_tz(tz=object.partner_id.tz)}.\n"
"                </p>\n"
"                <table style=\"margin-top: 20px;\"><tr>\n"
"                    <td>\n"
"                        <div style=\"border-top-left-radius:3px;border-top-right-radius:3px;font-size:12px;border-collapse:separate;text-align:center;font-weight:bold;color:#ffffff;width:130px;min-height: 18px;background:#875A7B;padding-top: 4px;\">\n"
"                            ${object.event_id.get_interval('dayname', tz=object.partner_id.tz if not object.event_id.allday else None)}\n"
"                        </div>\n"
"                        <div style=\"font-size:48px;min-height:auto;font-weight:bold;text-align:center;color: #5F5F5F;background-color: #F8F8F8;width: 130px;border:1px solid #875A7B;\">\n"
"                            ${object.event_id.get_interval('day', tz=object.partner_id.tz if not object.event_id.allday else None)}\n"
"                        </div>\n"
"                        <div style='font-size:12px;text-align:center;font-weight:bold;color:#ffffff;background-color:#875A7B'>${object.event_id.get_interval('month', tz=object.partner_id.tz if not object.event_id.allday else None)}</div>\n"
"                        <div style=\"border-collapse:separate;color: #5F5F5F;text-align:center;width: 130px;font-size:12px;border-bottom-right-radius:3px;font-weight:bold;border:1px solid #875A7B;border-bottom-left-radius:3px;\">${not object.event_id.allday and object.event_id.get_interval('time', tz=object.partner_id.tz) or ''}</div>\n"
"                    </td>\n"
"                    <td width=\"20px;\"/>\n"
"                    <td>\n"
"                        <p>Деталі події</p>\n"
"                        <ul>\n"
"                        % if object.event_id.location:\n"
"                            <li>Місце: ${object.event_id.location}\n"
"                            (<a target=\"_blank\" href=\"http://maps.google.com/maps?oi=map&q=${object.event_id.location}\">Переглянути карту</a>)\n"
"                            </li>\n"
"                        % endif\n"
"                        % if object.event_id.description :\n"
"                            <li>Опис: ${object.event_id.description}</li>\n"
"                        % endif\n"
"                        % if not object.event_id.allday and object.event_id.duration\n"
"                            <li>Тривалість: ${('%dH%02d' % (object.event_id.duration,(object.event_id.duration*60)%60))}</li>\n"
"                        % endif\n"
"                        <li>Учасники\n"
"                        <ul>\n"
"                        % for attendee in object.event_id.attendee_ids:\n"
"                            <li>\n"
"                                <div style=\"display:inline-block; border-radius: 50%; width:10px; height:10px;background:${colors[attendee.state] or 'white'};\"></div>\n"
"                                % if attendee.common_name != object.common_name:\n"
"                                <span style=\"margin-left:5px\">${attendee.common_name}</span>\n"
"                                % else:\n"
"                                <span style=\"margin-left:5px\">Ви</span>\n"
"                                % endif\n"
"                            </li>\n"
"                        % endfor\n"
"                        </ul></li>\n"
"                        </ul>\n"
"                    </td>\n"
"                </tr></table>\n"
"            </td>\n"
"        </tr></tbody>\n"
"    </table>\n"
"</div>"

#. module: calendar
#: model:mail.template,body_html:calendar.calendar_template_meeting_invitation
msgid ""
"\n"
"<div summary=\"o_mail_template\" style=\"padding:0px;width:600px;margin:auto;background: #FFFFFF repeat top /100%;color:#777777\">\n"
"% set colors = {'needsAction': 'grey', 'accepted': 'green', 'tentative': '#FFFF00',  'declined': 'red'}\n"
"    <table cellspacing=\"0\" cellpadding=\"0\" style=\"width:600px;border-collapse:collapse;background:inherit;color:inherit\">\n"
"        <tbody><tr>\n"
"            <td valign=\"center\" width=\"200\" style=\"padding:10px 10px 10px 5px;font-size: 12px\">\n"
"                <img src=\"/logo.png\" style=\"padding: 0px; margin: 0px; height: auto; width: 80px;\" alt=\"${user.company_id.name}\">\n"
"            </td>\n"
"            <td valign=\"center\" align=\"right\" width=\"340\" style=\"padding:10px 10px 10px 5px; font-size: 12px;\">\n"
"                <p>\n"
"                    <a href=\"/calendar/meeting/accept?db=${'dbname' in ctx and ctx['dbname'] or ''}&token=${object.access_token}&action=${'action_id' in ctx and ctx['action_id'] or ''}&id=${object.event_id.id}\" style=\"padding: 5px 10px; font-size: 12px; line-height: 18px; color: #FFFFFF; border-color:#875A7B; text-decoration: none; display: inline-block; margin-bottom: 0px; font-weight: 400; text-align: center; vertical-align: middle; cursor: pointer; white-space: nowrap; background-image: none; background-color: #875A7B; border: 1px solid #875A7B; border-radius:3px\">Accept</a>\n"
"                    <a href=\"/calendar/meeting/decline?db=${'dbname' in ctx and ctx['dbname'] or '' }&token=${object.access_token}&action=${'action_id' in ctx and ctx['action_id'] or ''}&id=${object.event_id.id}\" style=\"padding: 5px 10px; font-size: 12px; line-height: 18px; color: #FFFFFF; border-color:#875A7B; text-decoration: none; display: inline-block; margin-bottom: 0px; font-weight: 400; text-align: center; vertical-align: middle; cursor: pointer; white-space: nowrap; background-image: none; background-color: #875A7B; border: 1px solid #875A7B; border-radius:3px\">Decline</a>\n"
"                    <a href=\"/calendar/meeting/view?db=${'dbname' in ctx and ctx['dbname'] or ''}&token=${object.access_token}&action=${'action_id' in ctx and ctx['action_id'] or ''}&id=${object.event_id.id}\" style=\"padding: 5px 10px; font-size: 12px; line-height: 18px; color: #FFFFFF; border-color:#875A7B; text-decoration: none; display: inline-block; margin-bottom: 0px; font-weight: 400; text-align: center; vertical-align: middle; cursor: pointer; white-space: nowrap; background-image: none; background-color: #875A7B; border: 1px solid #875A7B; border-radius:3px\">View</a>\n"
"                </p>\n"
"            </td>\n"
"        </tr></tbody>\n"
"    </table>\n"
"    <table cellspacing=\"0\" cellpadding=\"0\" style=\"width:600px;border-collapse:collapse;background:inherit;color:inherit\">\n"
"        <tbody><tr>\n"
"            <td valign=\"top\" style=\"width:600px; padding:10px 10px 10px 5px;\">\n"
"                <div>\n"
"                    <hr width=\"100%\" style=\"background-color:rgb(204,204,204);border:medium none;clear:both;display:block;font-size:0px;min-height:1px;line-height:0;margin:15px auto;padding:0\">\n"
"                </div>\n"
"            </td>\n"
"        </tr></tbody>\n"
"    </table>\n"
"</div>\n"
"<div style=\"padding:0px;width:600px;margin:auto;background: #FFFFFF repeat top /100%;color:#777777\">\n"
"    <table cellspacing=\"0\" cellpadding=\"0\" style=\"width:600px;border-collapse:collapse;background:inherit;color:inherit\">\n"
"        <tbody><tr>\n"
"            <td style=\"padding:10px 10px 10px 5px;font-size: 14px;\">\n"
"                <p style=\"font-size: 20px; text-align: center;\">Invitation to <strong>${object.event_id.name}</strong></p>\n"
"                <p>\n"
"                    <strong>Dear ${object.common_name}</strong>,<br />\n"
"                    ${object.event_id.user_id.partner_id.name} invited you for the ${object.event_id.name} meeting of ${object.event_id.user_id.company_id.name}.</p>\n"
"                <table style=\"margin-top: 20px;\"><tr>\n"
"                    <td>\n"
"                        <div style=\"border-top-left-radius:3px;border-top-right-radius:3px;font-size:12px;border-collapse:separate;text-align:center;font-weight:bold;color:#ffffff;width:130px;min-height: 18px;background:#875A7B;padding-top: 4px;border:1px solid #875A7B;\">\n"
"                            ${object.event_id.get_interval('dayname', tz=object.partner_id.tz if not object.event_id.allday else None)}\n"
"                        </div>\n"
"                        <div style=\"font-size:48px;min-height:auto;font-weight:bold;text-align:center;color: #5F5F5F;background-color: #F8F8F8;width: 130px;border:1px solid #875A7B;\">\n"
"                            ${object.event_id.get_interval('day', tz=object.partner_id.tz if not object.event_id.allday else None)}\n"
"                        </div>\n"
"                        <div style='font-size:12px;text-align:center;font-weight:bold;color:#ffffff;background-color:#875A7B'>${object.event_id.get_interval('month', tz=object.partner_id.tz if not object.event_id.allday else None)}</div>\n"
"                        <div style=\"border-collapse:separate;color: #5F5F5F;text-align:center;width: 130px;font-size:12px;border-bottom-right-radius:3px;font-weight:bold;border:1px solid #875A7B;border-bottom-left-radius:3px;\">${not object.event_id.allday and object.event_id.get_interval('time', tz=object.partner_id.tz) or ''}</div>\n"
"                    </td>\n"
"                    <td width=\"20px;\"/>\n"
"                    <td>\n"
"                        <p>Details of the event</p>\n"
"                        <ul>\n"
"                        % if object.event_id.location:\n"
"                            <li>Location: ${object.event_id.location}\n"
"                            (<a target=\"_blank\" href=\"http://maps.google.com/maps?oi=map&q=${object.event_id.location}\">View Map</a>)\n"
"                            </li>\n"
"                        % endif\n"
"                        % if object.event_id.description :\n"
"                            <li>Description: ${object.event_id.description}</li>\n"
"                        % endif\n"
"                        % if not object.event_id.allday and object.event_id.duration\n"
"                            <li>Duration: ${('%dH%02d' % (object.event_id.duration,(object.event_id.duration*60)%60))}</li>\n"
"                        % endif\n"
"                        <li>Attendees\n"
"                        <ul>\n"
"                        % for attendee in object.event_id.attendee_ids:\n"
"                            <li>\n"
"                                <div style=\"display:inline-block; border-radius: 50%; width:10px; height:10px;background:${colors[attendee.state] or 'white'};\"></div>\n"
"                                % if attendee.common_name != object.common_name:\n"
"                                <span style=\"margin-left:5px\">${attendee.common_name}</span>\n"
"                                % else:\n"
"                                <span style=\"margin-left:5px\">You</span>\n"
"                                % endif\n"
"                            </li>\n"
"                        % endfor\n"
"                        </ul></li>\n"
"                        </ul>\n"
"                    </td>\n"
"                </tr></table>\n"
"            </td>\n"
"        </tr></tbody>\n"
"    </table>\n"
"</div>"
msgstr ""
"\n"
"<div summary=\"o_mail_template\" style=\"padding:0px;width:600px;margin:auto;background: #FFFFFF repeat top /100%;color:#777777\">\n"
"% set colors = {'needsAction': 'grey', 'accepted': 'green', 'tentative': '#FFFF00',  'declined': 'red'}\n"
"    <table cellspacing=\"0\" cellpadding=\"0\" style=\"width:600px;border-collapse:collapse;background:inherit;color:inherit\">\n"
"        <tbody><tr>\n"
"            <td valign=\"center\" width=\"200\" style=\"padding:10px 10px 10px 5px;font-size: 12px\">\n"
"                <img src=\"/logo.png\" style=\"padding: 0px; margin: 0px; height: auto; width: 80px;\" alt=\"${user.company_id.name}\">\n"
"            </td>\n"
"            <td valign=\"center\" align=\"right\" width=\"340\" style=\"padding:10px 10px 10px 5px; font-size: 12px;\">\n"
"                <p>\n"
"                    <a href=\"/calendar/meeting/accept?db=${'dbname' in ctx and ctx['dbname'] or ''}&token=${object.access_token}&action=${'action_id' in ctx and ctx['action_id'] or ''}&id=${object.event_id.id}\" style=\"padding: 5px 10px; font-size: 12px; line-height: 18px; color: #FFFFFF; border-color:#875A7B; text-decoration: none; display: inline-block; margin-bottom: 0px; font-weight: 400; text-align: center; vertical-align: middle; cursor: pointer; white-space: nowrap; background-image: none; background-color: #875A7B; border: 1px solid #875A7B; border-radius:3px\">Підтвердити</a>\n"
"                    <a href=\"/calendar/meeting/decline?db=${'dbname' in ctx and ctx['dbname'] or '' }&token=${object.access_token}&action=${'action_id' in ctx and ctx['action_id'] or ''}&id=${object.event_id.id}\" style=\"padding: 5px 10px; font-size: 12px; line-height: 18px; color: #FFFFFF; border-color:#875A7B; text-decoration: none; display: inline-block; margin-bottom: 0px; font-weight: 400; text-align: center; vertical-align: middle; cursor: pointer; white-space: nowrap; background-image: none; background-color: #875A7B; border: 1px solid #875A7B; border-radius:3px\">Відхилити</a>\n"
"                    <a href=\"/calendar/meeting/view?db=${'dbname' in ctx and ctx['dbname'] or ''}&token=${object.access_token}&action=${'action_id' in ctx and ctx['action_id'] or ''}&id=${object.event_id.id}\" style=\"padding: 5px 10px; font-size: 12px; line-height: 18px; color: #FFFFFF; border-color:#875A7B; text-decoration: none; display: inline-block; margin-bottom: 0px; font-weight: 400; text-align: center; vertical-align: middle; cursor: pointer; white-space: nowrap; background-image: none; background-color: #875A7B; border: 1px solid #875A7B; border-radius:3px\">Переглянути</a>\n"
"                </p>\n"
"            </td>\n"
"        </tr></tbody>\n"
"    </table>\n"
"    <table cellspacing=\"0\" cellpadding=\"0\" style=\"width:600px;border-collapse:collapse;background:inherit;color:inherit\">\n"
"        <tbody><tr>\n"
"            <td valign=\"top\" style=\"width:600px; padding:10px 10px 10px 5px;\">\n"
"                <div>\n"
"                    <hr width=\"100%\" style=\"background-color:rgb(204,204,204);border:medium none;clear:both;display:block;font-size:0px;min-height:1px;line-height:0;margin:15px auto;padding:0\">\n"
"                </div>\n"
"            </td>\n"
"        </tr></tbody>\n"
"    </table>\n"
"</div>\n"
"<div style=\"padding:0px;width:600px;margin:auto;background: #FFFFFF repeat top /100%;color:#777777\">\n"
"    <table cellspacing=\"0\" cellpadding=\"0\" style=\"width:600px;border-collapse:collapse;background:inherit;color:inherit\">\n"
"        <tbody><tr>\n"
"            <td style=\"padding:10px 10px 10px 5px;font-size: 14px;\">\n"
"                <p style=\"font-size: 20px; text-align: center;\">Запрошення на <strong>${object.event_id.name}</strong></p>\n"
"                <p>\n"
"                    <strong>Шановний ${object.common_name}</strong>,<br />\n"
"                    ${object.event_id.user_id.partner_id.name} запрошуємо вас на ${object.event_id.name} зустріч ${object.event_id.user_id.company_id.name}.</p>\n"
"                <table style=\"margin-top: 20px;\"><tr>\n"
"                    <td>\n"
"                        <div style=\"border-top-left-radius:3px;border-top-right-radius:3px;font-size:12px;border-collapse:separate;text-align:center;font-weight:bold;color:#ffffff;width:130px;min-height: 18px;background:#875A7B;padding-top: 4px;border:1px solid #875A7B;\">\n"
"                            ${object.event_id.get_interval('dayname', tz=object.partner_id.tz if not object.event_id.allday else None)}\n"
"                        </div>\n"
"                        <div style=\"font-size:48px;min-height:auto;font-weight:bold;text-align:center;color: #5F5F5F;background-color: #F8F8F8;width: 130px;border:1px solid #875A7B;\">\n"
"                            ${object.event_id.get_interval('day', tz=object.partner_id.tz if not object.event_id.allday else None)}\n"
"                        </div>\n"
"                        <div style='font-size:12px;text-align:center;font-weight:bold;color:#ffffff;background-color:#875A7B'>${object.event_id.get_interval('month', tz=object.partner_id.tz if not object.event_id.allday else None)}</div>\n"
"                        <div style=\"border-collapse:separate;color: #5F5F5F;text-align:center;width: 130px;font-size:12px;border-bottom-right-radius:3px;font-weight:bold;border:1px solid #875A7B;border-bottom-left-radius:3px;\">${not object.event_id.allday and object.event_id.get_interval('time', tz=object.partner_id.tz) or ''}</div>\n"
"                    </td>\n"
"                    <td width=\"20px;\"/>\n"
"                    <td>\n"
"                        <p>Деталі події</p>\n"
"                        <ul>\n"
"                        % if object.event_id.location:\n"
"                            <li>Місце: ${object.event_id.location}\n"
"                            (<a target=\"_blank\" href=\"http://maps.google.com/maps?oi=map&q=${object.event_id.location}\">Переглянути карту</a>)\n"
"                            </li>\n"
"                        % endif\n"
"                        % if object.event_id.description :\n"
"                            <li>Опис: ${object.event_id.description}</li>\n"
"                        % endif\n"
"                        % if not object.event_id.allday and object.event_id.duration\n"
"                            <li>Тривалість: ${('%dH%02d' % (object.event_id.duration,(object.event_id.duration*60)%60))}</li>\n"
"                        % endif\n"
"                        <li>Учасники\n"
"                        <ul>\n"
"                        % for attendee in object.event_id.attendee_ids:\n"
"                            <li>\n"
"                                <div style=\"display:inline-block; border-radius: 50%; width:10px; height:10px;background:${colors[attendee.state] or 'white'};\"></div>\n"
"                                % if attendee.common_name != object.common_name:\n"
"                                <span style=\"margin-left:5px\">${attendee.common_name}</span>\n"
"                                % else:\n"
"                                <span style=\"margin-left:5px\">Ви</span>\n"
"                                % endif\n"
"                            </li>\n"
"                        % endfor\n"
"                        </ul></li>\n"
"                        </ul>\n"
"                    </td>\n"
"                </tr></table>\n"
"            </td>\n"
"        </tr></tbody>\n"
"    </table>\n"
"</div>"

#. module: calendar
#: model:mail.template,body_html:calendar.calendar_template_meeting_reminder
msgid ""
"\n"
"<div summary=\"o_mail_template\" style=\"padding:0px;width:600px;margin:auto;background: #FFFFFF repeat top /100%;color:#777777\">\n"
"% set colors = {'needsAction': 'grey', 'accepted': 'green', 'tentative': '#FFFF00',  'declined': 'red'}\n"
"    <table cellspacing=\"0\" cellpadding=\"0\" style=\"width:600px;border-collapse:collapse;background:inherit;color:inherit\">\n"
"        <tbody><tr>\n"
"            <td valign=\"center\" width=\"200\" style=\"padding:10px 10px 10px 5px;font-size: 12px\">\n"
"                <img src=\"/logo.png\" style=\"padding: 0px; margin: 0px; height: auto; width: 80px;\" alt=\"${user.company_id.name}\">\n"
"            </td>\n"
"            <td valign=\"center\" align=\"right\" width=\"340\" style=\"padding:10px 10px 10px 5px; font-size: 12px;\">\n"
"                <p>\n"
"                    <a href=\"/calendar/meeting/accept?db=${'dbname' in ctx and ctx['dbname'] or ''}&token=${object.access_token}&action=${'action_id' in ctx and ctx['action_id'] or ''}&id=${object.event_id.id}\" style=\"padding: 5px 10px; font-size: 12px; line-height: 18px; color: #FFFFFF; border-color:#875A7B; text-decoration: none; display: inline-block; margin-bottom: 0px; font-weight: 400; text-align: center; vertical-align: middle; cursor: pointer; white-space: nowrap; background-image: none; background-color: #875A7B; border: 1px solid #875A7B; border-radius:3px\">Accept</a>\n"
"                    <a href=\"/calendar/meeting/decline?db=${'dbname' in ctx and ctx['dbname'] or '' }&token=${object.access_token}&action=${'action_id' in ctx and ctx['action_id'] or ''}&id=${object.event_id.id}\" style=\"padding: 5px 10px; font-size: 12px; line-height: 18px; color: #FFFFFF; border-color:#875A7B; text-decoration: none; display: inline-block; margin-bottom: 0px; font-weight: 400; text-align: center; vertical-align: middle; cursor: pointer; white-space: nowrap; background-image: none; background-color: #875A7B; border: 1px solid #875A7B; border-radius:3px\">Decline</a>\n"
"                    <a href=\"/calendar/meeting/view?db=${'dbname' in ctx and ctx['dbname'] or ''}&token=${object.access_token}&action=${'action_id' in ctx and ctx['action_id'] or ''}&id=${object.event_id.id}\" style=\"padding: 5px 10px; font-size: 12px; line-height: 18px; color: #FFFFFF; border-color:#875A7B; text-decoration: none; display: inline-block; margin-bottom: 0px; font-weight: 400; text-align: center; vertical-align: middle; cursor: pointer; white-space: nowrap; background-image: none; background-color: #875A7B; border: 1px solid #875A7B; border-radius:3px\">View</a>\n"
"                </p>\n"
"            </td>\n"
"        </tr></tbody>\n"
"    </table>\n"
"    <table cellspacing=\"0\" cellpadding=\"0\" style=\"width:600px;border-collapse:collapse;background:inherit;color:inherit\">\n"
"        <tbody><tr>\n"
"            <td valign=\"top\" style=\"width:600px; padding:10px 10px 10px 5px;\">\n"
"                <div>\n"
"                    <hr width=\"100%\" style=\"background-color:rgb(204,204,204);border:medium none;clear:both;display:block;font-size:0px;min-height:1px;line-height:0;margin:15px auto;padding:0\">\n"
"                </div>\n"
"            </td>\n"
"        </tr></tbody>\n"
"    </table>\n"
"</div>\n"
"<div style=\"padding:0px;width:600px;margin:auto;background: #FFFFFF repeat top /100%;color:#777777\">\n"
"    <table cellspacing=\"0\" cellpadding=\"0\" style=\"width:600px;border-collapse:collapse;background:inherit;color:inherit\">\n"
"        <tbody><tr>\n"
"            <td style=\"padding:10px 10px 10px 5px;font-size: 14px;\">\n"
"                <p style=\"font-size: 20px; text-align: center;\">Reminder for <strong>${object.event_id.name}</strong></p>\n"
"                <p>\n"
"                    <strong>Dear ${object.common_name}</strong>,<br />\n"
"                    This is a reminder for the below event :\n"
"                </p>\n"
"                <table style=\"margin-top: 20px;\"><tr>\n"
"                    <td>\n"
"                        <div style=\"border-top-left-radius:3px;border-top-right-radius:3px;font-size:12px;border-collapse:separate;text-align:center;font-weight:bold;color:#ffffff;width:130px;min-height: 18px;background:#875A7B;padding-top: 4px;\">\n"
"                            ${object.event_id.get_interval('dayname', tz=object.partner_id.tz if not object.event_id.allday else None)}\n"
"                        </div>\n"
"                        <div style=\"font-size:48px;min-height:auto;font-weight:bold;text-align:center;color: #5F5F5F;background-color: #F8F8F8;width: 130px;border:1px solid #875A7B;\">\n"
"                            ${object.event_id.get_interval('day', tz=object.partner_id.tz if not object.event_id.allday else None)}\n"
"                        </div>\n"
"                        <div style='font-size:12px;text-align:center;font-weight:bold;color:#ffffff;background-color:#875A7B'>${object.event_id.get_interval('month', tz=object.partner_id.tz if not object.event_id.allday else None)}</div>\n"
"                        <div style=\"border-collapse:separate;color: #5F5F5F;text-align:center;width: 130px;font-size:12px;border-bottom-right-radius:3px;font-weight:bold;border:1px solid #875A7B;border-bottom-left-radius:3px;\">${not object.event_id.allday and object.event_id.get_interval('time', tz=object.partner_id.tz) or ''}</div>\n"
"                    </td>\n"
"                    <td width=\"20px;\"/>\n"
"                    <td>\n"
"                        <p>Details of the event</p>\n"
"                        <ul>\n"
"                        % if object.event_id.location:\n"
"                            <li>Location: ${object.event_id.location}\n"
"                            (<a target=\"_blank\" href=\"http://maps.google.com/maps?oi=map&q=${object.event_id.location}\">View Map</a>)\n"
"                            </li>\n"
"                        % endif\n"
"                        % if object.event_id.description :\n"
"                            <li>Description: ${object.event_id.description}</li>\n"
"                        % endif\n"
"                        % if not object.event_id.allday and object.event_id.duration\n"
"                            <li>Duration: ${('%dH%02d' % (object.event_id.duration,(object.event_id.duration*60)%60))}</li>\n"
"                        % endif\n"
"                        <li>Attendees\n"
"                        <ul>\n"
"                        % for attendee in object.event_id.attendee_ids:\n"
"                            <li>\n"
"                                <div style=\"display:inline-block; border-radius: 50%; width:10px; height:10px;background:${colors[attendee.state] or 'white'};\"></div>\n"
"                                % if attendee.common_name != object.common_name:\n"
"                                <span style=\"margin-left:5px\">${attendee.common_name}</span>\n"
"                                % else:\n"
"                                <span style=\"margin-left:5px\">You</span>\n"
"                                % endif\n"
"                            </li>\n"
"                        % endfor\n"
"                        </ul></li>\n"
"                        </ul>\n"
"                    </td>\n"
"                </tr></table>\n"
"            </td>\n"
"        </tr></tbody>\n"
"    </table>\n"
"</div>"
msgstr ""
"\n"
"<div summary=\"o_mail_template\" style=\"padding:0px;width:600px;margin:auto;background: #FFFFFF repeat top /100%;color:#777777\">\n"
"% set colors = {'needsAction': 'grey', 'accepted': 'green', 'tentative': '#FFFF00',  'declined': 'red'}\n"
"    <table cellspacing=\"0\" cellpadding=\"0\" style=\"width:600px;border-collapse:collapse;background:inherit;color:inherit\">\n"
"        <tbody><tr>\n"
"            <td valign=\"center\" width=\"200\" style=\"padding:10px 10px 10px 5px;font-size: 12px\">\n"
"                <img src=\"/logo.png\" style=\"padding: 0px; margin: 0px; height: auto; width: 80px;\" alt=\"${user.company_id.name}\">\n"
"            </td>\n"
"            <td valign=\"center\" align=\"right\" width=\"340\" style=\"padding:10px 10px 10px 5px; font-size: 12px;\">\n"
"                <p>\n"
"                    <a href=\"/calendar/meeting/accept?db=${'dbname' in ctx and ctx['dbname'] or ''}&token=${object.access_token}&action=${'action_id' in ctx and ctx['action_id'] or ''}&id=${object.event_id.id}\" style=\"padding: 5px 10px; font-size: 12px; line-height: 18px; color: #FFFFFF; border-color:#875A7B; text-decoration: none; display: inline-block; margin-bottom: 0px; font-weight: 400; text-align: center; vertical-align: middle; cursor: pointer; white-space: nowrap; background-image: none; background-color: #875A7B; border: 1px solid #875A7B; border-radius:3px\">Підтвердити</a>\n"
"                    <a href=\"/calendar/meeting/decline?db=${'dbname' in ctx and ctx['dbname'] or '' }&token=${object.access_token}&action=${'action_id' in ctx and ctx['action_id'] or ''}&id=${object.event_id.id}\" style=\"padding: 5px 10px; font-size: 12px; line-height: 18px; color: #FFFFFF; border-color:#875A7B; text-decoration: none; display: inline-block; margin-bottom: 0px; font-weight: 400; text-align: center; vertical-align: middle; cursor: pointer; white-space: nowrap; background-image: none; background-color: #875A7B; border: 1px solid #875A7B; border-radius:3px\">Відхилити</a>\n"
"                    <a href=\"/calendar/meeting/view?db=${'dbname' in ctx and ctx['dbname'] or ''}&token=${object.access_token}&action=${'action_id' in ctx and ctx['action_id'] or ''}&id=${object.event_id.id}\" style=\"padding: 5px 10px; font-size: 12px; line-height: 18px; color: #FFFFFF; border-color:#875A7B; text-decoration: none; display: inline-block; margin-bottom: 0px; font-weight: 400; text-align: center; vertical-align: middle; cursor: pointer; white-space: nowrap; background-image: none; background-color: #875A7B; border: 1px solid #875A7B; border-radius:3px\">Переглянути</a>\n"
"                </p>\n"
"            </td>\n"
"        </tr></tbody>\n"
"    </table>\n"
"    <table cellspacing=\"0\" cellpadding=\"0\" style=\"width:600px;border-collapse:collapse;background:inherit;color:inherit\">\n"
"        <tbody><tr>\n"
"            <td valign=\"top\" style=\"width:600px; padding:10px 10px 10px 5px;\">\n"
"                <div>\n"
"                    <hr width=\"100%\" style=\"background-color:rgb(204,204,204);border:medium none;clear:both;display:block;font-size:0px;min-height:1px;line-height:0;margin:15px auto;padding:0\">\n"
"                </div>\n"
"            </td>\n"
"        </tr></tbody>\n"
"    </table>\n"
"</div>\n"
"<div style=\"padding:0px;width:600px;margin:auto;background: #FFFFFF repeat top /100%;color:#777777\">\n"
"    <table cellspacing=\"0\" cellpadding=\"0\" style=\"width:600px;border-collapse:collapse;background:inherit;color:inherit\">\n"
"        <tbody><tr>\n"
"            <td style=\"padding:10px 10px 10px 5px;font-size: 14px;\">\n"
"                <p style=\"font-size: 20px; text-align: center;\">Нагадування для<strong>${object.event_id.name}</strong></p>\n"
"                <p>\n"
"                    <strong>Шановний ${object.common_name}</strong>,<br />\n"
"                    Це нагадування щодо наведеної нижче події :\n"
"                </p>\n"
"                <table style=\"margin-top: 20px;\"><tr>\n"
"                    <td>\n"
"                        <div style=\"border-top-left-radius:3px;border-top-right-radius:3px;font-size:12px;border-collapse:separate;text-align:center;font-weight:bold;color:#ffffff;width:130px;min-height: 18px;background:#875A7B;padding-top: 4px;\">\n"
"                            ${object.event_id.get_interval('dayname', tz=object.partner_id.tz if not object.event_id.allday else None)}\n"
"                        </div>\n"
"                        <div style=\"font-size:48px;min-height:auto;font-weight:bold;text-align:center;color: #5F5F5F;background-color: #F8F8F8;width: 130px;border:1px solid #875A7B;\">\n"
"                            ${object.event_id.get_interval('day', tz=object.partner_id.tz if not object.event_id.allday else None)}\n"
"                        </div>\n"
"                        <div style='font-size:12px;text-align:center;font-weight:bold;color:#ffffff;background-color:#875A7B'>${object.event_id.get_interval('month', tz=object.partner_id.tz if not object.event_id.allday else None)}</div>\n"
"                        <div style=\"border-collapse:separate;color: #5F5F5F;text-align:center;width: 130px;font-size:12px;border-bottom-right-radius:3px;font-weight:bold;border:1px solid #875A7B;border-bottom-left-radius:3px;\">${not object.event_id.allday and object.event_id.get_interval('time', tz=object.partner_id.tz) or ''}</div>\n"
"                    </td>\n"
"                    <td width=\"20px;\"/>\n"
"                    <td>\n"
"                        <p>Деталі події</p>\n"
"                        <ul>\n"
"                        % if object.event_id.location:\n"
"                            <li>Місце: ${object.event_id.location}\n"
"                            (<a target=\"_blank\" href=\"http://maps.google.com/maps?oi=map&q=${object.event_id.location}\">Переглянути карту</a>)\n"
"                            </li>\n"
"                        % endif\n"
"                        % if object.event_id.description :\n"
"                            <li>Опис: ${object.event_id.description}</li>\n"
"                        % endif\n"
"                        % if not object.event_id.allday and object.event_id.duration\n"
"                            <li>Тривалість: ${('%dH%02d' % (object.event_id.duration,(object.event_id.duration*60)%60))}</li>\n"
"                        % endif\n"
"                        <li>Учасники\n"
"                        <ul>\n"
"                        % для учасників у object.event_id.attendee_ids:\n"
"                            <li>\n"
"                                <div style=\"display:inline-block; border-radius: 50%; width:10px; height:10px;background:${colors[attendee.state] or 'white'};\"></div>\n"
"                                % if attendee.common_name != object.common_name:\n"
"                                <span style=\"margin-left:5px\">${attendee.common_name}</span>\n"
"                                % else:\n"
"                                <span style=\"margin-left:5px\">Ви</span>\n"
"                                % endif\n"
"                            </li>\n"
"                        % endfor\n"
"                        </ul></li>\n"
"                        </ul>\n"
"                    </td>\n"
"                </tr></table>\n"
"            </td>\n"
"        </tr></tbody>\n"
"    </table>\n"
"</div>"

#. module: calendar
#: model:mail.template,subject:calendar.calendar_template_meeting_reminder
msgid "${object.event_id.name} - Reminder"
msgstr "${object.event_id.name} - Нагадування"

#. module: calendar
#: model:mail.template,subject:calendar.calendar_template_meeting_invitation
msgid "${object.event_id.name} invitation"
msgstr "${object.event_id.name} запрошення"

#. module: calendar
#: model:mail.template,subject:calendar.calendar_template_meeting_changedate
msgid "${object.event_id.name}: Date updated"
msgstr "${object.event_id.name}: Дату оновлено"

#. module: calendar
#: code:addons/calendar/models/calendar.py:740
#, python-format
msgid ""
"%s at %s To\n"
" %s at %s (%s)"
msgstr ""
"%s о %s До\n"
"%s о %s (%s)"

#. module: calendar
#: code:addons/calendar/models/calendar.py:731
#, python-format
msgid "%s at (%s To %s) (%s)"
msgstr "%s о (%s до %s) (%s)"

#. module: calendar
#: code:addons/calendar/models/calendar.py:226
#, python-format
msgid "%s has accepted invitation"
msgstr "%s прийняв запрошення"

#. module: calendar
#: code:addons/calendar/models/calendar.py:234
#, python-format
msgid "%s has declined invitation"
msgstr "%s відхилив запрошення"

#. module: calendar
#: model:calendar.alarm,name:calendar.alarm_notif_5
msgid "1 Day(s)"
msgstr "1 день"

#. module: calendar
#: model:calendar.alarm,name:calendar.alarm_notif_3
msgid "1 Hour(s)"
msgstr "1 хвилина"

#. module: calendar
#: model:calendar.alarm,name:calendar.alarm_notif_1
msgid "15 Minute(s)"
msgstr "15 хвилин"

#. module: calendar
#: model:calendar.alarm,name:calendar.alarm_notif_4
msgid "2 Hour(s)"
msgstr "2 години"

#. module: calendar
#: model:calendar.alarm,name:calendar.alarm_mail_1
msgid "3 Hour(s), by e-mail"
msgstr "3 години, за e-mail"

#. module: calendar
#: model:calendar.alarm,name:calendar.alarm_notif_2
msgid "30 Minute(s)"
msgstr "30 хвилин"

#. module: calendar
#: model:calendar.alarm,name:calendar.alarm_mail_2
msgid "6 Hour(s), by e-mail"
msgstr "6 годин за e-mail"

#. module: calendar
#: model:ir.ui.view,arch_db:calendar.view_calendar_event_form
#: model:ir.ui.view,arch_db:calendar.view_calendar_event_form_popup
msgid "<span> hours</span>"
msgstr "<span> години</span>"

#. module: calendar
#: model:ir.ui.view,arch_db:calendar.view_calendar_event_form
msgid "Accept"
msgstr "Прийняти"

#. module: calendar
#: selection:calendar.attendee,state:0
#: selection:calendar.event,attendee_status:0
msgid "Accepted"
msgstr "Прийнято"

#. module: calendar
#: model:ir.model.fields,field_description:calendar.field_calendar_event__message_needaction
msgid "Action Needed"
msgstr "Дія необхідна"

#. module: calendar
#: model:ir.model.fields,field_description:calendar.field_calendar_contacts__active
#: model:ir.model.fields,field_description:calendar.field_calendar_event__active
msgid "Active"
msgstr "Активно"

#. module: calendar
#: model:ir.model.fields,field_description:calendar.field_calendar_event__activity_ids
msgid "Activities"
msgstr "Дії"

#. module: calendar
#: model:ir.model,name:calendar.model_mail_activity
msgid "Activity"
msgstr "Дія"

#. module: calendar
#: model:ir.model,name:calendar.model_mail_activity_type
msgid "Activity Type"
msgstr "Тип діяльності"

#. module: calendar
#: model:ir.model.fields,field_description:calendar.field_calendar_event__allday
msgid "All Day"
msgstr "Весь день"

#. module: calendar
#: code:addons/calendar/models/calendar.py:727
#, python-format
msgid "AllDay , %s"
msgstr "Весь день, %s"

#. module: calendar
#: sql_constraint:calendar.contacts:0
msgid "An user cannot have twice the same contact."
msgstr "Користувач не може мати двічі однаковий контакт."

#. module: calendar
#: model:ir.model.fields,field_description:calendar.field_calendar_event__is_attendee
msgid "Attendee"
msgstr "Гість"

#. module: calendar
#: model:ir.model.fields,field_description:calendar.field_calendar_event__attendee_status
msgid "Attendee Status"
msgstr "Статус учасників"

#. module: calendar
#: model:ir.model,name:calendar.model_calendar_attendee
msgid "Attendee information"
msgstr "Інформація про учасників"

#. module: calendar
#: model:ir.model.fields,field_description:calendar.field_calendar_event__partner_ids
#: model:ir.ui.view,arch_db:calendar.invitation_page_anonymous
#: model:ir.ui.view,arch_db:calendar.view_calendar_event_form
#: model:ir.ui.view,arch_db:calendar.view_calendar_event_form_popup
msgid "Attendees"
msgstr "Учасники"

#. module: calendar
#: model:ir.ui.view,arch_db:calendar.view_calendar_event_search
msgid "Availability"
msgstr "Наявність"

#. module: calendar
#: code:addons/calendar/models/calendar.py:1642
#: selection:calendar.attendee,availability:0
#: selection:calendar.event,show_as:0
#, python-format
msgid "Busy"
msgstr "Зайнято"

#. module: calendar
#: model:ir.model.fields,field_description:calendar.field_calendar_event__byday
msgid "By day"
msgstr "По днях"

#. module: calendar
#: model:ir.ui.menu,name:calendar.mail_menu_calendar
#: model:ir.ui.menu,name:calendar.menu_calendar_configuration
msgid "Calendar"
msgstr "Календар"

#. module: calendar
#: model:ir.actions.act_window,name:calendar.action_calendar_alarm
#: model:ir.ui.menu,name:calendar.menu_calendar_alarm
#: model:ir.ui.view,arch_db:calendar.calendar_alarm_view_form
#: model:ir.ui.view,arch_db:calendar.view_calendar_alarm_tree
msgid "Calendar Alarm"
msgstr "Сповіщення календаря"

#. module: calendar
#: model:ir.ui.view,arch_db:calendar.invitation_page_anonymous
msgid "Calendar Invitation"
msgstr "Запрошення"

#. module: calendar
#: model:ir.model.fields,field_description:calendar.field_mail_activity__calendar_event_id
msgid "Calendar Meeting"
msgstr "Календар зустрічей"

#. module: calendar
#: model:ir.actions.server,name:calendar.ir_cron_scheduler_alarm_ir_actions_server
#: model:ir.cron,cron_name:calendar.ir_cron_scheduler_alarm
#: model:ir.cron,name:calendar.ir_cron_scheduler_alarm
msgid "Calendar: Event Reminder"
msgstr "Календар: Нагадування подій"

#. module: calendar
#: model:ir.model.fields,help:calendar.field_mail_activity_type__category
msgid "Categories may trigger specific behavior like opening calendar view"
msgstr ""
"Категорії можуть викликати певну поведінку, наприклад, відкриття вікна "
"календаря"

#. module: calendar
#: model:ir.model.fields,field_description:calendar.field_mail_activity_type__category
msgid "Category"
msgstr "Категорія"

#. module: calendar
#: model:ir.ui.view,arch_db:calendar.view_calendar_event_form
msgid "Click here to update only this instance and not all recurrences."
msgstr "Натисніть тут, щоб оновити тільки цю подію, а не всі її повторення."

#. module: calendar
#: model:ir.model.fields,field_description:calendar.field_calendar_attendee__common_name
msgid "Common name"
msgstr "Загальна назва"

#. module: calendar
#: selection:calendar.event,state:0
msgid "Confirmed"
msgstr "Підтверджено"

#. module: calendar
#: model:ir.model,name:calendar.model_res_partner
#: model:ir.model.fields,field_description:calendar.field_calendar_attendee__partner_id
msgid "Contact"
msgstr "Контакт"

#. module: calendar
#: model:ir.model.fields,field_description:calendar.field_calendar_alarm__create_uid
#: model:ir.model.fields,field_description:calendar.field_calendar_attendee__create_uid
#: model:ir.model.fields,field_description:calendar.field_calendar_contacts__create_uid
#: model:ir.model.fields,field_description:calendar.field_calendar_event__create_uid
#: model:ir.model.fields,field_description:calendar.field_calendar_event_type__create_uid
msgid "Created by"
msgstr "Створив"

#. module: calendar
#: model:ir.model.fields,field_description:calendar.field_calendar_alarm__create_date
#: model:ir.model.fields,field_description:calendar.field_calendar_attendee__create_date
#: model:ir.model.fields,field_description:calendar.field_calendar_contacts__create_date
#: model:ir.model.fields,field_description:calendar.field_calendar_event__create_date
#: model:ir.model.fields,field_description:calendar.field_calendar_event_type__create_date
msgid "Created on"
msgstr "Створено"

#. module: calendar
#: model:ir.model.fields,field_description:calendar.field_calendar_event__display_start
#: model:ir.ui.view,arch_db:calendar.invitation_page_anonymous
msgid "Date"
msgstr "Дата"

#. module: calendar
#: selection:calendar.event,month_by:0
#: model:ir.model.fields,field_description:calendar.field_calendar_event__day
msgid "Date of month"
msgstr "Дата місяця"

#. module: calendar
#: model:ir.ui.view,arch_db:calendar.view_calendar_event_form
msgid "Day of Month"
msgstr "День місяця"

#. module: calendar
#: selection:calendar.event,month_by:0
msgid "Day of month"
msgstr "День місяця"

#. module: calendar
#: selection:calendar.alarm,interval:0 selection:calendar.event,rrule_type:0
msgid "Day(s)"
msgstr "День(і)"

#. module: calendar
#: model:ir.ui.view,arch_db:calendar.view_calendar_event_form
msgid "Decline"
msgstr "Відхилити"

#. module: calendar
#: selection:calendar.attendee,state:0
#: selection:calendar.event,attendee_status:0
msgid "Declined"
msgstr "Відхилено"

#. module: calendar
#: model:ir.model.fields,field_description:calendar.field_calendar_event__description
msgid "Description"
msgstr "Опис"

#. module: calendar
#. openerp-web
#: code:addons/calendar/static/src/xml/base_calendar.xml:18
#, python-format
msgid "Details"
msgstr "Деталі"

#. module: calendar
#: model:ir.model.fields,field_description:calendar.field_calendar_alarm__display_name
#: model:ir.model.fields,field_description:calendar.field_calendar_alarm_manager__display_name
#: model:ir.model.fields,field_description:calendar.field_calendar_attendee__display_name
#: model:ir.model.fields,field_description:calendar.field_calendar_contacts__display_name
#: model:ir.model.fields,field_description:calendar.field_calendar_event__display_name
#: model:ir.model.fields,field_description:calendar.field_calendar_event_type__display_name
msgid "Display Name"
msgstr "Назва для відображення"

#. module: calendar
#: model:ir.ui.view,arch_db:calendar.view_calendar_event_form
#: model:ir.ui.view,arch_db:calendar.view_calendar_event_form_popup
msgid "Document"
msgstr "Документ"

#. module: calendar
#: model:ir.model.fields,field_description:calendar.field_calendar_event__res_id
msgid "Document ID"
msgstr "ID документу"

#. module: calendar
#: model:ir.model.fields,field_description:calendar.field_calendar_event__res_model_id
msgid "Document Model"
msgstr "Модель документу"

#. module: calendar
#: model:ir.model.fields,field_description:calendar.field_calendar_event__res_model
msgid "Document Model Name"
msgstr "Назва моделі документа"

#. module: calendar
#: model:ir.model.fields,field_description:calendar.field_calendar_event__duration
#: model:ir.ui.view,arch_db:calendar.view_calendar_event_form
msgid "Duration"
msgstr "Тривалість"

#. module: calendar
#: model:ir.model.fields,field_description:calendar.field_calendar_alarm__duration_minutes
#: model:ir.model.fields,help:calendar.field_calendar_alarm__duration_minutes
msgid "Duration in minutes"
msgstr "Тривалість у хвилинах"

#. module: calendar
#: selection:calendar.alarm,type:0
#: model:ir.model.fields,field_description:calendar.field_calendar_attendee__email
msgid "Email"
msgstr "Ел. пошта"

#. module: calendar
#: model:ir.model.fields,help:calendar.field_calendar_attendee__email
msgid "Email of Invited Person"
msgstr "Ел. пошта запрошеної людини"

#. module: calendar
#: model:ir.model.fields,field_description:calendar.field_calendar_contacts__partner_id
msgid "Employee"
msgstr "Співробітник"

#. module: calendar
#: model:ir.model.fields,field_description:calendar.field_calendar_event__stop_date
#: model:ir.ui.view,arch_db:calendar.view_calendar_event_tree
msgid "End Date"
msgstr "Кінцева дата"

#. module: calendar
#: model:ir.model.fields,field_description:calendar.field_calendar_event__stop_datetime
msgid "End Datetime"
msgstr "Дата закінчення"

#. module: calendar
#: selection:calendar.event,end_type:0
msgid "End date"
msgstr "Кінцева дата"

#. module: calendar
#: model:ir.ui.view,arch_db:calendar.view_calendar_event_form
msgid "Ending at"
msgstr "Закінчується"

#. module: calendar
#: code:addons/calendar/models/calendar.py:937
#, python-format
msgid "Ending date cannot be set before starting date."
msgstr "Дата закінчення не може бути ранішою за дату початку."

#. module: calendar
#: code:addons/calendar/models/calendar.py:933
#, python-format
msgid "Ending datetime cannot be set before starting datetime."
msgstr "Дата закінчення не може бути ранішою за дату початку."

#. module: calendar
#: model:ir.model,name:calendar.model_calendar_event
msgid "Event"
msgstr "Подія"

#. module: calendar
#: model:ir.model.fields,field_description:calendar.field_calendar_event__display_time
msgid "Event Time"
msgstr "Час події"

#. module: calendar
#: model:ir.model,name:calendar.model_calendar_alarm
msgid "Event alarm"
msgstr "Сповіщення про подію"

#. module: calendar
#: code:addons/calendar/models/calendar.py:1194
#, python-format
msgid "Event recurrence interval cannot be negative."
msgstr "Інтервал повторень події не може бути від’ємним."

#. module: calendar
#: selection:calendar.event,privacy:0
msgid "Everyone"
msgstr "Всі"

#. module: calendar
#: code:addons/calendar/models/mail_activity.py:38
#, python-format
msgid "Feedback: "
msgstr "Відгук:  "

#. module: calendar
#: selection:calendar.event,byday:0
msgid "Fifth"
msgstr "П'ятий"

#. module: calendar
#: selection:calendar.event,byday:0
msgid "First"
msgstr "Перший"

#. module: calendar
#: code:addons/calendar/models/calendar.py:979
#, python-format
msgid "First you have to specify the date of the invitation."
msgstr "Спочатку потрібно вказати дату запрошення."

#. module: calendar
#: model:ir.model.fields,field_description:calendar.field_calendar_event__message_follower_ids
msgid "Followers"
msgstr "Підписники"

#. module: calendar
#: model:ir.model.fields,field_description:calendar.field_calendar_event__message_channel_ids
msgid "Followers (Channels)"
msgstr "Підписники (Канали)"

#. module: calendar
#: model:ir.model.fields,field_description:calendar.field_calendar_event__message_partner_ids
msgid "Followers (Partners)"
msgstr "Підписники (Партнери)"

#. module: calendar
#: selection:calendar.event,byday:0
msgid "Fourth"
msgstr "Четвертий"

#. module: calendar
#: selection:calendar.attendee,availability:0
#: selection:calendar.event,show_as:0
msgid "Free"
msgstr "Вільно"

#. module: calendar
#: model:ir.model.fields,field_description:calendar.field_calendar_attendee__availability
msgid "Free/Busy"
msgstr "Вільно/зайнято"

#. module: calendar
#: model:ir.model.fields,field_description:calendar.field_calendar_event__fr
msgid "Fri"
msgstr "Пт"

#. module: calendar
#: selection:calendar.event,week_list:0
msgid "Friday"
msgstr "П’ятниця"

#. module: calendar
#: model:ir.ui.view,arch_db:calendar.view_calendar_event_search
msgid "Group By"
msgstr "Групувати за"

#. module: calendar
#: code:addons/calendar/models/calendar.py:1585
#, python-format
msgid "Group by date is not supported, use the calendar view instead."
msgstr ""
"Групування по даті не підтримується, використовуйте календарний вигляд."

#. module: calendar
#: model:ir.model,name:calendar.model_ir_http
msgid "HTTP routing"
msgstr "Маршрутизація HTTP"

#. module: calendar
#: selection:calendar.alarm,interval:0
msgid "Hour(s)"
msgstr "Година (и)"

#. module: calendar
#: model:ir.model.fields,field_description:calendar.field_calendar_alarm__id
#: model:ir.model.fields,field_description:calendar.field_calendar_alarm_manager__id
#: model:ir.model.fields,field_description:calendar.field_calendar_attendee__id
#: model:ir.model.fields,field_description:calendar.field_calendar_contacts__id
#: model:ir.model.fields,field_description:calendar.field_calendar_event__id
#: model:ir.model.fields,field_description:calendar.field_calendar_event_type__id
msgid "ID"
msgstr "ID"

#. module: calendar
#: model:ir.model.fields,help:calendar.field_calendar_event__message_unread
msgid "If checked new messages require your attention."
msgstr "Якщо позначено, то повідомленя потребує вашої уваги"

#. module: calendar
#: model:ir.model.fields,help:calendar.field_calendar_event__message_needaction
msgid "If checked, new messages require your attention."
msgstr "Якщо відмічено, то нові повідомлення будуть потребувати вашої уваги."

#. module: calendar
#: model:ir.model.fields,help:calendar.field_calendar_event__active
msgid ""
"If the active field is set to false, it will allow you to hide the event "
"alarm information without removing it."
msgstr ""
"Якщо активне поле налаштовано невірно, ви зможете приховати інформацію про "
"сповіщення події, не видаляючи її."

#. module: calendar
#: model:mail.message.subtype,name:calendar.subtype_invitation
msgid "Invitation"
msgstr "Запрошення"

#. module: calendar
#: model:ir.model.fields,field_description:calendar.field_calendar_attendee__access_token
msgid "Invitation Token"
msgstr "Токен запрошення"

#. module: calendar
#: model:ir.ui.view,arch_db:calendar.view_calendar_event_form
msgid "Invitation details"
msgstr "Деталі запрошення"

#. module: calendar
#: model:ir.ui.view,arch_db:calendar.invitation_page_anonymous
msgid "Invitation for"
msgstr "Запрошення для"

#. module: calendar
#: model:ir.ui.view,arch_db:calendar.view_calendar_event_form
msgid "Invitations"
msgstr "Запрошення"

#. module: calendar
#: model:ir.model,name:calendar.model_mail_wizard_invite
msgid "Invite wizard"
msgstr "Майстер запрошень"

#. module: calendar
#: model:ir.model.fields,field_description:calendar.field_calendar_event__message_is_follower
msgid "Is Follower"
msgstr "Стежить"

#. module: calendar
#: model:ir.model.fields,field_description:calendar.field_calendar_event__is_highlighted
msgid "Is the Event Highlighted"
msgstr "Чи подія освітлена"

#. module: calendar
#: selection:calendar.event,byday:0
msgid "Last"
msgstr "Останній"

#. module: calendar
#: model:ir.model.fields,field_description:calendar.field_calendar_alarm____last_update
#: model:ir.model.fields,field_description:calendar.field_calendar_alarm_manager____last_update
#: model:ir.model.fields,field_description:calendar.field_calendar_attendee____last_update
#: model:ir.model.fields,field_description:calendar.field_calendar_contacts____last_update
#: model:ir.model.fields,field_description:calendar.field_calendar_event____last_update
#: model:ir.model.fields,field_description:calendar.field_calendar_event_type____last_update
msgid "Last Modified on"
msgstr "Остання модифікація"

#. module: calendar
#: model:ir.model.fields,field_description:calendar.field_calendar_alarm__write_uid
#: model:ir.model.fields,field_description:calendar.field_calendar_attendee__write_uid
#: model:ir.model.fields,field_description:calendar.field_calendar_contacts__write_uid
#: model:ir.model.fields,field_description:calendar.field_calendar_event__write_uid
#: model:ir.model.fields,field_description:calendar.field_calendar_event_type__write_uid
msgid "Last Updated by"
msgstr "Востаннє оновив"

#. module: calendar
#: model:ir.model.fields,field_description:calendar.field_calendar_alarm__write_date
#: model:ir.model.fields,field_description:calendar.field_calendar_attendee__write_date
#: model:ir.model.fields,field_description:calendar.field_calendar_contacts__write_date
#: model:ir.model.fields,field_description:calendar.field_calendar_event__write_date
#: model:ir.model.fields,field_description:calendar.field_calendar_event_type__write_date
msgid "Last Updated on"
msgstr "Останнє оновлення"

#. module: calendar
#: model:ir.model.fields,field_description:calendar.field_res_partner__calendar_last_notif_ack
#: model:ir.model.fields,field_description:calendar.field_res_users__calendar_last_notif_ack
msgid "Last notification marked as read from base Calendar"
msgstr "Останнє повідомлення позначено як прочитане з базового календаря."

#. module: calendar
#: model:ir.model.fields,help:calendar.field_calendar_event__rrule_type
msgid "Let the event automatically repeat at that interval"
msgstr "Дозволити події автоматично повторюватись через певний інтервал"

#. module: calendar
#: model:ir.model.fields,field_description:calendar.field_calendar_event__location
#: model:ir.ui.view,arch_db:calendar.invitation_page_anonymous
msgid "Location"
msgstr "Розташування"

#. module: calendar
#: model:ir.model.fields,help:calendar.field_calendar_event__location
msgid "Location of Event"
msgstr "Розміщення події"

#. module: calendar
#: model:ir.model.fields,field_description:calendar.field_calendar_contacts__user_id
msgid "Me"
msgstr "Я"

#. module: calendar
#: model:ir.ui.view,arch_db:calendar.view_calendar_event_search
#: selection:mail.activity.type,category:0
msgid "Meeting"
msgstr "Зустріч"

#. module: calendar
#: code:addons/calendar/models/calendar.py:934
#: code:addons/calendar/models/calendar.py:938
#, python-format
msgid "Meeting '%s' starts '%s' and ends '%s'"
msgstr "Зустріч '%s' починається '%s' та закінчується '%s'"

#. module: calendar
#: model:ir.ui.view,arch_db:calendar.view_calendar_event_form
msgid "Meeting Details"
msgstr "Деталі зустрічі"

#. module: calendar
#: model:ir.model.fields,field_description:calendar.field_calendar_event__name
msgid "Meeting Subject"
msgstr "Тема зустрічі"

#. module: calendar
#: model:ir.model,name:calendar.model_calendar_event_type
msgid "Meeting Type"
msgstr "Тип зустрічі"

#. module: calendar
#: model:ir.actions.act_window,name:calendar.action_calendar_event_type
#: model:ir.ui.menu,name:calendar.menu_calendar_event_type
#: model:ir.ui.view,arch_db:calendar.view_calendar_event_type_tree
msgid "Meeting Types"
msgstr "Типи зустрічей"

#. module: calendar
#: model:ir.model.fields,field_description:calendar.field_calendar_attendee__event_id
msgid "Meeting linked"
msgstr "Зустріч закріплено"

#. module: calendar
#: model:ir.actions.act_window,name:calendar.action_calendar_event
#: model:ir.actions.act_window,name:calendar.action_calendar_event_notify
#: model:ir.ui.view,arch_db:calendar.view_calendar_event_calendar
#: model:ir.ui.view,arch_db:calendar.view_calendar_event_form
#: model:ir.ui.view,arch_db:calendar.view_calendar_event_form_popup
#: model:ir.ui.view,arch_db:calendar.view_calendar_event_tree
msgid "Meetings"
msgstr "Зустрічі"

#. module: calendar
#: model:ir.model,name:calendar.model_mail_message
msgid "Message"
msgstr "Повідомлення"

#. module: calendar
#: model:ir.model.fields,field_description:calendar.field_calendar_event__message_ids
msgid "Messages"
msgstr "Повідомлення"

#. module: calendar
#: selection:calendar.alarm,interval:0
msgid "Minute(s)"
msgstr "Хвилина (хвилини)"

#. module: calendar
#: model:ir.ui.view,arch_db:calendar.view_calendar_event_form
msgid "Misc"
msgstr "Різне"

#. module: calendar
#: model:ir.model.fields,field_description:calendar.field_calendar_event__mo
msgid "Mon"
msgstr "Пн"

#. module: calendar
#: selection:calendar.event,week_list:0
msgid "Monday"
msgstr "Понеділок"

#. module: calendar
#: selection:calendar.event,rrule_type:0
msgid "Month(s)"
msgstr "Місяць(і)"

#. module: calendar
#: model:ir.ui.view,arch_db:calendar.view_calendar_event_search
msgid "My Events"
msgstr "Мої події"

#. module: calendar
#: model:ir.ui.view,arch_db:calendar.view_calendar_event_search
msgid "My Meetings"
msgstr "Мої зустрічі"

#. module: calendar
#: model:ir.model.fields,field_description:calendar.field_calendar_alarm__name
#: model:ir.model.fields,field_description:calendar.field_calendar_event_type__name
msgid "Name"
msgstr "Назва"

#. module: calendar
#: selection:calendar.attendee,state:0
#: selection:calendar.event,attendee_status:0
msgid "Needs Action"
msgstr "Очікується"

#. module: calendar
#: model:ir.ui.view,arch_db:calendar.invitation_page_anonymous
msgid "No I'm not going."
msgstr "Ні, не піду."

#. module: calendar
#: selection:calendar.alarm,type:0
msgid "Notification"
msgstr "Сповіщення"

#. module: calendar
#: model:ir.model.fields,field_description:calendar.field_calendar_event__message_needaction_counter
msgid "Number of Actions"
msgstr "Кількість дій"

#. module: calendar
#: model:ir.model.fields,help:calendar.field_calendar_event__message_needaction_counter
msgid "Number of messages which requires an action"
msgstr "Кількість повідомлень, які потебують дії"

#. module: calendar
#: selection:calendar.event,end_type:0
msgid "Number of repetitions"
msgstr "Число повторень"

#. module: calendar
#: model:ir.model.fields,help:calendar.field_calendar_event__message_unread_counter
msgid "Number of unread messages"
msgstr "Кількість непрочитаних повідомлень"

#. module: calendar
#. openerp-web
#: code:addons/calendar/static/src/xml/base_calendar.xml:17
#, python-format
msgid "OK"
msgstr "Ок"

#. module: calendar
#: selection:calendar.event,privacy:0
msgid "Only internal users"
msgstr "Тільки внутрішні користувачі"

#. module: calendar
#: selection:calendar.event,privacy:0
msgid "Only me"
msgstr "Тільки я"

#. module: calendar
#: model:ir.model.fields,field_description:calendar.field_calendar_event__month_by
msgid "Option"
msgstr "Опція"

#. module: calendar
#: model:ir.ui.view,arch_db:calendar.view_calendar_event_form
msgid "Options"
msgstr "Опції"

#. module: calendar
#: selection:mail.activity.type,category:0
msgid "Other"
msgstr "Інше"

#. module: calendar
#: model:ir.model.fields,field_description:calendar.field_calendar_event__user_id
#: model:ir.ui.view,arch_db:calendar.view_calendar_event_form
msgid "Owner"
msgstr "Власник"

#. module: calendar
#: model:ir.model.fields,field_description:calendar.field_calendar_event__attendee_ids
msgid "Participant"
msgstr "Учасник"

#. module: calendar
#: model:ir.model.fields,help:calendar.field_calendar_event__partner_id
msgid "Partner-related data of the user"
msgstr "Дані про користувача, пов'язані з партнером"

#. module: calendar
#: code:addons/calendar/models/calendar.py:1207
#, python-format
msgid "Please select a proper day of the month."
msgstr "Будь ласка, виберіть відповідний день місяця."

#. module: calendar
#: model:ir.model.fields,field_description:calendar.field_calendar_event__privacy
#: model:ir.ui.view,arch_db:calendar.view_calendar_event_search
msgid "Privacy"
msgstr "Приватність"

#. module: calendar
#: model:ir.model.fields,field_description:calendar.field_calendar_event__rrule_type
msgid "Recurrence"
msgstr "Повторення"

#. module: calendar
#: model:ir.model.fields,field_description:calendar.field_calendar_event__end_type
msgid "Recurrence Termination"
msgstr "Термін дії "

#. module: calendar
#: model:ir.model.fields,field_description:calendar.field_calendar_event__recurrency
msgid "Recurrent"
msgstr "Повторювана"

#. module: calendar
#: model:ir.model.fields,field_description:calendar.field_calendar_event__recurrent_id
msgid "Recurrent ID"
msgstr "Поточний ID"

#. module: calendar
#: model:ir.model.fields,field_description:calendar.field_calendar_event__recurrent_id_date
msgid "Recurrent ID date"
msgstr "Дата поточного ID"

#. module: calendar
#: model:ir.model.fields,help:calendar.field_calendar_event__recurrency
msgid "Recurrent Meeting"
msgstr "Потворювана зустріч"

#. module: calendar
#: model:ir.model.fields,field_description:calendar.field_calendar_event__rrule
msgid "Recurrent Rule"
msgstr "Правило повторення"

#. module: calendar
#: model:ir.model.fields,field_description:calendar.field_calendar_alarm__duration
msgid "Remind Before"
msgstr "Нагадати перед"

#. module: calendar
#: selection:mail.activity.type,category:0
msgid "Reminder"
msgstr ""

#. module: calendar
#: model:ir.model.fields,field_description:calendar.field_calendar_event__alarm_ids
msgid "Reminders"
msgstr "Нагадування"

#. module: calendar
#: model:ir.model.fields,field_description:calendar.field_calendar_event__count
msgid "Repeat"
msgstr "Повторювати"

#. module: calendar
#: model:ir.model.fields,field_description:calendar.field_calendar_event__interval
msgid "Repeat Every"
msgstr "Повторювати кожні"

#. module: calendar
#: model:ir.model.fields,field_description:calendar.field_calendar_event__final_date
msgid "Repeat Until"
msgstr "Повторювати до"

#. module: calendar
#: model:ir.model.fields,help:calendar.field_calendar_event__interval
msgid "Repeat every (Days/Week/Month/Year)"
msgstr "Повторювати кожного (Дня/Тижня/Місяця/Року)"

#. module: calendar
#: model:ir.model.fields,help:calendar.field_calendar_event__count
msgid "Repeat x times"
msgstr "Повторити x разів"

#. module: calendar
#: model:ir.model.fields,field_description:calendar.field_calendar_event__partner_id
#: model:ir.ui.view,arch_db:calendar.view_calendar_event_search
msgid "Responsible"
msgstr "Відповідальний"

#. module: calendar
#: selection:calendar.alarm,type:0
msgid "SMS Text Message"
msgstr "Текст SMS-повідомлення "

#. module: calendar
#: model:ir.model.fields,field_description:calendar.field_calendar_event__sa
msgid "Sat"
msgstr "Сб"

#. module: calendar
#: selection:calendar.event,week_list:0
msgid "Saturday"
msgstr "Субота"

#. module: calendar
#: model:ir.ui.view,arch_db:calendar.mail_activity_view_form_popup
msgid "Schedule a meeting"
msgstr "Запланувати зустріч"

#. module: calendar
#: model:ir.actions.act_window,help:calendar.action_calendar_event
msgid "Schedule a new meeting"
msgstr ""

#. module: calendar
#: model:ir.ui.view,arch_db:calendar.view_calendar_event_search
msgid "Search Meetings"
msgstr "Шукати зустрічі"

#. module: calendar
#: selection:calendar.event,byday:0
msgid "Second"
msgstr "Другий"

#. module: calendar
#: model:ir.ui.view,arch_db:calendar.view_calendar_event_form
msgid "Select attendees..."
msgstr "Вибрати учасників..."

#. module: calendar
#: model:ir.ui.view,arch_db:calendar.view_calendar_event_form
msgid "Send mail"
msgstr "Надіслати лист"

#. module: calendar
#: model:ir.model.fields,field_description:calendar.field_calendar_event__show_as
msgid "Show Time as"
msgstr "Показати час як"

#. module: calendar
#. openerp-web
#: code:addons/calendar/static/src/xml/base_calendar.xml:19
#, python-format
msgid "Snooze"
msgstr "Відкласти"

#. module: calendar
#: model:ir.model.fields,field_description:calendar.field_calendar_event__start
msgid "Start"
msgstr "Початок"

#. module: calendar
#: model:ir.model.fields,field_description:calendar.field_calendar_event__start_date
#: model:ir.ui.view,arch_db:calendar.view_calendar_event_tree
msgid "Start Date"
msgstr "Початкова дата"

#. module: calendar
#: model:ir.model.fields,field_description:calendar.field_calendar_event__start_datetime
msgid "Start DateTime"
msgstr "Дата та час початку"

#. module: calendar
#: model:ir.model.fields,help:calendar.field_calendar_event__start
msgid "Start date of an event, without time for full days events"
msgstr "Дата початку події, не містить часу, якщо подія триває весь день"

#. module: calendar
#: model:ir.ui.view,arch_db:calendar.view_calendar_event_form
#: model:ir.ui.view,arch_db:calendar.view_calendar_event_form_popup
msgid "Starting at"
msgstr "Починаючи з"

#. module: calendar
#: model:ir.model.fields,field_description:calendar.field_calendar_attendee__state
#: model:ir.model.fields,field_description:calendar.field_calendar_event__state
msgid "Status"
msgstr "Статус"

#. module: calendar
#: model:ir.model.fields,help:calendar.field_calendar_attendee__state
msgid "Status of the attendee's participation"
msgstr "Статус учасника"

#. module: calendar
#: model:ir.model.fields,field_description:calendar.field_calendar_event__stop
msgid "Stop"
msgstr "Закінчення"

#. module: calendar
#: model:ir.model.fields,help:calendar.field_calendar_event__stop
msgid "Stop date of an event, without time for full days events"
msgstr "Дата завершення події, не містить часу, якщо подія триває весь день"

#. module: calendar
#: model:ir.ui.view,arch_db:calendar.view_calendar_event_tree
msgid "Subject"
msgstr "Тема"

#. module: calendar
#: model:ir.model.fields,field_description:calendar.field_calendar_event__su
msgid "Sun"
msgstr "Нд"

#. module: calendar
#: selection:calendar.event,week_list:0
msgid "Sunday"
msgstr "Неділя"

#. module: calendar
#: sql_constraint:calendar.event.type:0
msgid "Tag name already exists !"
msgstr "Така мітка вже існує!"

#. module: calendar
#: model:ir.model.fields,field_description:calendar.field_calendar_event__categ_ids
msgid "Tags"
msgstr "Мітки"

#. module: calendar
#: model:ir.ui.view,arch_db:calendar.view_calendar_event_form
msgid "The"
msgstr "В"

#. module: calendar
#. openerp-web
#: code:addons/calendar/static/src/js/mail_activity.js:42
#, python-format
msgid ""
"The activity is linked to a meeting. Deleting it will remove the meeting as "
"well. Do you want to proceed ?"
msgstr ""
"Діяльність пов'язана з нарадою. Видалення його також призведе до видалення "
"зустрічі. Ви хочете продовжити?"

#. module: calendar
#: model:ir.actions.act_window,help:calendar.action_calendar_event
msgid ""
"The calendar is shared between employees and fully integrated with\n"
"            other applications such as the employee leaves or the business\n"
"            opportunities."
msgstr ""
"Календар ділиться між працівниками та повністю інтегрований з\n"
"             іншими програмами, такі як працівник, або бізнес\n"
"             можливості."

#. module: calendar
#: selection:calendar.event,byday:0
msgid "Third"
msgstr "Третій"

#. module: calendar
#: model:ir.ui.view,arch_db:calendar.view_calendar_event_form
msgid "This event is linked to a recurrence...<br/>"
msgstr "Ця подія приєднана до повторення...<br/>"

#. module: calendar
#: model:ir.model.fields,field_description:calendar.field_calendar_event__th
msgid "Thu"
msgstr "по"

#. module: calendar
#: selection:calendar.event,week_list:0
msgid "Thursday"
msgstr "Четвер"

#. module: calendar
#: model:ir.model.fields,field_description:calendar.field_calendar_event__tu
msgid "Tue"
msgstr "Вт"

#. module: calendar
#: selection:calendar.event,week_list:0
msgid "Tuesday"
msgstr "Вівторок"

#. module: calendar
#: model:ir.model.fields,field_description:calendar.field_calendar_alarm__type
msgid "Type"
msgstr "Тип"

#. module: calendar
#: selection:calendar.attendee,state:0
#: selection:calendar.event,attendee_status:0
#: model:ir.ui.view,arch_db:calendar.view_calendar_event_form
msgid "Uncertain"
msgstr "Неточно"

#. module: calendar
#: selection:calendar.event,state:0
msgid "Unconfirmed"
msgstr "Непідтверджено"

#. module: calendar
#: model:ir.model.fields,field_description:calendar.field_calendar_alarm__interval
msgid "Unit"
msgstr "Одиниці"

#. module: calendar
#: model:ir.model.fields,field_description:calendar.field_calendar_event__message_unread
#: model:ir.ui.view,arch_db:calendar.view_calendar_event_search
msgid "Unread Messages"
msgstr "Непрочитані повідомлення"

#. module: calendar
#: model:ir.model.fields,field_description:calendar.field_calendar_event__message_unread_counter
msgid "Unread Messages Counter"
msgstr "Кількість непрочитаних повідомлень"

#. module: calendar
#: model:ir.ui.view,arch_db:calendar.view_calendar_event_form
msgid "Until"
msgstr "До"

#. module: calendar
#: model:ir.ui.view,arch_db:calendar.view_calendar_event_form
msgid "Update only this instance"
msgstr "Оновити тільки цей інстанс"

#. module: calendar
#: model:ir.model.fields,field_description:calendar.field_calendar_event__we
msgid "Wed"
msgstr "Ср"

#. module: calendar
#: selection:calendar.event,week_list:0
msgid "Wednesday"
msgstr "Середа"

#. module: calendar
#: selection:calendar.event,rrule_type:0
msgid "Week(s)"
msgstr "Тиждень (тижні)"

#. module: calendar
#: model:ir.model.fields,field_description:calendar.field_calendar_event__week_list
msgid "Weekday"
msgstr "День тижня"

#. module: calendar
#: selection:calendar.event,rrule_type:0
msgid "Year(s)"
msgstr "Рік(роки)"

#. module: calendar
#: model:ir.ui.view,arch_db:calendar.invitation_page_anonymous
msgid "Yes I'm going."
msgstr "Так, я піду."

#. module: calendar
#: code:addons/calendar/models/calendar.py:156
#, python-format
msgid "You cannot duplicate a calendar attendee."
msgstr "Ви не можете створити однакових учасників."

#. module: calendar
#: model:ir.model,name:calendar.model_calendar_alarm_manager
msgid "calendar.alarm_manager"
msgstr "calendar.alarm_manager"

#. module: calendar
#: model:ir.model,name:calendar.model_calendar_contacts
msgid "calendar.contacts"
msgstr "calendar.contacts"

#. module: calendar
#: model:ir.ui.view,arch_db:calendar.view_calendar_event_form
msgid "e.g. Business Lunch"
msgstr "напр. Бізнес ланч"

#. module: calendar
#: code:addons/calendar/models/calendar.py:1192
#, python-format
msgid "interval cannot be negative."
msgstr "інтервал не може бути від’ємним."

#. module: calendar
#: model:ir.model,name:calendar.model_ir_attachment
msgid "ir.attachment"
msgstr "ir.attachment"<|MERGE_RESOLUTION|>--- conflicted
+++ resolved
@@ -1,37 +1,22 @@
 # Translation of Odoo Server.
 # This file contains the translation of the following modules:
 # * calendar
-# 
+#
 # Translators:
-<<<<<<< HEAD
-# Yaroslav Molochko <onorua@gmail.com>, 2018
-# Martin Trigaux, 2018
-# Zoriana Zaiats, 2018
-# Bohdan Lisnenko, 2018
-# ТАрас <tratatuta@i.ua>, 2018
-# Alina Semeniuk <alinasemeniuk1@gmail.com>, 2018
-=======
 # Yaroslav Molochko <onorua@gmail.com>, 2017
 # Zoriana Zaiats, 2017
 # Martin Trigaux, 2017
 # ТАрас <tratatuta@i.ua>, 2017
 # Bohdan Lisnenko, 2017
 # Alina Lisnenko <alinasemeniuk1@gmail.com>, 2019
-# 
->>>>>>> b71b7803
+#
 msgid ""
 msgstr ""
 "Project-Id-Version: Odoo Server saas~11.3\n"
 "Report-Msgid-Bugs-To: \n"
-<<<<<<< HEAD
-"POT-Creation-Date: 2018-06-25 08:14+0000\n"
-"PO-Revision-Date: 2018-06-25 08:14+0000\n"
-"Last-Translator: Alina Semeniuk <alinasemeniuk1@gmail.com>, 2018\n"
-=======
 "POT-Creation-Date: 2018-06-06 08:01+0000\n"
 "PO-Revision-Date: 2017-09-20 10:16+0000\n"
 "Last-Translator: Alina Lisnenko <alinasemeniuk1@gmail.com>, 2019\n"
->>>>>>> b71b7803
 "Language-Team: Ukrainian (https://www.transifex.com/odoo/teams/41243/uk/)\n"
 "MIME-Version: 1.0\n"
 "Content-Type: text/plain; charset=UTF-8\n"
