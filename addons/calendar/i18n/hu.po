# #-#-#-#-#  hu.po (Odoo 9.0)  #-#-#-#-#
# Translation of Odoo Server.
# This file contains the translation of the following modules:
# * calendar
#
# Translators:
# Kisrobert <kisrobi@gmail.com>, 2015
# Kris Krnacs, 2015
# krnkris, 2015-2016
# krnkris, 2016
# #-#-#-#-#  hu.po (Odoo Server 10.0alpha1e)  #-#-#-#-#
# Translation of Odoo Server.
# This file contains the translation of the following modules:
# * calendar
#
# Translators:
# Martin Trigaux <mat@odoo.com>, 2016
# krnkris <krnkris@freemail.hu>, 2016
# Oregional <geza.nagy@oregional.hu>, 2016
# Kisrobert <kisrobi@gmail.com>, 2016
#, fuzzy
msgid ""
msgstr ""
"Project-Id-Version: Odoo Server 10.0alpha1e\n"
"Report-Msgid-Bugs-To: \n"
<<<<<<< HEAD
"POT-Creation-Date: 2016-08-19 10:26+0000\n"
=======
"POT-Creation-Date: 2016-08-18 14:08+0000\n"
>>>>>>> bc1a0a32
"PO-Revision-Date: 2016-08-18 08:38+0000\n"
"Last-Translator: Kisrobert <kisrobi@gmail.com>, 2016\n"
"Language-Team: Hungarian (https://www.transifex.com/odoo/teams/41243/hu/)\n"
"Language: hu\n"
"MIME-Version: 1.0\n"
"Content-Type: text/plain; charset=UTF-8\n"
"Content-Transfer-Encoding: \n"
"#-#-#-#-#  hu.po (Odoo 9.0)  #-#-#-#-#\n"
"Plural-Forms: nplurals=2; plural=(n != 1);\n"
"#-#-#-#-#  hu.po (Odoo Server 10.0alpha1e)  #-#-#-#-#\n"
"Plural-Forms: nplurals=2; plural=(n != 1);\n"

#. module: calendar
#: model:mail.template,body_html:calendar.calendar_template_meeting_changedate
msgid ""
"\n"
"% set colors = {'needsAction': 'grey', 'accepted': 'green', 'tentative': "
"'#FFFF00',  'declined': 'red'}\n"
"<div summary=\"o_mail_template\" style=\"padding:0px;width:600px;margin:auto;"
"background: #FFFFFF repeat top /100%;color:#777777\">\n"
"    <table cellspacing=\"0\" cellpadding=\"0\" style=\"width:600px;border-"
"collapse:collapse;background:inherit;color:inherit\">\n"
"        <tbody><tr>\n"
"            <td valign=\"center\" width=\"200\" style=\"padding:10px 10px "
"10px 5px;font-size: 12px\">\n"
"                <img src=\"/logo.png\" style=\"padding: 0px; margin: 0px; "
"height: auto; width: 80px;\" alt=\"${user.company_id.name}\">\n"
"            </td>\n"
"            <td valign=\"center\" align=\"right\" width=\"340\" style="
"\"padding:10px 10px 10px 5px; font-size: 12px;\">\n"
"                <p>\n"
"                    <a href=\"/calendar/meeting/accept?db=${'dbname' in ctx "
"and ctx['dbname'] or ''}&token=${object.access_token}&action=${'action_id' "
"in ctx and ctx['action_id'] or ''}&id=${object.event_id.id}\" style="
"\"padding: 5px 10px; font-size: 12px; line-height: 18px; color: #FFFFFF; "
"border-color:#a24689; text-decoration: none; display: inline-block; margin-"
"bottom: 0px; font-weight: 400; text-align: center; vertical-align: middle; "
"cursor: pointer; white-space: nowrap; background-image: none; background-"
"color: #a24689; border: 1px solid #a24689; border-radius:3px\">Accept</a>\n"
"                    <a href=\"/calendar/meeting/decline?db=${'dbname' in ctx "
"and ctx['dbname'] or '' }&token=${object.access_token}&action=${'action_id' "
"in ctx and ctx['action_id'] or ''}&id=${object.event_id.id}\" style="
"\"padding: 5px 10px; font-size: 12px; line-height: 18px; color: #FFFFFF; "
"border-color:#a24689; text-decoration: none; display: inline-block; margin-"
"bottom: 0px; font-weight: 400; text-align: center; vertical-align: middle; "
"cursor: pointer; white-space: nowrap; background-image: none; background-"
"color: #a24689; border: 1px solid #a24689; border-radius:3px\">Decline</a>\n"
"                    <a href=\"/calendar/meeting/view?db=${'dbname' in ctx "
"and ctx['dbname'] or ''}&token=${object.access_token}&action=${'action_id' "
"in ctx and ctx['action_id'] or ''}&id=${object.event_id.id}\" style="
"\"padding: 5px 10px; font-size: 12px; line-height: 18px; color: #FFFFFF; "
"border-color:#a24689; text-decoration: none; display: inline-block; margin-"
"bottom: 0px; font-weight: 400; text-align: center; vertical-align: middle; "
"cursor: pointer; white-space: nowrap; background-image: none; background-"
"color: #a24689; border: 1px solid #a24689; border-radius:3px\">View</a>\n"
"                </p>\n"
"            </td>\n"
"        </tr></tbody>\n"
"    </table>\n"
"    <table cellspacing=\"0\" cellpadding=\"0\" style=\"width:600px;border-"
"collapse:collapse;background:inherit;color:inherit\">\n"
"        <tbody><tr>\n"
"            <td valign=\"top\" style=\"width:600px; padding:10px 10px 10px "
"5px;\">\n"
"                <div>\n"
"                    <hr width=\"100%\" style=\"background-color:"
"rgb(204,204,204);border:medium none;clear:both;display:block;font-size:0px;"
"min-height:1px;line-height:0;margin:15px auto;padding:0\">\n"
"                </div>\n"
"            </td>\n"
"        </tr></tbody>\n"
"    </table>\n"
"</div>\n"
"<div style=\"padding:0px;width:600px;margin:auto;background: #FFFFFF repeat "
"top /100%;color:#777777\">\n"
"    <table cellspacing=\"0\" cellpadding=\"0\" style=\"width:600px;border-"
"collapse:collapse;background:inherit;color:inherit\">\n"
"        <tbody><tr>\n"
"            <td style=\"padding:10px 10px 10px 5px;font-size: 14px;\">\n"
"                <p style=\"font-size: 20px; text-align: center;\"><strong>"
"${object.event_id.name} date updated</strong></p>\n"
"                <p>\n"
"                    <strong>Dear ${object.cn}</strong>,<br />\n"
"                    The date of the meeting has been upated. The meeting  "
"${object.event_id.name} created by ${object.event_id.user_id.partner_id."
"name} is now scheduled for ${object.event_id.get_display_time_tz(tz=object."
"partner_id.tz)}.\n"
"                </p> \n"
"                <table style=\"margin-top: 20px;\"><tr>\n"
"                    <td>\n"
"                        <div style=\"border-top-left-radius:3px;border-top-"
"right-radius:3px;font-size:12px;border-collapse:separate;text-align:center;"
"font-weight:bold;color:#ffffff;width:130px;min-height: 18px;background:"
"#a24689;padding-top: 4px;\">\n"
"                            ${object.event_id.get_interval(object.event_id."
"start, 'dayname', tz=object.partner_id.tz if not object.event_id.allday else "
"None)}\n"
"                        </div>\n"
"                        <div style=\"font-size:48px;min-height:auto;font-"
"weight:bold;text-align:center;color: #5F5F5F;background-color: #F8F8F8;"
"width: 130px;border:1px solid #a24689;\">\n"
"                            ${object.event_id.get_interval(object.event_id."
"start,'day', tz=object.partner_id.tz if not object.event_id.allday else "
"None)}\n"
"                        </div>\n"
"                        <div style='font-size:12px;text-align:center;font-"
"weight:bold;color:#ffffff;background-color:#a24689'>${object.event_id."
"get_interval(object.event_id.start, 'month', tz=object.partner_id.tz if not "
"object.event_id.allday else None)}</div>\n"
"                        <div style=\"border-collapse:separate;color: #5F5F5F;"
"text-align:center;width: 130px;font-size:12px;border-bottom-right-radius:3px;"
"font-weight:bold;border:1px solid #a24689;border-bottom-left-radius:3px;\">"
"${not object.event_id.allday and object.event_id.get_interval(object."
"event_id.start, 'time', tz=object.partner_id.tz) or ''}</div>\n"
"                    </td>\n"
"                    <td width=\"20px;\"/>\n"
"                    <td>\n"
"                        <p>Details of the event</p>\n"
"                        <ul>\n"
"                        % if object.event_id.location:\n"
"                            <li>Location: ${object.event_id.location}\n"
"                            (<a href=\"http://maps.google.com/maps?oi=map&q="
"${object.event_id.location}\">View Map</a>)\n"
"                            </li>\n"
"                        % endif\n"
"                        % if object.event_id.description :\n"
"                            <li>Description: ${object.event_id.description}</"
"li>\n"
"                        % endif\n"
"                        % if not object.event_id.allday and object.event_id."
"duration\n"
"                            <li>Duration: ${('%dH%02d' % (object.event_id."
"duration,(object.event_id.duration*60)%60))}</li>\n"
"                        % endif\n"
"                        <li>Attendees\n"
"                        <ul>\n"
"                        % for attendee in object.event_id.attendee_ids:\n"
"                            <li>\n"
"                                <div style=\"display:inline-block; border-"
"radius: 50%; width:10px; height:10px;background:${colors[attendee.state] or "
"'white'};\"></div>\n"
"                                % if attendee.cn != object.cn:\n"
"                                <span style=\"margin-left:5px\">${attendee."
"cn}</span>\n"
"                                % else:\n"
"                                <span style=\"margin-left:5px\">You</span>\n"
"                                % endif\n"
"                            </li>\n"
"                        % endfor\n"
"                        </ul></li>\n"
"                        </ul>\n"
"                    </td>\n"
"                </tr></table>\n"
"            </td>\n"
"        </tr></tbody>\n"
"    </table>\n"
"</div>"
msgstr ""

#. module: calendar
#: model:mail.template,body_html:calendar.calendar_template_meeting_invitation
msgid ""
"\n"
"% set colors = {'needsAction': 'grey', 'accepted': 'green', 'tentative': "
"'#FFFF00',  'declined': 'red'}\n"
"<div summary=\"o_mail_template\" style=\"padding:0px;width:600px;margin:auto;"
"background: #FFFFFF repeat top /100%;color:#777777\">\n"
"    <table cellspacing=\"0\" cellpadding=\"0\" style=\"width:600px;border-"
"collapse:collapse;background:inherit;color:inherit\">\n"
"        <tbody><tr>\n"
"            <td valign=\"center\" width=\"200\" style=\"padding:10px 10px "
"10px 5px;font-size: 12px\">\n"
"                <img src=\"/logo.png\" style=\"padding: 0px; margin: 0px; "
"height: auto; width: 80px;\" alt=\"${user.company_id.name}\">\n"
"            </td>\n"
"            <td valign=\"center\" align=\"right\" width=\"340\" style="
"\"padding:10px 10px 10px 5px; font-size: 12px;\">\n"
"                <p>\n"
"                    <a href=\"/calendar/meeting/accept?db=${'dbname' in ctx "
"and ctx['dbname'] or ''}&token=${object.access_token}&action=${'action_id' "
"in ctx and ctx['action_id'] or ''}&id=${object.event_id.id}\" style="
"\"padding: 5px 10px; font-size: 12px; line-height: 18px; color: #FFFFFF; "
"border-color:#a24689; text-decoration: none; display: inline-block; margin-"
"bottom: 0px; font-weight: 400; text-align: center; vertical-align: middle; "
"cursor: pointer; white-space: nowrap; background-image: none; background-"
"color: #a24689; border: 1px solid #a24689; border-radius:3px\">Accept</a>\n"
"                    <a href=\"/calendar/meeting/decline?db=${'dbname' in ctx "
"and ctx['dbname'] or '' }&token=${object.access_token}&action=${'action_id' "
"in ctx and ctx['action_id'] or ''}&id=${object.event_id.id}\" style="
"\"padding: 5px 10px; font-size: 12px; line-height: 18px; color: #FFFFFF; "
"border-color:#a24689; text-decoration: none; display: inline-block; margin-"
"bottom: 0px; font-weight: 400; text-align: center; vertical-align: middle; "
"cursor: pointer; white-space: nowrap; background-image: none; background-"
"color: #a24689; border: 1px solid #a24689; border-radius:3px\">Decline</a>\n"
"                    <a href=\"/calendar/meeting/view?db=${'dbname' in ctx "
"and ctx['dbname'] or ''}&token=${object.access_token}&action=${'action_id' "
"in ctx and ctx['action_id'] or ''}&id=${object.event_id.id}\" style="
"\"padding: 5px 10px; font-size: 12px; line-height: 18px; color: #FFFFFF; "
"border-color:#a24689; text-decoration: none; display: inline-block; margin-"
"bottom: 0px; font-weight: 400; text-align: center; vertical-align: middle; "
"cursor: pointer; white-space: nowrap; background-image: none; background-"
"color: #a24689; border: 1px solid #a24689; border-radius:3px\">View</a>\n"
"                </p>\n"
"            </td>\n"
"        </tr></tbody>\n"
"    </table>\n"
"    <table cellspacing=\"0\" cellpadding=\"0\" style=\"width:600px;border-"
"collapse:collapse;background:inherit;color:inherit\">\n"
"        <tbody><tr>\n"
"            <td valign=\"top\" style=\"width:600px; padding:10px 10px 10px "
"5px;\">\n"
"                <div>\n"
"                    <hr width=\"100%\" style=\"background-color:"
"rgb(204,204,204);border:medium none;clear:both;display:block;font-size:0px;"
"min-height:1px;line-height:0;margin:15px auto;padding:0\">\n"
"                </div>\n"
"            </td>\n"
"        </tr></tbody>\n"
"    </table>\n"
"</div>\n"
"<div style=\"padding:0px;width:600px;margin:auto;background: #FFFFFF repeat "
"top /100%;color:#777777\">\n"
"    <table cellspacing=\"0\" cellpadding=\"0\" style=\"width:600px;border-"
"collapse:collapse;background:inherit;color:inherit\">\n"
"        <tbody><tr>\n"
"            <td style=\"padding:10px 10px 10px 5px;font-size: 14px;\">\n"
"                <p style=\"font-size: 20px; text-align: center;\">Invitation "
"to <strong>${object.event_id.name}</strong></p>\n"
"                <p>\n"
"                    <strong>Dear ${object.cn}</strong>,<br />\n"
"                    ${object.event_id.user_id.partner_id.name} invited you "
"for the ${object.event_id.name} meeting of ${object.event_id.user_id."
"company_id.name}.</p> \n"
"                <table style=\"margin-top: 20px;\"><tr>\n"
"                    <td>\n"
"                        <div style=\"border-top-left-radius:3px;border-top-"
"right-radius:3px;font-size:12px;border-collapse:separate;text-align:center;"
"font-weight:bold;color:#ffffff;width:130px;min-height: 18px;background:"
"#a24689;padding-top: 4px;\">\n"
"                            ${object.event_id.get_interval(object.event_id."
"start, 'dayname', tz=object.partner_id.tz if not object.event_id.allday else "
"None)}\n"
"                        </div>\n"
"                        <div style=\"font-size:48px;min-height:auto;font-"
"weight:bold;text-align:center;color: #5F5F5F;background-color: #F8F8F8;"
"width: 130px;border:1px solid #a24689;\">\n"
"                            ${object.event_id.get_interval(object.event_id."
"start,'day', tz=object.partner_id.tz if not object.event_id.allday else "
"None)}\n"
"                        </div>\n"
"                        <div style='font-size:12px;text-align:center;font-"
"weight:bold;color:#ffffff;background-color:#a24689'>${object.event_id."
"get_interval(object.event_id.start, 'month', tz=object.partner_id.tz if not "
"object.event_id.allday else None)}</div>\n"
"                        <div style=\"border-collapse:separate;color: #5F5F5F;"
"text-align:center;width: 130px;font-size:12px;border-bottom-right-radius:3px;"
"font-weight:bold;border:1px solid #a24689;border-bottom-left-radius:3px;\">"
"${not object.event_id.allday and object.event_id.get_interval(object."
"event_id.start, 'time', tz=object.partner_id.tz) or ''}</div>\n"
"                    </td>\n"
"                    <td width=\"20px;\"/>\n"
"                    <td>\n"
"                        <p>Details of the event</p>\n"
"                        <ul>\n"
"                        % if object.event_id.location:\n"
"                            <li>Location: ${object.event_id.location}\n"
"                            (<a href=\"http://maps.google.com/maps?oi=map&q="
"${object.event_id.location}\">View Map</a>)\n"
"                            </li>\n"
"                        % endif\n"
"                        % if object.event_id.description :\n"
"                            <li>Description: ${object.event_id.description}</"
"li>\n"
"                        % endif\n"
"                        % if not object.event_id.allday and object.event_id."
"duration\n"
"                            <li>Duration: ${('%dH%02d' % (object.event_id."
"duration,(object.event_id.duration*60)%60))}</li>\n"
"                        % endif\n"
"                        <li>Attendees\n"
"                        <ul>\n"
"                        % for attendee in object.event_id.attendee_ids:\n"
"                            <li>\n"
"                                <div style=\"display:inline-block; border-"
"radius: 50%; width:10px; height:10px;background:${colors[attendee.state] or "
"'white'};\"></div>\n"
"                                % if attendee.cn != object.cn:\n"
"                                <span style=\"margin-left:5px\">${attendee."
"cn}</span>\n"
"                                % else:\n"
"                                <span style=\"margin-left:5px\">You</span>\n"
"                                % endif\n"
"                            </li>\n"
"                        % endfor\n"
"                        </ul></li>\n"
"                        </ul>\n"
"                    </td>\n"
"                </tr></table>\n"
"            </td>\n"
"        </tr></tbody>\n"
"    </table>\n"
"</div>"
msgstr ""

#. module: calendar
#: model:mail.template,body_html:calendar.calendar_template_meeting_reminder
msgid ""
"\n"
"% set colors = {'needsAction': 'grey', 'accepted': 'green', 'tentative': "
"'#FFFF00',  'declined': 'red'}\n"
"<div summary=\"o_mail_template\" style=\"padding:0px;width:600px;margin:auto;"
"background: #FFFFFF repeat top /100%;color:#777777\">\n"
"    <table cellspacing=\"0\" cellpadding=\"0\" style=\"width:600px;border-"
"collapse:collapse;background:inherit;color:inherit\">\n"
"        <tbody><tr>\n"
"            <td valign=\"center\" width=\"200\" style=\"padding:10px 10px "
"10px 5px;font-size: 12px\">\n"
"                <img src=\"/logo.png\" style=\"padding: 0px; margin: 0px; "
"height: auto; width: 80px;\" alt=\"${user.company_id.name}\">\n"
"            </td>\n"
"            <td valign=\"center\" align=\"right\" width=\"340\" style="
"\"padding:10px 10px 10px 5px; font-size: 12px;\">\n"
"                <p>\n"
"                    <a href=\"/calendar/meeting/accept?db=${'dbname' in ctx "
"and ctx['dbname'] or ''}&token=${object.access_token}&action=${'action_id' "
"in ctx and ctx['action_id'] or ''}&id=${object.event_id.id}\" style="
"\"padding: 5px 10px; font-size: 12px; line-height: 18px; color: #FFFFFF; "
"border-color:#a24689; text-decoration: none; display: inline-block; margin-"
"bottom: 0px; font-weight: 400; text-align: center; vertical-align: middle; "
"cursor: pointer; white-space: nowrap; background-image: none; background-"
"color: #a24689; border: 1px solid #a24689; border-radius:3px\">Accept</a>\n"
"                    <a href=\"/calendar/meeting/decline?db=${'dbname' in ctx "
"and ctx['dbname'] or '' }&token=${object.access_token}&action=${'action_id' "
"in ctx and ctx['action_id'] or ''}&id=${object.event_id.id}\" style="
"\"padding: 5px 10px; font-size: 12px; line-height: 18px; color: #FFFFFF; "
"border-color:#a24689; text-decoration: none; display: inline-block; margin-"
"bottom: 0px; font-weight: 400; text-align: center; vertical-align: middle; "
"cursor: pointer; white-space: nowrap; background-image: none; background-"
"color: #a24689; border: 1px solid #a24689; border-radius:3px\">Decline</a>\n"
"                    <a href=\"/calendar/meeting/view?db=${'dbname' in ctx "
"and ctx['dbname'] or ''}&token=${object.access_token}&action=${'action_id' "
"in ctx and ctx['action_id'] or ''}&id=${object.event_id.id}\" style="
"\"padding: 5px 10px; font-size: 12px; line-height: 18px; color: #FFFFFF; "
"border-color:#a24689; text-decoration: none; display: inline-block; margin-"
"bottom: 0px; font-weight: 400; text-align: center; vertical-align: middle; "
"cursor: pointer; white-space: nowrap; background-image: none; background-"
"color: #a24689; border: 1px solid #a24689; border-radius:3px\">View</a>\n"
"                </p>\n"
"            </td>\n"
"        </tr></tbody>\n"
"    </table>\n"
"    <table cellspacing=\"0\" cellpadding=\"0\" style=\"width:600px;border-"
"collapse:collapse;background:inherit;color:inherit\">\n"
"        <tbody><tr>\n"
"            <td valign=\"top\" style=\"width:600px; padding:10px 10px 10px "
"5px;\">\n"
"                <div>\n"
"                    <hr width=\"100%\" style=\"background-color:"
"rgb(204,204,204);border:medium none;clear:both;display:block;font-size:0px;"
"min-height:1px;line-height:0;margin:15px auto;padding:0\">\n"
"                </div>\n"
"            </td>\n"
"        </tr></tbody>\n"
"    </table>\n"
"</div>\n"
"<div style=\"padding:0px;width:600px;margin:auto;background: #FFFFFF repeat "
"top /100%;color:#777777\">\n"
"    <table cellspacing=\"0\" cellpadding=\"0\" style=\"width:600px;border-"
"collapse:collapse;background:inherit;color:inherit\">\n"
"        <tbody><tr>\n"
"            <td style=\"padding:10px 10px 10px 5px;font-size: 14px;\">\n"
"                <p style=\"font-size: 20px; text-align: center;\">Reminder "
"for <strong>${object.event_id.name}</strong></p>\n"
"                <p>\n"
"                    <strong>Dear ${object.cn}</strong>,<br />\n"
"                    This is a reminder for the below event :\n"
"                </p> \n"
"                <table style=\"margin-top: 20px;\"><tr>\n"
"                    <td>\n"
"                        <div style=\"border-top-left-radius:3px;border-top-"
"right-radius:3px;font-size:12px;border-collapse:separate;text-align:center;"
"font-weight:bold;color:#ffffff;width:130px;min-height: 18px;background:"
"#a24689;padding-top: 4px;\">\n"
"                            ${object.event_id.get_interval(object.event_id."
"start, 'dayname', tz=object.partner_id.tz if not object.event_id.allday else "
"None)}\n"
"                        </div>\n"
"                        <div style=\"font-size:48px;min-height:auto;font-"
"weight:bold;text-align:center;color: #5F5F5F;background-color: #F8F8F8;"
"width: 130px;border:1px solid #a24689;\">\n"
"                            ${object.event_id.get_interval(object.event_id."
"start,'day', tz=object.partner_id.tz if not object.event_id.allday else "
"None)}\n"
"                        </div>\n"
"                        <div style='font-size:12px;text-align:center;font-"
"weight:bold;color:#ffffff;background-color:#a24689'>${object.event_id."
"get_interval(object.event_id.start, 'month', tz=object.partner_id.tz if not "
"object.event_id.allday else None)}</div>\n"
"                        <div style=\"border-collapse:separate;color: #5F5F5F;"
"text-align:center;width: 130px;font-size:12px;border-bottom-right-radius:3px;"
"font-weight:bold;border:1px solid #a24689;border-bottom-left-radius:3px;\">"
"${not object.event_id.allday and object.event_id.get_interval(object."
"event_id.start, 'time', tz=object.partner_id.tz) or ''}</div>\n"
"                    </td>\n"
"                    <td width=\"20px;\"/>\n"
"                    <td>\n"
"                        <p>Details of the event</p>\n"
"                        <ul>\n"
"                        % if object.event_id.location:\n"
"                            <li>Location: ${object.event_id.location}\n"
"                            (<a href=\"http://maps.google.com/maps?oi=map&q="
"${object.event_id.location}\">View Map</a>)\n"
"                            </li>\n"
"                        % endif\n"
"                        % if object.event_id.description :\n"
"                            <li>Description: ${object.event_id.description}</"
"li>\n"
"                        % endif\n"
"                        % if not object.event_id.allday and object.event_id."
"duration\n"
"                            <li>Duration: ${('%dH%02d' % (object.event_id."
"duration,(object.event_id.duration*60)%60))}</li>\n"
"                        % endif\n"
"                        <li>Attendees\n"
"                        <ul>\n"
"                        % for attendee in object.event_id.attendee_ids:\n"
"                            <li>\n"
"                                <div style=\"display:inline-block; border-"
"radius: 50%; width:10px; height:10px;background:${colors[attendee.state] or "
"'white'};\"></div>\n"
"                                % if attendee.cn != object.cn:\n"
"                                <span style=\"margin-left:5px\">${attendee."
"cn}</span>\n"
"                                % else:\n"
"                                <span style=\"margin-left:5px\">You</span>\n"
"                                % endif\n"
"                            </li>\n"
"                        % endfor\n"
"                        </ul></li>\n"
"                        </ul>\n"
"                    </td>\n"
"                </tr></table>\n"
"            </td>\n"
"        </tr></tbody>\n"
"    </table>\n"
"</div>"
msgstr ""

#. module: calendar
#. openerp-web
#: code:addons/calendar/static/src/js/base_calendar.js:35
#, python-format
msgid " [Me]"
msgstr " [Én]"

#. module: calendar
#: model:mail.template,subject:calendar.calendar_template_meeting_reminder
msgid "${object.event_id.name} - Reminder"
msgstr "${object.event_id.name} - Emlékeztető"

#. module: calendar
#: model:mail.template,subject:calendar.calendar_template_meeting_invitation
msgid "${object.event_id.name} invitation"
msgstr ""

#. module: calendar
#: model:mail.template,subject:calendar.calendar_template_meeting_changedate
msgid "${object.event_id.name}: Date updated"
msgstr ""

#. module: calendar
#: code:addons/calendar/calendar.py:767
#, python-format
msgid ""
"%s at %s To\n"
" %s at %s (%s)"
msgstr ""
"%s ekkor %s Címzett\n"
" %s ekkor %s (%s)"

#. module: calendar
#: code:addons/calendar/calendar.py:765
#, python-format
msgid "%s at (%s To %s) (%s)"
msgstr "%s ekkor (%s Címzett %s) (%s)"

#. module: calendar
#: code:addons/calendar/calendar.py:263
#, python-format
msgid "%s has accepted invitation"
msgstr "%s elfogadta a meghívást"

#. module: calendar
#: code:addons/calendar/calendar.py:278
#, python-format
msgid "%s has declined invitation"
msgstr "%s elutasította a meghívást"

#. module: calendar
#: model:ir.ui.view,arch_db:calendar.view_calendar_event_form
#: model:ir.ui.view,arch_db:calendar.view_calendar_event_form_popup
msgid "<span> hours</span>"
msgstr "<span> órák </span>"

#. module: calendar
#: model:ir.ui.view,arch_db:calendar.view_calendar_event_form
msgid "Accept"
msgstr "Elfogad"

#. module: calendar
#: selection:calendar.attendee,state:0
#: selection:calendar.event,attendee_status:0
msgid "Accepted"
msgstr "Elfogadott"

#. module: calendar
#: model:ir.model.fields,field_description:calendar.field_calendar_event_active
msgid "Active"
msgstr "Aktív"

#. module: calendar
#. openerp-web
#: code:addons/calendar/static/src/js/base_calendar.js:132
#, python-format
msgid "Add Favorite Calendar"
msgstr "Kedvenc naptár hozzáadása"

#. module: calendar
#: model:ir.model.fields,field_description:calendar.field_calendar_event_allday
msgid "All Day"
msgstr "Egész nap"

#. module: calendar
<<<<<<< HEAD
#: code:addons/calendar/calendar.py:762
=======
#: code:addons/calendar/calendar.py:771
>>>>>>> bc1a0a32
#, python-format
msgid "AllDay , %s"
msgstr "Minden nap, %s"

#. module: calendar
#: model:ir.model.fields,field_description:calendar.field_calendar_alarm_duration
msgid "Amount"
msgstr "Összeg"

#. module: calendar
#: model:ir.model.fields,field_description:calendar.field_calendar_event_is_attendee
msgid "Attendee"
msgstr "Feliratkozók"

#. module: calendar
#: model:ir.model.fields,field_description:calendar.field_calendar_event_attendee_status
msgid "Attendee Status"
msgstr "Feliratkozók állapota"

#. module: calendar
#: model:ir.model,name:calendar.model_calendar_attendee
msgid "Attendee information"
msgstr "Résztvevők információi"

#. module: calendar
#: model:ir.model.fields,field_description:calendar.field_calendar_event_attendee_ids
#: model:ir.model.fields,field_description:calendar.field_calendar_event_partner_ids
#: model:ir.ui.view,arch_db:calendar.view_calendar_event_form
#: model:ir.ui.view,arch_db:calendar.view_calendar_event_form_popup
msgid "Attendees"
msgstr "Résztvevők"

#. module: calendar
#: model:ir.ui.view,arch_db:calendar.view_calendar_event_search
msgid "Availability"
msgstr "Elérhetőség"

#. module: calendar
<<<<<<< HEAD
#: code:addons/calendar/calendar.py:1705
=======
#: code:addons/calendar/calendar.py:1714
>>>>>>> bc1a0a32
#: selection:calendar.attendee,availability:0
#: selection:calendar.event,show_as:0
#, python-format
msgid "Busy"
msgstr "Foglalt"

#. module: calendar
#: model:ir.model.fields,field_description:calendar.field_calendar_event_byday
msgid "By day"
msgstr "Nappal"

#. module: calendar
#: model:ir.ui.menu,name:calendar.mail_menu_calendar
#: model:ir.ui.menu,name:calendar.menu_calendar_configuration
msgid "Calendar"
msgstr "Naptár"

#. module: calendar
#: model:ir.actions.act_window,name:calendar.action_calendar_alarm
#: model:ir.ui.menu,name:calendar.menu_calendar_alarm
#: model:ir.ui.view,arch_db:calendar.calendar_alarm_view_form
#: model:ir.ui.view,arch_db:calendar.view_calendar_alarm_tree
msgid "Calendar Alarm"
msgstr "Naptár riasztás"

#. module: calendar
#. openerp-web
#: code:addons/calendar/static/src/xml/base_calendar.xml:43
#, python-format
msgid "Calendar Invitation"
msgstr "Meghívási naptár"

#. module: calendar
#: model:ir.ui.view,arch_db:calendar.view_calendar_event_form
msgid "Click here to update only this instance and not all recurrences."
msgstr ""
"Kattintson ide csak ennek a szakasznak a frissítéséhez és ne az összes "
"visszatérőnak."

#. module: calendar
#: model:ir.actions.act_window,help:calendar.action_calendar_event
msgid "Click to schedule a new meeting."
msgstr "Kattintson egy új találkozó ütemezéséhez."

#. module: calendar
#: model:ir.model.fields,field_description:calendar.field_calendar_event_color_partner_id
msgid "Color index of creator"
msgstr "A készítő szín indexe"

#. module: calendar
#: model:ir.model.fields,field_description:calendar.field_calendar_attendee_cn
msgid "Common name"
msgstr "Ismert név"

#. module: calendar
#: selection:calendar.event,state:0
msgid "Confirmed"
msgstr "Jóváhagyott"

#. module: calendar
#: model:ir.model.fields,field_description:calendar.field_calendar_attendee_partner_id
#, fuzzy
msgid "Contact"
msgstr ""
"#-#-#-#-#  hu.po (Odoo 9.0)  #-#-#-#-#\n"
"Kapcsolattartó\n"
"#-#-#-#-#  hu.po (Odoo Server 10.0alpha1e)  #-#-#-#-#\n"
"Kapcsolat"

#. module: calendar
#: model:ir.model.fields,field_description:calendar.field_calendar_alarm_create_uid
#: model:ir.model.fields,field_description:calendar.field_calendar_attendee_create_uid
#: model:ir.model.fields,field_description:calendar.field_calendar_contacts_create_uid
#: model:ir.model.fields,field_description:calendar.field_calendar_event_create_uid
#: model:ir.model.fields,field_description:calendar.field_calendar_event_type_create_uid
msgid "Created by"
msgstr "Készítette"

#. module: calendar
#: model:ir.model.fields,field_description:calendar.field_calendar_alarm_create_date
#: model:ir.model.fields,field_description:calendar.field_calendar_attendee_create_date
#: model:ir.model.fields,field_description:calendar.field_calendar_contacts_create_date
#: model:ir.model.fields,field_description:calendar.field_calendar_event_create_date
#: model:ir.model.fields,field_description:calendar.field_calendar_event_type_create_date
msgid "Created on"
msgstr "Létrehozás dátuma"

#. module: calendar
#: model:ir.model.fields,field_description:calendar.field_calendar_event_display_start
msgid "Date"
msgstr "Dátum"

#. module: calendar
#: selection:calendar.event,month_by:0
#: model:ir.model.fields,field_description:calendar.field_calendar_event_day
msgid "Date of month"
msgstr "Hónap napja"

#. module: calendar
#: model:ir.ui.view,arch_db:calendar.view_calendar_event_form
msgid "Day of Month"
msgstr "A hónap napja"

#. module: calendar
#: selection:calendar.event,month_by:0
msgid "Day of month"
msgstr "A hónap napja"

#. module: calendar
#: selection:calendar.alarm,interval:0 selection:calendar.event,rrule_type:0
#, fuzzy
msgid "Day(s)"
msgstr ""
"#-#-#-#-#  hu.po (Odoo 9.0)  #-#-#-#-#\n"
"nap\n"
"#-#-#-#-#  hu.po (Odoo Server 10.0alpha1e)  #-#-#-#-#\n"
"Nap(ok)"

#. module: calendar
#: model:ir.ui.view,arch_db:calendar.view_calendar_event_form
msgid "Decline"
msgstr "Visszautasít"

#. module: calendar
#: selection:calendar.attendee,state:0
#: selection:calendar.event,attendee_status:0
msgid "Declined"
msgstr "Elutasítva"

#. module: calendar
#: model:ir.model.fields,field_description:calendar.field_calendar_event_description
msgid "Description"
msgstr "Leírás"

#. module: calendar
#. openerp-web
#: code:addons/calendar/static/src/xml/base_calendar.xml:18
#, python-format
msgid "Details"
msgstr "Részletek"

#. module: calendar
#: model:ir.model.fields,field_description:calendar.field_calendar_alarm_display_name
#: model:ir.model.fields,field_description:calendar.field_calendar_alarm_manager_display_name
#: model:ir.model.fields,field_description:calendar.field_calendar_attendee_display_name
#: model:ir.model.fields,field_description:calendar.field_calendar_contacts_display_name
#: model:ir.model.fields,field_description:calendar.field_calendar_event_display_name
#: model:ir.model.fields,field_description:calendar.field_calendar_event_type_display_name
#, fuzzy
msgid "Display Name"
msgstr ""
"#-#-#-#-#  hu.po (Odoo 9.0)  #-#-#-#-#\n"
"Név megjelenítése\n"
"#-#-#-#-#  hu.po (Odoo Server 10.0alpha1e)  #-#-#-#-#\n"
"Megjelenített név"

#. module: calendar
#. openerp-web
#: code:addons/calendar/static/src/js/base_calendar.js:168
#, python-format
msgid "Do you really want to delete this filter from favorite?"
msgstr "Tényleg szeretné ennek a szűrőnek a törlését a kedvencek közül?"

#. module: calendar
#: model:ir.model.fields,field_description:calendar.field_calendar_event_duration
#: model:ir.ui.view,arch_db:calendar.view_calendar_event_form
msgid "Duration"
msgstr "Időtartam"

#. module: calendar
#: model:ir.model.fields,field_description:calendar.field_calendar_alarm_duration_minutes
#: model:ir.model.fields,help:calendar.field_calendar_alarm_duration_minutes
msgid "Duration in minutes"
msgstr "Időtartam percekben"

#. module: calendar
#: selection:calendar.alarm,type:0
#: model:ir.model.fields,field_description:calendar.field_calendar_attendee_email
#, fuzzy
msgid "Email"
msgstr ""
"#-#-#-#-#  hu.po (Odoo 9.0)  #-#-#-#-#\n"
"Email\n"
"#-#-#-#-#  hu.po (Odoo Server 10.0alpha1e)  #-#-#-#-#\n"
"E-mail"

#. module: calendar
<<<<<<< HEAD
#: code:addons/calendar/calendar.py:1356
=======
#: code:addons/calendar/calendar.py:1365
>>>>>>> bc1a0a32
#, python-format
msgid "Email addresses not found"
msgstr "E-mail cím nem található"

#. module: calendar
#: model:ir.model,name:calendar.model_mail_compose_message
msgid "Email composition wizard"
msgstr "Email összeállító varázsló"

#. module: calendar
#: model:ir.model,name:calendar.model_survey_mail_compose_message
msgid "Email composition wizard for Survey"
msgstr "Email összeállító varázsló a felméréshez"

#. module: calendar
#: model:ir.model.fields,help:calendar.field_calendar_attendee_email
msgid "Email of Invited Person"
msgstr "E-mail a meghívott személynek"

#. module: calendar
#: model:ir.model.fields,field_description:calendar.field_calendar_contacts_partner_id
msgid "Employee"
msgstr "Alkalmazott"

#. module: calendar
#: model:ir.model.fields,field_description:calendar.field_calendar_event_stop_date
#: model:ir.ui.view,arch_db:calendar.view_calendar_event_tree
#, fuzzy
msgid "End Date"
msgstr ""
"#-#-#-#-#  hu.po (Odoo 9.0)  #-#-#-#-#\n"
"Dátum-ig:\n"
"#-#-#-#-#  hu.po (Odoo Server 10.0alpha1e)  #-#-#-#-#\n"
"Befejezés dátuma"

#. module: calendar
#: model:ir.model.fields,field_description:calendar.field_calendar_event_stop_datetime
msgid "End Datetime"
msgstr "Dátumidő leállítás"

#. module: calendar
#: selection:calendar.event,end_type:0
msgid "End date"
msgstr "Befejezési dátuma"

#. module: calendar
#: model:ir.ui.view,arch_db:calendar.view_calendar_event_form
msgid "Ending at"
msgstr "Befejezés ekkor"

#. module: calendar
#: constraint:calendar.event:0
msgid "Error ! End date cannot be set before start date."
msgstr "Hiba! A végső dátum nem lehet a kezséi dátum előtt."

#. module: calendar
#: model:ir.model,name:calendar.model_calendar_event
#, fuzzy
msgid "Event"
msgstr ""
"#-#-#-#-#  hu.po (Odoo 9.0)  #-#-#-#-#\n"
"Rendezvény\n"
"#-#-#-#-#  hu.po (Odoo Server 10.0alpha1e)  #-#-#-#-#\n"
"Esemény"

#. module: calendar
#: model:ir.model.fields,field_description:calendar.field_calendar_event_display_time
msgid "Event Time"
msgstr "Esemény ideje"

#. module: calendar
#: model:ir.model,name:calendar.model_calendar_alarm
msgid "Event alarm"
msgstr "Esemény figyelmeztető"

#. module: calendar
<<<<<<< HEAD
#: code:addons/calendar/calendar.py:1230
=======
#: code:addons/calendar/calendar.py:1239
>>>>>>> bc1a0a32
#, python-format
msgid "Event recurrence interval cannot be negative."
msgstr "Az esemény ismétlődési ideje nem lehet negatív."

#. module: calendar
#. openerp-web
#: code:addons/calendar/static/src/js/base_calendar.js:45
#, python-format
msgid "Everybody's calendars"
msgstr "Mindenki naptára"

#. module: calendar
#: selection:calendar.event,class:0
msgid "Everyone"
msgstr "Mindenki"

#. module: calendar
#: selection:calendar.event,byday:0
msgid "Fifth"
msgstr "Ötödik"

#. module: calendar
#: selection:calendar.event,byday:0
msgid "First"
msgstr "Első"

#. module: calendar
#: code:addons/calendar/calendar.py:143
#, python-format
msgid "First you have to specify the date of the invitation."
msgstr "Elöször meg kell határoznia a meghívó dátumát."

#. module: calendar
#: selection:calendar.event,byday:0
msgid "Fourth"
msgstr "Negyedik"

#. module: calendar
#: selection:calendar.attendee,availability:0
#: selection:calendar.event,show_as:0
msgid "Free"
msgstr "Szabad"

#. module: calendar
#: model:ir.model.fields,field_description:calendar.field_calendar_attendee_availability
msgid "Free/Busy"
msgstr "Szabad/elfoglalt"

#. module: calendar
#: model:ir.model.fields,field_description:calendar.field_calendar_event_fr
msgid "Fri"
msgstr "P"

#. module: calendar
#: selection:calendar.event,week_list:0
msgid "Friday"
msgstr "Péntek"

#. module: calendar
#: model:ir.ui.view,arch_db:calendar.view_calendar_event_search
#, fuzzy
msgid "Group By"
msgstr ""
"#-#-#-#-#  hu.po (Odoo 9.0)  #-#-#-#-#\n"
"Csoportosítás...\n"
"#-#-#-#-#  hu.po (Odoo Server 10.0alpha1e)  #-#-#-#-#\n"
"Csoportosítás"

#. module: calendar
<<<<<<< HEAD
#: code:addons/calendar/calendar.py:1647
=======
#: code:addons/calendar/calendar.py:1656
>>>>>>> bc1a0a32
#, python-format
msgid "Group by date is not supported, use the calendar view instead."
msgstr ""
"A dátumonkénti csoport nem megengedett, a naptár nézetet használja helyette."

#. module: calendar
#: model:ir.model,name:calendar.model_ir_http
msgid "HTTP routing"
msgstr "HTTP útválasztás"

#. module: calendar
#: selection:calendar.alarm,interval:0
#, fuzzy
msgid "Hour(s)"
msgstr ""
"#-#-#-#-#  hu.po (Odoo 9.0)  #-#-#-#-#\n"
"óra\n"
"#-#-#-#-#  hu.po (Odoo Server 10.0alpha1e)  #-#-#-#-#\n"
"Óra(k)"

#. module: calendar
#: model:ir.model.fields,field_description:calendar.field_calendar_alarm_id
#: model:ir.model.fields,field_description:calendar.field_calendar_alarm_manager_id
#: model:ir.model.fields,field_description:calendar.field_calendar_attendee_id
#: model:ir.model.fields,field_description:calendar.field_calendar_contacts_id
#: model:ir.model.fields,field_description:calendar.field_calendar_event_id
#: model:ir.model.fields,field_description:calendar.field_calendar_event_type_id
#, fuzzy
msgid "ID"
msgstr ""
"#-#-#-#-#  hu.po (Odoo 9.0)  #-#-#-#-#\n"
"ID\n"
"#-#-#-#-#  hu.po (Odoo Server 10.0alpha1e)  #-#-#-#-#\n"
"Azonosító ID"

#. module: calendar
#: model:ir.model.fields,help:calendar.field_calendar_event_active
msgid ""
"If the active field is set to false, it will allow you to hide the event "
"alarm information without removing it."
msgstr ""
"Ha egy aktív mező hamisra állított, akkor lehetővé teszi az esemény riasztás "
"információ eltüntetését annak törlése nélkül."

#. module: calendar
#: model:mail.message.subtype,name:calendar.subtype_invitation
msgid "Invitation"
msgstr "Meghívó"

#. module: calendar
#: model:ir.model.fields,field_description:calendar.field_calendar_attendee_access_token
msgid "Invitation Token"
msgstr "Meghívó szimbólum"

#. module: calendar
#: model:ir.ui.view,arch_db:calendar.view_calendar_event_form
msgid "Invitation details"
msgstr "Meghívó részletei"

#. module: calendar
#: model:ir.ui.view,arch_db:calendar.view_calendar_event_form
msgid "Invitations"
msgstr "Meghívók"

#. module: calendar
#: model:ir.model,name:calendar.model_mail_wizard_invite
msgid "Invite wizard"
msgstr "Meghívó varázsló"

#. module: calendar
#: selection:calendar.event,byday:0
msgid "Last"
msgstr "Utolsó"

#. module: calendar
#: model:ir.model.fields,field_description:calendar.field_calendar_alarm___last_update
#: model:ir.model.fields,field_description:calendar.field_calendar_alarm_manager___last_update
#: model:ir.model.fields,field_description:calendar.field_calendar_attendee___last_update
#: model:ir.model.fields,field_description:calendar.field_calendar_contacts___last_update
#: model:ir.model.fields,field_description:calendar.field_calendar_event___last_update
#: model:ir.model.fields,field_description:calendar.field_calendar_event_type___last_update
#, fuzzy
msgid "Last Modified on"
msgstr ""
"#-#-#-#-#  hu.po (Odoo 9.0)  #-#-#-#-#\n"
"Utolsó frissítés dátuma\n"
"#-#-#-#-#  hu.po (Odoo Server 10.0alpha1e)  #-#-#-#-#\n"
"Utoljára frissítve ekkor"

#. module: calendar
#: model:ir.model.fields,field_description:calendar.field_calendar_alarm_write_uid
#: model:ir.model.fields,field_description:calendar.field_calendar_attendee_write_uid
#: model:ir.model.fields,field_description:calendar.field_calendar_contacts_write_uid
#: model:ir.model.fields,field_description:calendar.field_calendar_event_type_write_uid
#: model:ir.model.fields,field_description:calendar.field_calendar_event_write_uid
#, fuzzy
msgid "Last Updated by"
msgstr ""
"#-#-#-#-#  hu.po (Odoo 9.0)  #-#-#-#-#\n"
"Utoljára frissítve, által\n"
"#-#-#-#-#  hu.po (Odoo Server 10.0alpha1e)  #-#-#-#-#\n"
"Utoljára frissítette"

#. module: calendar
#: model:ir.model.fields,field_description:calendar.field_calendar_alarm_write_date
#: model:ir.model.fields,field_description:calendar.field_calendar_attendee_write_date
#: model:ir.model.fields,field_description:calendar.field_calendar_contacts_write_date
#: model:ir.model.fields,field_description:calendar.field_calendar_event_type_write_date
#: model:ir.model.fields,field_description:calendar.field_calendar_event_write_date
msgid "Last Updated on"
msgstr "Utoljára frissítve "

#. module: calendar
#: model:ir.model.fields,field_description:calendar.field_res_partner_calendar_last_notif_ack
msgid "Last notification marked as read from base Calendar"
msgstr "Utolsó figyelmeztetés olvasottnak jelölve az alap naptárban"

#. module: calendar
#: model:ir.model.fields,help:calendar.field_calendar_event_rrule_type
msgid "Let the event automatically repeat at that interval"
msgstr "Találkozó automatikus ismétlése ebben az intervallumban"

#. module: calendar
#: model:ir.model.fields,field_description:calendar.field_calendar_event_location
msgid "Location"
msgstr "Helyszín"

#. module: calendar
#: model:ir.model.fields,help:calendar.field_calendar_event_location
msgid "Location of Event"
msgstr "Esemény helyszíne"

#. module: calendar
#: model:ir.model.fields,field_description:calendar.field_calendar_contacts_user_id
msgid "Me"
msgstr "Én"

#. module: calendar
#: model:ir.ui.view,arch_db:calendar.view_calendar_event_search
msgid "Meeting"
msgstr "Találkozó"

#. module: calendar
#: model:ir.ui.view,arch_db:calendar.view_calendar_event_form
msgid "Meeting Details"
msgstr "Találkozó részletei"

#. module: calendar
#: model:ir.model.fields,field_description:calendar.field_calendar_event_name
msgid "Meeting Subject"
msgstr "Találkozó tárgya"

#. module: calendar
#: model:ir.model,name:calendar.model_calendar_event_type
msgid "Meeting Type"
msgstr "Találkozó típusa"

#. module: calendar
#: model:ir.actions.act_window,name:calendar.action_calendar_event_type
#: model:ir.ui.menu,name:calendar.menu_calendar_event_type
#: model:ir.ui.view,arch_db:calendar.view_calendar_event_type_tree
msgid "Meeting Types"
msgstr "Találkozó típusai"

#. module: calendar
#: model:ir.model.fields,field_description:calendar.field_calendar_attendee_event_id
msgid "Meeting linked"
msgstr "Találkozó hozzáfűzve"

#. module: calendar
#: model:ir.actions.act_window,name:calendar.action_calendar_event
#: model:ir.actions.act_window,name:calendar.action_calendar_event_notify
#: model:ir.ui.view,arch_db:calendar.view_calendar_event_calendar
#: model:ir.ui.view,arch_db:calendar.view_calendar_event_form
#: model:ir.ui.view,arch_db:calendar.view_calendar_event_form_popup
#: model:ir.ui.view,arch_db:calendar.view_calendar_event_tree
msgid "Meetings"
msgstr "Találkozók"

#. module: calendar
#: model:ir.model,name:calendar.model_mail_message
msgid "Message"
msgstr "Üzenet"

#. module: calendar
#: selection:calendar.alarm,interval:0
msgid "Minute(s)"
msgstr "Perc(ek)"

#. module: calendar
#: model:ir.ui.view,arch_db:calendar.view_calendar_event_form
msgid "Misc"
msgstr "Vegyes"

#. module: calendar
#: model:ir.model.fields,field_description:calendar.field_calendar_event_mo
msgid "Mon"
msgstr "H"

#. module: calendar
#: selection:calendar.event,week_list:0
msgid "Monday"
msgstr "Hétfő"

#. module: calendar
#: selection:calendar.event,rrule_type:0
msgid "Month(s)"
msgstr "Hónap(ok)"

#. module: calendar
#: model:ir.ui.view,arch_db:calendar.view_calendar_event_search
msgid "My Events"
msgstr "Saját rendezvények"

#. module: calendar
#: model:ir.ui.view,arch_db:calendar.view_calendar_event_search
msgid "My Meetings"
msgstr "Találkozóim"

#. module: calendar
#: model:ir.model.fields,field_description:calendar.field_calendar_alarm_name
#: model:ir.model.fields,field_description:calendar.field_calendar_event_type_name
msgid "Name"
msgstr "Név"

#. module: calendar
#: selection:calendar.attendee,state:0
#: selection:calendar.event,attendee_status:0
msgid "Needs Action"
msgstr "Beavatkozás szükséges"

#. module: calendar
#. openerp-web
#: code:addons/calendar/static/src/xml/base_calendar.xml:36
#, python-format
msgid "No I'm not going."
msgstr "Nem én nem veszek részt."

#. module: calendar
#: selection:calendar.alarm,type:0
msgid "Notification"
msgstr "Értesítés"

#. module: calendar
#: selection:calendar.event,end_type:0
msgid "Number of repetitions"
msgstr "Ismétlések száma"

#. module: calendar
#. openerp-web
#: code:addons/calendar/static/src/xml/base_calendar.xml:17
#, python-format
msgid "OK"
msgstr "Ok"

#. module: calendar
#: selection:calendar.event,class:0
msgid "Only internal users"
msgstr "Csak belső felhasználók"

#. module: calendar
#: selection:calendar.event,class:0
msgid "Only me"
msgstr "Csak én"

#. module: calendar
#: model:ir.model.fields,field_description:calendar.field_calendar_event_month_by
msgid "Option"
msgstr "Opció"

#. module: calendar
#: model:ir.ui.view,arch_db:calendar.view_calendar_event_form
msgid "Options"
msgstr "Lehetőségek"

#. module: calendar
#: model:ir.ui.view,arch_db:calendar.view_calendar_event_form
msgid "Owner"
msgstr "Tulajdonos"

#. module: calendar
#: model:ir.model,name:calendar.model_res_partner
msgid "Partner"
msgstr "Partner"

#. module: calendar
<<<<<<< HEAD
#: code:addons/calendar/calendar.py:1243
=======
#: code:addons/calendar/calendar.py:1252
>>>>>>> bc1a0a32
#, python-format
msgid "Please select a proper day of the month."
msgstr "Kérem válassza ki a hónap megfelelő napját."

#. module: calendar
#: model:ir.model.fields,field_description:calendar.field_calendar_event_class
#: model:ir.ui.view,arch_db:calendar.view_calendar_event_search
msgid "Privacy"
msgstr "Adatvédelem"

#. module: calendar
#: model:ir.model.fields,field_description:calendar.field_calendar_event_end_type
msgid "Recurrence Termination"
msgstr "Ismétlés megállítása"

#. module: calendar
#: model:ir.model.fields,field_description:calendar.field_calendar_event_rrule_type
msgid "Recurrency"
msgstr "Ismétlődés"

#. module: calendar
#: model:ir.model.fields,field_description:calendar.field_calendar_event_recurrency
msgid "Recurrent"
msgstr "Időszakos"

#. module: calendar
#: model:ir.model.fields,field_description:calendar.field_calendar_event_recurrent_id
msgid "Recurrent ID"
msgstr "Időszakos ID"

#. module: calendar
#: model:ir.model.fields,field_description:calendar.field_calendar_event_recurrent_id_date
msgid "Recurrent ID date"
msgstr "Időszakos ID dátuma"

#. module: calendar
#: model:ir.model.fields,help:calendar.field_calendar_event_recurrency
msgid "Recurrent Meeting"
msgstr "Ismétlődő megbeszélések"

#. module: calendar
#: model:ir.model.fields,field_description:calendar.field_calendar_event_rrule
msgid "Recurrent Rule"
msgstr "Időszakos szabály"

#. module: calendar
#: model:ir.model.fields,field_description:calendar.field_calendar_event_alarm_ids
msgid "Reminders"
msgstr "Emlékeztetők"

#. module: calendar
#. openerp-web
#: code:addons/calendar/static/src/xml/base_calendar.xml:26
#, python-format
msgid "Remove this favorite from the list"
msgstr "Távolítsa el ezt a kedvencet a listából"

#. module: calendar
#: model:ir.model.fields,field_description:calendar.field_calendar_event_count
msgid "Repeat"
msgstr "Ismétlődés"

#. module: calendar
#: model:ir.model.fields,field_description:calendar.field_calendar_event_interval
msgid "Repeat Every"
msgstr "Ismétlés minden"

#. module: calendar
#: model:ir.model.fields,field_description:calendar.field_calendar_event_final_date
msgid "Repeat Until"
msgstr "Ismétlés eddig"

#. module: calendar
#: model:ir.model.fields,help:calendar.field_calendar_event_interval
msgid "Repeat every (Days/Week/Month/Year)"
msgstr "Ismétlés (nap/hét/hó/év)"

#. module: calendar
#: model:ir.model.fields,help:calendar.field_calendar_event_count
msgid "Repeat x times"
msgstr "Ismételje X ideig"

#. module: calendar
#: model:ir.model.fields,field_description:calendar.field_calendar_event_user_id
#: model:ir.ui.view,arch_db:calendar.view_calendar_event_search
msgid "Responsible"
msgstr "Felelős"

#. module: calendar
#: model:ir.model.fields,field_description:calendar.field_calendar_event_sa
msgid "Sat"
msgstr "Szo"

#. module: calendar
#: selection:calendar.event,week_list:0
msgid "Saturday"
msgstr "Szombat"

#. module: calendar
#: model:ir.ui.view,arch_db:calendar.view_calendar_event_search
msgid "Search Meetings"
msgstr "Találkozó keresés"

#. module: calendar
#: selection:calendar.event,byday:0
msgid "Second"
msgstr "Második"

#. module: calendar
#: model:ir.ui.view,arch_db:calendar.view_calendar_event_form
msgid "Select attendees..."
msgstr "Válassza ki a résztvevőket..."

#. module: calendar
#: model:ir.ui.view,arch_db:calendar.view_calendar_event_form
msgid "Send mail"
msgstr "Üzenetet küld"

#. module: calendar
#: model:ir.model.fields,field_description:calendar.field_calendar_event_show_as
msgid "Show Time as"
msgstr "Mutassa az időt mint"

#. module: calendar
#. openerp-web
#: code:addons/calendar/static/src/xml/base_calendar.xml:19
#, python-format
msgid "Snooze"
msgstr "Szundi"

#. module: calendar
#: model:ir.model.fields,field_description:calendar.field_calendar_event_start
msgid "Start"
msgstr "Indítás"

#. module: calendar
#: model:ir.model.fields,field_description:calendar.field_calendar_event_start_date
#: model:ir.ui.view,arch_db:calendar.view_calendar_event_tree
msgid "Start Date"
msgstr "Kezdő dátum"

#. module: calendar
#: model:ir.model.fields,field_description:calendar.field_calendar_event_start_datetime
msgid "Start DateTime"
msgstr "Dátum idő elindítás"

#. module: calendar
#: model:ir.model.fields,help:calendar.field_calendar_event_start
msgid "Start date of an event, without time for full days events"
msgstr ""
"Esemény kezdő dátumának kiválasztása -idő nélkül- egész napos eseményekhez"

#. module: calendar
#: model:ir.ui.view,arch_db:calendar.view_calendar_event_form
#: model:ir.ui.view,arch_db:calendar.view_calendar_event_form_popup
msgid "Starting at"
msgstr "Kezdési időpont"

#. module: calendar
#: model:ir.model.fields,field_description:calendar.field_calendar_attendee_state
#: model:ir.model.fields,field_description:calendar.field_calendar_event_state
msgid "Status"
msgstr "Állapot"

#. module: calendar
#: model:ir.model.fields,help:calendar.field_calendar_attendee_state
msgid "Status of the attendee's participation"
msgstr "A látogatók részvételi helyzete"

#. module: calendar
#: model:ir.model.fields,field_description:calendar.field_calendar_event_stop
msgid "Stop"
msgstr "Leállítás"

#. module: calendar
#: model:ir.model.fields,help:calendar.field_calendar_event_stop
msgid "Stop date of an event, without time for full days events"
msgstr ""
"Esemény végének dátumának kiválasztása -idő nélkül- egész napos eseményekhez"

#. module: calendar
#: model:ir.ui.view,arch_db:calendar.view_calendar_event_tree
msgid "Subject"
msgstr "Tárgy"

#. module: calendar
#: model:ir.model.fields,field_description:calendar.field_calendar_event_su
msgid "Sun"
msgstr "V"

#. module: calendar
#: selection:calendar.event,week_list:0
msgid "Sunday"
msgstr "Vasárnap"

#. module: calendar
#: sql_constraint:calendar.event.type:0
#, fuzzy
msgid "Tag name already exists !"
msgstr ""
"#-#-#-#-#  hu.po (Odoo 9.0)  #-#-#-#-#\n"
"Rendszám már létezik!\n"
"#-#-#-#-#  hu.po (Odoo Server 10.0alpha1e)  #-#-#-#-#\n"
"Címke név már létezik!"

#. module: calendar
#: model:ir.model.fields,field_description:calendar.field_calendar_event_categ_ids
msgid "Tags"
msgstr "Címkék"

#. module: calendar
#: model:ir.ui.view,arch_db:calendar.view_calendar_event_form
msgid "The"
msgstr "A"

#. module: calendar
#: model:ir.actions.act_window,help:calendar.action_calendar_event
msgid ""
"The calendar is shared between employees and fully integrated with\n"
"            other applications such as the employee holidays or the "
"business\n"
"            opportunities."
msgstr ""
"A naptár megosztott a munkavállalókkal és teljesen integrált\n"
"            a többi alkalmazással, mint munkavállalók szabadságolása vagy "
"üzleti \n"
"            lehetőségek."

#. module: calendar
<<<<<<< HEAD
#: code:addons/calendar/calendar.py:1352
=======
#: code:addons/calendar/calendar.py:1361
>>>>>>> bc1a0a32
#, python-format
msgid "The following contacts have no email address :"
msgstr "A következő kapcsolatoknak nincs e-amil címük:"

#. module: calendar
#: selection:calendar.event,byday:0
msgid "Third"
msgstr "Harmadik"

#. module: calendar
#: model:ir.ui.view,arch_db:calendar.view_calendar_event_form
msgid "This event is linked to a recurrence...<br/>"
msgstr "Ez az esemény ismétlődésekhez kapcsolódik...<br/>"

#. module: calendar
#: model:ir.model.fields,field_description:calendar.field_calendar_event_th
msgid "Thu"
msgstr "Cs"

#. module: calendar
#: selection:calendar.event,week_list:0
msgid "Thursday"
msgstr "Csütörtök"

#. module: calendar
#: model:ir.model.fields,field_description:calendar.field_calendar_event_tu
msgid "Tue"
msgstr "K"

#. module: calendar
#: selection:calendar.event,week_list:0
msgid "Tuesday"
msgstr "Kedd"

#. module: calendar
#: model:ir.model.fields,field_description:calendar.field_calendar_alarm_type
msgid "Type"
msgstr "Típus"

#. module: calendar
#: selection:calendar.attendee,state:0
#: selection:calendar.event,attendee_status:0
#: model:ir.ui.view,arch_db:calendar.view_calendar_event_form
msgid "Uncertain"
msgstr "Bizonytalan"

#. module: calendar
#: selection:calendar.event,state:0
msgid "Unconfirmed"
msgstr "Nincs megerősítve"

#. module: calendar
#: model:ir.model.fields,field_description:calendar.field_calendar_alarm_interval
msgid "Unit"
msgstr "Egység"

#. module: calendar
#: model:ir.ui.view,arch_db:calendar.view_calendar_event_search
msgid "Unread Messages"
msgstr "Olvasatlan üzenetek"

#. module: calendar
#: model:ir.ui.view,arch_db:calendar.view_calendar_event_form
msgid "Until"
msgstr "Eddig"

#. module: calendar
#: model:ir.ui.view,arch_db:calendar.view_calendar_event_form
msgid "Update only this instance"
msgstr "Csak ezt a szakaszt frissítse"

#. module: calendar
#: model:ir.model.fields,field_description:calendar.field_calendar_event_we
msgid "Wed"
msgstr "Sze"

#. module: calendar
#: selection:calendar.event,week_list:0
msgid "Wednesday"
msgstr "Szerda"

#. module: calendar
#: selection:calendar.event,rrule_type:0
msgid "Week(s)"
msgstr "Hét(ek)"

#. module: calendar
#: model:ir.model.fields,field_description:calendar.field_calendar_event_week_list
msgid "Weekday"
msgstr "Hétköznap"

#. module: calendar
#. openerp-web
#: code:addons/calendar/static/src/xml/base_calendar.xml:48
#, python-format
msgid "When"
msgstr "Mikor"

#. module: calendar
#. openerp-web
#: code:addons/calendar/static/src/xml/base_calendar.xml:52
#, python-format
msgid "Where"
msgstr "Hol"

#. module: calendar
#. openerp-web
#: code:addons/calendar/static/src/xml/base_calendar.xml:56
#, python-format
msgid "Who"
msgstr "Kivel"

#. module: calendar
#: selection:calendar.event,rrule_type:0
msgid "Year(s)"
msgstr "Év(ek)"

#. module: calendar
#. openerp-web
#: code:addons/calendar/static/src/xml/base_calendar.xml:35
#, python-format
msgid "Yes I'm going."
msgstr "Igen én résztveszek."

#. module: calendar
#: code:addons/calendar/calendar.py:106
#, python-format
msgid "You cannot duplicate a calendar attendee."
msgstr "Nem sokszorozhat meg egy naptári résztvevőt."

#. module: calendar
#: model:ir.model.fields,field_description:calendar.field_calendar_contacts_active
msgid "active"
msgstr "aktív"

#. module: calendar
#: model:ir.model,name:calendar.model_calendar_alarm_manager
msgid "calendar.alarm_manager"
msgstr "calendar.alarm_manager"

#. module: calendar
#: model:ir.model,name:calendar.model_calendar_contacts
msgid "calendar.contacts"
msgstr "calendar.contacts"

#. module: calendar
#: model:ir.ui.view,arch_db:calendar.view_calendar_event_form
msgid "e.g. Business Lunch"
msgstr "Pl: Üzleti ebéd"

#. module: calendar
<<<<<<< HEAD
#: code:addons/calendar/calendar.py:1228
=======
#: code:addons/calendar/calendar.py:1237
>>>>>>> bc1a0a32
#, python-format
msgid "interval cannot be negative."
msgstr "időköz nem lehet negatív."

#. module: calendar
#: model:ir.model,name:calendar.model_ir_attachment
msgid "ir.attachment"
msgstr "ir.attachment"

#. module: calendar
#: model:ir.model,name:calendar.model_ir_values
msgid "ir.values"
msgstr "ir.values"

#~ msgid ""
#~ "\n"
#~ "                <style>\n"
#~ "                    span.oe_mail_footer_access {\n"
#~ "                        display:block;    \n"
#~ "                        text-align:center;\n"
#~ "                        color:grey;                                \n"
#~ "                    }\n"
#~ "                </style>\n"
#~ "                <div style=\"border-radius: 2px; max-width: 1200px; "
#~ "height: auto;margin-left: auto;margin-right: auto;background-color:"
#~ "#f9f9f9;\">\n"
#~ "                    <div style=\"height:auto;text-align: center;font-"
#~ "size : 30px;color: #8A89BA;\">\n"
#~ "                        <strong>${object.event_id.name}</"
#~ "strong>                                \n"
#~ "                    </div>\n"
#~ "                    <div style=\"height: 50px;text-align: left;font-"
#~ "size : 14px;border-collapse: separate;margin-top:10px\">\n"
#~ "                        <strong style=\"margin-left:12px\">Dear ${object."
#~ "cn}</strong> ,<br/>\n"
#~ "                        <p style=\"margin-left:12px\">That is a reminder "
#~ "for the event below : </p>\n"
#~ "                    </div>\n"
#~ "                    <div style=\"height: auto;margin-left:12px;margin-"
#~ "top:30px;\">\n"
#~ "                        <table>\n"
#~ "                            <tr>\n"
#~ "                                <td>\n"
#~ "                                    <div style=\"border-top-left-"
#~ "radius:3px;border-top-right-radius:3px;font-size:12px;border-collapse:"
#~ "separate;text-align:center;font-weight:bold;color:#ffffff;width:130px;min-"
#~ "height: 18px;border-color:#ffffff;background:#8a89ba;padding-top: 4px;\">"
#~ "${object.event_id.get_interval(object.event_id.start, 'dayname', "
#~ "tz=object.partner_id.tz)}</div>\n"
#~ "                                    <div style=\"font-size:48px;min-"
#~ "height:auto;font-weight:bold;text-align:center;color: #5F5F5F;background-"
#~ "color: #E1E2F8;width: 130px;\">\n"
#~ "                                      ${object.event_id."
#~ "get_interval(object.event_id.start,'day', tz=object.partner_id.tz)}\n"
#~ "                                    </div>\n"
#~ "                                    <div style='font-size:12px;text-align:"
#~ "center;font-weight:bold;color:#ffffff;background-color:#8a89ba'>${object."
#~ "event_id.get_interval(object.event_id.start, 'month', tz=object."
#~ "partner_id.tz)}</div>\n"
#~ "                                    <div style=\"border-collapse:separate;"
#~ "color:#8a89ba;text-align:center;width: 128px;font-size:12px;border-bottom-"
#~ "right-radius:3px;font-weight:bold;border:1px solid;border-bottom-left-"
#~ "radius:3px;\">${not object.event_id.allday and object.event_id."
#~ "get_interval(object.event_id.start, 'time', tz=object.partner_id.tz) or "
#~ "''}</div>\n"
#~ "                                </td>\n"
#~ "                                <td>\n"
#~ "                                    <table cellspacing=\"0\" cellpadding="
#~ "\"0\" border=\"0\" style=\"margin-top: 15px; margin-left: 10px;font-size: "
#~ "16px;\">\n"
#~ "                                            <tr>\n"
#~ "                                                <td style=\"vertical-"
#~ "align:top;\">\n"
#~ "                                                    % if object.event_id."
#~ "location:\n"
#~ "                                                        <div style="
#~ "\"width: 120px; background : #CCCCCC; font-family: Lucida Grande', "
#~ "Ubuntu, Arial, Verdana, sans-serif;\">\n"
#~ "                                                            Where\n"
#~ "                                                        </div>\n"
#~ "                                                    % endif\n"
#~ "                                                </td>\n"
#~ "                                                <td  style=\"vertical-"
#~ "align:top;\">\n"
#~ "                                                    % if object.event_id."
#~ "location:\n"
#~ "                                                        <div style = "
#~ "\"font-family: Lucida Grande', Ubuntu, Arial, Verdana, sans-serif;   font-"
#~ "size: 14px\" >\n"
#~ "                                                            : ${object."
#~ "event_id.location}\n"
#~ "                                                            <span style= "
#~ "\"color:#A9A9A9; \">(<a href=\"http://maps.google.com/maps?oi=map&q="
#~ "${object.event_id.location}\">View Map</a>)\n"
#~ "                                                                </span>\n"
#~ "                                                        </div>\n"
#~ "                                                    % endif\n"
#~ "                                                </"
#~ "td>                                                        \n"
#~ "                                            </tr> \n"
#~ "                                                                                        \n"
#~ "                                            <tr>\n"
#~ "                                                <td style=\"vertical-"
#~ "align:top;\">\n"
#~ "                                                    % if object.event_id."
#~ "description :\n"
#~ "                                                        <div style="
#~ "\"width: 120px; background : #CCCCCC; font-family: Lucida Grande', "
#~ "Ubuntu, Arial, Verdana, sans-serif;\">\n"
#~ "                                                            What\n"
#~ "                                                        </div>\n"
#~ "                                                    % endif\n"
#~ "                                                </td>\n"
#~ "                                                <td style=\"vertical-"
#~ "align:text-top;\">\n"
#~ "                                                    % if object.event_id."
#~ "description :\n"
#~ "                                                        <div style=\"font-"
#~ "family: Lucida Grande', Ubuntu, Arial, Verdana, sans-serif;\">\n"
#~ "                                                            : ${object."
#~ "event_id.description}\n"
#~ "                                                        </div>\n"
#~ "                                                    % endif\n"
#~ "                                                </td>\n"
#~ "                                            </tr>\n"
#~ "                                                                                        \n"
#~ "                                            <tr>\n"
#~ "                                                <td style=\"vertical-"
#~ "align:top;\">\n"
#~ "                                                    % if not object."
#~ "event_id.allday and object.event_id.duration:\n"
#~ "                                                        <div style="
#~ "\"height:auto; width: 120px; background : #CCCCCC; font-family: Lucida "
#~ "Grande', Ubuntu, Arial, Verdana, sans-serif;\">\n"
#~ "                                                            Duration\n"
#~ "                                                        </div>\n"
#~ "                                                    % endif\n"
#~ "                                                </td>\n"
#~ "                                                <td colspan=\"3\" style="
#~ "\"vertical-align:text-top;\">\n"
#~ "                                                    % if not object."
#~ "event_id.allday and object.event_id.duration:\n"
#~ "                                                        <div style=\"font-"
#~ "family: Lucida Grande', Ubuntu, Arial, Verdana, sans-serif;\">\n"
#~ "                                                            : ${('%dH"
#~ "%02d' % (object.event_id.duration,(object.event_id.duration*60)%60))}\n"
#~ "                                                        </div>\n"
#~ "                                                    % endif\n"
#~ "                                                </td>\n"
#~ "                                            </"
#~ "tr>                                                \n"
#~ "                                        <tr style=\" height: 30px;\">\n"
#~ "                                            <td style=\"height: 25px;"
#~ "width: 120px; background : # CCCCCC; font-family: Lucida Grande', Ubuntu, "
#~ "Arial, Verdana, sans-serif;\">\n"
#~ "                                                <div>\n"
#~ "                                                    Attendees\n"
#~ "                                                </div>\n"
#~ "                                            </td>\n"
#~ "                                            <td colspan=\"3\">\n"
#~ "                                               : \n"
#~ "                                                % for attendee in object."
#~ "event_id.attendee_ids:\n"
#~ "                                                    <div style=\"display:"
#~ "inline-block; border-radius: 50%; width:10px; height:10px;background:"
#~ "${'color' in ctx and ctx['color'][attendee.state] or 'white'};\"></div>\n"
#~ "                                                    % if attendee.cn != "
#~ "object.cn:\n"
#~ "                                                        <span style="
#~ "\"margin-left:5px\">${attendee.cn}</span>\n"
#~ "                                                    % else:\n"
#~ "                                                        <span style="
#~ "\"margin-left:5px\">You</span>\n"
#~ "                                                    % endif\n"
#~ "                                                % endfor\n"
#~ "                                            </td>\n"
#~ "                                        </tr>\n"
#~ "                                    </table>\n"
#~ "                                </td>\n"
#~ "                            </tr>\n"
#~ "                        </table>\n"
#~ "                    </div>            \n"
#~ "                </div>\n"
#~ "                \n"
#~ "                "
#~ msgstr ""
#~ "\n"
#~ "                <style>\n"
#~ "                    span.oe_mail_footer_access {\n"
#~ "                        display:block;    \n"
#~ "                        text-align:center;\n"
#~ "                        color:grey;                                \n"
#~ "                    }\n"
#~ "                </style>\n"
#~ "                <div style=\"border-radius: 2px; max-width: 1200px; "
#~ "height: auto;margin-left: auto;margin-right: auto;background-color:"
#~ "#f9f9f9;\">\n"
#~ "                    <div style=\"height:auto;text-align: center;font-"
#~ "size : 30px;color: #8A89BA;\">\n"
#~ "                        <strong>${object.event_id.name}</"
#~ "strong>                                \n"
#~ "                    </div>\n"
#~ "                    <div style=\"height: 50px;text-align: left;font-"
#~ "size : 14px;border-collapse: separate;margin-top:10px\">\n"
#~ "                        <strong style=\"margin-left:12px\">Tisztelt "
#~ "${object.cn}</strong> ,<br/>\n"
#~ "                        <p style=\"margin-left:12px\">Ez egy emlékeztető "
#~ "a következő rendezvényre : </p>\n"
#~ "                    </div>\n"
#~ "                    <div style=\"height: auto;margin-left:12px;margin-"
#~ "top:30px;\">\n"
#~ "                        <table>\n"
#~ "                            <tr>\n"
#~ "                                <td>\n"
#~ "                                    <div style=\"border-top-left-"
#~ "radius:3px;border-top-right-radius:3px;font-size:12px;border-collapse:"
#~ "separate;text-align:center;font-weight:bold;color:#ffffff;width:130px;min-"
#~ "height: 18px;border-color:#ffffff;background:#8a89ba;padding-top: 4px;\">"
#~ "${object.event_id.get_interval(object.event_id.start, 'dayname', "
#~ "tz=object.partner_id.tz)}</div>\n"
#~ "                                    <div style=\"font-size:48px;min-"
#~ "height:auto;font-weight:bold;text-align:center;color: #5F5F5F;background-"
#~ "color: #E1E2F8;width: 130px;\">\n"
#~ "                                      ${object.event_id."
#~ "get_interval(object.event_id.start,'day', tz=object.partner_id.tz)}\n"
#~ "                                    </div>\n"
#~ "                                    <div style='font-size:12px;text-align:"
#~ "center;font-weight:bold;color:#ffffff;background-color:#8a89ba'>${object."
#~ "event_id.get_interval(object.event_id.start, 'month', tz=object."
#~ "partner_id.tz)}</div>\n"
#~ "                                    <div style=\"border-collapse:separate;"
#~ "color:#8a89ba;text-align:center;width: 128px;font-size:12px;border-bottom-"
#~ "right-radius:3px;font-weight:bold;border:1px solid;border-bottom-left-"
#~ "radius:3px;\">${not object.event_id.allday and object.event_id."
#~ "get_interval(object.event_id.start, 'time', tz=object.partner_id.tz) or "
#~ "''}</div>\n"
#~ "                                </td>\n"
#~ "                                <td>\n"
#~ "                                    <table cellspacing=\"0\" cellpadding="
#~ "\"0\" border=\"0\" style=\"margin-top: 15px; margin-left: 10px;font-size: "
#~ "16px;\">\n"
#~ "                                            <tr>\n"
#~ "                                                <td style=\"vertical-"
#~ "align:top;\">\n"
#~ "                                                    % if object.event_id."
#~ "location:\n"
#~ "                                                        <div style="
#~ "\"width: 120px; background : #CCCCCC; font-family: Lucida Grande', "
#~ "Ubuntu, Arial, Verdana, sans-serif;\">\n"
#~ "                                                            Helyszín\n"
#~ "                                                        </div>\n"
#~ "                                                    % endif\n"
#~ "                                                </td>\n"
#~ "                                                <td  style=\"vertical-"
#~ "align:top;\">\n"
#~ "                                                    % if object.event_id."
#~ "location:\n"
#~ "                                                        <div style = "
#~ "\"font-family: Lucida Grande', Ubuntu, Arial, Verdana, sans-serif;   font-"
#~ "size: 14px\" >\n"
#~ "                                                            : ${object."
#~ "event_id.location}\n"
#~ "                                                            <span style= "
#~ "\"color:#A9A9A9; \">(<a href=\"http://maps.google.com/maps?oi=map&q="
#~ "${object.event_id.location}\">Térkép megtekintése</a>)\n"
#~ "                                                                </span>\n"
#~ "                                                        </div>\n"
#~ "                                                    % endif\n"
#~ "                                                </"
#~ "td>                                                        \n"
#~ "                                            </tr> \n"
#~ "                                                                                        \n"
#~ "                                            <tr>\n"
#~ "                                                <td style=\"vertical-"
#~ "align:top;\">\n"
#~ "                                                    % if object.event_id."
#~ "description :\n"
#~ "                                                        <div style="
#~ "\"width: 120px; background : #CCCCCC; font-family: Lucida Grande', "
#~ "Ubuntu, Arial, Verdana, sans-serif;\">\n"
#~ "                                                            Mit\n"
#~ "                                                        </div>\n"
#~ "                                                    % endif\n"
#~ "                                                </td>\n"
#~ "                                                <td style=\"vertical-"
#~ "align:text-top;\">\n"
#~ "                                                    % if object.event_id."
#~ "description :\n"
#~ "                                                        <div style=\"font-"
#~ "family: Lucida Grande', Ubuntu, Arial, Verdana, sans-serif;\">\n"
#~ "                                                            : ${object."
#~ "event_id.description}\n"
#~ "                                                        </div>\n"
#~ "                                                    % endif\n"
#~ "                                                </td>\n"
#~ "                                            </tr>\n"
#~ "                                                                                        \n"
#~ "                                            <tr>\n"
#~ "                                                <td style=\"vertical-"
#~ "align:top;\">\n"
#~ "                                                    % if not object."
#~ "event_id.allday and object.event_id.duration:\n"
#~ "                                                        <div style="
#~ "\"height:auto; width: 120px; background : #CCCCCC; font-family: Lucida "
#~ "Grande', Ubuntu, Arial, Verdana, sans-serif;\">\n"
#~ "                                                            Időtartam\n"
#~ "                                                        </div>\n"
#~ "                                                    % endif\n"
#~ "                                                </td>\n"
#~ "                                                <td colspan=\"3\" style="
#~ "\"vertical-align:text-top;\">\n"
#~ "                                                    % if not object."
#~ "event_id.allday and object.event_id.duration:\n"
#~ "                                                        <div style=\"font-"
#~ "family: Lucida Grande', Ubuntu, Arial, Verdana, sans-serif;\">\n"
#~ "                                                            : ${('%dH"
#~ "%02d' % (object.event_id.duration,(object.event_id.duration*60)%60))}\n"
#~ "                                                        </div>\n"
#~ "                                                    % endif\n"
#~ "                                                </td>\n"
#~ "                                            </"
#~ "tr>                                                \n"
#~ "                                        <tr style=\" height: 30px;\">\n"
#~ "                                            <td style=\"height: 25px;"
#~ "width: 120px; background : # CCCCCC; font-family: Lucida Grande', Ubuntu, "
#~ "Arial, Verdana, sans-serif;\">\n"
#~ "                                                <div>\n"
#~ "                                                    Résztvevők\n"
#~ "                                                </div>\n"
#~ "                                            </td>\n"
#~ "                                            <td colspan=\"3\">\n"
#~ "                                               : \n"
#~ "                                                % for attendee in object."
#~ "event_id.attendee_ids:\n"
#~ "                                                    <div style=\"display:"
#~ "inline-block; border-radius: 50%; width:10px; height:10px;background:"
#~ "${'color' in ctx and ctx['color'][attendee.state] or 'white'};\"></div>\n"
#~ "                                                    % if attendee.cn != "
#~ "object.cn:\n"
#~ "                                                        <span style="
#~ "\"margin-left:5px\">${attendee.cn}</span>\n"
#~ "                                                    % else:\n"
#~ "                                                        <span style="
#~ "\"margin-left:5px\">You</span>\n"
#~ "                                                    % endif\n"
#~ "                                                % endfor\n"
#~ "                                            </td>\n"
#~ "                                        </tr>\n"
#~ "                                    </table>\n"
#~ "                                </td>\n"
#~ "                            </tr>\n"
#~ "                        </table>\n"
#~ "                    </div>            \n"
#~ "                </div>\n"
#~ "                \n"
#~ "                "

#~ msgid ""
#~ "\n"
#~ "                <style> \n"
#~ "                    span.oe_mail_footer_access {\n"
#~ "                        display:block;    \n"
#~ "                        text-align:center;\n"
#~ "                        color:grey;                                \n"
#~ "                    }\n"
#~ "                </style>\n"
#~ "                <div style=\"border-radius: 2px; max-width: 1200px; "
#~ "height: auto;margin-left: auto;margin-right: auto;background-color:"
#~ "#f9f9f9;\">\n"
#~ "                    <div style=\"height:auto;text-align: center;font-"
#~ "size : 30px;color: #8A89BA;\">\n"
#~ "                        <strong>${object.event_id.name}</strong>\n"
#~ "                    </div>\n"
#~ "                    <div style=\"height: 50px;text-align: left;font-"
#~ "size : 14px;border-collapse: separate;margin-top:10px\">\n"
#~ "                        <strong style=\"margin-left:12px\">Dear ${object."
#~ "cn}</strong> ,<br/><p style=\"margin-left:12px\">${object.event_id."
#~ "user_id.partner_id.name} invited you for the ${object.event_id.name} "
#~ "meeting of ${object.event_id.user_id.company_id.name}.</p> \n"
#~ "                    </div>\n"
#~ "                    <div style=\"height: auto;margin-left:12px;margin-"
#~ "top:30px;\">\n"
#~ "                        <table>\n"
#~ "                            <tr>\n"
#~ "                                <td>\n"
#~ "                                    <div style=\"border-top-left-"
#~ "radius:3px;border-top-right-radius:3px;font-size:12px;border-collapse:"
#~ "separate;text-align:center;font-weight:bold;color:#ffffff;width:130px;min-"
#~ "height: 18px;border-color:#ffffff;background:#8a89ba;padding-top: 4px;\">"
#~ "${object.event_id.get_interval(object.event_id.start, 'dayname', "
#~ "tz=object.partner_id.tz)}</div>\n"
#~ "                                    <div style=\"font-size:48px;min-"
#~ "height:auto;font-weight:bold;text-align:center;color: #5F5F5F;background-"
#~ "color: #E1E2F8;width: 130px;\">\n"
#~ "                                      ${object.event_id."
#~ "get_interval(object.event_id.start,'day', tz=object.partner_id.tz)}\n"
#~ "                                    </div>\n"
#~ "                                    <div style='font-size:12px;text-align:"
#~ "center;font-weight:bold;color:#ffffff;background-color:#8a89ba'>${object."
#~ "event_id.get_interval(object.event_id.start, 'month', tz=object."
#~ "partner_id.tz)}</div>\n"
#~ "                                    <div style=\"border-collapse:separate;"
#~ "color:#8a89ba;text-align:center;width: 128px;font-size:12px;border-bottom-"
#~ "right-radius:3px;font-weight:bold;border:1px solid;border-bottom-left-"
#~ "radius:3px;\">${not object.event_id.allday and object.event_id."
#~ "get_interval(object.event_id.start, 'time', tz=object.partner_id.tz) or "
#~ "''}</div>\n"
#~ "                                </td>\n"
#~ "                                <td>\n"
#~ "                                    <table cellspacing=\"0\" cellpadding="
#~ "\"0\" border=\"0\" style=\"margin-top: 15px; margin-left: 10px;font-size: "
#~ "16px;\">\n"
#~ "                                            <tr>\n"
#~ "                                                <td style=\"vertical-"
#~ "align:top;\">\n"
#~ "                                                    % if object.event_id."
#~ "location:\n"
#~ "                                                        <div style="
#~ "\"width: 120px; background : #CCCCCC; font-family: Lucida Grande', "
#~ "Ubuntu, Arial, Verdana, sans-serif;\">\n"
#~ "                                                            Where\n"
#~ "                                                        </div>\n"
#~ "                                                    % endif\n"
#~ "                                                </td>\n"
#~ "                                                <td  style=\"vertical-"
#~ "align:top;\">\n"
#~ "                                                    % if object.event_id."
#~ "location:\n"
#~ "                                                        <div style = "
#~ "\"font-family: Lucida Grande', Ubuntu, Arial, Verdana, sans-serif;   font-"
#~ "size: 14px\" >\n"
#~ "                                                            : ${object."
#~ "event_id.location}\n"
#~ "                                                            <span style= "
#~ "\"color:#A9A9A9; \">(<a href=\"http://maps.google.com/maps?oi=map&q="
#~ "${object.event_id.location}\">View Map</a>)\n"
#~ "                                                                </span>\n"
#~ "                                                        </div>\n"
#~ "                                                    % endif\n"
#~ "                                                </"
#~ "td>                                                        \n"
#~ "                                            </tr> \n"
#~ "                                                                                        \n"
#~ "                                            <tr>\n"
#~ "                                                <td style=\"vertical-"
#~ "align:top;\">\n"
#~ "                                                    % if object.event_id."
#~ "description :\n"
#~ "                                                        <div style="
#~ "\"width: 120px; background : #CCCCCC; font-family: Lucida Grande', "
#~ "Ubuntu, Arial, Verdana, sans-serif;\">\n"
#~ "                                                            What\n"
#~ "                                                        </div>\n"
#~ "                                                    % endif\n"
#~ "                                                </td>\n"
#~ "                                                <td style=\"vertical-"
#~ "align:text-top;\">\n"
#~ "                                                    % if object.event_id."
#~ "description :\n"
#~ "                                                        <div style=\"font-"
#~ "family: Lucida Grande', Ubuntu, Arial, Verdana, sans-serif;\">\n"
#~ "                                                            : ${object."
#~ "event_id.description}\n"
#~ "                                                        </div>\n"
#~ "                                                    % endif\n"
#~ "                                                </td>\n"
#~ "                                            </tr>\n"
#~ "                                                                                        \n"
#~ "                                            <tr>\n"
#~ "                                                <td style=\"vertical-"
#~ "align:top;\">\n"
#~ "                                                    % if not object."
#~ "event_id.allday and object.event_id.duration:\n"
#~ "                                                        <div style="
#~ "\"height:auto; width: 120px; background : #CCCCCC; font-family: Lucida "
#~ "Grande', Ubuntu, Arial, Verdana, sans-serif;\">\n"
#~ "                                                            Duration\n"
#~ "                                                        </div>\n"
#~ "                                                    % endif\n"
#~ "                                                </td>\n"
#~ "                                                <td colspan=\"3\" style="
#~ "\"vertical-align:text-top;\">\n"
#~ "                                                    % if not object."
#~ "event_id.allday and object.event_id.duration:\n"
#~ "                                                        <div style=\"font-"
#~ "family: Lucida Grande', Ubuntu, Arial, Verdana, sans-serif;\">\n"
#~ "                                                            : ${('%dH"
#~ "%02d' % (object.event_id.duration,(object.event_id.duration*60)%60))}\n"
#~ "                                                        </div>\n"
#~ "                                                    % endif\n"
#~ "                                                </td>\n"
#~ "                                            </"
#~ "tr>                                                \n"
#~ "                                        <tr style=\" height: 30px;\">\n"
#~ "                                            <td style=\"height: 25px;"
#~ "width: 120px; background : # CCCCCC; font-family: Lucida Grande', Ubuntu, "
#~ "Arial, Verdana, sans-serif;\">\n"
#~ "                                                <div>\n"
#~ "                                                    Attendees\n"
#~ "                                                </div>\n"
#~ "                                            </td>\n"
#~ "                                            <td colspan=\"3\">\n"
#~ "                                               : \n"
#~ "                                                % for attendee in object."
#~ "event_id.attendee_ids:\n"
#~ "                                                    <div style=\"display:"
#~ "inline-block; border-radius: 50%; width:10px; height:10px;background:"
#~ "${'color' in ctx and ctx['color'][attendee.state] or 'white'};\"></div>\n"
#~ "                                                    % if attendee.cn != "
#~ "object.cn:\n"
#~ "                                                        <span style="
#~ "\"margin-left:5px\">${attendee.cn}</span>\n"
#~ "                                                    % else:\n"
#~ "                                                        <span style="
#~ "\"margin-left:5px\">You</span>\n"
#~ "                                                    % endif\n"
#~ "                                                % endfor\n"
#~ "                                            </td>\n"
#~ "                                        </tr>\n"
#~ "                                    </table>\n"
#~ "                                </td>\n"
#~ "                            </tr>\n"
#~ "                        </table>\n"
#~ "                    </div>\n"
#~ "                    <div style=\"height: auto;width:450px; margin:0 auto;"
#~ "padding-top:20px;padding-bottom:40px;\">\n"
#~ "                            <a style=\"padding: 8px 30px 8px 30px;border-"
#~ "radius: 6px;border: 1px solid #CCCCCC;background:#8A89BA;margin : 0 15px "
#~ "0 0;text-decoration: none;color:#FFFFFF;\" href=\"/calendar/meeting/"
#~ "accept?db=${'dbname' in ctx and ctx['dbname'] or ''}&token=${object."
#~ "access_token}&action=${'action_id' in ctx and ctx['action_id'] or ''}&id="
#~ "${object.event_id.id}\">Accept</a>\n"
#~ "                            <a style=\"padding: 8px 30px 8px 30px;border-"
#~ "radius: 6px;border: 1px solid #CCCCCC;background:#808080;margin : 0 15px "
#~ "0 0;text-decoration: none;color:#FFFFFF;\" href=\"/calendar/meeting/"
#~ "decline?db=${'dbname' in ctx and ctx['dbname'] or '' }&token=${object."
#~ "access_token}&action=${'action_id' in ctx and ctx['action_id'] or ''}&id="
#~ "${object.event_id.id}\">Decline</a>\n"
#~ "                            <a style=\"padding: 8px 30px 8px 30px;border-"
#~ "radius: 6px;border: 1px solid #CCCCCC;background:#D8D8D8;text-decoration: "
#~ "none;color:#FFFFFF;\" href=\"/calendar/meeting/view?db=${'dbname' in ctx "
#~ "and ctx['dbname'] or ''}&token=${object.access_token}&action="
#~ "${'action_id' in ctx and ctx['action_id'] or ''}&id=${object.event_id."
#~ "id}\">View</a>\n"
#~ "                    </div> \n"
#~ "                </div>\n"
#~ "                \n"
#~ "                "
#~ msgstr ""
#~ "\n"
#~ "                <style> \n"
#~ "                    span.oe_mail_footer_access {\n"
#~ "                        display:block;    \n"
#~ "                        text-align:center;\n"
#~ "                        color:grey;                                \n"
#~ "                    }\n"
#~ "                </style>\n"
#~ "                <div style=\"border-radius: 2px; max-width: 1200px; "
#~ "height: auto;margin-left: auto;margin-right: auto;background-color:"
#~ "#f9f9f9;\">\n"
#~ "                    <div style=\"height:auto;text-align: center;font-"
#~ "size : 30px;color: #8A89BA;\">\n"
#~ "                        <strong>${object.event_id.name}</strong>\n"
#~ "                    </div>\n"
#~ "                    <div style=\"height: 50px;text-align: left;font-"
#~ "size : 14px;border-collapse: separate;margin-top:10px\">\n"
#~ "                        <strong style=\"margin-left:12px\">Tisztelt "
#~ "${object.cn}</strong> ,<br/><p style=\"margin-left:12px\">${object."
#~ "event_id.user_id.partner_id.name} invited you for the ${object.event_id."
#~ "name} meeting of ${object.event_id.user_id.company_id.name}.</p> \n"
#~ "                    </div>\n"
#~ "                    <div style=\"height: auto;margin-left:12px;margin-"
#~ "top:30px;\">\n"
#~ "                        <table>\n"
#~ "                            <tr>\n"
#~ "                                <td>\n"
#~ "                                    <div style=\"border-top-left-"
#~ "radius:3px;border-top-right-radius:3px;font-size:12px;border-collapse:"
#~ "separate;text-align:center;font-weight:bold;color:#ffffff;width:130px;min-"
#~ "height: 18px;border-color:#ffffff;background:#8a89ba;padding-top: 4px;\">"
#~ "${object.event_id.get_interval(object.event_id.start, 'dayname', "
#~ "tz=object.partner_id.tz)}</div>\n"
#~ "                                    <div style=\"font-size:48px;min-"
#~ "height:auto;font-weight:bold;text-align:center;color: #5F5F5F;background-"
#~ "color: #E1E2F8;width: 130px;\">\n"
#~ "                                      ${object.event_id."
#~ "get_interval(object.event_id.start,'day', tz=object.partner_id.tz)}\n"
#~ "                                    </div>\n"
#~ "                                    <div style='font-size:12px;text-align:"
#~ "center;font-weight:bold;color:#ffffff;background-color:#8a89ba'>${object."
#~ "event_id.get_interval(object.event_id.start, 'month', tz=object."
#~ "partner_id.tz)}</div>\n"
#~ "                                    <div style=\"border-collapse:separate;"
#~ "color:#8a89ba;text-align:center;width: 128px;font-size:12px;border-bottom-"
#~ "right-radius:3px;font-weight:bold;border:1px solid;border-bottom-left-"
#~ "radius:3px;\">${not object.event_id.allday and object.event_id."
#~ "get_interval(object.event_id.start, 'time', tz=object.partner_id.tz) or "
#~ "''}</div>\n"
#~ "                                </td>\n"
#~ "                                <td>\n"
#~ "                                    <table cellspacing=\"0\" cellpadding="
#~ "\"0\" border=\"0\" style=\"margin-top: 15px; margin-left: 10px;font-size: "
#~ "16px;\">\n"
#~ "                                            <tr>\n"
#~ "                                                <td style=\"vertical-"
#~ "align:top;\">\n"
#~ "                                                    % if object.event_id."
#~ "location:\n"
#~ "                                                        <div style="
#~ "\"width: 120px; background : #CCCCCC; font-family: Lucida Grande', "
#~ "Ubuntu, Arial, Verdana, sans-serif;\">\n"
#~ "                                                            Hol\n"
#~ "                                                        </div>\n"
#~ "                                                    % endif\n"
#~ "                                                </td>\n"
#~ "                                                <td  style=\"vertical-"
#~ "align:top;\">\n"
#~ "                                                    % if object.event_id."
#~ "location:\n"
#~ "                                                        <div style = "
#~ "\"font-family: Lucida Grande', Ubuntu, Arial, Verdana, sans-serif;   font-"
#~ "size: 14px\" >\n"
#~ "                                                            : ${object."
#~ "event_id.location}\n"
#~ "                                                            <span style= "
#~ "\"color:#A9A9A9; \">(<a href=\"http://maps.google.com/maps?oi=map&q="
#~ "${object.event_id.location}\">Térkép megtekintése</a>)\n"
#~ "                                                                </span>\n"
#~ "                                                        </div>\n"
#~ "                                                    % endif\n"
#~ "                                                </"
#~ "td>                                                        \n"
#~ "                                            </tr> \n"
#~ "                                                                                        \n"
#~ "                                            <tr>\n"
#~ "                                                <td style=\"vertical-"
#~ "align:top;\">\n"
#~ "                                                    % if object.event_id."
#~ "description :\n"
#~ "                                                        <div style="
#~ "\"width: 120px; background : #CCCCCC; font-family: Lucida Grande', "
#~ "Ubuntu, Arial, Verdana, sans-serif;\">\n"
#~ "                                                            Mit\n"
#~ "                                                        </div>\n"
#~ "                                                    % endif\n"
#~ "                                                </td>\n"
#~ "                                                <td style=\"vertical-"
#~ "align:text-top;\">\n"
#~ "                                                    % if object.event_id."
#~ "description :\n"
#~ "                                                        <div style=\"font-"
#~ "family: Lucida Grande', Ubuntu, Arial, Verdana, sans-serif;\">\n"
#~ "                                                            : ${object."
#~ "event_id.description}\n"
#~ "                                                        </div>\n"
#~ "                                                    % endif\n"
#~ "                                                </td>\n"
#~ "                                            </tr>\n"
#~ "                                                                                        \n"
#~ "                                            <tr>\n"
#~ "                                                <td style=\"vertical-"
#~ "align:top;\">\n"
#~ "                                                    % if not object."
#~ "event_id.allday and object.event_id.duration:\n"
#~ "                                                        <div style="
#~ "\"height:auto; width: 120px; background : #CCCCCC; font-family: Lucida "
#~ "Grande', Ubuntu, Arial, Verdana, sans-serif;\">\n"
#~ "                                                            Időtartam\n"
#~ "                                                        </div>\n"
#~ "                                                    % endif\n"
#~ "                                                </td>\n"
#~ "                                                <td colspan=\"3\" style="
#~ "\"vertical-align:text-top;\">\n"
#~ "                                                    % if not object."
#~ "event_id.allday and object.event_id.duration:\n"
#~ "                                                        <div style=\"font-"
#~ "family: Lucida Grande', Ubuntu, Arial, Verdana, sans-serif;\">\n"
#~ "                                                            : ${('%dH"
#~ "%02d' % (object.event_id.duration,(object.event_id.duration*60)%60))}\n"
#~ "                                                        </div>\n"
#~ "                                                    % endif\n"
#~ "                                                </td>\n"
#~ "                                            </"
#~ "tr>                                                \n"
#~ "                                        <tr style=\" height: 30px;\">\n"
#~ "                                            <td style=\"height: 25px;"
#~ "width: 120px; background : # CCCCCC; font-family: Lucida Grande', Ubuntu, "
#~ "Arial, Verdana, sans-serif;\">\n"
#~ "                                                <div>\n"
#~ "                                                    Résztvevők\n"
#~ "                                                </div>\n"
#~ "                                            </td>\n"
#~ "                                            <td colspan=\"3\">\n"
#~ "                                               : \n"
#~ "                                                % for attendee in object."
#~ "event_id.attendee_ids:\n"
#~ "                                                    <div style=\"display:"
#~ "inline-block; border-radius: 50%; width:10px; height:10px;background:"
#~ "${'color' in ctx and ctx['color'][attendee.state] or 'white'};\"></div>\n"
#~ "                                                    % if attendee.cn != "
#~ "object.cn:\n"
#~ "                                                        <span style="
#~ "\"margin-left:5px\">${attendee.cn}</span>\n"
#~ "                                                    % else:\n"
#~ "                                                        <span style="
#~ "\"margin-left:5px\">You</span>\n"
#~ "                                                    % endif\n"
#~ "                                                % endfor\n"
#~ "                                            </td>\n"
#~ "                                        </tr>\n"
#~ "                                    </table>\n"
#~ "                                </td>\n"
#~ "                            </tr>\n"
#~ "                        </table>\n"
#~ "                    </div>\n"
#~ "                    <div style=\"height: auto;width:450px; margin:0 auto;"
#~ "padding-top:20px;padding-bottom:40px;\">\n"
#~ "                            <a style=\"padding: 8px 30px 8px 30px;border-"
#~ "radius: 6px;border: 1px solid #CCCCCC;background:#8A89BA;margin : 0 15px "
#~ "0 0;text-decoration: none;color:#FFFFFF;\" href=\"/calendar/meeting/"
#~ "accept?db=${'dbname' in ctx and ctx['dbname'] or ''}&token=${object."
#~ "access_token}&action=${'action_id' in ctx and ctx['action_id'] or ''}&id="
#~ "${object.event_id.id}\">Elfogad</a>\n"
#~ "                            <a style=\"padding: 8px 30px 8px 30px;border-"
#~ "radius: 6px;border: 1px solid #CCCCCC;background:#808080;margin : 0 15px "
#~ "0 0;text-decoration: none;color:#FFFFFF;\" href=\"/calendar/meeting/"
#~ "decline?db=${'dbname' in ctx and ctx['dbname'] or '' }&token=${object."
#~ "access_token}&action=${'action_id' in ctx and ctx['action_id'] or ''}&id="
#~ "${object.event_id.id}\">Visszautasít</a>\n"
#~ "                            <a style=\"padding: 8px 30px 8px 30px;border-"
#~ "radius: 6px;border: 1px solid #CCCCCC;background:#D8D8D8;text-decoration: "
#~ "none;color:#FFFFFF;\" href=\"/calendar/meeting/view?db=${'dbname' in ctx "
#~ "and ctx['dbname'] or ''}&token=${object.access_token}&action="
#~ "${'action_id' in ctx and ctx['action_id'] or ''}&id=${object.event_id."
#~ "id}\">Megtekintés</a>\n"
#~ "                    </div> \n"
#~ "                </div>\n"
#~ "                \n"
#~ "                "

#~ msgid ""
#~ " \n"
#~ "                <style>\n"
#~ "                    span.oe_mail_footer_access {\n"
#~ "                        display:block;    \n"
#~ "                        text-align:center;\n"
#~ "                        color:grey;                                \n"
#~ "                    }\n"
#~ "                </style>\n"
#~ "                <div style=\"border-radius: 2px; max-width: 1200px; "
#~ "height: auto;margin-left: auto;margin-right: auto;background-color:"
#~ "#f9f9f9;\">\n"
#~ "                    <div style=\"height:auto;text-align: center;font-"
#~ "size : 30px;color: #8A89BA;\">\n"
#~ "                        <strong>${object.event_id.name}</strong>\n"
#~ "                    </div>\n"
#~ "                    <div style=\"height: 50px;text-align: left;font-"
#~ "size : 14px;border-collapse: separate;margin-top:10px\">\n"
#~ "                        <strong style=\"margin-left:12px\">Dear ${object."
#~ "cn}</strong> ,<br/>\n"
#~ "                        <p style=\"margin-left:12px\">The date of the "
#~ "meeting has been changed...<br/>\n"
#~ "                        The meeting created by ${object.event_id.user_id."
#~ "partner_id.name} is now scheduled for : ${object.event_id."
#~ "get_display_time_tz(tz=object.partner_id.tz)}.</p>\n"
#~ "                    </div>\n"
#~ "                    <div style=\"height: auto;margin-left:12px;margin-"
#~ "top:30px;\">\n"
#~ "                        <table>\n"
#~ "                            <tr>                                        \n"
#~ "                                <td>\n"
#~ "                                    <div style=\"border-top-left-"
#~ "radius:3px;border-top-right-radius:3px;font-size:12px;border-collapse:"
#~ "separate;text-align:center;font-weight:bold;color:#ffffff;width:130px;min-"
#~ "height: 18px;border-color:#ffffff;background:#8a89ba;padding-top: 4px;\">"
#~ "${object.event_id.get_interval(object.event_id.start, 'dayname', "
#~ "tz=object.partner_id.tz)}</div>\n"
#~ "                                    <div style=\"font-size:48px;min-"
#~ "height:auto;font-weight:bold;text-align:center;color: #5F5F5F;background-"
#~ "color: #E1E2F8;width: 130px;\">\n"
#~ "                                      ${object.event_id."
#~ "get_interval(object.event_id.start,'day', tz=object.partner_id.tz)}\n"
#~ "                                    </div>\n"
#~ "                                    <div style='font-size:12px;text-align:"
#~ "center;font-weight:bold;color:#ffffff;background-color:#8a89ba'>${object."
#~ "event_id.get_interval(object.event_id.start, 'month', tz=object."
#~ "partner_id.tz)}</div>\n"
#~ "                                    <div style=\"border-collapse:separate;"
#~ "color:#8a89ba;text-align:center;width: 128px;font-size:12px;border-bottom-"
#~ "right-radius:3px;font-weight:bold;border:1px solid;border-bottom-left-"
#~ "radius:3px;\">${not object.event_id.allday and object.event_id."
#~ "get_interval(object.event_id.start, 'time', tz=object.partner_id.tz) or "
#~ "''}</div>\n"
#~ "                                </td>\n"
#~ "                                <td>\n"
#~ "                                    <table cellspacing=\"0\" cellpadding="
#~ "\"0\" border=\"0\" style=\"margin-top: 15px; margin-left: 10px;font-size: "
#~ "16px;\">\n"
#~ "                                            <tr>\n"
#~ "                                                <td style=\"vertical-"
#~ "align:top;\">\n"
#~ "                                                    % if object.event_id."
#~ "location:\n"
#~ "                                                        <div style="
#~ "\"width: 120px; background : #CCCCCC; font-family: Lucida Grande', "
#~ "Ubuntu, Arial, Verdana, sans-serif;\">\n"
#~ "                                                            Where\n"
#~ "                                                        </div>\n"
#~ "                                                    % endif\n"
#~ "                                                </td>\n"
#~ "                                                <td  style=\"vertical-"
#~ "align:top;\">\n"
#~ "                                                    % if object.event_id."
#~ "location:\n"
#~ "                                                        <div style = "
#~ "\"font-family: Lucida Grande', Ubuntu, Arial, Verdana, sans-serif;   font-"
#~ "size: 14px\" >\n"
#~ "                                                            : ${object."
#~ "event_id.location}\n"
#~ "                                                            <span style= "
#~ "\"color:#A9A9A9; \">(<a href=\"http://maps.google.com/maps?oi=map&q="
#~ "${object.event_id.location}\">View Map</a>)\n"
#~ "                                                                </span>\n"
#~ "                                                        </div>\n"
#~ "                                                    % endif\n"
#~ "                                                </"
#~ "td>                                                        \n"
#~ "                                            </tr> \n"
#~ "                                                                                        \n"
#~ "                                            <tr>\n"
#~ "                                                <td style=\"vertical-"
#~ "align:top;\">\n"
#~ "                                                    % if object.event_id."
#~ "description :\n"
#~ "                                                        <div style="
#~ "\"width: 120px; background : #CCCCCC; font-family: Lucida Grande', "
#~ "Ubuntu, Arial, Verdana, sans-serif;\">\n"
#~ "                                                            What\n"
#~ "                                                        </div>\n"
#~ "                                                    % endif\n"
#~ "                                                </td>\n"
#~ "                                                <td style=\"vertical-"
#~ "align:text-top;\">\n"
#~ "                                                    % if object.event_id."
#~ "description :\n"
#~ "                                                        <div style=\"font-"
#~ "family: Lucida Grande', Ubuntu, Arial, Verdana, sans-serif;\">\n"
#~ "                                                            : ${object."
#~ "event_id.description}\n"
#~ "                                                        </div>\n"
#~ "                                                    % endif\n"
#~ "                                                </td>\n"
#~ "                                            </tr>\n"
#~ "                                                                                        \n"
#~ "                                            <tr>\n"
#~ "                                                <td style=\"vertical-"
#~ "align:top;\">\n"
#~ "                                                    % if not object."
#~ "event_id.allday and object.event_id.duration:\n"
#~ "                                                        <div style="
#~ "\"height:auto; width: 120px; background : #CCCCCC; font-family: Lucida "
#~ "Grande', Ubuntu, Arial, Verdana, sans-serif;\">\n"
#~ "                                                            Duration\n"
#~ "                                                        </div>\n"
#~ "                                                    % endif\n"
#~ "                                                </td>\n"
#~ "                                                <td colspan=\"3\" style="
#~ "\"vertical-align:text-top;\">\n"
#~ "                                                    % if not object."
#~ "event_id.allday and object.event_id.duration:\n"
#~ "                                                        <div style=\"font-"
#~ "family: Lucida Grande', Ubuntu, Arial, Verdana, sans-serif;\">\n"
#~ "                                                            : ${('%dH"
#~ "%02d' % (object.event_id.duration,(object.event_id.duration*60)%60))}\n"
#~ "                                                        </div>\n"
#~ "                                                    % endif\n"
#~ "                                                </td>\n"
#~ "                                            </"
#~ "tr>                                                \n"
#~ "                                        <tr style=\" height: 30px;\">\n"
#~ "                                            <td style=\"height: 25px;"
#~ "width: 120px; background : # CCCCCC; font-family: Lucida Grande', Ubuntu, "
#~ "Arial, Verdana, sans-serif;\">\n"
#~ "                                                <div>\n"
#~ "                                                    Attendees\n"
#~ "                                                </div>\n"
#~ "                                            </td>\n"
#~ "                                            <td colspan=\"3\">\n"
#~ "                                               : \n"
#~ "                                                % for attendee in object."
#~ "event_id.attendee_ids:\n"
#~ "                                                    <div style=\"display:"
#~ "inline-block; border-radius: 50%; width:10px; height:10px;background:"
#~ "${'color' in ctx and ctx['color'][attendee.state] or 'white'};\"></div>\n"
#~ "                                                    % if attendee.cn != "
#~ "object.cn:\n"
#~ "                                                        <span style="
#~ "\"margin-left:5px\">${attendee.cn}</span>\n"
#~ "                                                    % else:\n"
#~ "                                                        <span style="
#~ "\"margin-left:5px\">You</span>\n"
#~ "                                                    % endif\n"
#~ "                                                % endfor\n"
#~ "                                            </td>\n"
#~ "                                        </tr>\n"
#~ "                                    </table>\n"
#~ "                                </td>\n"
#~ "                            </tr>\n"
#~ "                        </table>                                      \n"
#~ "                    </div>\n"
#~ "                    <div style=\"height: auto;width:450px; margin:0 auto;"
#~ "padding-top:20px;padding-bottom:40px;\">\n"
#~ "                            <a style=\"padding: 8px 30px 8px 30px;border-"
#~ "radius: 6px;border: 1px solid #CCCCCC;background:#8A89BA;margin : 0 15px "
#~ "0 0;text-decoration: none;color:#FFFFFF;\" href=\"/calendar/meeting/"
#~ "accept?db=${'dbname' in ctx and ctx['dbname'] or ''}&token=${object."
#~ "access_token}&action=${'action_id' in ctx and ctx['action_id'] or ''}&id="
#~ "${object.event_id.id}\">Accept</a>\n"
#~ "                            <a style=\"padding: 8px 30px 8px 30px;border-"
#~ "radius: 6px;border: 1px solid #CCCCCC;background:#808080;margin : 0 15px "
#~ "0 0;text-decoration: none;color:#FFFFFF;\" href=\"/calendar/meeting/"
#~ "decline?db=${'dbname' in ctx and ctx['dbname'] or ''}&token=${object."
#~ "access_token}&action=${'action_id' in ctx and ctx['action_id'] or ''}&id="
#~ "${object.event_id.id}\">Decline</a>\n"
#~ "                            <a style=\"padding: 8px 30px 8px 30px;border-"
#~ "radius: 6px;border: 1px solid #CCCCCC;background:#D8D8D8;text-decoration: "
#~ "none;color:#FFFFFF;\" href=\"/calendar/meeting/view?db=${'dbname' in ctx "
#~ "and ctx['dbname'] or ''}&token=${object.access_token}&action="
#~ "${'action_id' in ctx and ctx['action_id'] or ''}&id=${object.event_id."
#~ "id}\">View</a>\n"
#~ "                    </div>                             \n"
#~ "                </div>\n"
#~ "                \n"
#~ "                "
#~ msgstr ""
#~ " \n"
#~ "                <style>\n"
#~ "                    span.oe_mail_footer_access {\n"
#~ "                        display:block;    \n"
#~ "                        text-align:center;\n"
#~ "                        color:grey;                                \n"
#~ "                    }\n"
#~ "                </style>\n"
#~ "                <div style=\"border-radius: 2px; max-width: 1200px; "
#~ "height: auto;margin-left: auto;margin-right: auto;background-color:"
#~ "#f9f9f9;\">\n"
#~ "                    <div style=\"height:auto;text-align: center;font-"
#~ "size : 30px;color: #8A89BA;\">\n"
#~ "                        <strong>${object.event_id.name}</strong>\n"
#~ "                    </div>\n"
#~ "                    <div style=\"height: 50px;text-align: left;font-"
#~ "size : 14px;border-collapse: separate;margin-top:10px\">\n"
#~ "                        <strong style=\"margin-left:12px\">Dear ${object."
#~ "cn}</strong> ,<br/>\n"
#~ "                        <p style=\"margin-left:12px\">Az esemény dátuma "
#~ "megváltozott...<br/>\n"
#~ "                        Az eseményt szervezte ${object.event_id.user_id."
#~ "partner_id.name} most ekkorra időzítve : ${object.event_id."
#~ "get_display_time_tz(tz=object.partner_id.tz)}.</p>\n"
#~ "                    </div>\n"
#~ "                    <div style=\"height: auto;margin-left:12px;margin-"
#~ "top:30px;\">\n"
#~ "                        <table>\n"
#~ "                            <tr>                                        \n"
#~ "                                <td>\n"
#~ "                                    <div style=\"border-top-left-"
#~ "radius:3px;border-top-right-radius:3px;font-size:12px;border-collapse:"
#~ "separate;text-align:center;font-weight:bold;color:#ffffff;width:130px;min-"
#~ "height: 18px;border-color:#ffffff;background:#8a89ba;padding-top: 4px;\">"
#~ "${object.event_id.get_interval(object.event_id.start, 'dayname', "
#~ "tz=object.partner_id.tz)}</div>\n"
#~ "                                    <div style=\"font-size:48px;min-"
#~ "height:auto;font-weight:bold;text-align:center;color: #5F5F5F;background-"
#~ "color: #E1E2F8;width: 130px;\">\n"
#~ "                                      ${object.event_id."
#~ "get_interval(object.event_id.start,'day', tz=object.partner_id.tz)}\n"
#~ "                                    </div>\n"
#~ "                                    <div style='font-size:12px;text-align:"
#~ "center;font-weight:bold;color:#ffffff;background-color:#8a89ba'>${object."
#~ "event_id.get_interval(object.event_id.start, 'month', tz=object."
#~ "partner_id.tz)}</div>\n"
#~ "                                    <div style=\"border-collapse:separate;"
#~ "color:#8a89ba;text-align:center;width: 128px;font-size:12px;border-bottom-"
#~ "right-radius:3px;font-weight:bold;border:1px solid;border-bottom-left-"
#~ "radius:3px;\">${not object.event_id.allday and object.event_id."
#~ "get_interval(object.event_id.start, 'time', tz=object.partner_id.tz) or "
#~ "''}</div>\n"
#~ "                                </td>\n"
#~ "                                <td>\n"
#~ "                                    <table cellspacing=\"0\" cellpadding="
#~ "\"0\" border=\"0\" style=\"margin-top: 15px; margin-left: 10px;font-size: "
#~ "16px;\">\n"
#~ "                                            <tr>\n"
#~ "                                                <td style=\"vertical-"
#~ "align:top;\">\n"
#~ "                                                    % if object.event_id."
#~ "location:\n"
#~ "                                                        <div style="
#~ "\"width: 120px; background : #CCCCCC; font-family: Lucida Grande', "
#~ "Ubuntu, Arial, Verdana, sans-serif;\">\n"
#~ "                                                            Hol\n"
#~ "                                                        </div>\n"
#~ "                                                    % endif\n"
#~ "                                                </td>\n"
#~ "                                                <td  style=\"vertical-"
#~ "align:top;\">\n"
#~ "                                                    % if object.event_id."
#~ "location:\n"
#~ "                                                        <div style = "
#~ "\"font-family: Lucida Grande', Ubuntu, Arial, Verdana, sans-serif;   font-"
#~ "size: 14px\" >\n"
#~ "                                                            : ${object."
#~ "event_id.location}\n"
#~ "                                                            <span style= "
#~ "\"color:#A9A9A9; \">(<a href=\"http://maps.google.com/maps?oi=map&q="
#~ "${object.event_id.location}\">Térkép megtekintése</a>)\n"
#~ "                                                                </span>\n"
#~ "                                                        </div>\n"
#~ "                                                    % endif\n"
#~ "                                                </"
#~ "td>                                                        \n"
#~ "                                            </tr> \n"
#~ "                                                                                        \n"
#~ "                                            <tr>\n"
#~ "                                                <td style=\"vertical-"
#~ "align:top;\">\n"
#~ "                                                    % if object.event_id."
#~ "description :\n"
#~ "                                                        <div style="
#~ "\"width: 120px; background : #CCCCCC; font-family: Lucida Grande', "
#~ "Ubuntu, Arial, Verdana, sans-serif;\">\n"
#~ "                                                            Mit\n"
#~ "                                                        </div>\n"
#~ "                                                    % endif\n"
#~ "                                                </td>\n"
#~ "                                                <td style=\"vertical-"
#~ "align:text-top;\">\n"
#~ "                                                    % if object.event_id."
#~ "description :\n"
#~ "                                                        <div style=\"font-"
#~ "family: Lucida Grande', Ubuntu, Arial, Verdana, sans-serif;\">\n"
#~ "                                                            : ${object."
#~ "event_id.description}\n"
#~ "                                                        </div>\n"
#~ "                                                    % endif\n"
#~ "                                                </td>\n"
#~ "                                            </tr>\n"
#~ "                                                                                        \n"
#~ "                                            <tr>\n"
#~ "                                                <td style=\"vertical-"
#~ "align:top;\">\n"
#~ "                                                    % if not object."
#~ "event_id.allday and object.event_id.duration:\n"
#~ "                                                        <div style="
#~ "\"height:auto; width: 120px; background : #CCCCCC; font-family: Lucida "
#~ "Grande', Ubuntu, Arial, Verdana, sans-serif;\">\n"
#~ "                                                            Időtartam\n"
#~ "                                                        </div>\n"
#~ "                                                    % endif\n"
#~ "                                                </td>\n"
#~ "                                                <td colspan=\"3\" style="
#~ "\"vertical-align:text-top;\">\n"
#~ "                                                    % if not object."
#~ "event_id.allday and object.event_id.duration:\n"
#~ "                                                        <div style=\"font-"
#~ "family: Lucida Grande', Ubuntu, Arial, Verdana, sans-serif;\">\n"
#~ "                                                            : ${('%dH"
#~ "%02d' % (object.event_id.duration,(object.event_id.duration*60)%60))}\n"
#~ "                                                        </div>\n"
#~ "                                                    % endif\n"
#~ "                                                </td>\n"
#~ "                                            </"
#~ "tr>                                                \n"
#~ "                                        <tr style=\" height: 30px;\">\n"
#~ "                                            <td style=\"height: 25px;"
#~ "width: 120px; background : # CCCCCC; font-family: Lucida Grande', Ubuntu, "
#~ "Arial, Verdana, sans-serif;\">\n"
#~ "                                                <div>\n"
#~ "                                                    Résztvevők\n"
#~ "                                                </div>\n"
#~ "                                            </td>\n"
#~ "                                            <td colspan=\"3\">\n"
#~ "                                               : \n"
#~ "                                                % for attendee in object."
#~ "event_id.attendee_ids:\n"
#~ "                                                    <div style=\"display:"
#~ "inline-block; border-radius: 50%; width:10px; height:10px;background:"
#~ "${'color' in ctx and ctx['color'][attendee.state] or 'white'};\"></div>\n"
#~ "                                                    % if attendee.cn != "
#~ "object.cn:\n"
#~ "                                                        <span style="
#~ "\"margin-left:5px\">${attendee.cn}</span>\n"
#~ "                                                    % else:\n"
#~ "                                                        <span style="
#~ "\"margin-left:5px\">You</span>\n"
#~ "                                                    % endif\n"
#~ "                                                % endfor\n"
#~ "                                            </td>\n"
#~ "                                        </tr>\n"
#~ "                                    </table>\n"
#~ "                                </td>\n"
#~ "                            </tr>\n"
#~ "                        </table>                                      \n"
#~ "                    </div>\n"
#~ "                    <div style=\"height: auto;width:450px; margin:0 auto;"
#~ "padding-top:20px;padding-bottom:40px;\">\n"
#~ "                            <a style=\"padding: 8px 30px 8px 30px;border-"
#~ "radius: 6px;border: 1px solid #CCCCCC;background:#8A89BA;margin : 0 15px "
#~ "0 0;text-decoration: none;color:#FFFFFF;\" href=\"/calendar/meeting/"
#~ "accept?db=${'dbname' in ctx and ctx['dbname'] or ''}&token=${object."
#~ "access_token}&action=${'action_id' in ctx and ctx['action_id'] or ''}&id="
#~ "${object.event_id.id}\">Elfogad</a>\n"
#~ "                            <a style=\"padding: 8px 30px 8px 30px;border-"
#~ "radius: 6px;border: 1px solid #CCCCCC;background:#808080;margin : 0 15px "
#~ "0 0;text-decoration: none;color:#FFFFFF;\" href=\"/calendar/meeting/"
#~ "decline?db=${'dbname' in ctx and ctx['dbname'] or ''}&token=${object."
#~ "access_token}&action=${'action_id' in ctx and ctx['action_id'] or ''}&id="
#~ "${object.event_id.id}\">Elutasít</a>\n"
#~ "                            <a style=\"padding: 8px 30px 8px 30px;border-"
#~ "radius: 6px;border: 1px solid #CCCCCC;background:#D8D8D8;text-decoration: "
#~ "none;color:#FFFFFF;\" href=\"/calendar/meeting/view?db=${'dbname' in ctx "
#~ "and ctx['dbname'] or ''}&token=${object.access_token}&action="
#~ "${'action_id' in ctx and ctx['action_id'] or ''}&id=${object.event_id."
#~ "id}\">Megtekint</a>\n"
#~ "                    </div>                             \n"
#~ "                </div>\n"
#~ "                \n"
#~ "                "

#~ msgid "${object.event_id.name}"
#~ msgstr "${object.event_id.name}"

#~ msgid "${object.event_id.name} - Date has been updated"
#~ msgstr "${object.event_id.name} - A dátum frissítve lett"

#~ msgid "A email has been send to specify that the date has been changed !"
#~ msgstr "Egy email ki lett küldve a dátum változás részleteivel !"

#~ msgid "Action Needed"
#~ msgstr "Művelet szükséges"

#~ msgid "An invitation email has been sent to attendee %s"
#~ msgstr "Egy meghívó lett kiküldve a feliratkozóknak %s"

#~ msgid "An invitation email has been sent to attendee(s)"
#~ msgstr "Egy meghívó lett kiküldve a feliratkozó(k)nak"

#~ msgid "Date of the last message posted on the record."
#~ msgstr "A feljegyzésen történt utolsó levelezés dátuma."

#~ msgid "Followers"
#~ msgstr "Követők"

#~ msgid "Followers (Channels)"
#~ msgstr "Követők (Csatornák)"

#~ msgid "Followers (Partners)"
#~ msgstr "Követők (Partnerek)"

#~ msgid "If checked new messages require your attention."
#~ msgstr "Ha be van jelölve, akkor figyelje az új üzeneteket."

#~ msgid "If checked, new messages require your attention."
#~ msgstr "Ha be van jelölve, akkor figyelje az új üzeneteket."

#~ msgid "Is Follower"
#~ msgstr "Ez egy követő"

#~ msgid "Last Message Date"
#~ msgstr "Utolsó üzenet dátuma"

#~ msgid "Messages"
#~ msgstr "Üzenetek"

#~ msgid "Number of Actions"
#~ msgstr "Műveletek száma"

#~ msgid "Number of messages which requires an action"
#~ msgstr "Üzenetek száma, melyek közbenjárást igényelnek"

#~ msgid "Number of unread messages"
#~ msgstr "Olvasatlan üzenetek száma"

#~ msgid "Unread Messages Counter"
#~ msgstr "Olvasatlan üzenetek számlálója"

#~ msgid ""
#~ "Warning, a mandatory field has been modified since the creation of this "
#~ "event"
#~ msgstr ""
#~ "Figyelem, egy kötelező mezőt módosíott ennek az eseménynek a "
#~ "létrehozásakor"

#~ msgid "Website Messages"
#~ msgstr "Weboldal üzenetek"

#~ msgid "Website communication history"
#~ msgstr "Weboldal  kommunikáció történet"

#~ msgid "Participant"
#~ msgstr "Résztvevő"<|MERGE_RESOLUTION|>--- conflicted
+++ resolved
@@ -23,11 +23,7 @@
 msgstr ""
 "Project-Id-Version: Odoo Server 10.0alpha1e\n"
 "Report-Msgid-Bugs-To: \n"
-<<<<<<< HEAD
-"POT-Creation-Date: 2016-08-19 10:26+0000\n"
-=======
 "POT-Creation-Date: 2016-08-18 14:08+0000\n"
->>>>>>> bc1a0a32
 "PO-Revision-Date: 2016-08-18 08:38+0000\n"
 "Last-Translator: Kisrobert <kisrobi@gmail.com>, 2016\n"
 "Language-Team: Hungarian (https://www.transifex.com/odoo/teams/41243/hu/)\n"
@@ -499,7 +495,7 @@
 msgstr ""
 
 #. module: calendar
-#: code:addons/calendar/calendar.py:767
+#: code:addons/calendar/calendar.py:776
 #, python-format
 msgid ""
 "%s at %s To\n"
@@ -509,7 +505,7 @@
 " %s ekkor %s (%s)"
 
 #. module: calendar
-#: code:addons/calendar/calendar.py:765
+#: code:addons/calendar/calendar.py:774
 #, python-format
 msgid "%s at (%s To %s) (%s)"
 msgstr "%s ekkor (%s Címzett %s) (%s)"
@@ -561,11 +557,7 @@
 msgstr "Egész nap"
 
 #. module: calendar
-<<<<<<< HEAD
-#: code:addons/calendar/calendar.py:762
-=======
 #: code:addons/calendar/calendar.py:771
->>>>>>> bc1a0a32
 #, python-format
 msgid "AllDay , %s"
 msgstr "Minden nap, %s"
@@ -604,11 +596,7 @@
 msgstr "Elérhetőség"
 
 #. module: calendar
-<<<<<<< HEAD
-#: code:addons/calendar/calendar.py:1705
-=======
 #: code:addons/calendar/calendar.py:1714
->>>>>>> bc1a0a32
 #: selection:calendar.attendee,availability:0
 #: selection:calendar.event,show_as:0
 #, python-format
@@ -796,11 +784,7 @@
 "E-mail"
 
 #. module: calendar
-<<<<<<< HEAD
-#: code:addons/calendar/calendar.py:1356
-=======
 #: code:addons/calendar/calendar.py:1365
->>>>>>> bc1a0a32
 #, python-format
 msgid "Email addresses not found"
 msgstr "E-mail cím nem található"
@@ -877,11 +861,7 @@
 msgstr "Esemény figyelmeztető"
 
 #. module: calendar
-<<<<<<< HEAD
-#: code:addons/calendar/calendar.py:1230
-=======
 #: code:addons/calendar/calendar.py:1239
->>>>>>> bc1a0a32
 #, python-format
 msgid "Event recurrence interval cannot be negative."
 msgstr "Az esemény ismétlődési ideje nem lehet negatív."
@@ -951,11 +931,7 @@
 "Csoportosítás"
 
 #. module: calendar
-<<<<<<< HEAD
-#: code:addons/calendar/calendar.py:1647
-=======
 #: code:addons/calendar/calendar.py:1656
->>>>>>> bc1a0a32
 #, python-format
 msgid "Group by date is not supported, use the calendar view instead."
 msgstr ""
@@ -1242,11 +1218,7 @@
 msgstr "Partner"
 
 #. module: calendar
-<<<<<<< HEAD
-#: code:addons/calendar/calendar.py:1243
-=======
 #: code:addons/calendar/calendar.py:1252
->>>>>>> bc1a0a32
 #, python-format
 msgid "Please select a proper day of the month."
 msgstr "Kérem válassza ki a hónap megfelelő napját."
@@ -1476,11 +1448,7 @@
 "            lehetőségek."
 
 #. module: calendar
-<<<<<<< HEAD
-#: code:addons/calendar/calendar.py:1352
-=======
 #: code:addons/calendar/calendar.py:1361
->>>>>>> bc1a0a32
 #, python-format
 msgid "The following contacts have no email address :"
 msgstr "A következő kapcsolatoknak nincs e-amil címük:"
@@ -1632,11 +1600,7 @@
 msgstr "Pl: Üzleti ebéd"
 
 #. module: calendar
-<<<<<<< HEAD
-#: code:addons/calendar/calendar.py:1228
-=======
 #: code:addons/calendar/calendar.py:1237
->>>>>>> bc1a0a32
 #, python-format
 msgid "interval cannot be negative."
 msgstr "időköz nem lehet negatív."
