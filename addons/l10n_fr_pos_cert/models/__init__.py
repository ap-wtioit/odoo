<<<<<<< HEAD
# -*- coding: utf-8 -*-
# Part of Odoo. See LICENSE file for full copyright and licensing details.
from . import account_bank_statement
from . import res_company
from . import pos
=======
import account_bank_statement
from . import account_fiscal_position
import res_company
import pos
>>>>>>> 0c46c8a9
<|MERGE_RESOLUTION|>--- conflicted
+++ resolved
@@ -1,12 +1,6 @@
-<<<<<<< HEAD
 # -*- coding: utf-8 -*-
 # Part of Odoo. See LICENSE file for full copyright and licensing details.
 from . import account_bank_statement
+from . import account_fiscal_position
 from . import res_company
-from . import pos
-=======
-import account_bank_statement
-from . import account_fiscal_position
-import res_company
-import pos
->>>>>>> 0c46c8a9
+from . import pos