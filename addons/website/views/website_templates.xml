--- conflicted
+++ resolved
@@ -23,6 +23,14 @@
     <script type="text/javascript" src="/website/static/src/js/website.snippets.animation.js"></script>
     <script type="text/javascript" src="/web/static/lib/bootstrap/js/bootstrap.js"></script>
 
+</template>
+
+<template id="assets_backend" name="website assets for backend" inherit_id="web.assets_backend">
+    <xpath expr="." position="inside">
+        <link rel="stylesheet" href="/website/static/src/css/website.backend.css"/>
+
+        <script type="text/javascript" src="/website/static/src/js/website.backend.js"></script>
+    </xpath>
 </template>
 
 <template id="website.submenu" name="Submenu">
@@ -57,7 +65,6 @@
           t-att-data-view-xmlid="xmlid if editable else None"
           t-att-data-main-object="repr(main_object) if editable else None">
         <head>
-            <script type="text/javascript" src="/web/static/js/watch.js"></script>
             <t t-if="main_object and 'website_meta_title' in main_object">
                 <t t-set="title" t-value="main_object.website_meta_title"/>
             </t>
@@ -244,45 +251,8 @@
             </div>
         </div>
     </xpath>
-<<<<<<< HEAD
     <xpath expr='//t[@t-call-assets="website.assets_frontend"]' position="after">
         <t t-call-assets="website.assets_editor"/>
-=======
-    <xpath expr='//script[@src="/web/static/lib/bootstrap/js/bootstrap.js"]' position="before">
-        <link rel='stylesheet' href='/website/static/src/css/snippets.css'/>
-        <link rel='stylesheet' href='/website/static/src/css/editor.css'/>
-
-
-        <link rel="stylesheet" href="/web/static/lib/select2/select2.css"/>
-        <link rel="stylesheet" href="/website/static/lib/select2-bootstrap-css/select2-bootstrap.css"/>
-        <link rel='stylesheet' href="/web/static/lib/jquery.ui/css/smoothness/jquery-ui-1.9.1.custom.css"/>
-
-        <script type="text/javascript" src="/web/static/lib/select2/select2.js"></script>
-        <script type="text/javascript" src="/web/static/lib/ckeditor/ckeditor.js"></script>
-        <script t-if="not translatable" type="text/javascript" src="/website/static/lib/ace/ace.js"></script>
-        <script type="text/javascript" src="/website/static/lib/vkbeautify/vkbeautify.0.99.00.beta.js"></script>
-        <script type="text/javascript" src="/web/static/lib/jquery.ui/js/jquery-ui-1.9.1.custom.js"></script>
-        <!-- mutation observers shim backed by mutation events (8 < IE < 11, Safari < 6, FF < 14, Chrome < 17) -->
-        <script type="text/javascript" src="/website/static/lib//jquery.mjs.nestedSortable/jquery.mjs.nestedSortable.js"></script>
-        <script type="text/javascript" src="/website/static/lib/MutationObservers/test/sidetable.js"></script>
-        <script type="text/javascript" src='/website/static/lib/nearest/jquery.nearest.js'></script>
-        <script type="text/javascript" src="/website/static/lib/MutationObservers/MutationObserver.js"></script>
-
-        <script type="text/javascript" src="/website/static/lib/jquery.placeholder/jquery.placeholder.js"></script>
-
-        <script type="text/javascript" src="/website/static/src/js/website.editor.js"></script>
-        <script type="text/javascript" src="/website/static/src/js/website.editor.newpage.js" groups="base.group_website_designer"></script>
-        <script type="text/javascript" src="/website/static/src/js/website.menu.js" groups="base.group_website_designer"></script>
-        <script type="text/javascript" src="/website/static/src/js/website.mobile.js"></script>
-        <script type="text/javascript" src="/website/static/src/js/website.seo.js"></script>
-        <script type="text/javascript" id="website_tour_js" src="/website/static/src/js/website.tour.js"></script>
-        <script type="text/javascript" src="/website/static/src/js/website.tour.banner.js" groups="base.group_website_designer"></script>
-        <script t-if="not translatable" type="text/javascript" src="/website/static/src/js/website.snippets.editor.js"></script>
-        <script t-if="not translatable" type="text/javascript" src="/website/static/src/js/website.ace.js"></script>
-        <script t-if="translatable" type="text/javascript" src="/website/static/src/js/website.translator.js"></script>
-
-        <script type="text/javascript" src="/website/static/src/js/jQuery.transfo.js"></script>
->>>>>>> 6e8ba284
     </xpath>
 </template>
 
