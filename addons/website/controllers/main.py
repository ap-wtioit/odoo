# -*- coding: utf-8 -*-
# Part of Odoo. See LICENSE file for full copyright and licensing details.

import datetime
from itertools import islice
import json
import xml.etree.ElementTree as ET
import logging
import re
import urllib2
import werkzeug.utils
import werkzeug.wrappers

import odoo
from odoo import http
from odoo import fields
from odoo.http import request
from odoo.osv.orm import browse_record

from odoo.addons.website.models.website import slug
from odoo.addons.web.controllers.main import WebClient, Binary, Home

logger = logging.getLogger(__name__)

# Completely arbitrary limits
MAX_IMAGE_WIDTH, MAX_IMAGE_HEIGHT = IMAGE_LIMITS = (1024, 768)
LOC_PER_SITEMAP = 45000
SITEMAP_CACHE_TIME = datetime.timedelta(hours=12)


class QueryURL(object):
    def __init__(self, path='', path_args=None, **args):
        self.path = path
        self.args = args
        self.path_args = set(path_args or [])

    def __call__(self, path=None, path_args=None, **kw):
        path = path or self.path
        for key, value in self.args.items():
            kw.setdefault(key, value)
        path_args = set(path_args or []).union(self.path_args)
        paths, fragments = [], []
        for key, value in kw.items():
            if value and key in path_args:
                if isinstance(value, browse_record):
                    paths.append((key, slug(value)))
                else:
                    paths.append((key, value))
            elif value:
                if isinstance(value, list) or isinstance(value, set):
                    fragments.append(werkzeug.url_encode([(key, item) for item in value]))
                else:
                    fragments.append(werkzeug.url_encode([(key, value)]))
        for key, value in paths:
            path += '/' + key + '/%s' % value
        if fragments:
            path += '?' + '&'.join(fragments)
        return path


class Website(Home):

    @http.route('/', type='http', auth="public", website=True)
    def index(self, **kw):
        page = 'homepage'
        main_menu = request.env.ref('website.main_menu', raise_if_not_found=False)
        if main_menu:
            first_menu = main_menu.child_id and main_menu.child_id[0]
            if first_menu:
                if first_menu.url and (not (first_menu.url.startswith(('/page/', '/?', '/#')) or (first_menu.url == '/'))):
                    return request.redirect(first_menu.url)
                if first_menu.url and first_menu.url.startswith('/page/'):
                    return request.env['ir.http'].reroute(first_menu.url)
        return self.page(page)

    #------------------------------------------------------
    # Login - overwrite of the web login so that regular users are redirected to the backend
    # while portal users are redirected to the frontend by default
    #------------------------------------------------------

    @http.route(website=True, auth="public")
    def web_login(self, redirect=None, *args, **kw):
        response = super(Website, self).web_login(redirect=redirect, *args, **kw)
        if not redirect and request.params['login_success']:
            if request.env['res.users'].browse(request.uid).has_group('base.group_user'):
                redirect = '/web?' + request.httprequest.query_string
            else:
                redirect = '/'
            return http.redirect_with_hash(redirect)
        return response

    #------------------------------------------------------
    # Business
    #------------------------------------------------------

    @http.route('/website/lang/<lang>', type='http', auth="public", website=True, multilang=False)
    def change_lang(self, lang, r='/', **kwargs):
        if lang == 'default':
            lang = request.website.default_lang_code
            r = '/%s%s' % (lang, r or '/')
        redirect = werkzeug.utils.redirect(r or ('/%s' % lang), 303)
        redirect.set_cookie('website_lang', lang)
        return redirect

    @http.route('/page/<page:page>', type='http', auth="public", website=True, cache=300)
    def page(self, page, **opt):
        values = {
            'path': page,
            'deletable': True,  # used to add 'delete this page' in content menu
        }
        # /page/website.XXX --> /page/XXX
        if page.startswith('website.'):
            return request.redirect('/page/' + page[8:], code=301)
        elif '.' not in page:
            page = 'website.%s' % page

        try:
            request.website.get_template(page)
        except ValueError, e:
            # page not found
            if request.website.is_publisher():
                values.pop('deletable')
                page = 'website.page_404'
            else:
                return request.env['ir.http']._handle_exception(e, 404)

        return request.render(page, values)

    @http.route(['/website/country_infos/<model("res.country"):country>'], type='json', auth="public", methods=['POST'], website=True)
    def country_infos(self, country, **kw):
        fields = country.get_address_fields()
        return dict(fields=fields, states=[(st.id, st.name, st.code) for st in country.state_ids], phone_code=country.phone_code)

    @http.route(['/robots.txt'], type='http', auth="public")
    def robots(self):
        return request.render('website.robots', {'url_root': request.httprequest.url_root}, mimetype='text/plain')

    @http.route('/sitemap.xml', type='http', auth="public", website=True)
    def sitemap_xml_index(self):
        current_website = request.website
        Attachment = request.env['ir.attachment'].sudo()
        View = request.env['ir.ui.view'].sudo()
        mimetype = 'application/xml;charset=utf-8'
        content = None

        def create_sitemap(url, content):
            return Attachment.create({
                'datas': content.encode('base64'),
                'mimetype': mimetype,
                'type': 'binary',
                'name': url,
                'url': url,
            })
        dom = [('url', '=' , '/sitemap-%d.xml' % current_website.id), ('type', '=', 'binary')]
        sitemap = Attachment.search(dom, limit=1)
        if sitemap:
            # Check if stored version is still valid
            create_date = fields.Datetime.from_string(sitemap.create_date)
            delta = datetime.datetime.now() - create_date
            if delta < SITEMAP_CACHE_TIME:
                content = sitemap.datas.decode('base64')

        if not content:
            # Remove all sitemaps in ir.attachments as we're going to regenerated them
            dom = [('type', '=', 'binary'), '|', ('url', '=like' , '/sitemap-%d-%%.xml' % current_website.id),
                   ('url', '=' , '/sitemap-%d.xml' % current_website.id)]
            sitemaps = Attachment.search(dom)
            sitemaps.unlink()

            pages = 0
            locs = request.website.sudo(user=request.website.user_id.id).enumerate_pages()
            while True:
                values = {
                    'locs': islice(locs, 0, LOC_PER_SITEMAP),
                    'url_root': request.httprequest.url_root[:-1],
                }
                urls = View.render_template('website.sitemap_locs', values)
                if urls.strip():
                    content = View.render_template('website.sitemap_xml', {'content': urls})
                    pages += 1
                    last_sitemap = create_sitemap('/sitemap-%d-%d.xml' % (current_website.id, pages), content)
                else:
                    break

            if not pages:
                return request.not_found()
            elif pages == 1:
                # rename the -id-page.xml => -id.xml
                last_sitemap.write({
                    'url': "/sitemap-%d.xml" % current_website.id,
                    'name': "/sitemap-%d.xml" % current_website.id,
                })
            else:
                # TODO: in master/saas-15, move current_website_id in template directly
                pages_with_website = map(lambda p: "%d-%d" % (current_website.id, p), range(1, pages + 1))

                # Sitemaps must be split in several smaller files with a sitemap index
<<<<<<< HEAD
                content = View.render_template('website.sitemap_index_xml', {
                    'pages': range(1, pages + 1),
                    'url_root': request.httprequest.url_root,
                })
=======
                content = iuv.render_template(cr, uid, 'website.sitemap_index_xml', dict(
                    pages=pages_with_website,
                    url_root=request.httprequest.url_root,
                ), context=context)
>>>>>>> 5c4744cd
                create_sitemap('/sitemap-%d.xml' % current_website.id, content)

        return request.make_response(content, [('Content-Type', mimetype)])

    @http.route('/website/info', type='http', auth="public", website=True)
    def website_info(self):
        try:
            request.website.get_template('website.website_info').name
        except Exception, e:
            return request.env['ir.http']._handle_exception(e, 404)
        Module = request.env['ir.module.module'].sudo()
        apps = Module.search([('state', '=', 'installed'), ('application', '=', True)])
        modules = Module.search([('state', '=', 'installed'), ('application', '=', False)])
        values = {
            'apps': apps,
            'modules': modules,
            'version': odoo.service.common.exp_version()
        }
        return request.render('website.website_info', values)

    #------------------------------------------------------
    # Edit
    #------------------------------------------------------

    @http.route('/website/add/<path:path>', type='http', auth="user", website=True)
    def pagenew(self, path, noredirect=False, add_menu=None, template=False):
        if template:
            xml_id = request.env['website'].new_page(path, template=template)
        else:
            xml_id = request.env['website'].new_page(path)
        if add_menu:
            request.env['website.menu'].create({
                'name': path,
                'url': "/page/" + xml_id[8:],
                'parent_id': request.website.menu_id.id,
                'website_id': request.website.id,
            })
        # Reverse action in order to allow shortcut for /page/<website_xml_id>
        url = "/page/" + re.sub(r"^website\.", '', xml_id)

        if noredirect:
            return werkzeug.wrappers.Response(url, mimetype='text/plain')
        return werkzeug.utils.redirect(url + "?enable_editor=1")

    @http.route(['/website/snippets'], type='json', auth="user", website=True)
    def snippets(self):
        return request.env['ir.ui.view'].render_template('website.snippets')

    @http.route('/website/reset_templates', type='http', auth='user', methods=['POST'], website=True)
    def reset_template(self, templates, redirect='/'):
        templates = request.httprequest.form.getlist('templates')
        modules_to_update = []
        for temp_id in templates:
            view = request.env['ir.ui.view'].browse(int(temp_id))
            if view.page:
                continue
            view.model_data_id.write({
                'noupdate': False
            })
            if view.model_data_id.module not in modules_to_update:
                modules_to_update.append(view.model_data_id.module)

        if modules_to_update:
            modules = request.env['ir.module.module'].sudo().search([('name', 'in', modules_to_update)])
            if modules:
                modules.button_immediate_upgrade()
        return request.redirect(redirect)

    @http.route('/website/customize_template_get', type='json', auth='user', website=True)
    def customize_template_get(self, key, full=False, bundles=False):
        """ Get inherit view's informations of the template ``key``.
            returns templates info (which can be active or not)
            ``full=False`` returns only the customize_show template
            ``bundles=True`` returns also the asset bundles
        """
        return request.env["ir.ui.view"].customize_template_get(key, full=full, bundles=bundles)

    @http.route('/website/translations', type='json', auth="public", website=True)
    def get_website_translations(self, lang, mods=None):
        Modules = request.env['ir.module.module'].sudo()
        modules = Modules.search([
            ('name', 'ilike', 'website'),
            ('state', '=', 'installed')
        ]).mapped('name')
        if mods:
            modules += mods
        return WebClient().translations(mods=modules, lang=lang)

    @http.route(['/website/publish'], type='json', auth="public", website=True)
    def publish(self, id, object):
        Model = request.env[object]
        record = Model.browse(int(id))

        values = {}
        if 'website_published' in Model._fields:
            values['website_published'] = not record.website_published
        record.write(values)
        return bool(record.website_published)

    @http.route(['/website/seo_suggest'], type='json', auth="user", website=True)
    def seo_suggest(self, keywords=None, lang=None):
        language = lang.split("_")
        url = "http://google.com/complete/search"
        try:
            req = urllib2.Request("%s?%s" % (url, werkzeug.url_encode({
                'ie': 'utf8', 'oe': 'utf8', 'output': 'toolbar', 'q': keywords, 'hl': language[0], 'gl': language[1]})))
            response = urllib2.urlopen(req)
        except (urllib2.HTTPError, urllib2.URLError):
            return []
        xmlroot = ET.fromstring(response.read())
        return json.dumps([sugg[0].attrib['data'] for sugg in xmlroot if len(sugg) and sugg[0].attrib['data']])

    #------------------------------------------------------
    # Themes
    #------------------------------------------------------

    def get_view_ids(self, xml_ids):
        ids = []
        for xml_id in xml_ids:
            if "." in xml_id:
                record_id = request.env.ref(xml_id).id
            else:
                record_id = int(xml_id)
            ids.append(record_id)
        return ids

    @http.route(['/website/theme_customize_get'], type='json', auth="public", website=True)
    def theme_customize_get(self, xml_ids):
        enable = []
        disable = []
        ids = self.get_view_ids(xml_ids)
        for view in request.env['ir.ui.view'].with_context(active_test=True).browse(ids):
            if view.active:
                enable.append(view.xml_id)
            else:
                disable.append(view.xml_id)
        return [enable, disable]

    @http.route(['/website/theme_customize'], type='json', auth="public", website=True)
    def theme_customize(self, enable, disable, get_bundle=False):
        """ enable or Disable lists of ``xml_id`` of the inherit templates """
        def set_active(ids, active):
            if ids:
                real_ids = self.get_view_ids(ids)
                request.env['ir.ui.view'].with_context(active_test=True).browse(real_ids).write({'active': active})

        set_active(disable, False)
        set_active(enable, True)

        if get_bundle:
            context = dict(request.context, active_test=True)
            return request.env["ir.qweb"]._get_asset('web.assets_frontend', options=context)

        return True

    @http.route(['/website/theme_customize_reload'], type='http', auth="public", website=True)
    def theme_customize_reload(self, href, enable, disable):
        self.theme_customize(enable and enable.split(",") or [], disable and disable.split(",") or [])
        return request.redirect(href + ("&theme=true" if "#" in href else "#theme=true"))

    @http.route(['/website/multi_render'], type='json', auth="public", website=True)
    def multi_render(self, ids_or_xml_ids, values=None):
        View = request.env['ir.ui.view']
        res = {}
        for id_or_xml_id in ids_or_xml_ids:
            res[id_or_xml_id] = View.render_template(id_or_xml_id, values)
        return res

    #------------------------------------------------------
    # Server actions
    #------------------------------------------------------

    @http.route([
        '/website/action/<path_or_xml_id_or_id>',
        '/website/action/<path_or_xml_id_or_id>/<path:path>',
        ], type='http', auth="public", website=True)
    def actions_server(self, path_or_xml_id_or_id, **post):
        ServerActions = request.env['ir.actions.server']
        action = action_id = None

        # find the action_id: either an xml_id, the path, or an ID
        if isinstance(path_or_xml_id_or_id, basestring) and '.' in path_or_xml_id_or_id:
            action = request.env.ref(path_or_xml_id_or_id, raise_if_not_found=False)
        if not action:
            action = ServerActions.search([('website_path', '=', path_or_xml_id_or_id), ('website_published', '=', True)], limit=1)
        if not action:
            try:
                action_id = int(path_or_xml_id_or_id)
            except ValueError:
                pass

        # check it effectively exists
        if action_id:
            action = ServerActions.browse(action_id).exists()
        # run it, return only if we got a Response object
        if action:
            if action.state == 'code' and action.website_published:
                action_res = action.run()
                if isinstance(action_res, werkzeug.wrappers.Response):
                    return action_res

        return request.redirect('/')


#------------------------------------------------------
# Retrocompatibility routes
#------------------------------------------------------
class WebsiteBinary(http.Controller):

    @http.route([
        '/website/image',
        '/website/image/<xmlid>',
        '/website/image/<xmlid>/<int:width>x<int:height>',
        '/website/image/<xmlid>/<field>',
        '/website/image/<xmlid>/<field>/<int:width>x<int:height>',
        '/website/image/<model>/<id>/<field>',
        '/website/image/<model>/<id>/<field>/<int:width>x<int:height>'
    ], type='http', auth="public", website=False, multilang=False)
    def content_image(self, id=None, max_width=0, max_height=0, **kw):
        if max_width:
            kw['width'] = max_width
        if max_height:
            kw['height'] = max_height
        if id:
            id, _, unique = id.partition('_')
            kw['id'] = int(id)
            if unique:
                kw['unique'] = unique
        return Binary().content_image(**kw)<|MERGE_RESOLUTION|>--- conflicted
+++ resolved
@@ -195,17 +195,10 @@
                 pages_with_website = map(lambda p: "%d-%d" % (current_website.id, p), range(1, pages + 1))
 
                 # Sitemaps must be split in several smaller files with a sitemap index
-<<<<<<< HEAD
                 content = View.render_template('website.sitemap_index_xml', {
-                    'pages': range(1, pages + 1),
+                    'pages': pages_with_website,
                     'url_root': request.httprequest.url_root,
                 })
-=======
-                content = iuv.render_template(cr, uid, 'website.sitemap_index_xml', dict(
-                    pages=pages_with_website,
-                    url_root=request.httprequest.url_root,
-                ), context=context)
->>>>>>> 5c4744cd
                 create_sitemap('/sitemap-%d.xml' % current_website.id, content)
 
         return request.make_response(content, [('Content-Type', mimetype)])
