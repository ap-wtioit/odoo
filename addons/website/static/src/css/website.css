--- conflicted
+++ resolved
@@ -76,95 +76,6 @@
 
 .mb0 {
   margin-bottom: 0px !important;
-}
-
-.pt128 {
-  padding-top: 128px !important;
-}
-
-.pt92 {
-  padding-top: 92px !important;
-}
-
-.pt64 {
-  padding-top: 64px !important;
-}
-
-.pt48 {
-  padding-top: 48px !important;
-}
-
-.pt32 {
-  padding-top: 32px !important;
-}
-
-.pt16 {
-  padding-top: 16px !important;
-}
-
-.pt8 {
-  padding-top: 8px !important;
-}
-
-.pt4 {
-  padding-top: 4px !important;
-}
-
-.pt0 {
-  padding-top: 0px !important;
-}
-
-.pb128 {
-  padding-bottom: 128px !important;
-}
-
-.pb92 {
-  padding-bottom: 92px !important;
-}
-
-.pb64 {
-  padding-bottom: 64px !important;
-}
-
-.pb48 {
-  padding-bottom: 48px !important;
-}
-
-.pb32 {
-  padding-bottom: 32px !important;
-}
-
-.pb16 {
-  padding-bottom: 16px !important;
-}
-
-.pb8 {
-  padding-bottom: 8px !important;
-}
-
-.pb4 {
-  padding-bottom: 4px !important;
-}
-
-.pb0 {
-  padding-bottom: 0px !important;
-}
-
-/* Grid of unequally tall elements */
-.grid > [class*="col-md"] {
-  display: inline-block;
-  float: none;
-  vertical-align: top;
-  box-sizing: border-box;
-}
-.grid > [class*="col-md"].grid-align-top > [class*="col-md"] {
-  vertical-align: top;
-}
-.grid > [class*="col-md"].grid-align-middle > [class*="col-md"] {
-  vertical-align: middle;
-}
-.grid > [class*="col-md"].grid-align-bottom > [class*="col-md"] {
-  vertical-align: bottom;
 }
 
 /* Extra Styles */
@@ -198,8 +109,13 @@
 }
 
 /* ----- BOOTSTRAP HACK FOR HEADER NAV BAR ----- */
-.navbar.navbar-default.navbar-static-top {
+.navbar.navbar-static-top {
   margin-bottom: 0;
+}
+.navbar.navbar-static-top ul.nav > li.divider {
+  margin-top: 15px;
+  padding-top: 20px;
+  border-right: 1px solid grey;
 }
 
 /* ----- BOOTSTRAP HACK FOR STICKY FOOTER ----- */
@@ -222,7 +138,7 @@
 footer {
   height: 100%;
   background: #eff8f8;
-  background: rgba(100, 200, 200, 0.1);
+  background: rgba(200, 200, 200, 0.1);
 }
 
 #footer_container {
@@ -238,6 +154,7 @@
 
 .row {
   min-height: 32px;
+  width: 100%;
 }
 
 /* ---- HACK FOR COVERING UP CK EDITOR BOGUS P INSERTION --- */
@@ -246,7 +163,7 @@
 }
 
 .oe_structure.oe_empty:empty, [data-oe-type=html]:empty, .oe_structure.oe_empty > .oe_drop_zone.oe_insert:only-child, [data-oe-type=html] > .oe_drop_zone.oe_insert:only-child {
-  background-image: url("/website/static/src/img/edit_here.png");
+  background-image: url("/website/static/src/img/under_construction.png");
   background-repeat: no-repeat;
   background-position: center;
   height: 220px !important;
@@ -257,11 +174,7 @@
 }
 
 .oe_structure.oe_empty:empty:before, [data-oe-type=html]:empty:before, .oe_structure.oe_empty > .oe_drop_zone.oe_insert:only-child:before, [data-oe-type=html] > .oe_drop_zone.oe_insert:only-child:before {
-<<<<<<< HEAD
-  content: "Press The Top-Left Edit Button";
-=======
   content: "Page under construction";
->>>>>>> 57505a1b
   text-align: center;
   display: block;
   padding-top: 160px;
@@ -274,6 +187,10 @@
   content: "Drag Building Blocks Here";
 }
 
+.css_editable_display {
+  display: none;
+}
+
 /* ---- HACK FOR COVERING UP CK EDITOR BOGUS P INSERTION --- */
 .navbar .nav > li > p {
   margin-bottom: 0px;
@@ -351,10 +268,15 @@
 }
 
 /* ---- SNIPPETS --- */
-[data-snippet-id],.colmd,.hr,.blockquote {
-    overflow: hidden;
-}
-
+[data-snippet-id], .colmd, .hr, .blockquote {
+  overflow: hidden;
+}
+
+@media (max-width: 400px) {
+  [data-snippet-id] {
+    height: auto !important;
+  }
+}
 .carousel-inner {
   height: 100%;
 }
@@ -362,6 +284,7 @@
   height: 100%;
   background-size: 100%;
 }
+
 .carousel .carousel-caption {
   left: auto;
   right: auto;
@@ -415,6 +338,10 @@
   right: 10px;
 }
 
+.quotecarousel {
+  padding-bottom: 16px;
+}
+
 /* Parallax Theme */
 div.carousel[data-snippet-id="slider"] .carousel-indicators li {
   border: 1px solid grey;
@@ -448,7 +375,7 @@
 /* Background */
 .oe_dark {
   background: #eff8f8;
-  background: rgba(100, 200, 200, 0.14);
+  background: rgba(200, 200, 200, 0.14);
   -webkit-box-shadow: 0px 5px 9px -7px rgba(0, 0, 255, 0.5) inset, 0px -3px 9px -7px rgba(0, 0, 255, 0.5) inset;
   -moz-box-shadow: 0px 5px 9px -7px rgba(0, 0, 255, 0.5) inset, 0px -3px 9px -7px rgba(0, 0, 255, 0.5) inset;
   box-shadow: 0px 5px 9px -7px rgba(0, 0, 255, 0.5) inset, 0px -3px 9px -7px rgba(0, 0, 255, 0.5) inset;
@@ -456,16 +383,55 @@
 
 .oe_black {
   background-color: rgba(0, 0, 0, 0.9);
+  color: white;
 }
 
 .oe_green {
-  background-color: rgba(0, 128, 0, 0.8);
+  background-color: #51d466;
+  color: white;
+}
+.oe_green .text-muted {
+  color: #dddddd;
+}
+
+.oe_blue_light {
+  background-color: #4791d2;
+  color: white;
+}
+.oe_blue_light .text-muted {
+  color: #dddddd;
+}
+
+.oe_blue {
+  background-color: #34495e;
+  color: white;
+}
+
+.oe_orange {
+  background-color: #e67e22;
+  color: white;
+}
+.oe_orange .text-muted {
+  color: #dddddd;
+}
+
+.oe_purple {
+  background-color: #b163a3;
+  color: white;
+}
+.oe_purple .text-muted {
+  color: #dddddd;
 }
 
 .oe_red {
-  background-color: rgba(255, 0, 0, 0.8);
-}
-
+  background-color: #f75353;
+  color: white;
+}
+.oe_red .text-muted {
+  color: #dddddd;
+}
+
+/* Misc */
 .oe_img_bg {
   background-size: 100%;
 }
@@ -524,46 +490,4 @@
   -ms-column-count: 3;
   -o-column-count: 3;
   column-count: 3;
-}
-
-.bs-callout {
-  margin: 20px 0;
-  padding: 20px;
-  border-left: 3px solid #eeeeee;
-}
-
-.bs-callout h4 {
-  margin-top: 0;
-  margin-bottom: 5px;
-}
-
-.bs-callout p:last-child {
-  margin-bottom: 0;
-}
-
-.bs-callout-danger {
-  background-color: #fdf7f7;
-  border-color: #eed3d7;
-}
-
-.bs-callout-danger h4 {
-  color: #b94a48;
-}
-
-.bs-callout-warning {
-  background-color: #faf8f0;
-  border-color: #faebcc;
-}
-
-.bs-callout-warning h4 {
-  color: #8a6d3b;
-}
-
-.bs-callout-info {
-  background-color: #f4f8fa;
-  border-color: #bce8f1;
-}
-
-.bs-callout-info h4 {
-  color: #34789a;
 }