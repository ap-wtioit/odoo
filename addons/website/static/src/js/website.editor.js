(function () {
    'use strict';

    var website = openerp.website;
    var _t = openerp._t;
    website.no_editor = !!$(document.documentElement).data('editable-no-editor');

    website.add_template_file('/website/static/src/xml/website.editor.xml');
    website.dom_ready.done(function () {
        var is_smartphone = $(document.body)[0].clientWidth < 767;

        if (!is_smartphone) {
            website.ready().then(website.init_editor);
        } else {
            var resize_smartphone = function () {
                is_smartphone = $(document.body)[0].clientWidth < 767;
                if (!is_smartphone) {
                    $(window).off("resize", resize_smartphone);
                    website.init_editor();
                }
            };
            $(window).on("resize", resize_smartphone);
        }

        $(document).on('click', 'a.js_link2post', function (ev) {
            ev.preventDefault();
            website.form(this.pathname, 'POST');
        });

        $(document).on('click', '.cke_editable label', function (ev) {
            ev.preventDefault();
        });

        $(document).on('submit', '.cke_editable form', function (ev) {
            // Disable form submition in editable mode
            ev.preventDefault();
        });

        $(document).on('hide.bs.dropdown', '.dropdown', function (ev) {
            // Prevent dropdown closing when a contenteditable children is focused
            if (ev.originalEvent
                    && $(ev.target).has(ev.originalEvent.target).length
                    && $(ev.originalEvent.target).is('[contenteditable]')) {
                ev.preventDefault();
            }
        });
    });

    /**
     * An editing host is an HTML element with @contenteditable=true, or the
     * child of a document in designMode=on (but that one's not supported)
     *
     * https://dvcs.w3.org/hg/editing/raw-file/tip/editing.html#editing-host
     */
    function is_editing_host(element) {
        return element.getAttribute('contentEditable') === 'true';
    }
    /**
     * Checks that both the element's content *and the element itself* are
     * editable: an editing host is considered non-editable because its content
     * is editable but its attributes should not be considered editable
     */
    function is_editable_node(element) {
        return !(element.data('oe-model') === 'ir.ui.view'
              || element.data('cke-realelement')
              || (is_editing_host(element) && element.getAttribute('attributeEditable') !== 'true')
              || element.isReadOnly());
    }

    function link_dialog(editor) {
        return new website.editor.RTELinkDialog(editor).appendTo(document.body);
    }
    function image_dialog(editor, image) {
        return new website.editor.MediaDialog(editor, image).appendTo(document.body);
    }

    // only enable editors manually
    CKEDITOR.disableAutoInline = true;
    // EDIT ALL THE THINGS
    CKEDITOR.dtd.$editable = _.omit(
        $.extend({}, CKEDITOR.dtd.$block, CKEDITOR.dtd.$inline),
        // well maybe not *all* the things
        'ul', 'ol', 'li', 'table', 'tr', 'th', 'td');
    // Disable removal of empty elements on CKEDITOR activation. Empty
    // elements are used for e.g. support of FontAwesome icons
    CKEDITOR.dtd.$removeEmpty = {};


    website.init_editor = function () {
        CKEDITOR.plugins.add('customdialogs', {
            // requires: 'link,image',
            init: function (editor) {
                editor.on('doubleclick', function (evt) {
                    var element = evt.data.element;
                    if ((element.is('img') || element.$.className.indexOf(' fa-') != -1) && is_editable_node(element)) {
                        image_dialog(editor, element);
                        return;
                    }
                    var parent = new CKEDITOR.dom.element(element.$.parentNode);
                    if (parent.$.className.indexOf('media_iframe_video') != -1 && is_editable_node(parent)) {
                        image_dialog(editor, parent);
                        return;
                    }

                    element = get_selected_link(editor) || evt.data.element;
                    if (!(element.is('a') && is_editable_node(element))) {
                        return;
                    }

                    editor.getSelection().selectElement(element);
                    link_dialog(editor);
                }, null, null, 500);

                //noinspection JSValidateTypes
                editor.addCommand('link', {
                    exec: function (editor) {
                        link_dialog(editor);
                        return true;
                    },
                    canUndo: false,
                    editorFocus: true,
                    context: 'a',
                });
                //noinspection JSValidateTypes
                editor.addCommand('cimage', {
                    exec: function (editor) {
                        image_dialog(editor);
                        return true;
                    },
                    canUndo: false,
                    editorFocus: true,
                    context: 'img',
                });

                editor.ui.addButton('Link', {
                    label: 'Link',
                    command: 'link',
                    toolbar: 'links,10',
                });
                editor.ui.addButton('Image', {
                    label: 'Image',
                    command: 'cimage',
                    toolbar: 'insert,10',
                });

                editor.setKeystroke(CKEDITOR.CTRL + 76 /*L*/, 'link');
            }
        });
        CKEDITOR.plugins.add( 'tablebutton', {
            requires: 'panelbutton,floatpanel',
            init: function( editor ) {
                var label = "Table";

                editor.ui.add('TableButton', CKEDITOR.UI_PANELBUTTON, {
                    label: label,
                    title: label,
                    // use existing 'table' icon
                    icon: 'table',
                    modes: { wysiwyg: true },
                    editorFocus: true,
                    // panel opens in iframe, @css is CSS file <link>-ed within
                    // frame document, @attributes are set on iframe itself.
                    panel: {
                        css: '/website/static/src/css/editor.css',
                        attributes: { 'role': 'listbox', 'aria-label': label, },
                    },

                    onBlock: function (panel, block) {
                        block.autoSize = true;
                        block.element.setHtml(openerp.qweb.render('website.editor.table.panel', {
                            rows: 5,
                            cols: 5,
                        }));

                        var $table = $(block.element.$).on('mouseenter', 'td', function (e) {
                            var $e = $(e.target);
                            var y = $e.index() + 1;
                            var x = $e.closest('tr').index() + 1;

                            $table
                                .find('td').removeClass('selected').end()
                                .find('tr:lt(' + String(x) + ')')
                                .children().filter(function () { return $(this).index() < y; })
                                .addClass('selected');
                        }).on('click', 'td', function (e) {
                            var $e = $(e.target);

                            //noinspection JSPotentiallyInvalidConstructorUsage
                            var table = new CKEDITOR.dom.element(
                                $(openerp.qweb.render('website.editor.table', {
                                    rows: $e.closest('tr').index() + 1,
                                    cols: $e.index() + 1,
                                }))[0]);

                            editor.insertElement(table);
                            setTimeout(function () {
                                //noinspection JSPotentiallyInvalidConstructorUsage
                                var firstCell = new CKEDITOR.dom.element(table.$.rows[0].cells[0]);
                                var range = editor.createRange();
                                range.moveToPosition(firstCell, CKEDITOR.POSITION_AFTER_START);
                                range.select();
                            }, 0);
                        });

                        block.element.getDocument().getBody().setStyle('overflow', 'hidden');
                        CKEDITOR.ui.fire('ready', this);
                    },
                });
            }
        });

        CKEDITOR.plugins.add('customColor', {
            requires: 'panelbutton,floatpanel',
            init: function (editor) {
                function create_button (buttonID, label) {
                    var btnID = buttonID;
                    editor.ui.add(buttonID, CKEDITOR.UI_PANELBUTTON, {
                        label: label,
                        title: label,
                        modes: { wysiwyg: true },
                        editorFocus: true,
                        context: 'font',
                        panel: {
                            css: [  '/web/css/web.assets_common/' + (new Date().getTime()),
                                    '/web/css/website.assets_frontend/' + (new Date().getTime()),
                                    '/web/css/website.assets_editor/' + (new Date().getTime())],
                            attributes: { 'role': 'listbox', 'aria-label': label },
                        },
                        enable: function () {
                            this.setState(CKEDITOR.TRISTATE_OFF);
                        },
                        disable: function () {
                            this.setState(CKEDITOR.TRISTATE_DISABLED);
                        },
                        onBlock: function (panel, block) {
                            var self = this;
                            var html = openerp.qweb.render('website.colorpicker');
                            block.autoSize = true;
                            block.element.setHtml( html );
                            $(block.element.$).on('click', 'button', function () {
                                self.clicked(this);
                            });
                            if (btnID === "TextColor") {
                                $(".only-text", block.element.$).css("display", "block");
                                $(".only-bg", block.element.$).css("display", "none");
                            }
                            var $body = $(block.element.$).parents("body");
                            setTimeout(function () {
                                $body.css('background-color', '#fff');
                            }, 0);
                        },
                        getClasses: function () {
                            var self = this;
                            var classes = [];
                            var id = this._.id;
                            var block = this._.panel._.panel._.blocks[id];
                            var $root = $(block.element.$);
                            $root.find("button").map(function () {
                                var color = self.getClass(this);
                                if(color) classes.push( color );
                            });
                            return classes;
                        },
                        getClass: function (button) {
                            var color = btnID === "BGColor" ? $(button).attr("class") : $(button).attr("class").replace(/^bg-/i, 'text-');
                            return color.length && color;
                        },
                        clicked: function (button) {
                            var className = this.getClass(button);
                            var ancestor = editor.getSelection().getCommonAncestor();

                            editor.focus();
                            this._.panel.hide();
                            editor.fire('saveSnapshot');

                            // remove style
                            var classes = [];
                            var $ancestor = $(ancestor.$);
                            var $fonts = $(ancestor.$).find('font');
                            if (!ancestor.$.tagName) {
                                $ancestor = $ancestor.parent();
                            }
                            if ($ancestor.is('font')) {
                                $fonts = $fonts.add($ancestor[0]);
                            }

                            $fonts.filter("."+this.getClasses().join(",.")).map(function () {
                                var className = $(this).attr("class");
                                if (classes.indexOf(className) === -1) {
                                    classes.push(className);
                                }
                            });
                            for (var k in classes) {
                                editor.removeStyle( new CKEDITOR.style({
                                    element: 'font',
                                    attributes: { 'class': classes[k] },
                                }) );
                            }

                            // add new style
                            if (className) {
                                editor.applyStyle( new CKEDITOR.style({
                                    element: 'font',
                                    attributes: { 'class': className },
                                }) );
                            }
                            editor.fire('saveSnapshot');
                        }

                    });
                }
                create_button("BGColor", "Background Color");
                create_button("TextColor", "Text Color");
            }
        });

        CKEDITOR.plugins.add('oeref', {
            requires: 'widget',

            init: function (editor) {
                var specials = {
                    // Can't find the correct ACL rule to only allow img tags
                    image: { content: '*' },
                    html: { text: '*' },
                    monetary: {
                        text: {
                            selector: 'span.oe_currency_value',
                            allowedContent: { }
                        }
                    }
                };
                _(specials).each(function (editable, type) {
                    editor.widgets.add(type, {
                        draggable: false,
                        editables: editable,
                        upcast: function (el) {
                            return  el.attributes['data-oe-type'] === type;

                        }
                    });
                });
                editor.widgets.add('oeref', {
                    draggable: false,
                    editables: {
                        text: {
                            selector: '*',
                            allowedContent: { }
                        },
                    },
                    upcast: function (el) {
                        var type = el.attributes['data-oe-type'];
                        if (!type || (type in specials)) {
                            return false;
                        }
                        if (el.attributes['data-oe-original']) {
                            while (el.children.length) {
                                el.children[0].remove();
                            }
                            el.add(new CKEDITOR.htmlParser.text(
                                el.attributes['data-oe-original']
                            ));
                        }
                        return true;
                    }
                });

                editor.widgets.add('icons', {
                    draggable: false,

                    init: function () {
                        this.on('edit', function () {
                            new website.editor.MediaDialog(editor, this.element)
                                .appendTo(document.body);
                        });
                    },
                    upcast: function (el) {
                        return el.hasClass('fa')
                            // ignore ir.ui.view (other data-oe-model should
                            // already have been matched by oeref and
                            // monetary?
                            && !el.attributes['data-oe-model'];
                    }
                });
            }
        });

        var editor = new website.EditorBar();
        var $body = $(document.body);
        editor.prependTo($body).then(function () {
            if (location.search.indexOf("enable_editor") >= 0) {
                editor.edit();
            }
        });
        website.editor_bar = editor;
    };

    /* ----- TOP EDITOR BAR FOR ADMIN ---- */
    website.EditorBar = openerp.Widget.extend({
        template: 'website.editorbar',
        events: {
            'click button[data-action=save]': 'save',
            'click a[data-action=cancel]': 'cancel',
        },
        start: function() {
            var self = this;
            this.saving_mutex = new openerp.Mutex();

            this.$buttons = {
                edit: this.$el.parents().find('button[data-action=edit]'),
                save: this.$('button[data-action=save]'),
                cancel: this.$('button[data-action=cancel]'),
            };

            this.$('#website-top-edit').hide();
            this.$('#website-top-view').show();
            this.$buttons.edit.show();

            var $edit_button = this.$buttons.edit
                    .prop('disabled', website.no_editor);
            if (website.no_editor) {
                var help_text = $(document.documentElement).data('editable-no-editor');
                $edit_button.parent()
                    // help must be set on form above button because it does
                    // not appear on disabled button
                    .attr('title', help_text);
            }

            $('.dropdown-toggle').dropdown();

            this.$buttons.edit.click(function(ev) {
                self.edit();
            });

            this.rte = new website.RTE(this);
            this.rte.on('change', this, this.proxy('rte_changed'));
            this.rte.on('rte:ready', this, function () {
                self.setup_hover_buttons();
                self.trigger('rte:ready');
            });

            this.rte.appendTo(this.$('#website-top-edit .nav.js_editor_placeholder'));
            return this._super.apply(this, arguments);
            
        },
        edit: function () {
            this.$buttons.edit.prop('disabled', true);
            this.$('#website-top-view').hide();
            this.$el.show();
            this.$('#website-top-edit').show();
            $('.css_non_editable_mode_hidden').removeClass("css_non_editable_mode_hidden");

            this.rte.start_edition();
            this.trigger('rte:called');
        },
        rte_changed: function () {
            this.$buttons.save.prop('disabled', false);
        },
        save: function () {
            var self = this;

            observer.disconnect();
            var editor = this.rte.editor;
            var root = editor.element && editor.element.$;
            try {
                editor.destroy();
            }
            catch(err) {
                // Hack to avoid the lost of all changes because ckeditor fails in destroy
                console.log("Error in editor.destroy() : " + err.toString() + "\n  " + err.stack);
            }
            // FIXME: select editables then filter by dirty?
            var defs = this.rte.fetch_editables(root)
                .filter('.oe_dirty')
                .removeAttr('contentEditable')
                .removeClass('oe_dirty oe_editable cke_focus oe_carlos_danger')
                .map(function () {
                    var $el = $(this);
                    // TODO: Add a queue with concurrency limit in webclient
                    // https://github.com/medikoo/deferred/blob/master/lib/ext/function/gate.js
                    return self.saving_mutex.exec(function () {
                        return self.saveElement($el)
                            .then(undefined, function (thing, response) {
                                // because ckeditor regenerates all the dom,
                                // we can't just setup the popover here as
                                // everything will be destroyed by the DOM
                                // regeneration. Add markings instead, and
                                // returns a new rejection with all relevant
                                // info
                                var id = _.uniqueId('carlos_danger_');
                                $el.addClass('oe_dirty oe_carlos_danger');
                                $el.addClass(id);
                                return $.Deferred().reject({
                                    id: id,
                                    error: response.data,
                                });
                            });
                    });
                }).get();
            return $.when.apply(null, defs).then(function () {
                website.reload();
            }, function (failed) {
                // If there were errors, re-enable edition
                self.rte.start_edition(true).then(function () {
                    // jquery's deferred being a pain in the ass
                    if (!_.isArray(failed)) { failed = [failed]; }

                    _(failed).each(function (failure) {
                        var html = failure.error.exception_type === "except_osv";
                        if (html) {
                            var msg = $("<div/>").text(failure.error.message).html();
                            var data = msg.substring(3,msg.length-2).split(/', u'/);
                            failure.error.message = '<b>' + data[0] + '</b><br/>' + data[1];
                        }
                        $(root).find('.' + failure.id)
                            .removeClass(failure.id)
                            .popover({
                                html: html,
                                trigger: 'hover',
                                content: failure.error.message,
                                placement: 'auto top',
                            })
                            // Force-show popovers so users will notice them.
                            .popover('show');
                    });
                });
            });
        },
        /**
         * Saves an RTE content, which always corresponds to a view section (?).
         */
        saveElement: function ($el) {
            var markup = $el.prop('outerHTML');
            return openerp.jsonRpc('/web/dataset/call', 'call', {
                model: 'ir.ui.view',
                method: 'save',
                args: [$el.data('oe-id'), markup,
                       $el.data('oe-xpath') || null,
                       website.get_context()],
            });
        },
        cancel: function () {
            new $.Deferred(function (d) {
                var $dialog = $(openerp.qweb.render('website.editor.discard')).appendTo(document.body);
                $dialog.on('click', '.btn-danger', function () {
                    d.resolve();
                }).on('hidden.bs.modal', function () {
                    d.reject();
                });
                d.always(function () {
                    $dialog.remove();
                });
                $dialog.modal('show');
            }).then(function () {
                website.reload();
            })
        },

        /**
         * Creates a "hover" button for link edition
         *
         * @param {Function} editfn edition function, called when clicking the button
         * @returns {jQuery}
         */
        make_hover_button_link: function (editfn) {
            return $(openerp.qweb.render('website.editor.hoverbutton.link', {}))
                .hide()
                .click(function (e) {
                    e.preventDefault();
                    e.stopPropagation();
                    editfn.call(this, e);
                })
                .appendTo(document.body);
        },

        /**
         * Creates a "hover" button for image
         *
         * @param {Function} editfn edition function, called when clicking the button
         * @param {Function} stylefn edition style function, called when clicking the button
         * @returns {jQuery}
         */
        make_hover_button_image: function (editfn, stylefn) {
            var $div = $(openerp.qweb.render('website.editor.hoverbutton.media', {}))
                .hide()
                .appendTo(document.body);

            $div.find('[data-toggle="dropdown"]').dropdown();
            $div.find(".hover-edition-button").click(function (e) {
                e.preventDefault();
                e.stopPropagation();
                editfn.call(this, e);
            });
            if (stylefn) {
                $div.find(".hover-style-button").click(function (e) {
                    e.preventDefault();
                    e.stopPropagation();
                    stylefn.call(this, e);
                });
            }
            return $div;
        },
        /**
         * For UI clarity, during RTE edition when the user hovers links and
         * images a small button should appear to make the capability clear,
         * as not all users think of double-clicking the image or link.
         */
        setup_hover_buttons: function () {
            var editor = this.rte.editor;
            var $link_button = this.make_hover_button_link(function () {
                var sel = new CKEDITOR.dom.element(previous);
                editor.getSelection().selectElement(sel);
                if(sel.hasClass('fa')) {
                    new website.editor.MediaDialog(editor, previous)
                        .appendTo(document.body);
                } else if (previous.tagName.toUpperCase() === 'A') {
                    link_dialog(editor);
                }
                $link_button.hide();
                previous = null;
            });

            function is_icons_widget(element) {
                var w = editor.widgets.getByElement(element);
                return w && w.name === 'icons';
            }

            // previous is the state of the button-trigger: it's the
            // currently-ish hovered element which can trigger a button showing.
            // -ish, because when moving to the button itself ``previous`` is
            // still set to the element having triggered showing the button.
            var previous;
            $(editor.element.$).on('mouseover', 'a', function () {
                // Back from edit button -> ignore
                if (previous && previous === this) { return; }

                // hover button should appear for "editable" links and images
                // (img and a nodes whose *attributes* are editable, they
                // can not be "editing hosts") *or* for non-editing-host
                // elements bearing an ``fa`` class. These should have been
                // made into CKE widgets which are editing hosts by
                // definition, so instead check if the element has been
                // converted/upcasted to an fa widget
                var selected = new CKEDITOR.dom.element(this);
                if (!(is_editable_node(selected) || is_icons_widget(selected))) {
                    return;
                }

                previous = this;
                var $selected = $(this);
                var position = $selected.offset();
                $link_button.show().offset({
                    top: $selected.outerHeight()
                            + position.top,
                    left: $selected.outerWidth() / 2
                            + position.left
                            - $link_button.outerWidth() / 2
                })
            }).on('mouseleave', 'a, img, .fa', function (e) {
                var current = document.elementFromPoint(e.clientX, e.clientY);
                if (current === $link_button[0] || $(current).parent()[0] === $link_button[0]) {
                    return;
                }
                $link_button.hide();
                previous = null;
            });
        }
    });
    
    website.EditorBarCustomize = openerp.Widget.extend({
        events: {
            'mousedown a.dropdown-toggle': 'load_menu',
<<<<<<< HEAD
            'click li:not(#html_editor):not(#theme_customize):not(#install_apps) a': 'do_customize',
=======
            'click ul a[data-view-id]': 'do_customize',
>>>>>>> 780dd989
        },
        start: function() {
            var self = this;
            this.$menu = self.$el.find('ul');
            this.view_name = $(document.documentElement).data('view-xmlid');
            if (!this.view_name) {
                this.$el.hide();
            }
            this.loaded = false;
        },
        load_menu: function () {
            var self = this;
            if(this.loaded) {
                return;
            }
            openerp.jsonRpc('/website/customize_template_get', 'call', { 'xml_id': this.view_name }).then(
                function(result) {
                    _.each(result, function (item) {
                        if (item.xml_id === "website.debugger" && !window.location.search.match(/[&?]debug(&|$)/)) return;
                        if (item.header) {
                            self.$menu.append('<li class="dropdown-header">' + item.name + '</li>');
                        } else {
                            self.$menu.append(_.str.sprintf('<li role="presentation"><a href="#" data-view-id="%s" role="menuitem"><strong class="fa fa%s-square-o"></strong> %s</a></li>',
                                item.id, item.active ? '-check' : '', item.name));
                        }
                    });
                    self.loaded = true;
                }
            );
        },
        do_customize: function (event) {
            var view_id = $(event.currentTarget).data('view-id');
            return openerp.jsonRpc('/web/dataset/call_kw', 'call', {
                model: 'ir.ui.view',
                method: 'toggle',
                args: [],
                kwargs: {
                    ids: [parseInt(view_id, 10)],
                    context: website.get_context()
                }
            }).then( function() {
                window.location.reload();
            });
        },
    });

    $(document).ready(function() {
        var editorBarCustomize = new website.EditorBarCustomize();
        editorBarCustomize.setElement($('li[id=customize-menu]'));
        editorBarCustomize.start();
    });

    var blocks_selector = _.keys(CKEDITOR.dtd.$block).join(',');
    /* ----- RICH TEXT EDITOR ---- */
    website.RTE = openerp.Widget.extend({
        tagName: 'li',
        id: 'oe_rte_toolbar',
        className: 'oe_right oe_rte_toolbar',
        // editor.ui.items -> possible commands &al
        // editor.applyStyle(new CKEDITOR.style({element: "span",styles: {color: "#(color)"},overrides: [{element: "font",attributes: {color: null}}]}, {color: '#ff0000'}));

        init: function (EditorBar) {
            this.EditorBar = EditorBar;
            this._super.apply(this, arguments);
        },

        /**
         * In Webkit-based browsers, triple-click will select a paragraph up to
         * the start of the next "paragraph" including any empty space
         * inbetween. When said paragraph is removed or altered, it nukes
         * the empty space and brings part of the content of the next
         * "paragraph" (which may well be e.g. an image) into the current one,
         * completely fucking up layouts and breaking snippets.
         *
         * Try to fuck around with selections on triple-click to attempt to
         * fix this garbage behavior.
         *
         * Note: for consistent behavior we may actually want to take over
         * triple-clicks, in all browsers in order to ensure consistent cross-
         * platform behavior instead of being at the mercy of rendering engines
         * & platform selection quirks?
         */
        webkitSelectionFixer: function (root) {
            root.addEventListener('click', function (e) {
                // only webkit seems to have a fucked up behavior, ignore others
                // FIXME: $.browser goes away in jquery 1.9...
                if (!$.browser.webkit) { return; }
                // http://www.w3.org/TR/DOM-Level-2-Events/events.html#Events-eventgroupings-mouseevents
                // The detail attribute indicates the number of times a mouse button has been pressed
                // we just want the triple click
                if (e.detail !== 3) { return; }
                e.preventDefault();

                // Get closest block-level element to the triple-clicked
                // element (using ckeditor's block list because why not)
                var $closest_block = $(e.target).closest(blocks_selector);

                // manually set selection range to the content of the
                // triple-clicked block-level element, to avoid crossing over
                // between block-level elements
                document.getSelection().selectAllChildren($closest_block[0]);
            });
        },
        tableNavigation: function (root) {
            var self = this;
            $(root).on('keydown', function (e) {
                // ignore non-TAB
                if (e.which !== 9) { return; }

                if (self.handleTab(e)) {
                    e.preventDefault();
                }
            });
        },
        /**
         * Performs whatever operation is necessary on a [TAB] hit, returns
         * ``true`` if the event's default should be cancelled (if the TAB was
         * handled by the function)
         */
        handleTab: function (event) {
            var forward = !event.shiftKey;

            var root = window.getSelection().getRangeAt(0).commonAncestorContainer;
            var $cell = $(root).closest('td,th');

            if (!$cell.length) { return false; }

            var cell = $cell[0];

            // find cell in same row
            var row = cell.parentNode;
            var sibling = row.cells[cell.cellIndex + (forward ? 1 : -1)];
            if (sibling) {
                document.getSelection().selectAllChildren(sibling);
                return true;
            }

            // find cell in previous/next row
            var table = row.parentNode;
            var sibling_row = table.rows[row.rowIndex + (forward ? 1 : -1)];
            if (sibling_row) {
                var new_cell = sibling_row.cells[forward ? 0 : sibling_row.cells.length - 1];
                document.getSelection().selectAllChildren(new_cell);
                return true;
            }

            // at edge cells, copy word/openoffice behavior: if going backwards
            // from first cell do nothing, if going forwards from last cell add
            // a row
            if (forward) {
                var row_size = row.cells.length;
                var new_row = document.createElement('tr');
                while(row_size--) {
                    var newcell = document.createElement('td');
                    // zero-width space
                    newcell.textContent = '\u200B';
                    new_row.appendChild(newcell);
                }
                table.appendChild(new_row);
                document.getSelection().selectAllChildren(new_row.cells[0]);
            }

            return true;
        },
        /**
         * Makes the page editable
         *
         * @param {Boolean} [restart=false] in case the edition was already set
         *                                  up once and is being re-enabled.
         * @returns {$.Deferred} deferred indicating when the RTE is ready
         */
        start_edition: function (restart) {
            var self = this;
            // create a single editor for the whole page
            var root = document.getElementById('wrapwrap');
            if (!restart) {
                $(root).on('dragstart', 'img', function (e) {
                    e.preventDefault();
                });
                this.webkitSelectionFixer(root);
                this.tableNavigation(root);
            }
            var def = $.Deferred();
            var editor = this.editor = CKEDITOR.inline(root, self._config());
            editor.on('instanceReady', function () {
                editor.setReadOnly(false);
                // ckeditor set root to editable, disable it (only inner
                // sections are editable)
                // FIXME: are there cases where the whole editor is editable?
                editor.editable().setReadOnly(true);

                self.setup_editables(root);

                try {
                    // disable firefox's broken table resizing thing
                    document.execCommand("enableObjectResizing", false, "false");
                    document.execCommand("enableInlineTableEditing", false, "false");
                } catch (e) {}

                // detect & setup any CKEDITOR widget within a newly dropped
                // snippet. There does not seem to be a simple way to do it for
                // HTML not inserted via ckeditor APIs:
                // https://dev.ckeditor.com/ticket/11472
                $(document.body)
                    .off('snippet-dropped')
                    .on('snippet-dropped', function (e, el) {
                        // CKEDITOR data processor extended by widgets plugin
                        // to add wrappers around upcasting elements
                        el.innerHTML = editor.dataProcessor.toHtml(el.innerHTML, {
                            fixForBody: false,
                            dontFilter: true,
                        });
                        // then repository.initOnAll() handles the conversion
                        // from wrapper to actual widget instance (or something
                        // like that).
                        setTimeout(function () {
                            editor.widgets.initOnAll();
                        }, 0);
                    });

                self.trigger('rte:ready');
                def.resolve();
            });
            return def;
        },

        setup_editables: function (root) {
            // selection of editable sub-items was previously in
            // EditorBar#edit, but for some unknown reason the elements were
            // apparently removed and recreated (?) at editor initalization,
            // and observer setup was lost.
            var self = this;
            // setup dirty-marking for each editable element
            this.fetch_editables(root)
                .addClass('oe_editable')
                .each(function () {
                    var node = this;
                    var $node = $(node);
                    // only explicitly set contenteditable on view sections,
                    // cke widgets system will do the widgets themselves
                    if ($node.data('oe-model') === 'ir.ui.view') {
                        node.contentEditable = true;
                    }

                    observer.observe(node, OBSERVER_CONFIG);
                    $node.one('content_changed', function () {
                        $node.addClass('oe_dirty');
                        self.trigger('change');
                    });
                });
        },

        fetch_editables: function (root) {
            return $(root).find('[data-oe-model]')
                .not('link, script')
                .not('.oe_snippet_editor')
                .filter(function () {
                    var $this = $(this);
                    // keep view sections and fields which are *not* in
                    // view sections for top-level editables
                    return $this.data('oe-model') === 'ir.ui.view'
                       || !$this.closest('[data-oe-model = "ir.ui.view"]').length;
                });
        },

        _current_editor: function () {
            return CKEDITOR.currentInstance;
        },
        _config: function () {
            // base plugins minus
            // - magicline (captures mousein/mouseout -> breaks draggable)
            // - contextmenu & tabletools (disable contextual menu)
            // - bunch of unused plugins
            var plugins = [
                'a11yhelp', 'basicstyles', 'blockquote',
                'clipboard', 'colorbutton', 'colordialog', 'dialogadvtab',
                'elementspath', /*'enterkey',*/ 'entities', 'filebrowser',
                'find', 'floatingspace','format', 'htmlwriter', 'iframe',
                'indentblock', 'indentlist', 'justify',
                'list', 'pastefromword', 'pastetext', 'preview',
                'removeformat', 'resize', 'save', 'selectall', 'stylescombo',
                'table', 'templates', 'toolbar', 'undo', 'wysiwygarea'
            ];
            return {
                // FIXME
                language: 'en',
                // Disable auto-generated titles
                // FIXME: accessibility, need to generate user-sensible title, used for @title and @aria-label
                title: false,
                plugins: plugins.join(','),
                uiColor: '',
                // FIXME: currently breaks RTE?
                // Ensure no config file is loaded
                customConfig: '',
                // Disable ACF
                allowedContent: true,
                // Don't insert paragraphs around content in e.g. <li>
                autoParagraph: false,
                // Don't automatically add &nbsp; or <br> in empty block-level
                // elements when edition starts
                fillEmptyBlocks: false,
                filebrowserImageUploadUrl: "/website/attach",
                // Support for sharedSpaces in 4.x
                extraPlugins: 'customColor,sharedspace,customdialogs,tablebutton,oeref',
                // Place toolbar in controlled location
                sharedSpaces: { top: 'oe_rte_toolbar' },
                toolbar: [{
                        name: 'basicstyles', items: [
                        "Bold", "Italic", "Underline", "Strike", "Subscript",
                        "Superscript", "TextColor", "BGColor", "RemoveFormat"
                    ]},{
                    name: 'span', items: [
                        "Link", "Blockquote", "BulletedList",
                        "NumberedList", "Indent", "Outdent"
                    ]},{
                    name: 'justify', items: [
                        "JustifyLeft", "JustifyCenter", "JustifyRight", "JustifyBlock"
                    ]},{
                    name: 'special', items: [
                        "Image", "TableButton"
                    ]},{
                    name: 'styles', items: [
                        "Styles"
                    ]}
                ],
                // styles dropdown in toolbar
                stylesSet: [
                    {name: "Normal", element: 'p'},
                    {name: "Heading 1", element: 'h1'},
                    {name: "Heading 2", element: 'h2'},
                    {name: "Heading 3", element: 'h3'},
                    {name: "Heading 4", element: 'h4'},
                    {name: "Heading 5", element: 'h5'},
                    {name: "Heading 6", element: 'h6'},
                    {name: "Formatted", element: 'pre'},
                    {name: "Address", element: 'address'},
                ],
            };
        },
    });

    website.editor = { };
    website.editor.Dialog = openerp.Widget.extend({
        events: {
            'hidden.bs.modal': 'destroy',
            'click button.save': 'save',
            'click button[data-dismiss="modal"]': 'cancel',
        },
        init: function (editor) {
            this._super();
            this.editor = editor;
        },
        start: function () {
            var sup = this._super();
            this.$el.modal({backdrop: 'static'});
            this.$('input:first').focus();
            return sup;
        },
        save: function () {
            this.close();
            this.trigger("saved");
        },
        cancel: function () {
            this.trigger("cancel");
        },
        close: function () {
            this.$el.modal('hide');
        },
    });

    website.editor.LinkDialog = website.editor.Dialog.extend({
        template: 'website.editor.dialog.link',
        events: _.extend({}, website.editor.Dialog.prototype.events, {
            'change :input.url-source': 'changed',
            'keyup :input.url': 'onkeyup',
            'keyup :input': 'preview',
            'mousedown': function (e) {
                var $target = $(e.target).closest('.list-group-item:has(.url-source)');
                if (!$target.length || $target.hasClass('active')) {
                    // clicked outside groups, or clicked in active groups
                    return;
                }
                $target.find("input.url-source").change();
            },
            'click button.remove': 'remove_link',
            'change input#link-text': function (e) {
                this.text = $(e.target).val();
            },
            'change .link-style': function (e) {
                this.preview();
            },
        }),
        init: function (editor) {
            this._super(editor);
            this.text = null;
            // Store last-performed request to be able to cancel/abort it.
            this.page_exists_req = null;
            this.search_pages_req = null;
        },
        start: function () {
            var self = this;
            var last;
            this.$('#link-page').select2({
                minimumInputLength: 1,
                placeholder: _t("New or existing page"),
                query: function (q) {
                    if (q.term == last) return;
                    last = q.term;
                    $.when(
                        self.page_exists(q.term),
                        self.fetch_pages(q.term)
                    ).then(function (exists, results) {
                        var rs = _.map(results, function (r) {
                            return { id: r.loc, text: r.loc, };
                        });
                        if (!exists) {
                            rs.push({
                                create: true,
                                id: q.term,
                                text: _.str.sprintf(_t("Create page '%s'"), q.term),
                            });
                        }
                        q.callback({
                            more: false,
                            results: rs
                        });
                    }, function () {
                        q.callback({more: false, results: []});
                    });
                },
            });
            return this._super().then(this.proxy('bind_data'));
        },
        get_data: function (test) {
            var self = this,
                def = new $.Deferred(),
                $e = this.$('.active input.url-source').filter(':input'),
                val = $e.val(),
                label = this.$('#link-text').val() || val;

            if (test !== false && (!val || !$e[0].checkValidity())) {
                // FIXME: error message
                $e.closest('.form-group').addClass('has-error');
                $e.focus();
                def.reject();
            }

            var style = this.$("input[name='link-style-type']:checked").val();
            var size = this.$("input[name='link-style-size']:checked").val();
            var classes = (style && style.length ? "btn " : "") + style + " " + size;

            if ($e.hasClass('email-address') && $e.val().indexOf("@") !== -1) {
                def.resolve('mailto:' + val, false, label);
            } else if ($e.val() && $e.val().length && $e.hasClass('page')) {
                var data = $e.select2('data');
                if (!data.create) {
                    def.resolve(data.id, false, data.text);
                } else {
                    // Create the page, get the URL back
                    $.get(_.str.sprintf(
                            '/website/add/%s?noredirect=1', encodeURI(data.id)))
                        .then(function (response) {
                            def.resolve(response, false, data.id);
                        });
                }
            } else {
                def.resolve(val, this.$('input.window-new').prop('checked'), label, classes);
            }
            return def;
        },
        save: function () {
            var self = this;
            var _super = this._super.bind(this);
            return this.get_data()
                .then(function (url, new_window, label, classes) {
                    self.make_link(url, new_window, label, classes);
                }).then(_super);
        },
        make_link: function (url, new_window, label, classes) {
        },
        bind_data: function () {
            var self = this;
            var href = this.element && (this.element.data( 'cke-saved-href')
                                    ||  this.element.getAttribute('href'));
            var new_window = this.element
                        ? this.element.getAttribute('target') === '_blank'
                        : false;
            var text = this.element ? this.element.getText() : '';
            if (!text.length) {
                if (this.editor) {
                    text = this.editor.getSelection().getSelectedText();
                } else {
                    text = this.data.name;
                    href = this.data.url;
                    new_window = this.data.new_window;
                }
            }

            this.$('input#link-text').val(text);
            this.$('input.window-new').prop('checked', new_window);

            var classes = this.element && this.element.$.className;
            if (classes) {
                this.$('input[value!=""]').each(function () {
                    var $option = $(this);
                    if (classes.indexOf($option.val()) !== -1) {
                        $option.attr("checked", "checked");
                    }
                });
            }

            var match, $control;
            if (href && (match = /mailto:(.+)/.exec(href))) {
                this.$('input.email-address').val(match[1]).change();
            }
            if (href && !$control) {
                this.page_exists(href).then(function (exist) {
                    if (exist) {
                        self.$('#link-page').select2('data', {'id': href, 'text': href});
                    } else {
                        self.$('input.url').val(href).change();
                        self.$('input.window-new').closest("div").show();
                    }
                });
            }
            this.preview();
        },
        changed: function (e) {
            var $e = $(e.target);
            this.$('.url-source').filter(':input').not($e).val('')
                    .filter(function () { return !!$(this).data('select2'); })
                    .select2('data', null);
            $e.closest('.list-group-item')
                .addClass('active')
                .siblings().removeClass('active')
                .addBack().removeClass('has-error');
            this.preview();
        },
        call: function (method, args, kwargs) {
            var self = this;
            var req = method + '_req';

            if (this[req]) { this[req].abort(); }

            return this[req] = openerp.jsonRpc('/web/dataset/call_kw', 'call', {
                model: 'website',
                method: method,
                args: args,
                kwargs: kwargs,
            }).always(function () {
                self[req] = null;
            });
        },
        page_exists: function (term) {
            return this.call('page_exists', [null, term], {
                context: website.get_context(),
            });
        },
        fetch_pages: function (term) {
            return this.call('search_pages', [null, term], {
                limit: 9,
                context: website.get_context(),
            });
        },
        onkeyup: function (e) {
            var $e = $(e.target);
            var is_link = ($e.val()||'').length && $e.val().indexOf("@") === -1;
            this.$('input.window-new').closest("div").toggle(is_link);
            this.preview();
        },
        preview: function () {
            var $preview = this.$("#link-preview");
            this.get_data(false).then(function (url, new_window, label, classes) {
                $preview.attr("target", new_window ? '_blank' : "")
                    .text((label && label.length ? label : url))
                    .attr("class", classes);
            });
        }
    });
    website.editor.RTELinkDialog = website.editor.LinkDialog.extend({
        start: function () {
            var element;
            if ((element = this.get_selected_link()) && element.hasAttribute('href')) {
                this.editor.getSelection().selectElement(element);
            }
            this.element = element;
            if (element) {
                this.add_removal_button();
            }

            return this._super();
        },
        add_removal_button: function () {
            this.$('.modal-footer').prepend(
                openerp.qweb.render(
                    'website.editor.dialog.link.footer-button'));
        },
        remove_link: function () {
            var editor = this.editor;
            // same issue as in make_link
            setTimeout(function () {
                editor.removeStyle(new CKEDITOR.style({
                    element: 'a',
                    type: CKEDITOR.STYLE_INLINE,
                    alwaysRemoveElement: true,
                }));
            }, 0);
            this.close();
        },
        /**
         * Greatly simplified version of CKEDITOR's
         * plugins.link.dialogs.link.onOk.
         *
         * @param {String} url
         * @param {Boolean} [new_window=false]
         * @param {String} [label=null]
         */
        make_link: function (url, new_window, label, classes) {
            var attributes = {href: url, 'data-cke-saved-href': url};
            var to_remove = [];
            if (new_window) {
                attributes['target'] = '_blank';
            } else {
                to_remove.push('target');
            }
            if (classes && classes.length) {
                attributes['class'] = classes;
            }

            if (this.element) {
                this.element.setAttributes(attributes);
                this.element.removeAttributes(to_remove);
                if (this.text) { this.element.setText(this.text); }
            } else {
                var selection = this.editor.getSelection();
                var range = selection.getRanges(true)[0];

                if (range.collapsed) {
                    //noinspection JSPotentiallyInvalidConstructorUsage
                    var text = new CKEDITOR.dom.text(
                        this.text || label || url);
                    range.insertNode(text);
                    range.selectNodeContents(text);
                }

                //noinspection JSPotentiallyInvalidConstructorUsage
                new CKEDITOR.style({
                    type: CKEDITOR.STYLE_INLINE,
                    element: 'a',
                    attributes: attributes,
                }).applyToRange(range);

                // focus dance between RTE & dialog blow up the stack in Safari
                // and Chrome, so defer select() until dialog has been closed
                setTimeout(function () {
                    range.select();
                }, 0);
            }
        },
        /**
         * CKEDITOR.plugins.link.getSelectedLink ignores the editor's root,
         * if the editor is set directly on a link it will thus not work.
         */
        get_selected_link: function () {
            return get_selected_link(this.editor);
        },
    });

    website.editor.Media = openerp.Widget.extend({
        init: function (parent, editor, media) {
            this._super();
            this.parent = parent;
            this.editor = editor;
            this.media = media;
        },
        start: function () {
            this.$preview = this.$('.preview-container').detach();
            return this._super();
        },
        search: function (needle) {
        },
        save: function () {
        },
        clear: function () {
        },
        cancel: function () {
        },
        close: function () {
        },
    });
    website.editor.MediaDialog = website.editor.Dialog.extend({
        template: 'website.editor.dialog.media',
        events : _.extend({}, website.editor.Dialog.prototype.events, {
            'input input#icon-search': 'search',
        }),

        init: function (editor, media) {
            this._super(editor);
            this.editor = editor;
            this.page = 0;
            this.media = media;
        },
        start: function () {
            var self = this;

            if (this.editor.getSelection) {
                var selection = this.editor.getSelection();
                this.range = selection.getRanges(true)[0];
            }

            this.imageDialog = new website.editor.RTEImageDialog(this, this.editor, this.media);
            this.imageDialog.appendTo(this.$("#editor-media-image"));
            this.iconDialog = new website.editor.FontIconsDialog(this, this.editor, this.media);
            this.iconDialog.appendTo(this.$("#editor-media-icon"));
            this.videoDialog = new website.editor.VideoDialog(this, this.editor, this.media);
            this.videoDialog.appendTo(this.$("#editor-media-video"));

            this.active = this.imageDialog;

            $('a[data-toggle="tab"]').on('shown.bs.tab', function (event) {
                if ($(event.target).is('[href="#editor-media-image"]')) {
                    self.active = self.imageDialog;
                    self.$('li.search, li.previous, li.next').removeClass("hidden");
                } else if ($(event.target).is('[href="#editor-media-icon"]')) {
                    self.active = self.iconDialog;
                    self.$('li.search, li.previous, li.next').removeClass("hidden");
                    self.$('.nav-tabs li.previous, .nav-tabs li.next').addClass("hidden");
                } else if ($(event.target).is('[href="#editor-media-video"]')) {
                    self.active = self.videoDialog;
                    self.$('.nav-tabs li.search').addClass("hidden");
                }
            });

            if (this.media) {
                if (this.media.$.nodeName === "IMG") {
                    this.$('[href="#editor-media-image"]').tab('show');
                } else if (this.media.$.className.match(/(^|\s)media_iframe_video($|\s)/)) {
                    this.$('[href="#editor-media-video"]').tab('show');
                } else if (this.media.$.className.match(/(^|\s)fa($|\s)/)) {
                    this.$('[href="#editor-media-icon"]').tab('show');
                }

                if ($(this.media.$).parent().data("oe-field") === "image") {
                    this.$('[href="#editor-media-video"], [href="#editor-media-icon"]').addClass('hidden');
                }
            }

            return this._super();
        },
        save: function () {
            var self = this;
            if (self.media) {
                this.media.$.innerHTML = "";
                if (this.active !== this.imageDialog) {
                    this.imageDialog.clear();
                }
                if (this.active !== this.iconDialog) {
                    this.iconDialog.clear();
                }
                if (this.active !== this.videoDialog) {
                    this.videoDialog.clear();
                }
            } else {
                this.media = new CKEDITOR.dom.element("img");
                self.range.insertNode(this.media);
                self.range.selectNodeContents(this.media);
                this.active.media = this.media;
            }

            var $el = $(self.active.media.$);

            this.active.save();

            this.media.$.className = this.media.$.className.replace(/\s+/g, ' ');

            setTimeout(function () {
                if(self.range) self.range.select();
                $el.trigger("saved", self.active.media.$);
                $(document.body).trigger("media-saved", [$el[0], self.active.media.$]);
            },0);

            this._super();
        },
        searchTimer: null,
        search: function () {
            var self = this;
            var needle = this.$("input#icon-search").val();
            clearTimeout(this.searchTimer);
            this.searchTimer = setTimeout(function () {
                self.active.search(needle || "");
            },250);
        }
    });

    /**
     * ImageDialog widget. Lets users change an image, including uploading a
     * new image in OpenERP or selecting the image style (if supported by
     * the caller).
     *
     * Initialized as usual, but the caller can hook into two events:
     *
     * @event start({url, style}) called during dialog initialization and
     *                            opening, the handler can *set* the ``url``
     *                            and ``style`` properties on its parameter
     *                            to provide these as default values to the
     *                            dialog
     * @event save({url, style}) called during dialog finalization, the handler
     *                           is provided with the image url and style
     *                           selected by the users (or possibly the ones
     *                           originally passed in)
     */
    var IMAGES_PER_ROW = 6;
    var IMAGES_ROWS = 2;
    website.editor.ImageDialog = website.editor.Media.extend({
        template: 'website.editor.dialog.image',
        events: _.extend({}, website.editor.Dialog.prototype.events, {
            'change .url-source': function (e) {
                this.changed($(e.target));
            },
            'click button.filepicker': function () {
                this.$('input[type=file]').click();
            },
            'change input[type=file]': 'file_selection',
            'submit form': 'form_submit',
            'change input.url': "change_input",
            'keyup input.url': "change_input",
            //'change select.image-style': 'preview_image',
            'click .existing-attachments img': 'select_existing',
            'click .existing-attachment-remove': 'try_remove',
        }),

        init: function (parent, editor, media) {
            this.page = 0;
            this._super(parent, editor, media);
        },
        start: function () {
            var self = this;
            var res = this._super();

            var o = { url: null };
            // avoid typos, prevent addition of new properties to the object
            Object.preventExtensions(o);
            this.trigger('start', o);

            this.parent.$(".pager > li").click(function (e) {
                e.preventDefault();
                var $target = $(e.currentTarget);
                if ($target.hasClass('disabled')) {
                    return;
                }
                self.page += $target.hasClass('previous') ? -1 : 1;
                self.display_attachments();
            });

            this.set_image(o.url);

            return res;
        },
        save: function () {
            if (!this.link) {
                this.link = this.$(".existing-attachments img:first").attr('src');
            }
            this.trigger('save', {
                url: this.link
            });
            this.media.renameNode("img");
            $(this.media).attr('src', this.link);
            return this._super();
        },
        clear: function () {
            this.media.$.className = this.media.$.className.replace(/(^|\s)(img(\s|$)|img-[^\s]*)/g, ' ');
        },
        cancel: function () {
            this.trigger('cancel');
        },

        change_input: function (e) {
            var $input = $(e.target);
            var $button = $input.parent().find("button");
            if ($input.val() === "") {
                $button.addClass("btn-default").removeClass("btn-primary");
            } else {
                $button.removeClass("btn-default").addClass("btn-primary");
            }
        },

        search: function (needle) {
            var self = this;
            this.fetch_existing(needle).then(function () {
                self.selected_existing(self.$('input.url').val());
            });
        },

        set_image: function (url, error) {
            var self = this;
            if (url) this.link = url;
            this.$('input.url').val('');
            this.fetch_existing().then(function () {
                self.selected_existing(url);
            });
        },

        form_submit: function (event) {
            var self = this;
            var $form = this.$('form[action="/website/attach"]');
            if (!$form.find('input[name="upload"]').val().length) {
                var url = $form.find('input[name="url"]').val();
                if (this.selected_existing(url).size()) {
                    event.preventDefault();
                    return false;
                }
            }
            var callback = _.uniqueId('func_');
            this.$('input[name=func]').val(callback);
            window[callback] = function (attachments, error) {
                delete window[callback];
                self.file_selected(attachments[0]['website_url'], error);
            };
        },
        file_selection: function () {
            this.$el.addClass('nosave');
            this.$('form').removeClass('has-error').find('.help-block').empty();
            this.$('button.filepicker').removeClass('btn-danger btn-success');
            this.$('form').submit();
        },
        file_selected: function(url, error) {
            var $button = this.$('button.filepicker');
            if (!error) {
                $button.addClass('btn-success');
            } else {
                url = null;
                this.$('form').addClass('has-error')
                    .find('.help-block').text(error);
                $button.addClass('btn-danger');
            }
            this.set_image(url, error);
            // auto save and close popup
            this.parent.save();
        },

        fetch_existing: function (needle) {
            var domain = [['res_model', '=', 'ir.ui.view'], '|',
                        ['mimetype', '=', false], ['mimetype', '=like', 'image/%']];
            if (needle && needle.length) {
                domain.push('|', ['datas_fname', 'ilike', needle], ['name', 'ilike', needle]);
            }
            return openerp.jsonRpc('/web/dataset/call_kw', 'call', {
                model: 'ir.attachment',
                method: 'search_read',
                args: [],
                kwargs: {
                    fields: ['name', 'website_url'],
                    domain: domain,
                    order: 'id desc',
                    context: website.get_context(),
                }
            }).then(this.proxy('fetched_existing'));
        },
        fetched_existing: function (records) {
            this.records = records;
            this.display_attachments();
        },
        display_attachments: function () {
            this.$('.help-block').empty();
            var per_screen = IMAGES_PER_ROW * IMAGES_ROWS;

            var from = this.page * per_screen;
            var records = this.records;

            // Create rows of 3 records
            var rows = _(records).chain()
                .slice(from, from + per_screen)
                .groupBy(function (_, index) { return Math.floor(index / IMAGES_PER_ROW); })
                .values()
                .value();

            this.$('.existing-attachments').replaceWith(
                openerp.qweb.render(
                    'website.editor.dialog.image.existing.content', {rows: rows}));
            this.parent.$('.pager')
                .find('li.previous').toggleClass('disabled', (from === 0)).end()
                .find('li.next').toggleClass('disabled', (from + per_screen >= records.length));
        },
        select_existing: function (e) {
            var link = $(e.currentTarget).attr('src');
            this.link = link;
            this.selected_existing(link);
        },
        selected_existing: function (link) {
            this.$('.existing-attachment-cell.media_selected').removeClass("media_selected");
            var $select = this.$('.existing-attachment-cell img').filter(function () {
                return $(this).attr("src") == link;
            }).first();
            $select.parent().addClass("media_selected");
            return $select;
        },

        try_remove: function (e) {
            var $help_block = this.$('.help-block').empty();
            var self = this;
            var $a = $(e.target);
            var id = parseInt($a.data('id'), 10);
            var attachment = _.findWhere(this.records, {id: id});
            var $both = $a.parent().children();

            $both.css({borderWidth: "5px", borderColor: "#f00"});

            return openerp.jsonRpc('/web/dataset/call_kw', 'call', {
                model: 'ir.attachment',
                method: 'try_remove',
                args: [],
                kwargs: {
                    ids: [id],
                    context: website.get_context()
                }
            }).then(function (prevented) {
                if (_.isEmpty(prevented)) {
                    self.records = _.without(self.records, attachment);
                    self.display_attachments();
                    return;
                }
                $both.css({borderWidth: "", borderColor: ""});
                $help_block.replaceWith(openerp.qweb.render(
                    'website.editor.dialog.image.existing.error', {
                        views: prevented[id]
                    }
                ));
            });
        },
    });

    website.editor.RTEImageDialog = website.editor.ImageDialog.extend({
        init: function (parent, editor, media) {
            this._super(parent, editor, media);

            this.on('start', this, this.proxy('started'));
            this.on('save', this, this.proxy('saved'));
        },
        started: function (holder) {
            if (!this.media) {
                var selection = this.editor.getSelection();
                this.media = selection && selection.getSelectedElement();
            }

            var el = this.media;
            if (!el || !el.is('img')) {
                return;
            }
            holder.url = el.getAttribute('src');
        },
        saved: function (data) {
            var element, editor = this.editor;
            if (!(element = this.media)) {
                element = editor.document.createElement('img');
                element.addClass('img');
                element.addClass('img-responsive');
                // focus event handler interactions between bootstrap (modal)
                // and ckeditor (RTE) lead to blowing the stack in Safari and
                // Chrome (but not FF) when this is done synchronously =>
                // defer insertion so modal has been hidden & destroyed before
                // it happens
                setTimeout(function () {
                    editor.insertElement(element);
                }, 0);
            }

            var style = data.style;
            element.setAttribute('src', data.url);
            element.removeAttribute('data-cke-saved-src');
            if (style) { element.addClass(style); }
        },
    });

    function get_selected_link(editor) {
        var sel = editor.getSelection(),
            el = sel.getSelectedElement();
        if (el && el.is('a')) { return el; }

        var range = sel.getRanges(true)[0];
        if (!range) { return null; }

        range.shrink(CKEDITOR.SHRINK_TEXT);
        var commonAncestor = range.getCommonAncestor();
        var viewRoot = editor.elementPath(commonAncestor).contains(function (element) {
            return element.data('oe-model') === 'ir.ui.view';
        });
        if (!viewRoot) { return null; }
        // if viewRoot is the first link, don't edit it.
        return new CKEDITOR.dom.elementPath(commonAncestor, viewRoot)
                .contains('a', true);
    }

    website.editor.FontIconsDialog = website.editor.Media.extend({
        template: 'website.editor.dialog.font-icons',
        events : _.extend({}, website.editor.Dialog.prototype.events, {
            change: 'update_preview',
            'click .font-icons-icon': function (e) {
                e.preventDefault();
                e.stopPropagation();

                this.$('#fa-icon').val(e.target.getAttribute('data-id'));
                this.update_preview();
            },
            'click #fa-preview span': function (e) {
                e.preventDefault();
                e.stopPropagation();

                this.$('#fa-size').val(e.target.getAttribute('data-size'));
                this.update_preview();
            },
        }),

        // List of FontAwesome icons in 4.0.3, extracted from the cheatsheet.
        // Each icon provides the unicode codepoint as ``text`` and the class
        // name as ``id`` so the whole thing can be fed directly to select2
        // without post-processing and do the right thing (except for the part
        // where we still need to implement ``initSelection``)
        // TODO: add id/name to the text in order to allow FAYT selection of icons?
        icons: [{"text": "\uf000", "id": "fa-glass"}, {"text": "\uf001", "id": "fa-music"}, {"text": "\uf002", "id": "fa-search"}, {"text": "\uf003", "id": "fa-envelope-o"}, {"text": "\uf004", "id": "fa-heart"}, {"text": "\uf005", "id": "fa-star"}, {"text": "\uf006", "id": "fa-star-o"}, {"text": "\uf007", "id": "fa-user"}, {"text": "\uf008", "id": "fa-film"}, {"text": "\uf009", "id": "fa-th-large"}, {"text": "\uf00a", "id": "fa-th"}, {"text": "\uf00b", "id": "fa-th-list"}, {"text": "\uf00c", "id": "fa-check"}, {"text": "\uf00d", "id": "fa-times"}, {"text": "\uf00e", "id": "fa-search-plus"}, {"text": "\uf010", "id": "fa-search-minus"}, {"text": "\uf011", "id": "fa-power-off"}, {"text": "\uf012", "id": "fa-signal"}, {"text": "\uf013", "id": "fa-cog"}, {"text": "\uf014", "id": "fa-trash-o"}, {"text": "\uf015", "id": "fa-home"}, {"text": "\uf016", "id": "fa-file-o"}, {"text": "\uf017", "id": "fa-clock-o"}, {"text": "\uf018", "id": "fa-road"}, {"text": "\uf019", "id": "fa-download"}, {"text": "\uf01a", "id": "fa-arrow-circle-o-down"}, {"text": "\uf01b", "id": "fa-arrow-circle-o-up"}, {"text": "\uf01c", "id": "fa-inbox"}, {"text": "\uf01d", "id": "fa-play-circle-o"}, {"text": "\uf01e", "id": "fa-repeat"}, {"text": "\uf021", "id": "fa-refresh"}, {"text": "\uf022", "id": "fa-list-alt"}, {"text": "\uf023", "id": "fa-lock"}, {"text": "\uf024", "id": "fa-flag"}, {"text": "\uf025", "id": "fa-headphones"}, {"text": "\uf026", "id": "fa-volume-off"}, {"text": "\uf027", "id": "fa-volume-down"}, {"text": "\uf028", "id": "fa-volume-up"}, {"text": "\uf029", "id": "fa-qrcode"}, {"text": "\uf02a", "id": "fa-barcode"}, {"text": "\uf02b", "id": "fa-tag"}, {"text": "\uf02c", "id": "fa-tags"}, {"text": "\uf02d", "id": "fa-book"}, {"text": "\uf02e", "id": "fa-bookmark"}, {"text": "\uf02f", "id": "fa-print"}, {"text": "\uf030", "id": "fa-camera"}, {"text": "\uf031", "id": "fa-font"}, {"text": "\uf032", "id": "fa-bold"}, {"text": "\uf033", "id": "fa-italic"}, {"text": "\uf034", "id": "fa-text-height"}, {"text": "\uf035", "id": "fa-text-width"}, {"text": "\uf036", "id": "fa-align-left"}, {"text": "\uf037", "id": "fa-align-center"}, {"text": "\uf038", "id": "fa-align-right"}, {"text": "\uf039", "id": "fa-align-justify"}, {"text": "\uf03a", "id": "fa-list"}, {"text": "\uf03b", "id": "fa-outdent"}, {"text": "\uf03c", "id": "fa-indent"}, {"text": "\uf03d", "id": "fa-video-camera"}, {"text": "\uf03e", "id": "fa-picture-o"}, {"text": "\uf040", "id": "fa-pencil"}, {"text": "\uf041", "id": "fa-map-marker"}, {"text": "\uf042", "id": "fa-adjust"}, {"text": "\uf043", "id": "fa-tint"}, {"text": "\uf044", "id": "fa-pencil-square-o"}, {"text": "\uf045", "id": "fa-share-square-o"}, {"text": "\uf046", "id": "fa-check-square-o"}, {"text": "\uf047", "id": "fa-arrows"}, {"text": "\uf048", "id": "fa-step-backward"}, {"text": "\uf049", "id": "fa-fast-backward"}, {"text": "\uf04a", "id": "fa-backward"}, {"text": "\uf04b", "id": "fa-play"}, {"text": "\uf04c", "id": "fa-pause"}, {"text": "\uf04d", "id": "fa-stop"}, {"text": "\uf04e", "id": "fa-forward"}, {"text": "\uf050", "id": "fa-fast-forward"}, {"text": "\uf051", "id": "fa-step-forward"}, {"text": "\uf052", "id": "fa-eject"}, {"text": "\uf053", "id": "fa-chevron-left"}, {"text": "\uf054", "id": "fa-chevron-right"}, {"text": "\uf055", "id": "fa-plus-circle"}, {"text": "\uf056", "id": "fa-minus-circle"}, {"text": "\uf057", "id": "fa-times-circle"}, {"text": "\uf058", "id": "fa-check-circle"}, {"text": "\uf059", "id": "fa-question-circle"}, {"text": "\uf05a", "id": "fa-info-circle"}, {"text": "\uf05b", "id": "fa-crosshairs"}, {"text": "\uf05c", "id": "fa-times-circle-o"}, {"text": "\uf05d", "id": "fa-check-circle-o"}, {"text": "\uf05e", "id": "fa-ban"}, {"text": "\uf060", "id": "fa-arrow-left"}, {"text": "\uf061", "id": "fa-arrow-right"}, {"text": "\uf062", "id": "fa-arrow-up"}, {"text": "\uf063", "id": "fa-arrow-down"}, {"text": "\uf064", "id": "fa-share"}, {"text": "\uf065", "id": "fa-expand"}, {"text": "\uf066", "id": "fa-compress"}, {"text": "\uf067", "id": "fa-plus"}, {"text": "\uf068", "id": "fa-minus"}, {"text": "\uf069", "id": "fa-asterisk"}, {"text": "\uf06a", "id": "fa-exclamation-circle"}, {"text": "\uf06b", "id": "fa-gift"}, {"text": "\uf06c", "id": "fa-leaf"}, {"text": "\uf06d", "id": "fa-fire"}, {"text": "\uf06e", "id": "fa-eye"}, {"text": "\uf070", "id": "fa-eye-slash"}, {"text": "\uf071", "id": "fa-exclamation-triangle"}, {"text": "\uf072", "id": "fa-plane"}, {"text": "\uf073", "id": "fa-calendar"}, {"text": "\uf074", "id": "fa-random"}, {"text": "\uf075", "id": "fa-comment"}, {"text": "\uf076", "id": "fa-magnet"}, {"text": "\uf077", "id": "fa-chevron-up"}, {"text": "\uf078", "id": "fa-chevron-down"}, {"text": "\uf079", "id": "fa-retweet"}, {"text": "\uf07a", "id": "fa-shopping-cart"}, {"text": "\uf07b", "id": "fa-folder"}, {"text": "\uf07c", "id": "fa-folder-open"}, {"text": "\uf07d", "id": "fa-arrows-v"}, {"text": "\uf07e", "id": "fa-arrows-h"}, {"text": "\uf080", "id": "fa-bar-chart-o"}, {"text": "\uf081", "id": "fa-twitter-square"}, {"text": "\uf082", "id": "fa-facebook-square"}, {"text": "\uf083", "id": "fa-camera-retro"}, {"text": "\uf084", "id": "fa-key"}, {"text": "\uf085", "id": "fa-cogs"}, {"text": "\uf086", "id": "fa-comments"}, {"text": "\uf087", "id": "fa-thumbs-o-up"}, {"text": "\uf088", "id": "fa-thumbs-o-down"}, {"text": "\uf089", "id": "fa-star-half"}, {"text": "\uf08a", "id": "fa-heart-o"}, {"text": "\uf08b", "id": "fa-sign-out"}, {"text": "\uf08c", "id": "fa-linkedin-square"}, {"text": "\uf08d", "id": "fa-thumb-tack"}, {"text": "\uf08e", "id": "fa-external-link"}, {"text": "\uf090", "id": "fa-sign-in"}, {"text": "\uf091", "id": "fa-trophy"}, {"text": "\uf092", "id": "fa-github-square"}, {"text": "\uf093", "id": "fa-upload"}, {"text": "\uf094", "id": "fa-lemon-o"}, {"text": "\uf095", "id": "fa-phone"}, {"text": "\uf096", "id": "fa-square-o"}, {"text": "\uf097", "id": "fa-bookmark-o"}, {"text": "\uf098", "id": "fa-phone-square"}, {"text": "\uf099", "id": "fa-twitter"}, {"text": "\uf09a", "id": "fa-facebook"}, {"text": "\uf09b", "id": "fa-github"}, {"text": "\uf09c", "id": "fa-unlock"}, {"text": "\uf09d", "id": "fa-credit-card"}, {"text": "\uf09e", "id": "fa-rss"}, {"text": "\uf0a0", "id": "fa-hdd-o"}, {"text": "\uf0a1", "id": "fa-bullhorn"}, {"text": "\uf0f3", "id": "fa-bell"}, {"text": "\uf0a3", "id": "fa-certificate"}, {"text": "\uf0a4", "id": "fa-hand-o-right"}, {"text": "\uf0a5", "id": "fa-hand-o-left"}, {"text": "\uf0a6", "id": "fa-hand-o-up"}, {"text": "\uf0a7", "id": "fa-hand-o-down"}, {"text": "\uf0a8", "id": "fa-arrow-circle-left"}, {"text": "\uf0a9", "id": "fa-arrow-circle-right"}, {"text": "\uf0aa", "id": "fa-arrow-circle-up"}, {"text": "\uf0ab", "id": "fa-arrow-circle-down"}, {"text": "\uf0ac", "id": "fa-globe"}, {"text": "\uf0ad", "id": "fa-wrench"}, {"text": "\uf0ae", "id": "fa-tasks"}, {"text": "\uf0b0", "id": "fa-filter"}, {"text": "\uf0b1", "id": "fa-briefcase"}, {"text": "\uf0b2", "id": "fa-arrows-alt"}, {"text": "\uf0c0", "id": "fa-users"}, {"text": "\uf0c1", "id": "fa-link"}, {"text": "\uf0c2", "id": "fa-cloud"}, {"text": "\uf0c3", "id": "fa-flask"}, {"text": "\uf0c4", "id": "fa-scissors"}, {"text": "\uf0c5", "id": "fa-files-o"}, {"text": "\uf0c6", "id": "fa-paperclip"}, {"text": "\uf0c7", "id": "fa-floppy-o"}, {"text": "\uf0c8", "id": "fa-square"}, {"text": "\uf0c9", "id": "fa-bars"}, {"text": "\uf0ca", "id": "fa-list-ul"}, {"text": "\uf0cb", "id": "fa-list-ol"}, {"text": "\uf0cc", "id": "fa-strikethrough"}, {"text": "\uf0cd", "id": "fa-underline"}, {"text": "\uf0ce", "id": "fa-table"}, {"text": "\uf0d0", "id": "fa-magic"}, {"text": "\uf0d1", "id": "fa-truck"}, {"text": "\uf0d2", "id": "fa-pinterest"}, {"text": "\uf0d3", "id": "fa-pinterest-square"}, {"text": "\uf0d4", "id": "fa-google-plus-square"}, {"text": "\uf0d5", "id": "fa-google-plus"}, {"text": "\uf0d6", "id": "fa-money"}, {"text": "\uf0d7", "id": "fa-caret-down"}, {"text": "\uf0d8", "id": "fa-caret-up"}, {"text": "\uf0d9", "id": "fa-caret-left"}, {"text": "\uf0da", "id": "fa-caret-right"}, {"text": "\uf0db", "id": "fa-columns"}, {"text": "\uf0dc", "id": "fa-sort"}, {"text": "\uf0dd", "id": "fa-sort-asc"}, {"text": "\uf0de", "id": "fa-sort-desc"}, {"text": "\uf0e0", "id": "fa-envelope"}, {"text": "\uf0e1", "id": "fa-linkedin"}, {"text": "\uf0e2", "id": "fa-undo"}, {"text": "\uf0e3", "id": "fa-gavel"}, {"text": "\uf0e4", "id": "fa-tachometer"}, {"text": "\uf0e5", "id": "fa-comment-o"}, {"text": "\uf0e6", "id": "fa-comments-o"}, {"text": "\uf0e7", "id": "fa-bolt"}, {"text": "\uf0e8", "id": "fa-sitemap"}, {"text": "\uf0e9", "id": "fa-umbrella"}, {"text": "\uf0ea", "id": "fa-clipboard"}, {"text": "\uf0eb", "id": "fa-lightbulb-o"}, {"text": "\uf0ec", "id": "fa-exchange"}, {"text": "\uf0ed", "id": "fa-cloud-download"}, {"text": "\uf0ee", "id": "fa-cloud-upload"}, {"text": "\uf0f0", "id": "fa-user-md"}, {"text": "\uf0f1", "id": "fa-stethoscope"}, {"text": "\uf0f2", "id": "fa-suitcase"}, {"text": "\uf0a2", "id": "fa-bell-o"}, {"text": "\uf0f4", "id": "fa-coffee"}, {"text": "\uf0f5", "id": "fa-cutlery"}, {"text": "\uf0f6", "id": "fa-file-text-o"}, {"text": "\uf0f7", "id": "fa-building-o"}, {"text": "\uf0f8", "id": "fa-hospital-o"}, {"text": "\uf0f9", "id": "fa-ambulance"}, {"text": "\uf0fa", "id": "fa-medkit"}, {"text": "\uf0fb", "id": "fa-fighter-jet"}, {"text": "\uf0fc", "id": "fa-beer"}, {"text": "\uf0fd", "id": "fa-h-square"}, {"text": "\uf0fe", "id": "fa-plus-square"}, {"text": "\uf100", "id": "fa-angle-double-left"}, {"text": "\uf101", "id": "fa-angle-double-right"}, {"text": "\uf102", "id": "fa-angle-double-up"}, {"text": "\uf103", "id": "fa-angle-double-down"}, {"text": "\uf104", "id": "fa-angle-left"}, {"text": "\uf105", "id": "fa-angle-right"}, {"text": "\uf106", "id": "fa-angle-up"}, {"text": "\uf107", "id": "fa-angle-down"}, {"text": "\uf108", "id": "fa-desktop"}, {"text": "\uf109", "id": "fa-laptop"}, {"text": "\uf10a", "id": "fa-tablet"}, {"text": "\uf10b", "id": "fa-mobile"}, {"text": "\uf10c", "id": "fa-circle-o"}, {"text": "\uf10d", "id": "fa-quote-left"}, {"text": "\uf10e", "id": "fa-quote-right"}, {"text": "\uf110", "id": "fa-spinner"}, {"text": "\uf111", "id": "fa-circle"}, {"text": "\uf112", "id": "fa-reply"}, {"text": "\uf113", "id": "fa-github-alt"}, {"text": "\uf114", "id": "fa-folder-o"}, {"text": "\uf115", "id": "fa-folder-open-o"}, {"text": "\uf118", "id": "fa-smile-o"}, {"text": "\uf119", "id": "fa-frown-o"}, {"text": "\uf11a", "id": "fa-meh-o"}, {"text": "\uf11b", "id": "fa-gamepad"}, {"text": "\uf11c", "id": "fa-keyboard-o"}, {"text": "\uf11d", "id": "fa-flag-o"}, {"text": "\uf11e", "id": "fa-flag-checkered"}, {"text": "\uf120", "id": "fa-terminal"}, {"text": "\uf121", "id": "fa-code"}, {"text": "\uf122", "id": "fa-reply-all"}, {"text": "\uf122", "id": "fa-mail-reply-all"}, {"text": "\uf123", "id": "fa-star-half-o"}, {"text": "\uf124", "id": "fa-location-arrow"}, {"text": "\uf125", "id": "fa-crop"}, {"text": "\uf126", "id": "fa-code-fork"}, {"text": "\uf127", "id": "fa-chain-broken"}, {"text": "\uf128", "id": "fa-question"}, {"text": "\uf129", "id": "fa-info"}, {"text": "\uf12a", "id": "fa-exclamation"}, {"text": "\uf12b", "id": "fa-superscript"}, {"text": "\uf12c", "id": "fa-subscript"}, {"text": "\uf12d", "id": "fa-eraser"}, {"text": "\uf12e", "id": "fa-puzzle-piece"}, {"text": "\uf130", "id": "fa-microphone"}, {"text": "\uf131", "id": "fa-microphone-slash"}, {"text": "\uf132", "id": "fa-shield"}, {"text": "\uf133", "id": "fa-calendar-o"}, {"text": "\uf134", "id": "fa-fire-extinguisher"}, {"text": "\uf135", "id": "fa-rocket"}, {"text": "\uf136", "id": "fa-maxcdn"}, {"text": "\uf137", "id": "fa-chevron-circle-left"}, {"text": "\uf138", "id": "fa-chevron-circle-right"}, {"text": "\uf139", "id": "fa-chevron-circle-up"}, {"text": "\uf13a", "id": "fa-chevron-circle-down"}, {"text": "\uf13b", "id": "fa-html5"}, {"text": "\uf13c", "id": "fa-css3"}, {"text": "\uf13d", "id": "fa-anchor"}, {"text": "\uf13e", "id": "fa-unlock-alt"}, {"text": "\uf140", "id": "fa-bullseye"}, {"text": "\uf141", "id": "fa-ellipsis-h"}, {"text": "\uf142", "id": "fa-ellipsis-v"}, {"text": "\uf143", "id": "fa-rss-square"}, {"text": "\uf144", "id": "fa-play-circle"}, {"text": "\uf145", "id": "fa-ticket"}, {"text": "\uf146", "id": "fa-minus-square"}, {"text": "\uf147", "id": "fa-minus-square-o"}, {"text": "\uf148", "id": "fa-level-up"}, {"text": "\uf149", "id": "fa-level-down"}, {"text": "\uf14a", "id": "fa-check-square"}, {"text": "\uf14b", "id": "fa-pencil-square"}, {"text": "\uf14c", "id": "fa-external-link-square"}, {"text": "\uf14d", "id": "fa-share-square"}, {"text": "\uf14e", "id": "fa-compass"}, {"text": "\uf150", "id": "fa-caret-square-o-down"}, {"text": "\uf151", "id": "fa-caret-square-o-up"}, {"text": "\uf152", "id": "fa-caret-square-o-right"}, {"text": "\uf153", "id": "fa-eur"}, {"text": "\uf154", "id": "fa-gbp"}, {"text": "\uf155", "id": "fa-usd"}, {"text": "\uf156", "id": "fa-inr"}, {"text": "\uf157", "id": "fa-jpy"}, {"text": "\uf158", "id": "fa-rub"}, {"text": "\uf159", "id": "fa-krw"}, {"text": "\uf15a", "id": "fa-btc"}, {"text": "\uf15b", "id": "fa-file"}, {"text": "\uf15c", "id": "fa-file-text"}, {"text": "\uf15d", "id": "fa-sort-alpha-asc"}, {"text": "\uf15e", "id": "fa-sort-alpha-desc"}, {"text": "\uf160", "id": "fa-sort-amount-asc"}, {"text": "\uf161", "id": "fa-sort-amount-desc"}, {"text": "\uf162", "id": "fa-sort-numeric-asc"}, {"text": "\uf163", "id": "fa-sort-numeric-desc"}, {"text": "\uf164", "id": "fa-thumbs-up"}, {"text": "\uf165", "id": "fa-thumbs-down"}, {"text": "\uf166", "id": "fa-youtube-square"}, {"text": "\uf167", "id": "fa-youtube"}, {"text": "\uf168", "id": "fa-xing"}, {"text": "\uf169", "id": "fa-xing-square"}, {"text": "\uf16a", "id": "fa-youtube-play"}, {"text": "\uf16b", "id": "fa-dropbox"}, {"text": "\uf16c", "id": "fa-stack-overflow"}, {"text": "\uf16d", "id": "fa-instagram"}, {"text": "\uf16e", "id": "fa-flickr"}, {"text": "\uf170", "id": "fa-adn"}, {"text": "\uf171", "id": "fa-bitbucket"}, {"text": "\uf172", "id": "fa-bitbucket-square"}, {"text": "\uf173", "id": "fa-tumblr"}, {"text": "\uf174", "id": "fa-tumblr-square"}, {"text": "\uf175", "id": "fa-long-arrow-down"}, {"text": "\uf176", "id": "fa-long-arrow-up"}, {"text": "\uf177", "id": "fa-long-arrow-left"}, {"text": "\uf178", "id": "fa-long-arrow-right"}, {"text": "\uf179", "id": "fa-apple"}, {"text": "\uf17a", "id": "fa-windows"}, {"text": "\uf17b", "id": "fa-android"}, {"text": "\uf17c", "id": "fa-linux"}, {"text": "\uf17d", "id": "fa-dribbble"}, {"text": "\uf17e", "id": "fa-skype"}, {"text": "\uf180", "id": "fa-foursquare"}, {"text": "\uf181", "id": "fa-trello"}, {"text": "\uf182", "id": "fa-female"}, {"text": "\uf183", "id": "fa-male"}, {"text": "\uf184", "id": "fa-gittip"}, {"text": "\uf185", "id": "fa-sun-o"}, {"text": "\uf186", "id": "fa-moon-o"}, {"text": "\uf187", "id": "fa-archive"}, {"text": "\uf188", "id": "fa-bug"}, {"text": "\uf189", "id": "fa-vk"}, {"text": "\uf18a", "id": "fa-weibo"}, {"text": "\uf18b", "id": "fa-renren"}, {"text": "\uf18c", "id": "fa-pagelines"}, {"text": "\uf18d", "id": "fa-stack-exchange"}, {"text": "\uf18e", "id": "fa-arrow-circle-o-right"}, {"text": "\uf190", "id": "fa-arrow-circle-o-left"}, {"text": "\uf191", "id": "fa-caret-square-o-left"}, {"text": "\uf192", "id": "fa-dot-circle-o"}, {"text": "\uf193", "id": "fa-wheelchair"}, {"text": "\uf194", "id": "fa-vimeo-square"}, {"text": "\uf195", "id": "fa-try"}, {"text": "\uf196", "id": "fa-plus-square-o"}],
        /**
         * Initializes select2: in Chrome and Safari, <select> font apparently
         * isn't customizable (?) and the fontawesome glyphs fail to appear.
         */
        start: function () {
            return this._super().then(this.proxy('load_data'));
        },
        search: function (needle) {
            var icons = this.icons;
            if (needle) {
                icons = _(icons).filter(function (icon) {
                    return icon.id.substring(3).indexOf(needle) !== -1;
                });
            }

            this.$('div.font-icons-icons').html(
                openerp.qweb.render(
                    'website.editor.dialog.font-icons.icons',
                    {icons: icons}));
        },
        /**
         * Removes existing FontAwesome classes on the bound element, and sets
         * all the new ones if necessary.
         */
        save: function () {
            var style = this.media.$.attributes.style ? this.media.$.attributes.style.textContent : '';
            var classes = (this.media.$.className||"").split(/\s+/);
            var non_fa_classes = _.reject(classes, function (cls) {
                return cls === 'fa' || /^fa-/.test(cls);
            });
            var final_classes = non_fa_classes.concat(this.get_fa_classes());
            this.media.$.className = final_classes.join(' ');
            this.media.renameNode("span");
            this.media.$.attributes.style.textContent = style;
            this._super();
        },
        /**
         * Looks up the various FontAwesome classes on the bound element and
         * sets the corresponding template/form elements to the right state.
         * If multiple classes of the same category are present on an element
         * (e.g. fa-lg and fa-3x) the last one occurring will be selected,
         * which may not match the visual look of the element.
         */
        load_data: function () {
            var classes = (this.media&&this.media.$.className||"").split(/\s+/);
            for (var i = 0; i < classes.length; i++) {
                var cls = classes[i];
                switch(cls) {
                case 'fa-2x':case 'fa-3x':case 'fa-4x':case 'fa-5x':
                    // size classes
                    this.$('#fa-size').val(cls);
                    continue;
                case 'fa-spin':
                case 'fa-rotate-90':case 'fa-rotate-180':case 'fa-rotate-270':
                case 'fa-flip-horizontal':case 'fa-rotate-vertical':
                    this.$('#fa-rotation').val(cls);
                    continue;
                case 'fa-fw':
                    continue;
                case 'fa-border':
                    this.$('#fa-border').prop('checked', true);
                    continue;
                default:
                    if (!/^fa-/.test(cls)) { continue; }
                    this.$('#fa-icon').val(cls);
                }
            }
            this.update_preview();
        },
        /**
         * Serializes the dialog to an array of FontAwesome classes. Includes
         * the base ``fa``.
         */
        get_fa_classes: function () {
            return [
                'fa',
                this.$('#fa-icon').val(),
                this.$('#fa-size').val(),
                this.$('#fa-rotation').val(),
                this.$('#fa-border').prop('checked') ? 'fa-border' : ''
            ];
        },
        update_preview: function () {
            this.$preview.empty();
            var $preview = this.$('#fa-preview').empty();

            var sizes = ['', 'fa-2x', 'fa-3x', 'fa-4x', 'fa-5x'];
            var classes = this.get_fa_classes();
            var no_sizes = _.difference(classes, sizes).join(' ');
            var selected = false;
            for (var i = sizes.length - 1; i >= 0; i--) {
                var size = sizes[i];

                var $p = $('<span>')
                        .attr('data-size', size)
                        .addClass(size)
                        .addClass(no_sizes);
                if ((size && _.contains(classes, size)) || (classes[2] === "" && !selected)) {
                    this.$preview.append($p.clone());
                    this.$('#fa-size').val(size);
                    $p.addClass('font-icons-selected');
                    selected = true;
                }
                $preview.prepend($p);
            }
        },
        clear: function () {
            this.media.$.className = this.media.$.className.replace(/(^|\s)(fa(\s|$)|fa-[^\s]*)/g, ' ');
        },
    });

    website.editor.VideoDialog = website.editor.Media.extend({
        template: 'website.editor.dialog.video',
        events : _.extend({}, website.editor.Dialog.prototype.events, {
            'click input#urlvideo ~ button': 'get_video',
            'click input#embedvideo ~ button': 'get_embed_video',
            'change input#urlvideo': 'change_input',
            'keyup input#urlvideo': 'change_input',
            'change input#embedvideo': 'change_input',
            'keyup input#embedvideo': 'change_input'
        }),
        start: function () {
            this.$iframe = this.$("iframe");
            var $media = $(this.media && this.media.$);
            if ($media.hasClass("media_iframe_video")) {
                var src = $media.data('src');
                this.$("input#urlvideo").val(src);
                this.$("#autoplay").attr("checked", src.indexOf('autoplay=1') != -1);
                this.get_video();
            }
            return this._super();
        },
        change_input: function (e) {
            var $input = $(e.target);
            var $button = $input.parent().find("button");
            if ($input.val() === "") {
                $button.addClass("btn-default").removeClass("btn-primary");
            } else {
                $button.removeClass("btn-default").addClass("btn-primary");
            }
        },
        get_url: function () {
            var video_id = this.$("#video_id").val();
            var video_type = this.$("#video_type").val();
            switch (video_type) {
                case "youtube":
                    return "//www.youtube.com/embed/" + video_id + "?autoplay=" + (this.$("#autoplay").is(":checked") ? 1 : 0);
                case "vimeo":
                    return "//player.vimeo.com/video/" + video_id + "?autoplay=" + (this.$("#autoplay").is(":checked") ? 1 : 0);
                case "dailymotion":
                    return "//www.dailymotion.com/embed/video/" + video_id + "?autoplay=" + (this.$("#autoplay").is(":checked") ? 1 : 0);
                default:
                    return video_id;
            }
        },
        get_embed_video: function (event) {
            event.preventDefault();
            var embedvideo = this.$("input#embedvideo").val().match(/src=["']?([^"']+)["' ]?/);
            if (embedvideo) {
                this.$("input#urlvideo").val(embedvideo[1]);
                this.get_video(event);
            }
            return false;
        },
        get_video: function (event) {
            if (event) event.preventDefault();
            var needle = this.$("input#urlvideo").val();
            var video_id;
            var video_type;

            if (needle.indexOf(".youtube.") != -1) {
                video_type = "youtube";
                video_id = needle.match(/\.youtube\.[a-z]+\/(embed\/|watch\?v=)?([^\/?&]+)/i)[2];
            } else if (needle.indexOf("//youtu.") != -1) {
                video_type = "youtube";
                video_id = needle.match(/youtube\.[a-z]+\/([^\/?&]+)/i)[1];
            } else if (needle.indexOf("player.vimeo.") != -1 || needle.indexOf("//vimeo.") != -1) {
                video_type = "vimeo";
                video_id = needle.match(/vimeo\.[a-z]+\/(video\/)?([^?&]+)/i)[2];
            } else if (needle.indexOf(".dailymotion.") != -1) {
                video_type = "dailymotion";
                video_id = needle.match(/dailymotion\.[a-z]+\/(embed\/)?(video\/)?([^\/?&]+)/i)[3];
            } else {
                video_type = "";
                video_id = needle;
            }

            this.$("#video_id").val(video_id);
            this.$("#video_type").val(video_type);

            this.$iframe.attr("src", this.get_url());
            return false;
        },
        save: function () {
            var video_id = this.$("#video_id").val();
            if (!video_id) {
                this.$("button.btn-primary").click();
                video_id = this.$("#video_id").val();
            }
            var video_type = this.$("#video_type").val();
            var style = this.media.$.attributes.style ? this.media.$.attributes.style.textContent : '';
            var $iframe = $(
                '<div class="media_iframe_video" data-src="'+this.get_url()+'" style="'+style+'">'+
                    '<div class="css_editable_mode_display">&nbsp;</div>'+
                    '<iframe src="'+this.get_url()+'" frameborder="0" allowfullscreen="allowfullscreen"></iframe>'+
                '</div>');
            $(this.media.$).replaceWith($iframe);
            this.media.$ = $iframe[0];
            this._super();
        },
        clear: function () {
            delete this.media.$.dataset.src;
            this.media.$.className = this.media.$.className.replace(/(^|\s)media_iframe_video(\s|$)/g, ' ');
        },
    });

    website.Observer = window.MutationObserver || window.WebkitMutationObserver || window.JsMutationObserver;
    var OBSERVER_CONFIG = {
        childList: true,
        attributes: true,
        characterData: true,
        subtree: true,
        attributeOldValue: true,
    };
    var observer = new website.Observer(function (mutations) {
        // NOTE: Webkit does not fire DOMAttrModified => webkit browsers
        //       relying on JsMutationObserver shim (Chrome < 18, Safari < 6)
        //       will not mark dirty on attribute changes (@class, img/@src,
        //       a/@href, ...)
        _(mutations).chain()
            .filter(function (m) {
                // ignore any SVG target, these blokes are like weird mon
                if (m.target && m.target instanceof SVGElement) {
                    return false;
                }

                // ignore any change related to mundane image-edit-button
                if (m.target && m.target.className
                        && m.target.className.indexOf('image-edit-button') !== -1) {
                    return false;
                }
                switch(m.type) {
                case 'attributes': // ignore .cke_focus being added or removed
                    // ignore id modification
                    if (m.attributeName === 'id') { return false; }
                    // if attribute is not a class, can't be .cke_focus change
                    if (m.attributeName !== 'class') { return true; }

                    // find out what classes were added or removed
                    var oldClasses = (m.oldValue || '').split(/\s+/);
                    var newClasses = m.target.className.split(/\s+/);
                    var change = _.union(_.difference(oldClasses, newClasses),
                                         _.difference(newClasses, oldClasses));
                    // ignore mutation if the *only* change is .cke_focus
                    return change.length !== 1 || change[0] === 'cke_focus';
                case 'childList':
                    setTimeout(function () {
                        fixup_browser_crap(m.addedNodes);
                    }, 0);
                    // Remove ignorable nodes from addedNodes or removedNodes,
                    // if either set remains non-empty it's considered to be an
                    // impactful change. Otherwise it's ignored.
                    return !!remove_mundane_nodes(m.addedNodes).length ||
                           !!remove_mundane_nodes(m.removedNodes).length;
                default:
                    return true;
                }
            })
            .map(function (m) {
                var node = m.target;
                while (node && !$(node).hasClass('oe_editable')) {
                    node = node.parentNode;
                }
                return node;
            })
            .compact()
            .uniq()
            .each(function (node) { $(node).trigger('content_changed'); })
    });
    function remove_mundane_nodes(nodes) {
        if (!nodes || !nodes.length) { return []; }

        var output = [];
        for(var i=0; i<nodes.length; ++i) {
            var node = nodes[i];
            if (node.nodeType === document.ELEMENT_NODE) {
                if (node.nodeName === 'BR' && node.getAttribute('type') === '_moz') {
                    // <br type="_moz"> appears when focusing RTE in FF, ignore
                    continue;
                } else if (node.nodeName === 'DIV' && $(node).hasClass('oe_drop_zone')) {
                    // ignore dropzone inserted by snippets
                    continue
                }
            }

            output.push(node);
        }
        return output;
    }

    var programmatic_styles = {
        float: 1,
        display: 1,
        position: 1,
        top: 1,
        left: 1,
        right: 1,
        bottom: 1,
    };
    function fixup_browser_crap(nodes) {
        if (!nodes || !nodes.length) { return; }
        /**
         * Checks that the node only has a @style, not e.g. @class or whatever
         */
        function has_only_style(node) {
            for (var i = 0; i < node.attributes.length; i++) {
                var attr = node.attributes[i];
                if (attr.attributeName !== 'style') {
                    return false;
                }
            }
            return true;
        }
        function has_programmatic_style(node) {
            for (var i = 0; i < node.style.length; i++) {
              var style = node.style[i];
              if (programmatic_styles[style]) {
                  return true;
              }
            }
            return false;
        }

        for (var i=0; i<nodes.length; ++i) {
            var node = nodes[i];
            if (node.nodeType !== document.ELEMENT_NODE) { continue; }

            if (node.nodeName === 'SPAN'
                    && has_only_style(node)
                    && !has_programmatic_style(node)) {
                // On backspace, webkit browsers create a <span> with a bunch of
                // inline styles "remembering" where they come from. Refs:
                //    http://www.neotericdesign.com/blog/2013/3/working-around-chrome-s-contenteditable-span-bug
                //    https://code.google.com/p/chromium/issues/detail?id=226941
                //    https://bugs.webkit.org/show_bug.cgi?id=114791
                //    http://dev.ckeditor.com/ticket/9998
                var child, parent = node.parentNode;
                while (child = node.firstChild) {
                    parent.insertBefore(child, node);
                }
                parent.removeChild(node);
                // chances are we had e.g.
                //  <p>foo</p>
                //  <p>bar</p>
                // merged the lines getting this in webkit
                //  <p>foo<span>bar</span></p>
                // after unwrapping the span, we have 2 text nodes
                //  <p>[foo][bar]</p>
                // where we probably want only one. Normalize will merge
                // adjacent text nodes. However, does not merge text and cdata
                parent.normalize();
            }
        }
    }
})();<|MERGE_RESOLUTION|>--- conflicted
+++ resolved
@@ -669,11 +669,7 @@
     website.EditorBarCustomize = openerp.Widget.extend({
         events: {
             'mousedown a.dropdown-toggle': 'load_menu',
-<<<<<<< HEAD
-            'click li:not(#html_editor):not(#theme_customize):not(#install_apps) a': 'do_customize',
-=======
             'click ul a[data-view-id]': 'do_customize',
->>>>>>> 780dd989
         },
         start: function() {
             var self = this;
