--- conflicted
+++ resolved
@@ -414,7 +414,6 @@
             _.each(tips, function (tip) {
                 displayTip(tip.message, tip.type);
             });
-<<<<<<< HEAD
         }
     },
     confirmKeyword: function (e) {
@@ -476,75 +475,6 @@
                 }
             }).fail(function () {
                 def.reject();
-=======
-        },
-        getMainObject: function () {
-            var repr = $('html').data('main-object');
-            var m = repr.match(/(.+)\((\d+),(.*)\)/);
-            if (!m) {
-                return null;
-            } else {
-                return {
-                    model: m[1],
-                    id: m[2]|0
-                };
-            }
-        },
-        loadMetaData: function () {
-            var self = this;
-            var obj = this.getMainObject();
-            var def = $.Deferred();
-            if (!obj) {
-                // return $.Deferred().reject(new Error("No main_object was found."));
-                def.resolve(null);
-            } else {
-                var fields = ['website_meta_title', 'website_meta_description', 'website_meta_keywords'];
-                var model = website.session.model(obj.model);
-                model.call('read', [[obj.id], fields, website.get_context()]).then(function (data) {
-                    if (data.length) {
-                        var meta = data[0];
-                        meta.model = obj.model;
-                        def.resolve(meta);
-                    } else {
-                        def.resolve(null);
-                    }
-                }).fail(function () {
-                    def.reject();
-                });
-            }
-            return def;
-        },
-        saveMetaData: function (data) {
-            var obj = this.getMainObject();
-            if (!obj) {
-                return $.Deferred().reject();
-            } else {
-                var model = website.session.model(obj.model);
-                return model.call('write', [[obj.id], data, website.get_context()]);
-            }
-        },
-        titleChanged: function () {
-            var self = this;
-            setTimeout(function () {
-                var title = self.$('input[name=seo_page_title]').val();
-                self.htmlPage.changeTitle(title);
-                self.renderPreview();
-            }, 0);
-        },
-        descriptionChanged: function () {
-            var self = this;
-            setTimeout(function () {
-                var description = self.$('textarea[name=seo_page_description]').val();
-                self.htmlPage.changeDescription(description);
-                self.renderPreview();
-            }, 0);
-        },
-        renderPreview: function () {
-            var preview = new website.seo.Preview(this, {
-                title: this.htmlPage.title(),
-                description: this.htmlPage.description(),
-                url: this.htmlPage.url(),
->>>>>>> bf1e9996
             });
         }
         return def;
@@ -569,7 +499,7 @@
     descriptionChanged: function () {
         var self = this;
         setTimeout(function () {
-            var description = self.$('textarea[name=seo_page_description]').attr('value');
+            var description = self.$('textarea[name=seo_page_description]').val();
             self.htmlPage.changeDescription(description);
             self.renderPreview();
         }, 0);
