--- conflicted
+++ resolved
@@ -216,44 +216,6 @@
      * @private
      * @param {Event} ev
      */
-<<<<<<< HEAD
-    _onEditProfilePicClick: function (ev) {
-        ev.preventDefault();
-        $(ev.currentTarget).closest('form').find('.o_forum_file_upload').trigger('click');
-    },
-    /**
-     * @private
-     * @param {Event} ev
-     */
-    _onFileUploadChange: function (ev) {
-        if (!ev.currentTarget.files.length) {
-            return;
-        }
-        var $form = $(ev.currentTarget).closest('form');
-        utils.getDataURLFromFile(ev.currentTarget.files[0]).then(function (result) {
-            $form.find('.o_forum_avatar_img').attr('src', result);
-        });
-        $form.find('#forum_clear_image').remove();
-    },
-    /**
-     * @private
-     * @param {Event} ev
-     */
-    _onProfilePicClearClick: function (ev) {
-        var $form = $(ev.currentTarget).closest('form');
-        $form.find('.o_forum_avatar_img').attr('src', '/web/static/src/img/placeholder.png');
-        $form.append($('<input/>', {
-            name: 'clear_image',
-            id: 'forum_clear_image',
-            type: 'hidden',
-        }));
-    },
-    /**
-     * @private
-     * @param {Event} ev
-     */
-=======
->>>>>>> 87fc1554
     _onUserInfoMouseEnter: function (ev) {
         $(ev.currentTarget).parent().find('.o_forum_user_bio_expand').delay(500).toggle('fast');
     },
