# Italian translation for openobject-addons
# Copyright (c) 2014 Rosetta Contributors and Canonical Ltd 2014
# This file is distributed under the same license as the openobject-addons package.
# FIRST AUTHOR <EMAIL@ADDRESS>, 2014.
#
msgid ""
msgstr ""
<<<<<<< HEAD
"Project-Id-Version: openobject-addons\n"
"Report-Msgid-Bugs-To: FULL NAME <EMAIL@ADDRESS>\n"
"POT-Creation-Date: 2014-09-23 16:28+0000\n"
"PO-Revision-Date: 2014-09-18 14:35+0000\n"
"Last-Translator: Simone Bernini <simone@aperturelabs.it>\n"
"Language-Team: Italian <it@li.org>\n"
=======
"Project-Id-Version: Odoo 8.0\n"
"Report-Msgid-Bugs-To: \n"
"POT-Creation-Date: 2015-01-21 14:08+0000\n"
"PO-Revision-Date: 2015-12-03 08:57+0000\n"
"Last-Translator: Martin Trigaux\n"
"Language-Team: Italian (http://www.transifex.com/odoo/odoo-8/language/it/)\n"
>>>>>>> 83a4a582
"MIME-Version: 1.0\n"
"Content-Type: text/plain; charset=UTF-8\n"
"Content-Transfer-Encoding: 8bit\n"
"X-Launchpad-Export-Date: 2014-09-24 09:43+0000\n"
"X-Generator: Launchpad (build 17196)\n"

#. module: website_forum
#: view:website:website_forum.header
msgid "&times;"
msgstr "&times;"

#. module: website_forum
#: view:website:website_forum.post_description_full
msgid "(only one answer per question is allowed)"
msgstr ""

#. module: website_forum
#: view:website:website_forum.post_answer
msgid "- it really helps to select the best questions and answers!"
msgstr ""

#. module: website_forum
#: view:website:website_forum.post_answer
msgid "- no need to answer the same question twice. Also, please"
msgstr ""

#. module: website_forum
#: selection:forum.post.vote,vote:0
msgid "-1"
msgstr "-1"

#. module: website_forum
#: code:addons/website_forum/models/forum.py:328
#, python-format
msgid ""
"<p>A new answer for <i>%s</i> has been posted. <a "
"href=\"%s/forum/%s/question/%s\">Click here to access the post.</a></p>"
msgstr ""

#. module: website_forum
#: code:addons/website_forum/models/forum.py:334
#, python-format
msgid ""
"<p>A new question <i>%s</i> has been asked on %s. <a "
"href=\"%s/forum/%s/question/%s\">Click here to access the question.</a></p>"
msgstr ""

#. module: website_forum
#: view:website:website_forum.tag
msgid ""
"A tag is a label that categorizes your question with other,\n"
"            similar questions. Using the right tags makes it easier for\n"
"            others to find and answer your question."
msgstr ""

#. module: website_forum
#: view:website:website_forum.header
msgid "About This Forum"
msgstr ""

#. module: website_forum
#: field:forum.post,active:0
#: selection:forum.post,state:0
msgid "Active"
msgstr ""

#. module: website_forum
#: view:website:website_forum.user_detail_full
msgid "Activity"
msgstr ""

#. module: website_forum
#: view:website:website_forum.forum_index
msgid "All"
msgstr ""

#. module: website_forum
#: view:website:website_forum.display_post
msgid "Answer"
msgstr ""

#. module: website_forum
#: code:addons/website_forum/models/forum.py:365
#: model:mail.message.subtype,description:website_forum.mt_answer_edit
#: model:mail.message.subtype,name:website_forum.mt_answer_edit
#, python-format
msgid "Answer Edited"
msgstr ""

#. module: website_forum
#: view:website:website_forum.post_description_full
msgid "Answered on"
msgstr ""

#. module: website_forum
#: field:forum.post,child_count:0
#: field:forum.post,child_ids:0
#: view:website:website_forum.display_post
#: view:website:website_forum.user_detail_full
msgid "Answers"
msgstr ""

#. module: website_forum
#: view:website:website_forum.header
msgid "Ask a Question"
msgstr ""

#. module: website_forum
#: view:website:website_forum.ask_question
msgid "Ask your Question"
msgstr ""

#. module: website_forum
#: field:forum.post,create_date:0
#: view:website:website_forum.post_description_full
msgid "Asked on"
msgstr ""

#. module: website_forum
#: view:website:website_forum.header
msgid "Asked:"
msgstr ""

#. module: website_forum
#: view:forum.post:website_forum.view_forum_post_search
msgid "Author"
msgstr "Autore"

#. module: website_forum
#: model:gamification.badge,name:website_forum.badge_p_1
msgid "Autobiographer"
msgstr ""

#. module: website_forum
#: view:website:website_forum.header
msgid "Back to"
msgstr ""

#. module: website_forum
#: view:website:website_forum.badge_user
msgid "Badge \""
msgstr ""

#. module: website_forum
#: field:res.users,badge_ids:0
#: view:website:website_forum.badge
#: view:website:website_forum.header
#: view:website:website_forum.user_detail_full
msgid "Badges"
msgstr ""

#. module: website_forum
#: view:website:website_forum.badge
msgid ""
"Besides gaining reputation with your questions and answers,\n"
"            you receive badges for being especially helpful. Badges\n"
"            appear on your profile page, and your posts."
msgstr ""

#. module: website_forum
#: view:website:website_forum.edit_profile
msgid "Biography"
msgstr ""

#. module: website_forum
#: field:forum.post,can_accept:0
msgid "Can Accept"
msgstr ""

#. module: website_forum
#: field:forum.post,can_answer:0
msgid "Can Answer"
msgstr ""

#. module: website_forum
#: field:forum.post,can_ask:0
msgid "Can Ask"
msgstr ""

#. module: website_forum
#: field:forum.post,can_close:0
msgid "Can Close"
msgstr ""

#. module: website_forum
#: field:forum.post,can_comment:0
msgid "Can Comment"
msgstr ""

#. module: website_forum
#: field:forum.post,can_comment_convert:0
msgid "Can Convert to Comment"
msgstr ""

#. module: website_forum
#: field:forum.post,can_downvote:0
msgid "Can Downvote"
msgstr ""

#. module: website_forum
#: field:forum.post,can_edit:0
msgid "Can Edit"
msgstr ""

#. module: website_forum
#: field:forum.post,can_unlink:0
msgid "Can Unlink"
msgstr ""

#. module: website_forum
#: field:forum.post,can_upvote:0
msgid "Can Upvote"
msgstr ""

#. module: website_forum
#: view:website:website_forum.user_badges
msgid "Check available badges"
msgstr ""

#. module: website_forum
#: model:gamification.badge,name:website_forum.badge_p_4
#: model:gamification.challenge,name:website_forum.challenge_chief_commentator
msgid "Chief Commentator"
msgstr ""

#. module: website_forum
#: view:website:website_forum.edit_profile
msgid "City"
msgstr "Città"

#. module: website_forum
#: selection:forum.post,state:0
msgid "Close"
msgstr ""

#. module: website_forum
#: view:website:website_forum.close_question
msgid "Close question"
msgstr ""

#. module: website_forum
#: field:forum.post,closed_uid:0
msgid "Closed by"
msgstr "Chiuso da"

#. module: website_forum
#: field:forum.post,closed_date:0
msgid "Closed on"
msgstr ""

#. module: website_forum
#: view:website:website_forum.display_post_answer
#: view:website:website_forum.post_description_full
msgid "Comment"
msgstr "Commenta"

#. module: website_forum
#: view:website:website_forum.post_comment
msgid "Comment this post..."
msgstr "Commenta questo post..."

#. module: website_forum
#: model:gamification.badge,name:website_forum.badge_p_2
#: model:gamification.challenge,name:website_forum.challenge_commentator
#: model:gamification.goal.definition,name:website_forum.definition_commentator
msgid "Commentator"
msgstr ""

#. module: website_forum
#: view:website:website_forum.display_post_answer
msgid "Comments"
msgstr "Commenti"

#. module: website_forum
#: help:forum.post,website_message_ids:0
msgid "Comments on forum post"
msgstr ""

#. module: website_forum
#: model:gamification.challenge,name:website_forum.challenge_configure_profile
msgid "Complete own biography"
msgstr ""

#. module: website_forum
#: model:gamification.goal.definition,name:website_forum.definition_configure_profile
msgid "Completed own biography"
msgstr ""

#. module: website_forum
#: view:forum.post:website_forum.view_forum_post_search
#: field:forum.post,content:0
msgid "Content"
msgstr ""

#. module: website_forum
#: help:forum.post,is_correct:0
msgid "Correct Answer or Answer on this question accepted."
msgstr ""

#. module: website_forum
#: view:website:website_forum.edit_profile
msgid "Country"
msgstr "Nazione"

#. module: website_forum
#: view:website:website_forum.edit_profile
msgid "Country..."
msgstr "Nazione..."

#. module: website_forum
#: field:forum.post.vote,create_date:0
msgid "Create Date"
msgstr "Data di Creazione"

#. module: website_forum
#: field:forum.forum,create_uid:0
#: field:forum.post,create_uid:0
#: field:forum.post.reason,create_uid:0
#: field:forum.post.vote,create_uid:0
#: field:forum.tag,create_uid:0
msgid "Created by"
msgstr "Creato da"

#. module: website_forum
#: field:forum.forum,create_date:0
#: field:forum.post.reason,create_date:0
#: field:forum.tag,create_date:0
msgid "Created on"
msgstr "Creato il"

#. module: website_forum
#: model:gamification.badge,name:website_forum.badge_q_4
#: model:gamification.challenge,name:website_forum.challenge_favorite_question_1
msgid "Credible Question"
msgstr ""

#. module: website_forum
#: model:gamification.badge,name:website_forum.badge_5
#: model:gamification.challenge,name:website_forum.challenge_critic
#: model:gamification.goal.definition,name:website_forum.definition_critic
msgid "Critic"
msgstr ""

#. module: website_forum
#: help:forum.forum,message_last_post:0
#: help:forum.post,message_last_post:0
msgid "Date of the last message posted on the record."
msgstr ""

#. module: website_forum
#: field:forum.forum,description:0
msgid "Description"
msgstr "Descrizione"

#. module: website_forum
#: model:gamification.badge,name:website_forum.badge_6
#: model:gamification.challenge,name:website_forum.challenge_disciplined
#: model:gamification.goal.definition,name:website_forum.definition_disciplined
msgid "Disciplined"
msgstr ""

#. module: website_forum
#: view:website:website_forum.edit_profile
msgid "Edit Profile"
msgstr "Modifica profilo"

#. module: website_forum
#: view:website:website_forum.user_detail_full
msgid "Edit Your Bio"
msgstr ""

#. module: website_forum
#: view:website:website_forum.post_description_full
msgid "Edit Your Previous Answer"
msgstr "Modifica la tua precedente risposta"

#. module: website_forum
<<<<<<< HEAD
=======
#: field:forum.forum,karma_edit_all:0
msgid "Edit all posts"
msgstr "Modifica tutti i post"

#. module: website_forum
>>>>>>> 83a4a582
#: view:website:website_forum.edit_post
msgid "Edit answer"
msgstr "Modifica risposta"

#. module: website_forum
#: view:website:website_forum.edit_post
msgid "Edit question"
msgstr "Modifica domanda"

#. module: website_forum
#: view:website:website_forum.edit_post
msgid "Edit your Question"
msgstr "Modifica la tua domanda"

#. module: website_forum
#: model:gamification.badge,name:website_forum.badge_7
#: model:gamification.challenge,name:website_forum.challenge_editor
#: model:gamification.goal.definition,name:website_forum.definition_editor
msgid "Editor"
msgstr ""

#. module: website_forum
#: view:website:website_forum.edit_profile
msgid "Email"
msgstr "Email"

#. module: website_forum
#: model:gamification.badge,name:website_forum.badge_a_5
#: model:gamification.challenge,name:website_forum.challenge_enlightened
#: model:gamification.goal.definition,name:website_forum.definition_enlightened
msgid "Enlightened"
msgstr ""

#. module: website_forum
#: view:website:website_forum.ask_question
msgid "Enter your Question"
msgstr "Inserisci la tua Domanda"

#. module: website_forum
#: model:gamification.badge,name:website_forum.badge_q_3
#: model:gamification.challenge,name:website_forum.challenge_famous_question
msgid "Famous Question"
msgstr ""

#. module: website_forum
#: field:forum.post,favourite_count:0
msgid "Favorite Count"
msgstr ""

#. module: website_forum
#: model:gamification.badge,name:website_forum.badge_q_5
#: model:gamification.challenge,name:website_forum.challenge_favorite_question_5
msgid "Favorite Question"
msgstr ""

#. module: website_forum
#: field:forum.post,favourite_ids:0
msgid "Favourite"
msgstr ""

#. module: website_forum
#: model:gamification.goal.definition,name:website_forum.definition_favorite_question_1
msgid "Favourite Question (1)"
msgstr ""

#. module: website_forum
#: model:gamification.goal.definition,name:website_forum.definition_stellar_question_25
msgid "Favourite Question (25)"
msgstr ""

#. module: website_forum
#: model:gamification.goal.definition,name:website_forum.definition_favorite_question_5
msgid "Favourite Question (5)"
msgstr ""

#. module: website_forum
#: view:website:website_forum.user_detail_full
msgid "Favourite Questions"
msgstr ""

#. module: website_forum
#: view:website:website_forum.forum_index
msgid "Filter on"
msgstr ""

#. module: website_forum
#: view:website:website_forum.forum_index
msgid "Followed"
msgstr ""

#. module: website_forum
#: view:website:website_forum.user_detail_full
msgid "Followed Questions"
msgstr ""

#. module: website_forum
#: field:forum.forum,message_follower_ids:0
#: field:forum.post,message_follower_ids:0
msgid "Followers"
msgstr ""

#. module: website_forum
#: view:forum.forum:website_forum.view_forum_forum_form
#: view:forum.post:website_forum.view_forum_post_search
#: field:forum.post,forum_id:0
#: field:forum.post.vote,forum_id:0
#: field:forum.tag,forum_id:0
#: model:ir.actions.act_url,name:website_forum.action_open_forum
#: model:ir.ui.menu,name:website_forum.menu_website_forum
#: model:website.menu,name:website_forum.menu_questions
msgid "Forum"
msgstr "Forum"

#. module: website_forum
#: field:gamification.badge,level:0
msgid "Forum Badge Level"
msgstr ""

#. module: website_forum
#: view:res.users:website_forum.view_users_form_forum
msgid "Forum Karma"
msgstr "Forum Karma"

#. module: website_forum
#: view:forum.post:website_forum.view_forum_post_form
#: model:ir.model,name:website_forum.model_forum_post
msgid "Forum Post"
msgstr ""

#. module: website_forum
#: view:forum.post:website_forum.view_forum_post_list
#: model:ir.actions.act_window,name:website_forum.action_forum_post
msgid "Forum Posts"
msgstr ""

#. module: website_forum
#: view:forum.forum:website_forum.view_forum_forum_list
#: model:ir.actions.act_window,name:website_forum.action_forum_forum
#: model:ir.model,name:website_forum.model_forum_forum
#: model:ir.ui.menu,name:website_forum.menu_forum
#: view:website:website.layout
msgid "Forums"
msgstr ""

#. module: website_forum
#: model:ir.model,name:website_forum.model_gamification_badge
msgid "Gamification badge"
msgstr ""

#. module: website_forum
#: model:ir.model,name:website_forum.model_gamification_challenge
msgid "Gamification challenge"
msgstr ""

#. module: website_forum
#: model:gamification.badge,name:website_forum.badge_a_3
#: model:gamification.challenge,name:website_forum.challenge_good_answer
msgid "Good Answer"
msgstr ""

#. module: website_forum
#: model:gamification.goal.definition,name:website_forum.definition_good_answer
msgid "Good Answer (6)"
msgstr ""

#. module: website_forum
#: model:gamification.badge,name:website_forum.badge_q_9
#: model:gamification.challenge,name:website_forum.challenge_good_question
msgid "Good Question"
msgstr ""

#. module: website_forum
#: model:gamification.badge,name:website_forum.badge_a_4
#: model:gamification.challenge,name:website_forum.challenge_great_answer
msgid "Great Answer"
msgstr ""

#. module: website_forum
#: model:gamification.goal.definition,name:website_forum.definition_great_answer
msgid "Great Answer (15)"
msgstr ""

#. module: website_forum
#: model:gamification.badge,name:website_forum.badge_q_10
#: model:gamification.challenge,name:website_forum.challenge_great_question
msgid "Great Question"
msgstr ""

#. module: website_forum
#: view:forum.post:website_forum.view_forum_post_search
msgid "Group By"
msgstr "Raggruppa per"

#. module: website_forum
#: field:forum.forum,faq:0
msgid "Guidelines"
msgstr "Linee guida"

#. module: website_forum
#: model:gamification.badge,name:website_forum.badge_a_6
#: model:gamification.challenge,name:website_forum.challenge_guru
msgid "Guru"
msgstr "Guru"

#. module: website_forum
#: model:gamification.goal.definition,name:website_forum.definition_guru
msgid "Guru (15)"
msgstr "Guru (15)"

#. module: website_forum
#: field:forum.post,uid_has_answered:0
msgid "Has Answered"
msgstr ""

#. module: website_forum
#: field:forum.post,has_validated_answer:0
msgid "Has a Validated Answered"
msgstr ""

#. module: website_forum
#: model:forum.forum,name:website_forum.forum_help
msgid "Help"
msgstr ""

#. module: website_forum
#: help:forum.forum,message_summary:0
#: help:forum.post,message_summary:0
msgid ""
"Holds the Chatter summary (number of messages, ...). This summary is "
"directly in html format in order to be inserted in kanban views."
msgstr ""
"Gestisce il sommario (numero di messaggi, ...) del Chatter. Questo sommario "
"è direttamente in html così da poter essere inserito nelle viste kanban."

#. module: website_forum
#: field:forum.forum,id:0
#: field:forum.post,id:0
#: field:forum.post.reason,id:0
#: field:forum.post.vote,id:0
#: field:forum.tag,id:0
msgid "ID"
msgstr "ID"

#. module: website_forum
#: help:forum.forum,message_unread:0
#: help:forum.post,message_unread:0
msgid "If checked new messages require your attention."
msgstr ""

#. module: website_forum
#: view:website:website_forum.close_question
msgid ""
"If you close this question, it will be hidden for most users. Only\n"
"            users having a high karma can see closed questions to moderate\n"
"            them."
msgstr ""

#. module: website_forum
#: view:website:website_forum.post_answer
msgid "If you wanted to comment on the question or answer, just"
msgstr ""

#. module: website_forum
#: field:forum.forum,message_is_follower:0
#: field:forum.post,message_is_follower:0
msgid "Is a Follower"
msgstr ""

#. module: website_forum
#: field:res.users,karma:0
#: view:website:website_forum.user_detail_full
msgid "Karma"
msgstr "Karma"

#. module: website_forum
#: field:forum.forum,karma_gen_answer_accept:0
msgid "Karma earned for accepting an anwer"
msgstr ""

#. module: website_forum
#: field:forum.forum,karma_gen_question_downvote:0
msgid "Karma earned for downvoting a question"
msgstr ""

#. module: website_forum
#: field:forum.forum,karma_gen_answer_downvote:0
msgid "Karma earned for downvoting an answer"
msgstr ""

#. module: website_forum
#: field:forum.forum,karma_gen_answer_accepted:0
msgid "Karma earned for having an answer accepted"
msgstr ""

#. module: website_forum
#: field:forum.forum,karma_gen_answer_flagged:0
msgid "Karma earned for having an answer flagged"
msgstr ""

#. module: website_forum
#: field:forum.forum,karma_gen_question_new:0
msgid "Karma earned for new questions"
msgstr ""

#. module: website_forum
#: field:forum.forum,karma_gen_question_upvote:0
msgid "Karma earned for upvoting a question"
msgstr ""

#. module: website_forum
#: field:forum.forum,karma_gen_answer_upvote:0
msgid "Karma earned for upvoting an answer"
msgstr ""

#. module: website_forum
#: field:forum.forum,karma_editor_clickable_link:0
msgid "Karma for clickable links (Editor)"
msgstr ""

#. module: website_forum
#: field:forum.forum,karma_editor_link_files:0
msgid "Karma for linking files (Editor)"
msgstr ""

#. module: website_forum
#: field:forum.forum,karma_answer_accept_own:0
msgid "Karma to accept an answer on its own questions"
msgstr ""

#. module: website_forum
#: field:forum.forum,karma_answer_accept_all:0
msgid "Karma to accept an answers to all questions"
msgstr ""

#. module: website_forum
#: field:forum.post,karma_accept:0
msgid "Karma to accept this answer"
msgstr ""

#. module: website_forum
#: field:forum.post,karma_answer:0
msgid "Karma to answer"
msgstr ""

#. module: website_forum
#: field:forum.forum,karma_answer:0
msgid "Karma to answer a question"
msgstr ""

#. module: website_forum
#: field:forum.post,karma_ask:0
msgid "Karma to ask"
msgstr ""

#. module: website_forum
#: field:forum.forum,karma_ask:0
msgid "Karma to ask a new question"
msgstr ""

#. module: website_forum
#: field:forum.forum,karma_retag:0
msgid "Karma to change question tags"
msgstr ""

#. module: website_forum
#: field:forum.post,karma_close:0
msgid "Karma to close"
msgstr ""

#. module: website_forum
#: field:forum.forum,karma_close_all:0
msgid "Karma to close all posts"
msgstr ""

#. module: website_forum
#: field:forum.forum,karma_close_own:0
msgid "Karma to close its own posts"
msgstr ""

#. module: website_forum
#: field:forum.post,karma_comment:0
msgid "Karma to comment"
msgstr ""

#. module: website_forum
#: field:forum.forum,karma_comment_all:0
msgid "Karma to comment all posts"
msgstr ""

#. module: website_forum
#: field:forum.forum,karma_comment_own:0
msgid "Karma to comment its own posts"
msgstr ""

#. module: website_forum
#: field:forum.forum,karma_comment_convert_all:0
msgid "Karma to convert all answers to answers and vice versa"
msgstr ""

#. module: website_forum
#: field:forum.forum,karma_comment_convert_own:0
msgid "Karma to convert its own answers to comments and vice versa"
msgstr ""

#. module: website_forum
#: field:forum.forum,karma_unlink_all:0
msgid "Karma to delete all posts"
msgstr ""

#. module: website_forum
#: field:forum.forum,karma_unlink_own:0
msgid "Karma to delete its own posts"
msgstr ""

#. module: website_forum
#: field:forum.forum,karma_downvote:0
#: field:forum.post,karma_downvote:0
msgid "Karma to downvote"
msgstr ""

#. module: website_forum
#: field:forum.post,karma_edit:0
msgid "Karma to edit"
msgstr ""

#. module: website_forum
#: field:forum.forum,karma_edit_all:0
msgid "Karma to edit all posts"
msgstr ""

#. module: website_forum
#: field:forum.forum,karma_edit_own:0
msgid "Karma to edit its own posts"
msgstr ""

#. module: website_forum
#: field:forum.forum,karma_flag:0
msgid "Karma to flag a post as offensive"
msgstr ""

#. module: website_forum
#: field:forum.post,karma_unlink:0
msgid "Karma to unlink"
msgstr ""

#. module: website_forum
#: field:forum.forum,karma_comment_unlink_own:0
msgid "Karma to unlink its own comments"
msgstr ""

#. module: website_forum
#: field:forum.forum,karma_comment_unlink_all:0
msgid "Karma to unlinnk all comments"
msgstr ""

#. module: website_forum
#: field:forum.forum,karma_upvote:0
#: field:forum.post,karma_upvote:0
msgid "Karma to upvote"
msgstr ""

#. module: website_forum
#: view:website:website_forum.header
msgid "Keep Informed"
msgstr ""

#. module: website_forum
#: field:forum.forum,message_last_post:0
#: field:forum.post,message_last_post:0
msgid "Last Message Date"
msgstr "Data Ultimo Messaggio"

#. module: website_forum
#: field:forum.forum,write_uid:0
#: field:forum.post.reason,write_uid:0
#: field:forum.post.vote,write_uid:0
#: field:forum.tag,write_uid:0
msgid "Last Updated by"
msgstr ""

#. module: website_forum
#: field:forum.forum,write_date:0
#: field:forum.post.reason,write_date:0
#: field:forum.post.vote,write_date:0
#: field:forum.tag,write_date:0
msgid "Last Updated on"
msgstr ""

#. module: website_forum
#: view:website:website_forum.forum_index
msgid "Last activity date"
msgstr "Data ultima attività"

#. module: website_forum
#: view:website:website_forum.header
msgid "Last updated:"
msgstr "Ultimo aggiornamento:"

#. module: website_forum
#: field:forum.forum,message_ids:0
#: field:forum.post,message_ids:0
msgid "Messages"
msgstr "Messaggi"

#. module: website_forum
#: help:forum.forum,message_ids:0
#: help:forum.post,message_ids:0
msgid "Messages and communication history"
msgstr ""

#. module: website_forum
#: view:website:website_forum.forum_index
msgid "Most answered"
msgstr ""

#. module: website_forum
#: view:website:website_forum.forum_index
msgid "Most voted"
msgstr ""

#. module: website_forum
#: field:forum.post,user_favourite:0
msgid "My Favourite"
msgstr ""

#. module: website_forum
#: view:website:website_forum.header
msgid "My Profile"
msgstr "Il mio profilo"

#. module: website_forum
#: field:forum.post,user_vote:0
msgid "My Vote"
msgstr ""

#. module: website_forum
#: field:forum.forum,name:0
#: view:forum.post:website_forum.view_forum_post_form
#: field:forum.tag,name:0
msgid "Name"
msgstr "Nome"

#. module: website_forum
#: model:mail.message.subtype,description:website_forum.mt_answer_new
#: model:mail.message.subtype,name:website_forum.mt_answer_new
#: model:mail.message.subtype,name:website_forum.mt_forum_answer_new
msgid "New Answer"
msgstr "Nuova Risposta"

#. module: website_forum
#. openerp-web
#: code:addons/website_forum/static/src/js/website_forum.editor.js:11
#: view:website:website.layout
#, python-format
msgid "New Forum"
msgstr "Nuovo Forum"

#. module: website_forum
#: model:mail.message.subtype,description:website_forum.mt_question_new
#: model:mail.message.subtype,name:website_forum.mt_forum_question_new
#: model:mail.message.subtype,name:website_forum.mt_question_new
msgid "New Question"
msgstr "Nuova Domanda"

#. module: website_forum
#: view:website:website_forum.forum_index
msgid "Newest"
msgstr ""

#. module: website_forum
#: model:gamification.badge,name:website_forum.badge_a_2
#: model:gamification.challenge,name:website_forum.challenge_nice_answer
msgid "Nice Answer"
msgstr ""

#. module: website_forum
#: model:gamification.goal.definition,name:website_forum.definition_nice_answer
msgid "Nice Answer (4)"
msgstr ""

#. module: website_forum
#: model:gamification.badge,name:website_forum.badge_q_8
msgid "Nice Quesiotn"
msgstr ""

#. module: website_forum
#: model:gamification.challenge,name:website_forum.challenge_nice_question
msgid "Nice Question"
msgstr ""

#. module: website_forum
#: view:website:website_forum.user_badges
msgid "No badge yet!"
msgstr ""

#. module: website_forum
#: view:website:website_forum.user_votes
msgid "No vote given by you yet!"
msgstr ""

#. module: website_forum
#: model:gamification.badge,name:website_forum.badge_q_2
#: model:gamification.challenge,name:website_forum.challenge_notable_question
msgid "Notable Question"
msgstr ""

#. module: website_forum
#: field:forum.tag,posts_count:0
msgid "Number of Posts"
msgstr ""

#. module: website_forum
#: field:forum.post,views:0
msgid "Number of Views"
msgstr "Numero di Visualizzazioni"

#. module: website_forum
#: field:res.users,bronze_badge:0
msgid "Number of bronze badges"
msgstr ""

#. module: website_forum
#: field:res.users,gold_badge:0
msgid "Number of gold badges"
msgstr ""

#. module: website_forum
#: field:res.users,silver_badge:0
msgid "Number of silver badges"
msgstr ""

#. module: website_forum
#: selection:forum.post,state:0
msgid "Offensive"
msgstr "Offensivo"

#. module: website_forum
#: view:website:website_forum.forum_all
msgid "Our forums"
msgstr ""

#. module: website_forum
#: model:gamification.badge,name:website_forum.badge_23
#: model:gamification.challenge,name:website_forum.challenge_peer_pressure
#: model:gamification.goal.definition,name:website_forum.definition_peer_pressure
msgid "Peer Pressure"
msgstr ""

#. module: website_forum
#: view:website:website_forum.header
msgid "People"
msgstr ""

#. module: website_forum
#: view:website:website_forum.edit_post
msgid "Please enter a descriptive question (should finish by a '?')"
msgstr ""

#. module: website_forum
#: view:website:website_forum.ask_question
msgid "Please enter a descriptive question (should finish with a '?')"
msgstr ""

#. module: website_forum
#: view:website:website_forum.edit_profile
msgid ""
"Please enter a valid email address in order to receive notifications from "
"answers or comments."
msgstr ""

#. module: website_forum
#: view:website:website_forum.post_answer
msgid "Please remember that you can always"
msgstr ""

#. module: website_forum
#: view:website:website_forum.post_answer
msgid "Please try to give a substantial answer."
msgstr ""

#. module: website_forum
#: model:gamification.badge,name:website_forum.badge_q_1
#: model:gamification.challenge,name:website_forum.challenge_popular_question
msgid "Popular Question"
msgstr ""

#. module: website_forum
#: model:gamification.goal.definition,name:website_forum.definition_popular_question
msgid "Popular Question (150)"
msgstr ""

#. module: website_forum
#: model:gamification.goal.definition,name:website_forum.definition_notable_question
msgid "Popular Question (250)"
msgstr ""

#. module: website_forum
#: model:gamification.goal.definition,name:website_forum.definition_famous_question
msgid "Popular Question (500)"
msgstr ""

#. module: website_forum
#: field:forum.post.vote,post_id:0
#: view:website:website_forum.post_comment
msgid "Post"
msgstr ""

#. module: website_forum
#: model:ir.model,name:website_forum.model_forum_post_reason
msgid "Post Closing Reason"
msgstr ""

#. module: website_forum
#: field:forum.post,website_message_ids:0
msgid "Post Messages"
msgstr ""

#. module: website_forum
#: field:forum.post.reason,name:0
msgid "Post Reason"
msgstr ""

#. module: website_forum
#: view:website:website_forum.post_answer
msgid "Post Your Answer"
msgstr ""

#. module: website_forum
#: view:website:website_forum.ask_question
msgid "Post Your Question"
msgstr ""

#. module: website_forum
#: field:forum.tag,post_ids:0
#: model:ir.ui.menu,name:website_forum.menu_forum_posts
msgid "Posts"
msgstr ""

#. module: website_forum
#: view:website:website_forum.edit_profile
msgid "Public profile"
msgstr ""

#. module: website_forum
#: model:gamification.badge,name:website_forum.badge_25
#: model:gamification.challenge,name:website_forum.challenge_pundit
#: model:gamification.goal.definition,name:website_forum.definition_pundit
msgid "Pundit"
msgstr ""

#. module: website_forum
#: view:website:website.layout
msgid "Q&A"
msgstr ""

#. module: website_forum
#: field:forum.post,parent_id:0
msgid "Question"
msgstr "Domanda"

#. module: website_forum
#: code:addons/website_forum/models/forum.py:368
#: model:mail.message.subtype,description:website_forum.mt_question_edit
#: model:mail.message.subtype,name:website_forum.mt_question_edit
#, python-format
msgid "Question Edited"
msgstr "Domanda Modificata"

#. module: website_forum
#: view:website:website_forum.404
msgid "Question not found!"
msgstr "Domanda non trovata!"

#. module: website_forum
#: view:website:website_forum.header
msgid "Question tools"
msgstr ""

#. module: website_forum
#: view:website:website_forum.close_question
msgid "Question:"
msgstr "Domanda:"

#. module: website_forum
#: view:website:website_forum.forum_index
#: view:website:website_forum.header
#: view:website:website_forum.user_detail_full
msgid "Questions"
msgstr "Domande"

#. module: website_forum
#: code:addons/website_forum/models/forum.py:330
#, python-format
msgid "Re: %s"
msgstr ""

#. module: website_forum
#: view:website:website_forum.header
msgid "Read Guidelines"
msgstr ""

#. module: website_forum
#: view:website:website_forum.edit_profile
msgid "Real name"
msgstr "Nome reale"

#. module: website_forum
#: field:forum.post,closed_reason_id:0
msgid "Reason"
msgstr "Motivo"

#. module: website_forum
#: view:website:website_forum.close_question
msgid "Reason:"
msgstr "Motivo:"

#. module: website_forum
#: view:website:website_forum.404
#: view:website:website_forum.private_profile
msgid "Return to the question list."
msgstr ""

#. module: website_forum
#: view:website:website_forum.edit_post
msgid "Save"
msgstr "Salva"

#. module: website_forum
#: model:gamification.badge,name:website_forum.badge_26
#: model:gamification.challenge,name:website_forum.challenge_scholar
#: model:gamification.goal.definition,name:website_forum.definition_scholar
msgid "Scholar"
msgstr ""

#. module: website_forum
#: view:website:website_forum.header
msgid "Search"
msgstr "Cerca"

#. module: website_forum
#: view:website:website_forum.header
msgid "Search a question..."
msgstr "Cerca una domanda..."

#. module: website_forum
#: view:forum.post:website_forum.view_forum_post_search
msgid "Search in Post"
msgstr ""

#. module: website_forum
#: view:website:website_forum.header
msgid "Seen:"
msgstr ""

#. module: website_forum
#: model:gamification.badge,name:website_forum.badge_a_8
#: model:gamification.challenge,name:website_forum.challenge_self_learner
#: model:gamification.goal.definition,name:website_forum.definition_self_learner
msgid "Self-Learner"
msgstr ""

#. module: website_forum
#: view:forum.forum:website_forum.view_forum_forum_form
#: view:forum.post:website_forum.view_forum_post_form
msgid "Send a message to the group"
msgstr "Invia un messaggio al gruppo"

#. module: website_forum
#: view:website:website_forum.404
msgid "Sorry, this question is not available anymore."
msgstr "Spiacenti, questa domanda non è più disponibile."

#. module: website_forum
#: view:website:website_forum.forum_index
msgid "Sort by"
msgstr "Ordina per"

#. module: website_forum
#: view:website:website_forum.header
msgid "Stats"
msgstr "Statistiche"

#. module: website_forum
#: field:forum.post,state:0
msgid "Status"
msgstr "Stato"

#. module: website_forum
#: model:gamification.badge,name:website_forum.badge_q_6
#: model:gamification.challenge,name:website_forum.challenge_stellar_question_25
msgid "Stellar Question"
msgstr ""

#. module: website_forum
#: model:gamification.badge,name:website_forum.badge_q_7
#: model:gamification.challenge,name:website_forum.challenge_student
msgid "Student"
msgstr ""

#. module: website_forum
#: field:forum.forum,message_summary:0
#: field:forum.post,message_summary:0
msgid "Summary"
msgstr "Sommario"

#. module: website_forum
#: model:gamification.badge,name:website_forum.badge_31
#: model:gamification.challenge,name:website_forum.challenge_supporter
#: model:gamification.goal.definition,name:website_forum.definition_supporter
msgid "Supporter"
msgstr ""

#. module: website_forum
#: model:ir.model,name:website_forum.model_forum_tag
msgid "Tag"
msgstr "Tag"

#. module: website_forum
#: field:forum.post,tag_ids:0
#: view:website:website_forum.ask_question
#: view:website:website_forum.edit_post
#: view:website:website_forum.forum_index
#: view:website:website_forum.header
#: view:website:website_forum.tag
msgid "Tags"
msgstr "Tags"

#. module: website_forum
#: model:gamification.badge,name:website_forum.badge_32
#: model:gamification.challenge,name:website_forum.challenge_taxonomist
#: model:gamification.goal.definition,name:website_forum.definition_taxonomist
msgid "Taxonomist"
msgstr ""

#. module: website_forum
#: model:gamification.badge,name:website_forum.badge_a_1
#: model:gamification.challenge,name:website_forum.challenge_teacher
#: model:gamification.goal.definition,name:website_forum.definition_teacher
msgid "Teacher"
msgstr ""

#. module: website_forum
#: view:website:website_forum.post_description_full
msgid "The question has been closed"
msgstr "La domanda è stata chiusa"

#. module: website_forum
#: help:forum.post.vote,recipient_id:0
msgid "The user receiving the vote"
msgstr ""

#. module: website_forum
#: view:website:website_forum.private_profile
msgid "This profile is private!"
msgstr "Questo profilo è privato!"

#. module: website_forum
#: field:forum.post,name:0
msgid "Title"
msgstr "Titolo"

#. module: website_forum
#: field:forum.post.vote,recipient_id:0
msgid "To"
msgstr ""

#. module: website_forum
#: view:website:website_forum.header
msgid "Toggle navigation"
msgstr ""

#. module: website_forum
#: view:website:website_forum.forum_index
msgid "Unanswered"
msgstr "Senza risposta"

#. module: website_forum
#: field:forum.forum,message_unread:0
#: field:forum.post,message_unread:0
msgid "Unread Messages"
msgstr "Messaggi non letti"

#. module: website_forum
#: view:website:website_forum.edit_profile
msgid "Update"
msgstr ""

#. module: website_forum
#: field:forum.post,write_date:0
msgid "Update on"
msgstr ""

#. module: website_forum
#: field:forum.post,write_uid:0
msgid "Updated by"
msgstr ""

#. module: website_forum
#: model:gamification.goal.definition,name:website_forum.definition_student
msgid "Upvoted question (1)"
msgstr ""

#. module: website_forum
#: model:gamification.goal.definition,name:website_forum.definition_great_question
msgid "Upvoted question (15)"
msgstr ""

#. module: website_forum
#: model:gamification.goal.definition,name:website_forum.definition_nice_question
msgid "Upvoted question (4)"
msgstr ""

#. module: website_forum
#: model:gamification.goal.definition,name:website_forum.definition_good_question
msgid "Upvoted question (6)"
msgstr ""

#. module: website_forum
#: field:forum.post.vote,user_id:0
msgid "User"
msgstr "Utente"

#. module: website_forum
#: model:ir.model,name:website_forum.model_res_users
msgid "Users"
msgstr "Utenti"

#. module: website_forum
#: field:forum.post,is_correct:0
msgid "Valid Answer"
msgstr ""

#. module: website_forum
#: view:website:website_forum.header
msgid "View Your Badges"
msgstr ""

#. module: website_forum
#: view:website:website_forum.post_description_full
msgid "Views"
msgstr "Visualizzazioni"

#. module: website_forum
#: field:forum.post.vote,vote:0
#: model:ir.model,name:website_forum.model_forum_post_vote
msgid "Vote"
msgstr "Vota"

#. module: website_forum
#: field:forum.post,vote_count:0
#: field:forum.post,vote_ids:0
#: view:website:website_forum.user_detail_full
msgid "Votes"
msgstr "Voti"

#. module: website_forum
#: view:website:website_forum.edit_profile
msgid "Website"
msgstr "Sito web"

#. module: website_forum
#: field:forum.forum,website_message_ids:0
msgid "Website Messages"
msgstr ""

#. module: website_forum
#: help:forum.forum,website_message_ids:0
msgid "Website communication history"
msgstr ""

#. module: website_forum
#: field:forum.forum,website_meta_description:0
#: field:forum.post,website_meta_description:0
#: field:forum.tag,website_meta_description:0
msgid "Website meta description"
msgstr ""

#. module: website_forum
#: field:forum.forum,website_meta_keywords:0
#: field:forum.post,website_meta_keywords:0
#: field:forum.tag,website_meta_keywords:0
msgid "Website meta keywords"
msgstr ""

#. module: website_forum
#: field:forum.forum,website_meta_title:0
#: field:forum.post,website_meta_title:0
#: field:forum.tag,website_meta_title:0
msgid "Website meta title"
msgstr ""

#. module: website_forum
#: view:website:website_forum.post_answer
msgid "Your answer"
msgstr "La tua risposta"

#. module: website_forum
#: view:website:website_forum.display_post
#: view:website:website_forum.post_description_full
msgid "[Closed]"
msgstr "[Chiuso]"

#. module: website_forum
#: view:website:website_forum.display_post
#: view:website:website_forum.post_description_full
msgid "[Deleted]"
msgstr "[Cancellato]"

#. module: website_forum
#: view:website:website_forum.display_post
msgid "and"
msgstr "e"

#. module: website_forum
#: view:website:website_forum.display_post
msgid "answers"
msgstr "risposte"

#. module: website_forum
#: view:website:website_forum.badge
#: view:website:website_forum.user_badges
msgid "awarded users"
msgstr ""

#. module: website_forum
#: view:website:website_forum.close_question
msgid "back to question"
msgstr ""

#. module: website_forum
#: view:website:website_forum.users
msgid "badges:"
msgstr ""

#. module: website_forum
#: view:website:website_forum.ask_question
msgid ""
"be clear and concise, avoid unnecessary introductions (Hi, ... Thanks...)"
msgstr ""

#. module: website_forum
#: view:website:website_forum.user_detail_full
msgid "bio"
msgstr ""

#. module: website_forum
#: selection:gamification.badge,level:0
msgid "bronze"
msgstr ""

#. module: website_forum
#: view:website:website_forum.forum_index
msgid "by activity date"
msgstr ""

#. module: website_forum
#: view:website:website_forum.forum_index
msgid "by creation date"
msgstr ""

#. module: website_forum
#: view:website:website_forum.forum_index
msgid "by most answered"
msgstr ""

#. module: website_forum
#: view:website:website_forum.forum_index
msgid "by most voted"
msgstr ""

#. module: website_forum
#: model:forum.post.reason,name:website_forum.reason_7
msgid "contains offensive or malicious remarks"
msgstr ""

#. module: website_forum
#: view:website:website_forum.user_detail_full
msgid "contributions"
msgstr ""

#. module: website_forum
#: view:website:website_forum.post_answer
msgid "don't forget to vote"
msgstr ""

#. module: website_forum
#: model:forum.post.reason,name:website_forum.reason_1
msgid "duplicate question"
msgstr ""

#. module: website_forum
#: view:website:website_forum.header
msgid "follower(s)"
msgstr ""

#. module: website_forum
#: view:website:website_forum.post_description_full
msgid "for reason:"
msgstr ""

#. module: website_forum
#: selection:gamification.badge,level:0
msgid "gold"
msgstr ""

#. module: website_forum
#: view:website:website_forum.user_detail_full
msgid "karma"
msgstr "karma"

#. module: website_forum
#: field:forum.post,karma_comment_convert:0
msgid "karma to convert as a comment"
msgstr ""

#. module: website_forum
#: view:website:website_forum.user_detail_full
msgid "last connection"
msgstr "ultima connessione"

#. module: website_forum
#: view:website:website_forum.user_detail_full
msgid "location"
msgstr ""

#. module: website_forum
#: view:website:website_forum.user_detail_full
msgid "member since"
msgstr ""

#. module: website_forum
#: model:forum.post.reason,name:website_forum.reason_4
msgid "not a real question"
msgstr ""

#. module: website_forum
#: model:forum.post.reason,name:website_forum.reason_6
msgid "not relevant or out dated"
msgstr ""

#. module: website_forum
#: model:forum.post.reason,name:website_forum.reason_2
msgid "off-topic or not relevant"
msgstr ""

#. module: website_forum
#: view:website:website_forum.ask_question
msgid "please, try to make your question interesting to others"
msgstr ""

#. module: website_forum
#: view:website:website_forum.user_detail_full
msgid "profile"
msgstr "profilo"

#. module: website_forum
#: view:website:website_forum.ask_question
msgid "provide enough details and, if possible, give an example"
msgstr ""

#. module: website_forum
#: view:website:website_forum.badge_user
msgid "received this badge:"
msgstr ""

#. module: website_forum
#: view:website:website_forum.post_answer
msgid "revise your answers"
msgstr ""

#. module: website_forum
#: selection:gamification.badge,level:0
msgid "silver"
msgstr "argento"

#. module: website_forum
#: model:forum.post.reason,name:website_forum.reason_8
msgid "spam or advertising"
msgstr "spam / pubblicità"

#. module: website_forum
#: view:website:website_forum.user_detail_full
msgid "stats"
msgstr "statistiche"

#. module: website_forum
#: view:website:website_forum.header
msgid "time"
msgstr ""

#. module: website_forum
#: view:website:website_forum.header
msgid "times"
msgstr ""

#. module: website_forum
#: model:forum.post.reason,name:website_forum.reason_9
msgid "too localized"
msgstr ""

#. module: website_forum
#: model:forum.post.reason,name:website_forum.reason_3
msgid "too subjective and argumentative"
msgstr ""

#. module: website_forum
#: field:forum.post,self_reply:0
msgid "unknown"
msgstr "sconosciuto"

#. module: website_forum
#: view:website:website_forum.post_answer
msgid "use the commenting tool."
msgstr ""

#. module: website_forum
#: view:website:website_forum.badge_user
msgid "user"
msgstr "utente"

#. module: website_forum
#: view:website:website_forum.badge_user
msgid "users"
msgstr "utenti"

#. module: website_forum
#: view:website:website_forum.display_post
msgid "views"
msgstr "visualizzazioni"

#. module: website_forum
#: view:website:website_forum.display_post
#: view:website:website_forum.vote
msgid "vote"
msgstr ""

#. module: website_forum
#: view:website:website_forum.display_post
#: view:website:website_forum.user_detail_full
#: view:website:website_forum.vote
msgid "votes"
msgstr "voti"

#. module: website_forum
#: view:website:website_forum.user_detail_full
msgid "website"
msgstr "sito web"

#. module: website_forum
#: view:website:website_forum.display_post
msgid "with"
msgstr ""<|MERGE_RESOLUTION|>--- conflicted
+++ resolved
@@ -1,30 +1,54 @@
-# Italian translation for openobject-addons
-# Copyright (c) 2014 Rosetta Contributors and Canonical Ltd 2014
-# This file is distributed under the same license as the openobject-addons package.
-# FIRST AUTHOR <EMAIL@ADDRESS>, 2014.
-#
+# Translation of Odoo Server.
+# This file contains the translation of the following modules:
+# * website_forum
+# 
+# Translators:
+# FIRST AUTHOR <EMAIL@ADDRESS>, 2014
 msgid ""
 msgstr ""
-<<<<<<< HEAD
-"Project-Id-Version: openobject-addons\n"
-"Report-Msgid-Bugs-To: FULL NAME <EMAIL@ADDRESS>\n"
-"POT-Creation-Date: 2014-09-23 16:28+0000\n"
-"PO-Revision-Date: 2014-09-18 14:35+0000\n"
-"Last-Translator: Simone Bernini <simone@aperturelabs.it>\n"
-"Language-Team: Italian <it@li.org>\n"
-=======
 "Project-Id-Version: Odoo 8.0\n"
 "Report-Msgid-Bugs-To: \n"
 "POT-Creation-Date: 2015-01-21 14:08+0000\n"
 "PO-Revision-Date: 2015-12-03 08:57+0000\n"
 "Last-Translator: Martin Trigaux\n"
 "Language-Team: Italian (http://www.transifex.com/odoo/odoo-8/language/it/)\n"
->>>>>>> 83a4a582
 "MIME-Version: 1.0\n"
 "Content-Type: text/plain; charset=UTF-8\n"
-"Content-Transfer-Encoding: 8bit\n"
-"X-Launchpad-Export-Date: 2014-09-24 09:43+0000\n"
-"X-Generator: Launchpad (build 17196)\n"
+"Content-Transfer-Encoding: \n"
+"Language: it\n"
+"Plural-Forms: nplurals=2; plural=(n != 1);\n"
+
+#. module: website_forum
+#: model:email.template,body_html:website_forum.validation_email
+msgid ""
+"\n"
+"<p>\n"
+"    Hello ${object.name},\n"
+"</p>\n"
+"<p>\n"
+"    You have been invited to validate your email in order to get access to \"${object.company_id.name}\" Q/A Forums.\n"
+"</p>\n"
+"<p>\n"
+"    To validate your email, please click on the following link:\n"
+"</p>\n"
+"<ul>\n"
+"    <li><a href=\"${ctx.get('token_url')}\">Validate my account for \"${object.company_id.name}\" Q/A Forums</a></li>\n"
+"</ul>\n"
+"<p>\n"
+"    Thanks,\n"
+"</p>\n"
+"<pre>\n"
+"--\n"
+"${object.company_id.name or ''}\n"
+"${object.company_id.email or ''}\n"
+"${object.company_id.phone or ''}\n"
+"</pre>"
+msgstr ""
+
+#. module: website_forum
+#: model:email.template,subject:website_forum.validation_email
+msgid "${object.company_id.name} Forums validation"
+msgstr "${object.company_id.name} Validazione forum"
 
 #. module: website_forum
 #: view:website:website_forum.header
@@ -52,7 +76,7 @@
 msgstr "-1"
 
 #. module: website_forum
-#: code:addons/website_forum/models/forum.py:328
+#: code:addons/website_forum/models/forum.py:374
 #, python-format
 msgid ""
 "<p>A new answer for <i>%s</i> has been posted. <a "
@@ -60,11 +84,18 @@
 msgstr ""
 
 #. module: website_forum
-#: code:addons/website_forum/models/forum.py:334
+#: code:addons/website_forum/models/forum.py:380
 #, python-format
 msgid ""
 "<p>A new question <i>%s</i> has been asked on %s. <a "
 "href=\"%s/forum/%s/question/%s\">Click here to access the question.</a></p>"
+msgstr ""
+
+#. module: website_forum
+#: model:forum.forum,description:website_forum.forum_help
+msgid ""
+"<p>This community is for professionals and enthusiasts of our products and "
+"services.</p>"
 msgstr ""
 
 #. module: website_forum
@@ -81,32 +112,71 @@
 msgstr ""
 
 #. module: website_forum
-#: field:forum.post,active:0
-#: selection:forum.post,state:0
+#: field:forum.forum,karma_answer_accept_own:0
+msgid "Accept an answer on its own questions"
+msgstr ""
+
+#. module: website_forum
+#: field:forum.forum,karma_answer_accept_all:0
+msgid "Accept an answer to all questions"
+msgstr "Accetta una risposta per tutte le domande"
+
+#. module: website_forum
+#: field:forum.forum,karma_gen_answer_accept:0
+msgid "Accepting an answer"
+msgstr "Accettando una risposta"
+
+#. module: website_forum
+#: field:forum.post,active:0 selection:forum.post,state:0
 msgid "Active"
-msgstr ""
+msgstr "Attivo"
 
 #. module: website_forum
 #: view:website:website_forum.user_detail_full
 msgid "Activity"
-msgstr ""
+msgstr "Attività"
 
 #. module: website_forum
 #: view:website:website_forum.forum_index
 msgid "All"
-msgstr ""
+msgstr "Tutti"
 
 #. module: website_forum
 #: view:website:website_forum.display_post
 msgid "Answer"
-msgstr ""
-
-#. module: website_forum
-#: code:addons/website_forum/models/forum.py:365
+msgstr "Risposta"
+
+#. module: website_forum
+#: code:addons/website_forum/models/forum.py:411
 #: model:mail.message.subtype,description:website_forum.mt_answer_edit
 #: model:mail.message.subtype,name:website_forum.mt_answer_edit
 #, python-format
 msgid "Answer Edited"
+msgstr "Risposta modificata"
+
+#. module: website_forum
+#: field:forum.forum,karma_answer:0
+msgid "Answer a question"
+msgstr ""
+
+#. module: website_forum
+#: field:forum.forum,karma_gen_answer_accepted:0
+msgid "Answer accepted"
+msgstr "Risposta accettata"
+
+#. module: website_forum
+#: field:forum.forum,karma_gen_answer_downvote:0
+msgid "Answer downvoted"
+msgstr ""
+
+#. module: website_forum
+#: field:forum.forum,karma_gen_answer_flagged:0
+msgid "Answer flagged"
+msgstr ""
+
+#. module: website_forum
+#: field:forum.forum,karma_gen_answer_upvote:0
+msgid "Answer upvoted"
 msgstr ""
 
 #. module: website_forum
@@ -115,17 +185,16 @@
 msgstr ""
 
 #. module: website_forum
-#: field:forum.post,child_count:0
-#: field:forum.post,child_ids:0
+#: field:forum.post,child_count:0 field:forum.post,child_ids:0
 #: view:website:website_forum.display_post
 #: view:website:website_forum.user_detail_full
 msgid "Answers"
-msgstr ""
-
-#. module: website_forum
-#: view:website:website_forum.header
+msgstr "Risposte"
+
+#. module: website_forum
+#: view:website:website_forum.header field:forum.forum,karma_ask:0
 msgid "Ask a Question"
-msgstr ""
+msgstr "Fai una domanda"
 
 #. module: website_forum
 #: view:website:website_forum.ask_question
@@ -144,6 +213,11 @@
 msgstr ""
 
 #. module: website_forum
+#: field:forum.forum,karma_gen_question_new:0
+msgid "Asking a question"
+msgstr ""
+
+#. module: website_forum
 #: view:forum.post:website_forum.view_forum_post_search
 msgid "Author"
 msgstr "Autore"
@@ -164,12 +238,11 @@
 msgstr ""
 
 #. module: website_forum
-#: field:res.users,badge_ids:0
-#: view:website:website_forum.badge
+#: field:res.users,badge_ids:0 view:website:website_forum.badge
 #: view:website:website_forum.header
 #: view:website:website_forum.user_detail_full
 msgid "Badges"
-msgstr ""
+msgstr "Badge"
 
 #. module: website_forum
 #: view:website:website_forum.badge
@@ -235,6 +308,11 @@
 msgstr ""
 
 #. module: website_forum
+#: field:forum.forum,karma_retag:0
+msgid "Change question tags"
+msgstr ""
+
+#. module: website_forum
 #: view:website:website_forum.user_badges
 msgid "Check available badges"
 msgstr ""
@@ -251,8 +329,30 @@
 msgstr "Città"
 
 #. module: website_forum
+#: view:website:website_forum.header
+msgid ""
+"Click here to send a verification email allowing you to participate to the "
+"forum."
+msgstr ""
+
+#. module: website_forum
+#: field:forum.forum,karma_editor_clickable_link:0
+msgid "Clickable links (Editor)"
+msgstr ""
+
+#. module: website_forum
 #: selection:forum.post,state:0
 msgid "Close"
+msgstr "Chiudi"
+
+#. module: website_forum
+#: field:forum.forum,karma_close_all:0
+msgid "Close all posts"
+msgstr ""
+
+#. module: website_forum
+#: field:forum.forum,karma_close_own:0
+msgid "Close its own posts"
 msgstr ""
 
 #. module: website_forum
@@ -277,6 +377,16 @@
 msgstr "Commenta"
 
 #. module: website_forum
+#: field:forum.forum,karma_comment_all:0
+msgid "Comment all posts"
+msgstr ""
+
+#. module: website_forum
+#: field:forum.forum,karma_comment_own:0
+msgid "Comment its own posts"
+msgstr ""
+
+#. module: website_forum
 #: view:website:website_forum.post_comment
 msgid "Comment this post..."
 msgstr "Commenta questo post..."
@@ -309,9 +419,26 @@
 msgstr ""
 
 #. module: website_forum
+#: view:website:website_forum.header
+msgid ""
+"Congratulations! Your email has just been validated. You may now participate"
+" to our forums."
+msgstr ""
+
+#. module: website_forum
 #: view:forum.post:website_forum.view_forum_post_search
 #: field:forum.post,content:0
 msgid "Content"
+msgstr "Contenuto"
+
+#. module: website_forum
+#: field:forum.forum,karma_comment_convert_all:0
+msgid "Convert all answers to comments and vice versa"
+msgstr ""
+
+#. module: website_forum
+#: field:forum.forum,karma_comment_convert_own:0
+msgid "Convert its own answers to comments and vice versa"
 msgstr ""
 
 #. module: website_forum
@@ -335,17 +462,14 @@
 msgstr "Data di Creazione"
 
 #. module: website_forum
-#: field:forum.forum,create_uid:0
-#: field:forum.post,create_uid:0
-#: field:forum.post.reason,create_uid:0
-#: field:forum.post.vote,create_uid:0
+#: field:forum.forum,create_uid:0 field:forum.post,create_uid:0
+#: field:forum.post.reason,create_uid:0 field:forum.post.vote,create_uid:0
 #: field:forum.tag,create_uid:0
 msgid "Created by"
 msgstr "Creato da"
 
 #. module: website_forum
-#: field:forum.forum,create_date:0
-#: field:forum.post.reason,create_date:0
+#: field:forum.forum,create_date:0 field:forum.post.reason,create_date:0
 #: field:forum.tag,create_date:0
 msgid "Created on"
 msgstr "Creato il"
@@ -364,9 +488,18 @@
 msgstr ""
 
 #. module: website_forum
-#: help:forum.forum,message_last_post:0
-#: help:forum.post,message_last_post:0
+#: help:forum.forum,message_last_post:0 help:forum.post,message_last_post:0
 msgid "Date of the last message posted on the record."
+msgstr "Data dell'ultimo messaggio postato per questo record"
+
+#. module: website_forum
+#: field:forum.forum,karma_unlink_all:0
+msgid "Delete all posts"
+msgstr ""
+
+#. module: website_forum
+#: field:forum.forum,karma_unlink_own:0
+msgid "Delete its own posts"
 msgstr ""
 
 #. module: website_forum
@@ -382,6 +515,11 @@
 msgstr ""
 
 #. module: website_forum
+#: field:forum.forum,karma_downvote:0
+msgid "Downvote"
+msgstr ""
+
+#. module: website_forum
 #: view:website:website_forum.edit_profile
 msgid "Edit Profile"
 msgstr "Modifica profilo"
@@ -397,17 +535,19 @@
 msgstr "Modifica la tua precedente risposta"
 
 #. module: website_forum
-<<<<<<< HEAD
-=======
 #: field:forum.forum,karma_edit_all:0
 msgid "Edit all posts"
 msgstr "Modifica tutti i post"
 
 #. module: website_forum
->>>>>>> 83a4a582
 #: view:website:website_forum.edit_post
 msgid "Edit answer"
 msgstr "Modifica risposta"
+
+#. module: website_forum
+#: field:forum.forum,karma_edit_own:0
+msgid "Edit its own posts"
+msgstr ""
 
 #. module: website_forum
 #: view:website:website_forum.edit_post
@@ -491,26 +631,30 @@
 msgstr ""
 
 #. module: website_forum
+#: field:forum.forum,karma_flag:0
+msgid "Flag a post as offensive"
+msgstr ""
+
+#. module: website_forum
 #: view:website:website_forum.forum_index
 msgid "Followed"
-msgstr ""
+msgstr "Seguiti"
 
 #. module: website_forum
 #: view:website:website_forum.user_detail_full
 msgid "Followed Questions"
-msgstr ""
+msgstr "Domande seguite"
 
 #. module: website_forum
 #: field:forum.forum,message_follower_ids:0
 #: field:forum.post,message_follower_ids:0
 msgid "Followers"
-msgstr ""
+msgstr "Followers"
 
 #. module: website_forum
 #: view:forum.forum:website_forum.view_forum_forum_form
 #: view:forum.post:website_forum.view_forum_post_search
-#: field:forum.post,forum_id:0
-#: field:forum.post.vote,forum_id:0
+#: field:forum.post,forum_id:0 field:forum.post.vote,forum_id:0
 #: field:forum.tag,forum_id:0
 #: model:ir.actions.act_url,name:website_forum.action_open_forum
 #: model:ir.ui.menu,name:website_forum.menu_website_forum
@@ -544,8 +688,7 @@
 #: view:forum.forum:website_forum.view_forum_forum_list
 #: model:ir.actions.act_window,name:website_forum.action_forum_forum
 #: model:ir.model,name:website_forum.model_forum_forum
-#: model:ir.ui.menu,name:website_forum.menu_forum
-#: view:website:website.layout
+#: model:ir.ui.menu,name:website_forum.menu_forum view:website:website.layout
 msgid "Forums"
 msgstr ""
 
@@ -617,7 +760,7 @@
 #. module: website_forum
 #: field:forum.post,uid_has_answered:0
 msgid "Has Answered"
-msgstr ""
+msgstr "Ha risposto"
 
 #. module: website_forum
 #: field:forum.post,has_validated_answer:0
@@ -627,32 +770,25 @@
 #. module: website_forum
 #: model:forum.forum,name:website_forum.forum_help
 msgid "Help"
-msgstr ""
-
-#. module: website_forum
-#: help:forum.forum,message_summary:0
-#: help:forum.post,message_summary:0
+msgstr "Aiuto"
+
+#. module: website_forum
+#: help:forum.forum,message_summary:0 help:forum.post,message_summary:0
 msgid ""
 "Holds the Chatter summary (number of messages, ...). This summary is "
 "directly in html format in order to be inserted in kanban views."
-msgstr ""
-"Gestisce il sommario (numero di messaggi, ...) del Chatter. Questo sommario "
-"è direttamente in html così da poter essere inserito nelle viste kanban."
-
-#. module: website_forum
-#: field:forum.forum,id:0
-#: field:forum.post,id:0
-#: field:forum.post.reason,id:0
-#: field:forum.post.vote,id:0
-#: field:forum.tag,id:0
+msgstr "Gestisce il sommario (numero di messaggi, ...) del Chatter. Questo sommario è direttamente in html così da poter essere inserito nelle viste kanban."
+
+#. module: website_forum
+#: field:forum.forum,id:0 field:forum.post,id:0 field:forum.post.reason,id:0
+#: field:forum.post.vote,id:0 field:forum.tag,id:0
 msgid "ID"
 msgstr "ID"
 
 #. module: website_forum
-#: help:forum.forum,message_unread:0
-#: help:forum.post,message_unread:0
+#: help:forum.forum,message_unread:0 help:forum.post,message_unread:0
 msgid "If checked new messages require your attention."
-msgstr ""
+msgstr "Se selezionato, nuovi messaggi richiedono la tua attenzione"
 
 #. module: website_forum
 #: view:website:website_forum.close_question
@@ -671,72 +807,26 @@
 #: field:forum.forum,message_is_follower:0
 #: field:forum.post,message_is_follower:0
 msgid "Is a Follower"
-msgstr ""
-
-#. module: website_forum
-#: field:res.users,karma:0
-#: view:website:website_forum.user_detail_full
+msgstr "E' un Follower"
+
+#. module: website_forum
+#: view:website:website_forum.header
+msgid "It appears your email has not been verified."
+msgstr ""
+
+#. module: website_forum
+#: field:res.users,karma:0 view:website:website_forum.user_detail_full
 msgid "Karma"
 msgstr "Karma"
 
 #. module: website_forum
-#: field:forum.forum,karma_gen_answer_accept:0
-msgid "Karma earned for accepting an anwer"
-msgstr ""
-
-#. module: website_forum
-#: field:forum.forum,karma_gen_question_downvote:0
-msgid "Karma earned for downvoting a question"
-msgstr ""
-
-#. module: website_forum
-#: field:forum.forum,karma_gen_answer_downvote:0
-msgid "Karma earned for downvoting an answer"
-msgstr ""
-
-#. module: website_forum
-#: field:forum.forum,karma_gen_answer_accepted:0
-msgid "Karma earned for having an answer accepted"
-msgstr ""
-
-#. module: website_forum
-#: field:forum.forum,karma_gen_answer_flagged:0
-msgid "Karma earned for having an answer flagged"
-msgstr ""
-
-#. module: website_forum
-#: field:forum.forum,karma_gen_question_new:0
-msgid "Karma earned for new questions"
-msgstr ""
-
-#. module: website_forum
-#: field:forum.forum,karma_gen_question_upvote:0
-msgid "Karma earned for upvoting a question"
-msgstr ""
-
-#. module: website_forum
-#: field:forum.forum,karma_gen_answer_upvote:0
-msgid "Karma earned for upvoting an answer"
-msgstr ""
-
-#. module: website_forum
-#: field:forum.forum,karma_editor_clickable_link:0
-msgid "Karma for clickable links (Editor)"
-msgstr ""
-
-#. module: website_forum
-#: field:forum.forum,karma_editor_link_files:0
-msgid "Karma for linking files (Editor)"
-msgstr ""
-
-#. module: website_forum
-#: field:forum.forum,karma_answer_accept_own:0
-msgid "Karma to accept an answer on its own questions"
-msgstr ""
-
-#. module: website_forum
-#: field:forum.forum,karma_answer_accept_all:0
-msgid "Karma to accept an answers to all questions"
+#: view:forum.forum:website_forum.view_forum_forum_form
+msgid "Karma Gains"
+msgstr ""
+
+#. module: website_forum
+#: view:forum.forum:website_forum.view_forum_forum_form
+msgid "Karma Requirements"
 msgstr ""
 
 #. module: website_forum
@@ -750,77 +840,21 @@
 msgstr ""
 
 #. module: website_forum
-#: field:forum.forum,karma_answer:0
-msgid "Karma to answer a question"
-msgstr ""
-
-#. module: website_forum
 #: field:forum.post,karma_ask:0
 msgid "Karma to ask"
 msgstr ""
 
 #. module: website_forum
-#: field:forum.forum,karma_ask:0
-msgid "Karma to ask a new question"
-msgstr ""
-
-#. module: website_forum
-#: field:forum.forum,karma_retag:0
-msgid "Karma to change question tags"
-msgstr ""
-
-#. module: website_forum
 #: field:forum.post,karma_close:0
 msgid "Karma to close"
 msgstr ""
 
 #. module: website_forum
-#: field:forum.forum,karma_close_all:0
-msgid "Karma to close all posts"
-msgstr ""
-
-#. module: website_forum
-#: field:forum.forum,karma_close_own:0
-msgid "Karma to close its own posts"
-msgstr ""
-
-#. module: website_forum
 #: field:forum.post,karma_comment:0
 msgid "Karma to comment"
 msgstr ""
 
 #. module: website_forum
-#: field:forum.forum,karma_comment_all:0
-msgid "Karma to comment all posts"
-msgstr ""
-
-#. module: website_forum
-#: field:forum.forum,karma_comment_own:0
-msgid "Karma to comment its own posts"
-msgstr ""
-
-#. module: website_forum
-#: field:forum.forum,karma_comment_convert_all:0
-msgid "Karma to convert all answers to answers and vice versa"
-msgstr ""
-
-#. module: website_forum
-#: field:forum.forum,karma_comment_convert_own:0
-msgid "Karma to convert its own answers to comments and vice versa"
-msgstr ""
-
-#. module: website_forum
-#: field:forum.forum,karma_unlink_all:0
-msgid "Karma to delete all posts"
-msgstr ""
-
-#. module: website_forum
-#: field:forum.forum,karma_unlink_own:0
-msgid "Karma to delete its own posts"
-msgstr ""
-
-#. module: website_forum
-#: field:forum.forum,karma_downvote:0
 #: field:forum.post,karma_downvote:0
 msgid "Karma to downvote"
 msgstr ""
@@ -831,37 +865,11 @@
 msgstr ""
 
 #. module: website_forum
-#: field:forum.forum,karma_edit_all:0
-msgid "Karma to edit all posts"
-msgstr ""
-
-#. module: website_forum
-#: field:forum.forum,karma_edit_own:0
-msgid "Karma to edit its own posts"
-msgstr ""
-
-#. module: website_forum
-#: field:forum.forum,karma_flag:0
-msgid "Karma to flag a post as offensive"
-msgstr ""
-
-#. module: website_forum
 #: field:forum.post,karma_unlink:0
 msgid "Karma to unlink"
 msgstr ""
 
 #. module: website_forum
-#: field:forum.forum,karma_comment_unlink_own:0
-msgid "Karma to unlink its own comments"
-msgstr ""
-
-#. module: website_forum
-#: field:forum.forum,karma_comment_unlink_all:0
-msgid "Karma to unlinnk all comments"
-msgstr ""
-
-#. module: website_forum
-#: field:forum.forum,karma_upvote:0
 #: field:forum.post,karma_upvote:0
 msgid "Karma to upvote"
 msgstr ""
@@ -869,29 +877,24 @@
 #. module: website_forum
 #: view:website:website_forum.header
 msgid "Keep Informed"
-msgstr ""
-
-#. module: website_forum
-#: field:forum.forum,message_last_post:0
-#: field:forum.post,message_last_post:0
+msgstr "Resta informato"
+
+#. module: website_forum
+#: field:forum.forum,message_last_post:0 field:forum.post,message_last_post:0
 msgid "Last Message Date"
 msgstr "Data Ultimo Messaggio"
 
 #. module: website_forum
-#: field:forum.forum,write_uid:0
-#: field:forum.post.reason,write_uid:0
-#: field:forum.post.vote,write_uid:0
-#: field:forum.tag,write_uid:0
+#: field:forum.forum,write_uid:0 field:forum.post.reason,write_uid:0
+#: field:forum.post.vote,write_uid:0 field:forum.tag,write_uid:0
 msgid "Last Updated by"
-msgstr ""
-
-#. module: website_forum
-#: field:forum.forum,write_date:0
-#: field:forum.post.reason,write_date:0
-#: field:forum.post.vote,write_date:0
-#: field:forum.tag,write_date:0
+msgstr "Ultima modifica di"
+
+#. module: website_forum
+#: field:forum.forum,write_date:0 field:forum.post.reason,write_date:0
+#: field:forum.post.vote,write_date:0 field:forum.tag,write_date:0
 msgid "Last Updated on"
-msgstr ""
+msgstr "Ultima modifica il"
 
 #. module: website_forum
 #: view:website:website_forum.forum_index
@@ -904,26 +907,29 @@
 msgstr "Ultimo aggiornamento:"
 
 #. module: website_forum
-#: field:forum.forum,message_ids:0
-#: field:forum.post,message_ids:0
+#: field:forum.forum,karma_editor_link_files:0
+msgid "Linking files (Editor)"
+msgstr ""
+
+#. module: website_forum
+#: field:forum.forum,message_ids:0 field:forum.post,message_ids:0
 msgid "Messages"
 msgstr "Messaggi"
 
 #. module: website_forum
-#: help:forum.forum,message_ids:0
-#: help:forum.post,message_ids:0
+#: help:forum.forum,message_ids:0 help:forum.post,message_ids:0
 msgid "Messages and communication history"
-msgstr ""
+msgstr "Storico messaggi e comunicazioni"
 
 #. module: website_forum
 #: view:website:website_forum.forum_index
 msgid "Most answered"
-msgstr ""
+msgstr "Più risposte"
 
 #. module: website_forum
 #: view:website:website_forum.forum_index
 msgid "Most voted"
-msgstr ""
+msgstr "Più votate"
 
 #. module: website_forum
 #: field:forum.post,user_favourite:0
@@ -941,8 +947,7 @@
 msgstr ""
 
 #. module: website_forum
-#: field:forum.forum,name:0
-#: view:forum.post:website_forum.view_forum_post_form
+#: field:forum.forum,name:0 view:forum.post:website_forum.view_forum_post_form
 #: field:forum.tag,name:0
 msgid "Name"
 msgstr "Nome"
@@ -972,7 +977,7 @@
 #. module: website_forum
 #: view:website:website_forum.forum_index
 msgid "Newest"
-msgstr ""
+msgstr "Recenti"
 
 #. module: website_forum
 #: model:gamification.badge,name:website_forum.badge_a_2
@@ -1056,7 +1061,7 @@
 #. module: website_forum
 #: view:website:website_forum.header
 msgid "People"
-msgstr ""
+msgstr "Persone"
 
 #. module: website_forum
 #: view:website:website_forum.edit_post
@@ -1107,10 +1112,9 @@
 msgstr ""
 
 #. module: website_forum
-#: field:forum.post.vote,post_id:0
-#: view:website:website_forum.post_comment
+#: field:forum.post.vote,post_id:0 view:website:website_forum.post_comment
 msgid "Post"
-msgstr ""
+msgstr "Emetti"
 
 #. module: website_forum
 #: model:ir.model,name:website_forum.model_forum_post_reason
@@ -1135,13 +1139,13 @@
 #. module: website_forum
 #: view:website:website_forum.ask_question
 msgid "Post Your Question"
-msgstr ""
+msgstr "Invia la tua domanda"
 
 #. module: website_forum
 #: field:forum.tag,post_ids:0
 #: model:ir.ui.menu,name:website_forum.menu_forum_posts
 msgid "Posts"
-msgstr ""
+msgstr "Articoli"
 
 #. module: website_forum
 #: view:website:website_forum.edit_profile
@@ -1166,7 +1170,7 @@
 msgstr "Domanda"
 
 #. module: website_forum
-#: code:addons/website_forum/models/forum.py:368
+#: code:addons/website_forum/models/forum.py:414
 #: model:mail.message.subtype,description:website_forum.mt_question_edit
 #: model:mail.message.subtype,name:website_forum.mt_question_edit
 #, python-format
@@ -1174,6 +1178,11 @@
 msgstr "Domanda Modificata"
 
 #. module: website_forum
+#: field:forum.forum,karma_gen_question_downvote:0
+msgid "Question downvoted"
+msgstr ""
+
+#. module: website_forum
 #: view:website:website_forum.404
 msgid "Question not found!"
 msgstr "Domanda non trovata!"
@@ -1184,19 +1193,23 @@
 msgstr ""
 
 #. module: website_forum
+#: field:forum.forum,karma_gen_question_upvote:0
+msgid "Question upvoted"
+msgstr ""
+
+#. module: website_forum
 #: view:website:website_forum.close_question
 msgid "Question:"
 msgstr "Domanda:"
 
 #. module: website_forum
-#: view:website:website_forum.forum_index
-#: view:website:website_forum.header
+#: view:website:website_forum.forum_index view:website:website_forum.header
 #: view:website:website_forum.user_detail_full
 msgid "Questions"
 msgstr "Domande"
 
 #. module: website_forum
-#: code:addons/website_forum/models/forum.py:330
+#: code:addons/website_forum/models/forum.py:376
 #, python-format
 msgid "Re: %s"
 msgstr ""
@@ -1222,8 +1235,7 @@
 msgstr "Motivo:"
 
 #. module: website_forum
-#: view:website:website_forum.404
-#: view:website:website_forum.private_profile
+#: view:website:website_forum.404 view:website:website_forum.private_profile
 msgid "Return to the question list."
 msgstr ""
 
@@ -1305,8 +1317,7 @@
 msgstr ""
 
 #. module: website_forum
-#: field:forum.forum,message_summary:0
-#: field:forum.post,message_summary:0
+#: field:forum.forum,message_summary:0 field:forum.post,message_summary:0
 msgid "Summary"
 msgstr "Sommario"
 
@@ -1323,12 +1334,9 @@
 msgstr "Tag"
 
 #. module: website_forum
-#: field:forum.post,tag_ids:0
-#: view:website:website_forum.ask_question
-#: view:website:website_forum.edit_post
-#: view:website:website_forum.forum_index
-#: view:website:website_forum.header
-#: view:website:website_forum.tag
+#: field:forum.post,tag_ids:0 view:website:website_forum.ask_question
+#: view:website:website_forum.edit_post view:website:website_forum.forum_index
+#: view:website:website_forum.header view:website:website_forum.tag
 msgid "Tags"
 msgstr "Tags"
 
@@ -1369,7 +1377,7 @@
 #. module: website_forum
 #: field:forum.post.vote,recipient_id:0
 msgid "To"
-msgstr ""
+msgstr "A"
 
 #. module: website_forum
 #: view:website:website_forum.header
@@ -1382,15 +1390,24 @@
 msgstr "Senza risposta"
 
 #. module: website_forum
-#: field:forum.forum,message_unread:0
-#: field:forum.post,message_unread:0
+#: field:forum.forum,karma_comment_unlink_all:0
+msgid "Unlink all comments"
+msgstr ""
+
+#. module: website_forum
+#: field:forum.forum,karma_comment_unlink_own:0
+msgid "Unlink its own comments"
+msgstr ""
+
+#. module: website_forum
+#: field:forum.forum,message_unread:0 field:forum.post,message_unread:0
 msgid "Unread Messages"
 msgstr "Messaggi non letti"
 
 #. module: website_forum
 #: view:website:website_forum.edit_profile
 msgid "Update"
-msgstr ""
+msgstr "Aggiorna"
 
 #. module: website_forum
 #: field:forum.post,write_date:0
@@ -1400,6 +1417,11 @@
 #. module: website_forum
 #: field:forum.post,write_uid:0
 msgid "Updated by"
+msgstr ""
+
+#. module: website_forum
+#: field:forum.forum,karma_upvote:0
+msgid "Upvote"
 msgstr ""
 
 #. module: website_forum
@@ -1454,8 +1476,7 @@
 msgstr "Vota"
 
 #. module: website_forum
-#: field:forum.post,vote_count:0
-#: field:forum.post,vote_ids:0
+#: field:forum.post,vote_count:0 field:forum.post,vote_ids:0
 #: view:website:website_forum.user_detail_full
 msgid "Votes"
 msgstr "Voti"
@@ -1468,31 +1489,30 @@
 #. module: website_forum
 #: field:forum.forum,website_message_ids:0
 msgid "Website Messages"
-msgstr ""
+msgstr "Messaggio sito"
 
 #. module: website_forum
 #: help:forum.forum,website_message_ids:0
 msgid "Website communication history"
-msgstr ""
+msgstr "Storico comunicazione sito"
 
 #. module: website_forum
 #: field:forum.forum,website_meta_description:0
 #: field:forum.post,website_meta_description:0
 #: field:forum.tag,website_meta_description:0
 msgid "Website meta description"
-msgstr ""
+msgstr "Descrizioni meta del sito"
 
 #. module: website_forum
 #: field:forum.forum,website_meta_keywords:0
 #: field:forum.post,website_meta_keywords:0
 #: field:forum.tag,website_meta_keywords:0
 msgid "Website meta keywords"
-msgstr ""
+msgstr "Meta parole chiave del sito"
 
 #. module: website_forum
 #: field:forum.forum,website_meta_title:0
-#: field:forum.post,website_meta_title:0
-#: field:forum.tag,website_meta_title:0
+#: field:forum.post,website_meta_title:0 field:forum.tag,website_meta_title:0
 msgid "Website meta title"
 msgstr ""
 
@@ -1524,8 +1544,7 @@
 msgstr "risposte"
 
 #. module: website_forum
-#: view:website:website_forum.badge
-#: view:website:website_forum.user_badges
+#: view:website:website_forum.badge view:website:website_forum.user_badges
 msgid "awarded users"
 msgstr ""
 
@@ -1556,9 +1575,15 @@
 msgstr ""
 
 #. module: website_forum
+#: view:website:website_forum.display_post
+#: view:website:website_forum.post_description_full
+msgid "by"
+msgstr "da"
+
+#. module: website_forum
 #: view:website:website_forum.forum_index
 msgid "by activity date"
-msgstr ""
+msgstr "per data attività"
 
 #. module: website_forum
 #: view:website:website_forum.forum_index
@@ -1568,12 +1593,12 @@
 #. module: website_forum
 #: view:website:website_forum.forum_index
 msgid "by most answered"
-msgstr ""
+msgstr "con più risposte"
 
 #. module: website_forum
 #: view:website:website_forum.forum_index
 msgid "by most voted"
-msgstr ""
+msgstr "per più votate"
 
 #. module: website_forum
 #: model:forum.post.reason,name:website_forum.reason_7
@@ -1598,7 +1623,7 @@
 #. module: website_forum
 #: view:website:website_forum.header
 msgid "follower(s)"
-msgstr ""
+msgstr "follower(s)"
 
 #. module: website_forum
 #: view:website:website_forum.post_description_full
@@ -1648,7 +1673,19 @@
 #. module: website_forum
 #: model:forum.post.reason,name:website_forum.reason_2
 msgid "off-topic or not relevant"
-msgstr ""
+msgstr "off-topic o non rilevante"
+
+#. module: website_forum
+#: view:website:website_forum.display_post
+#: view:website:website_forum.post_comment
+#: view:website:website_forum.post_description_full
+msgid "on"
+msgstr "il"
+
+#. module: website_forum
+#: view:website:website_forum.close_question
+msgid "or"
+msgstr "o"
 
 #. module: website_forum
 #: view:website:website_forum.ask_question
@@ -1736,15 +1773,13 @@
 msgstr "visualizzazioni"
 
 #. module: website_forum
+#: view:website:website_forum.display_post view:website:website_forum.vote
+msgid "vote"
+msgstr ""
+
+#. module: website_forum
 #: view:website:website_forum.display_post
-#: view:website:website_forum.vote
-msgid "vote"
-msgstr ""
-
-#. module: website_forum
-#: view:website:website_forum.display_post
-#: view:website:website_forum.user_detail_full
-#: view:website:website_forum.vote
+#: view:website:website_forum.user_detail_full view:website:website_forum.vote
 msgid "votes"
 msgstr "voti"
 
