--- conflicted
+++ resolved
@@ -4865,14 +4865,11 @@
         form.destroy();
     });
 
-<<<<<<< HEAD
-    QUnit.test('in create mode, autofocus fields are focused', async function (assert) {
-=======
-    QUnit.module('focus and scroll test', function () {
-        QUnit.test('no focus set on form when closing many2one modal if lastActivatedFieldIndex is not set', function (assert) {
+    QUnit.module('focus and scroll test', async function () {
+        QUnit.test('no focus set on form when closing many2one modal if lastActivatedFieldIndex is not set', async function (assert) {
             assert.expect(8);
 
-            var form = createView({
+            var form = await createView({
                 View: FormView,
                 model: 'partner',
                 data: this.data,
@@ -4894,7 +4891,7 @@
                 },
                 mockRPC: function (route, args) {
                     if (args.method === 'get_formview_id') {
-                        return $.when(false);
+                        return Promise.resolve(false);
                     }
                     return this._super(route, args);
                 },
@@ -4903,15 +4900,15 @@
             // set max-height to have scroll forcefully so that we can test scroll position after modal close
             $('.o_content').css({'overflow': 'auto', 'max-height': '300px'});
             // Open many2one modal, lastActivatedFieldIndex will not set as we directly click on external button
-            testUtils.form.clickEdit(form);
+            await testUtils.form.clickEdit(form);
             assert.strictEqual($(".o_content").scrollTop(), 0, "scroll position should be 0");
 
             form.$(".o_field_many2one[name='trululu'] .o_input").focus();
             assert.notStrictEqual($(".o_content").scrollTop(), 0, "scroll position should not be 0");
 
-            testUtils.dom.click(form.$('.o_external_button'));
+            await testUtils.dom.click(form.$('.o_external_button'));
             // Close modal
-            testUtils.dom.click($('.modal').last().find('button[class="close"]'));
+            await testUtils.dom.click($('.modal').last().find('button[class="close"]'));
             assert.notStrictEqual($(".o_content").scrollTop(), 0,
                 "scroll position should not be 0 after closing modal");
             assert.containsNone(document.body, '.modal', 'There should be no modal');
@@ -4927,8 +4924,7 @@
         });
     });
 
-    QUnit.test('in create mode, autofocus fields are focused', function (assert) {
->>>>>>> 860ab5a1
+    QUnit.test('in create mode, autofocus fields are focused', async function (assert) {
         assert.expect(1);
 
         var form = await createView({
