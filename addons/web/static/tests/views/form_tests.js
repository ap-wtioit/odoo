--- conflicted
+++ resolved
@@ -5735,11 +5735,6 @@
         form.destroy();
     });
 
-<<<<<<< HEAD
-    QUnit.test('rainbowman attributes correctly passed on button click', function (assert) {
-        assert.expect(1);
-
-=======
     QUnit.test('reload event is handled only once', function (assert) {
         // In this test, several form controllers are nested (two of them are
         // opened in dialogs). When the users clicks on save in the last
@@ -5753,30 +5748,10 @@
                         '<field name="display_name"/>' +
                         '<field name="trululu"/>' +
                     '</form>';
->>>>>>> 600d0159
-        var form = createView({
-            View: FormView,
-            model: 'partner',
-            data: this.data,
-<<<<<<< HEAD
-            arch: '<form string="Partners">' +
-                    '<header>' +
-                        '<button name="action_won" string="Won" type="object" effect="{\'message\': \'Congrats!\'}"/>' +
-                    '</header>' +
-                '</form>',
-            intercepts: {
-                execute_action: function (event) {
-                    var effectDescription = pyeval.py_eval(event.data.action_data.effect);
-                    assert.deepEqual(effectDescription, {message: 'Congrats!'}, "should have correct effect description");
-                }
-            }
-        });
-
-        form.$('.o_form_statusbar .btn-default').click();
-        form.destroy();
-    });
-
-=======
+        var form = createView({
+            View: FormView,
+            model: 'partner',
+            data: this.data,
             arch: arch,
             archs: {
                 'partner,false,form': arch,
@@ -5814,6 +5789,30 @@
 
         form.destroy();
     });
->>>>>>> 600d0159
+
+    QUnit.test('rainbowman attributes correctly passed on button click', function (assert) {
+        assert.expect(1);
+
+        var form = createView({
+            View: FormView,
+            model: 'partner',
+            data: this.data,
+            arch: '<form string="Partners">' +
+                    '<header>' +
+                        '<button name="action_won" string="Won" type="object" effect="{\'message\': \'Congrats!\'}"/>' +
+                    '</header>' +
+                '</form>',
+            intercepts: {
+                execute_action: function (event) {
+                    var effectDescription = pyeval.py_eval(event.data.action_data.effect);
+                    assert.deepEqual(effectDescription, {message: 'Congrats!'}, "should have correct effect description");
+                }
+            }
+        });
+
+        form.$('.o_form_statusbar .btn-default').click();
+        form.destroy();
+    });
+
 });
 });