--- conflicted
+++ resolved
@@ -8571,42 +8571,6 @@
         form.destroy();
     });
 
-<<<<<<< HEAD
-    QUnit.test('onchange in a one2Many, but not in main record, with non inline view', function (assert) {
-        assert.expect(6);
-
-        this.data.partner.fields.sequence = {string: 'Sequence', type: 'integer'};
-        this.data.partner.records[0].sequence = 1;
-        this.data.partner.records[1].sequence = 2;
-        this.data.partner.onchanges = {sequence: function () {}};
-
-        this.data.partner_type.fields.partner_ids = {string: "Partner", type: "one2many", relation: 'partner'};
-        this.data.partner_type.records[0].partner_ids = [1,2];
-
-        var form = testUtils.createView({
-            View: FormView,
-            model: 'partner_type',
-            data: this.data,
-            arch: '<form><field name="partner_ids"/></form>',
-            archs: {
-                'partner,false,list': '<tree string="Vendors">' +
-                                            '<field name="sequence" widget="handle"/>' +
-                                            '<field name="display_name"/>' +
-                                      '</tree>',
-            },
-            res_id: 12,
-            mockRPC: function (route, args) {
-                assert.step(args.method);
-                return this._super.apply(this, arguments);
-            },
-            viewOptions: {mode: 'edit'},
-        });
-
-        // swap 2 lines in the one2many
-        testUtils.dragAndDrop(form.$('.ui-sortable-handle:eq(1)'), form.$('tbody tr').first(),
-                                {position: 'top'});
-        assert.verifySteps(['load_views', 'read', 'read', 'onchange', 'onchange']);
-=======
     QUnit.test('add a new line after limit is reached should behave nicely', function (assert) {
         assert.expect(2);
 
@@ -8647,7 +8611,43 @@
         assert.strictEqual(form.$('.o_data_row').length, 4,
             'should still have 4 data rows (the limit is increased to 4)');
 
->>>>>>> 2835d299
+        form.destroy();
+    });
+
+    QUnit.test('onchange in a one2Many, but not in main record, with non inline view', function (assert) {
+        assert.expect(6);
+
+        this.data.partner.fields.sequence = {string: 'Sequence', type: 'integer'};
+        this.data.partner.records[0].sequence = 1;
+        this.data.partner.records[1].sequence = 2;
+        this.data.partner.onchanges = {sequence: function () {}};
+
+        this.data.partner_type.fields.partner_ids = {string: "Partner", type: "one2many", relation: 'partner'};
+        this.data.partner_type.records[0].partner_ids = [1,2];
+
+        var form = testUtils.createView({
+            View: FormView,
+            model: 'partner_type',
+            data: this.data,
+            arch: '<form><field name="partner_ids"/></form>',
+            archs: {
+                'partner,false,list': '<tree string="Vendors">' +
+                                            '<field name="sequence" widget="handle"/>' +
+                                            '<field name="display_name"/>' +
+                                      '</tree>',
+            },
+            res_id: 12,
+            mockRPC: function (route, args) {
+                assert.step(args.method);
+                return this._super.apply(this, arguments);
+            },
+            viewOptions: {mode: 'edit'},
+        });
+
+        // swap 2 lines in the one2many
+        testUtils.dragAndDrop(form.$('.ui-sortable-handle:eq(1)'), form.$('tbody tr').first(),
+                                {position: 'top'});
+        assert.verifySteps(['load_views', 'read', 'read', 'onchange', 'onchange']);
         form.destroy();
     });
 
