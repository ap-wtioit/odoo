odoo.define('web.relational_fields_tests', function (require) {
"use strict";

var AbstractField = require('web.AbstractField');
var BasicModel = require('web.BasicModel');
var concurrency = require('web.concurrency');
var FormView = require('web.FormView');
var ListView = require('web.ListView');
var relationalFields = require('web.relational_fields');
var StandaloneFieldManagerMixin = require('web.StandaloneFieldManagerMixin');
var testUtils = require('web.test_utils');
var Widget = require('web.Widget');
var fieldUtils = require('web.field_utils');

var createView = testUtils.createView;

QUnit.module('fields', {}, function () {

QUnit.module('relational_fields', {
    beforeEach: function () {
        this.data = {
            partner: {
                fields: {
                    display_name: { string: "Displayed name", type: "char" },
                    foo: {string: "Foo", type: "char", default: "My little Foo Value"},
                    bar: {string: "Bar", type: "boolean", default: true},
                    int_field: {string: "int_field", type: "integer", sortable: true},
                    qux: {string: "Qux", type: "float", digits: [16,1] },
                    p: {string: "one2many field", type: "one2many", relation: 'partner', relation_field: 'trululu'},
                    turtles: {string: "one2many turtle field", type: "one2many", relation: 'turtle', relation_field: 'turtle_trululu'},
                    trululu: {string: "Trululu", type: "many2one", relation: 'partner'},
                    timmy: { string: "pokemon", type: "many2many", relation: 'partner_type'},
                    product_id: {string: "Product", type: "many2one", relation: 'product'},
                    color: {
                        type: "selection",
                        selection: [['red', "Red"], ['black', "Black"]],
                        default: 'red',
                        string: "Color",
                    },
                    date: {string: "Some Date", type: "date"},
                    datetime: {string: "Datetime Field", type: 'datetime'},
                    user_id: {string: "User", type: 'many2one', relation: 'user'},
                    reference: {string: "Reference Field", type: 'reference', selection: [
                        ["product", "Product"], ["partner_type", "Partner Type"], ["partner", "Partner"]]},
                },
                records: [{
                    id: 1,
                    display_name: "first record",
                    bar: true,
                    foo: "yop",
                    int_field: 10,
                    qux: 0.44,
                    p: [],
                    turtles: [2],
                    timmy: [],
                    trululu: 4,
                    user_id: 17,
                    reference: 'product,37',
                }, {
                    id: 2,
                    display_name: "second record",
                    bar: true,
                    foo: "blip",
                    int_field: 9,
                    qux: 13,
                    p: [],
                    timmy: [],
                    trululu: 1,
                    product_id: 37,
                    date: "2017-01-25",
                    datetime: "2016-12-12 10:55:05",
                    user_id: 17,
                }, {
                    id: 4,
                    display_name: "aaa",
                    bar: false,
                }],
                onchanges: {},
            },
            product: {
                fields: {
                    name: {string: "Product Name", type: "char"}
                },
                records: [{
                    id: 37,
                    display_name: "xphone",
                }, {
                    id: 41,
                    display_name: "xpad",
                }]
            },
            partner_type: {
                fields: {
                    name: {string: "Partner Type", type: "char"},
                    color: {string: "Color index", type: "integer"},
                },
                records: [
                    {id: 12, display_name: "gold", color: 2},
                    {id: 14, display_name: "silver", color: 5},
                ]
            },
            turtle: {
                fields: {
                    display_name: { string: "Displayed name", type: "char" },
                    turtle_foo: {string: "Foo", type: "char"},
                    turtle_bar: {string: "Bar", type: "boolean", default: true},
                    turtle_int: {string: "int", type: "integer", sortable: true},
                    turtle_qux: {string: "Qux", type: "float", digits: [16,1], required: true, default: 1.5},
                    turtle_description: {string: "Description", type: "text"},
                    turtle_trululu: {string: "Trululu", type: "many2one", relation: 'partner'},
                    turtle_ref: {string: "Reference", type: 'reference', selection: [
                        ["product", "Product"], ["partner", "Partner"]]},
                    product_id: {string: "Product", type: "many2one", relation: 'product', required: true},
                    partner_ids: {string: "Partner", type: "many2many", relation: 'partner'},
                },
                records: [{
                    id: 1,
                    display_name: "leonardo",
                    turtle_bar: true,
                    turtle_foo: "yop",
                    partner_ids: [],
                }, {
                    id: 2,
                    display_name: "donatello",
                    turtle_bar: true,
                    turtle_foo: "blip",
                    turtle_int: 9,
                    partner_ids: [2,4],
                }, {
                    id: 3,
                    display_name: "raphael",
                    product_id: 37,
                    turtle_bar: false,
                    turtle_foo: "kawa",
                    turtle_int: 21,
                    turtle_qux: 9.8,
                    partner_ids: [],
                    turtle_ref: 'product,37',
                }],
            },
            user: {
                fields: {
                    name: {string: "Name", type: "char"},
                },
                records: [{
                    id: 17,
                    name: "Aline",
                }, {
                    id: 19,
                    name: "Christine",
                }]
            },
        };
    }
}, function () {

    QUnit.module('FieldMany2One');

    QUnit.test('many2ones in form views', function (assert) {
        assert.expect(5);
        var form = createView({
            View: FormView,
            model: 'partner',
            data: this.data,
            arch: '<form string="Partners">' +
                    '<sheet>' +
                        '<group>' +
                            '<field name="trululu" string="custom label"/>' +
                        '</group>' +
                    '</sheet>' +
                '</form>',
            archs: {
                'partner,false,form': '<form string="Partners"><field name="display_name"/></form>',
            },
            res_id: 1,
            mockRPC: function (route, args) {
                if (args.method === 'get_formview_action') {
                    assert.deepEqual(args.args[0], [4], "should call get_formview_action with correct id");
                    return $.when({
                        res_id: 17,
                        type: 'ir.actions.act_window',
                        target: 'current',
                        res_model: 'res.partner'
                    });
                }
                if (args.method === 'get_formview_id') {
                    assert.deepEqual(args.args[0], [4], "should call get_formview_id with correct id");
                    return $.when(false);
                }
                return this._super(route, args);
            },
        });

        testUtils.intercept(form, 'do_action', function (event) {
            assert.strictEqual(event.data.action.res_id, 17,
                "should do a do_action with correct parameters");
        });

        assert.strictEqual(form.$('a.o_form_uri:contains(aaa)').length, 1,
                        "should contain a link");
        form.$('a.o_form_uri').click(); // click on the link in readonly mode (should trigger do_action)

        form.$buttons.find('.o_form_button_edit').click();

        form.$('.o_external_button').click(); // click on the external button (should do an RPC)

        assert.strictEqual($('.modal .modal-title').text().trim(), 'Open: custom label',
                        "dialog title should display the custom string label");

        // TODO: test that we can edit the record in the dialog, and that the value is correctly
        // updated on close
        form.destroy();
    });

    QUnit.test('many2ones in form views with show_adress', function (assert) {
        assert.expect(4);
        var form = createView({
            View: FormView,
            model: 'partner',
            data: this.data,
            arch: '<form string="Partners">' +
                    '<sheet>' +
                        '<group>' +
                            '<field ' +
                                'name="trululu" ' +
                                'string="custom label" ' +
                                'context="{\'search_default_customer\':1, \'show_address\': 1}" ' +
                                'options="{\'always_reload\': True}"' +
                            '/>' +
                        '</group>' +
                    '</sheet>' +
                '</form>',
            mockRPC: function (route, args) {
                if (args.method === 'name_get') {
                    return this._super(route, args).then(function (result) {
                        result[0][1] += '\nStreet\nCity ZIP';
                        return result;
                    });
                }
                return this._super(route, args);
            },
            res_id: 1,
        });

        assert.strictEqual($('a.o_form_uri').html(), 'aaa<br>Street<br>City ZIP',
            "input should have a multi-line content in readonly due to show_address");
        form.$buttons.find('.o_form_button_edit').click();
        assert.strictEqual(form.$('button.o_external_button:visible').length, 1,
            "should have an open record button");

        form.$('input.o_input').click();
        form.$('input.o_input').trigger($.Event('keyup', {
            which: $.ui.keyCode.ESC,
            keyCode: $.ui.keyCode.ESC,
        }));

        assert.strictEqual(form.$('button.o_external_button:visible').length, 1,
            "should still have an open record button");
        form.$('input.o_input').trigger('focusout');
        assert.strictEqual($('.modal button:contains(Create and edit)').length, 0,
            "there should not be a quick create modal");

        form.destroy();
    });

    QUnit.test('many2ones in form views with search more', function (assert) {
        assert.expect(3);
        this.data.partner.records.push({
            id: 5,
            display_name: "Partner 4",
        }, {
            id: 6,
            display_name: "Partner 5",
        }, {
            id: 7,
            display_name: "Partner 6",
        }, {
            id: 8,
            display_name: "Partner 7",
        }, {
            id: 9,
            display_name: "Partner 8",
        }, {
            id: 10,
            display_name: "Partner 9",
        });
        this.data.partner.fields.datetime.searchable = true;
        var form = createView({
            View: FormView,
            model: 'partner',
            data: this.data,
            arch: '<form string="Partners">' +
                    '<sheet>' +
                        '<group>' +
                            '<field name="trululu"/>' +
                        '</group>' +
                    '</sheet>' +
                '</form>',
            archs: {
                'partner,false,list': '<tree><field name="display_name"/></tree>',
                'partner,false,search': '<search><field name="datetime"/></search>',
            },
            res_id: 1,
        });

        form.$buttons.find('.o_form_button_edit').click();
        var $dropdown = form.$('.o_field_many2one input').autocomplete('widget');
        form.$('.o_field_many2one input').click();
        $dropdown.find('.o_m2o_dropdown_option:contains(Search)').mouseenter().click();  // Open Search More

        assert.strictEqual($('tr.o_data_row').length, 9, "should display 9 records");

        $('.o_searchview_more').click();  // Magnifying class for more filters
        $('button:contains(Filters)').click();
        $('.o_add_filter').click();  // Add a custom filter, datetime field is selected
        assert.strictEqual($('li.o_filter_condition select.o_searchview_extended_prop_field').val(), 'datetime',
            "datetime field should be selected");
        $('.o_apply_filter').click();

        assert.strictEqual($('tr.o_data_row').length, 0, "should display 0 records");
        form.destroy();
    });

    QUnit.test('onchanges on many2ones trigger when editing record in form view', function (assert) {
        assert.expect(9);

        this.data.partner.onchanges.user_id = function () {};
        this.data.user.fields.other_field = {string: "Other Field", type: "char"};
        var form = createView({
            View: FormView,
            model: 'partner',
            data: this.data,
            arch: '<form string="Partners">' +
                    '<sheet>' +
                        '<group>' +
                            '<field name="user_id"/>' +
                        '</group>' +
                    '</sheet>' +
                '</form>',
            archs: {
                'user,false,form': '<form string="Users"><field name="other_field"/></form>',
            },
            res_id: 1,
            mockRPC: function (route, args) {
                assert.step(args.method);
                if (args.method === 'get_formview_id') {
                    return $.when(false);
                }
                if (args.method === 'onchange') {
                    assert.strictEqual(args.args[1].user_id, 17,
                        "onchange is triggered with correct user_id");
                }
                return this._super(route, args);
            },
        });

        // open the many2one in form view and change something
        form.$buttons.find('.o_form_button_edit').click();
        form.$('.o_external_button').click();
        $('.modal-body input[name="other_field"]').val('wood').trigger('input');

        // save the modal and make sure an onchange is triggered
        $('.modal .modal-footer .btn-primary').first().click();
        assert.verifySteps(['read', 'get_formview_id', 'read', 'write', 'onchange', 'read']);

        // save the main record, and check that no extra rpcs are done (record
        // is not dirty, only a related record was modified)
        form.$buttons.find('.o_form_button_save').click();
        assert.verifySteps(['read', 'get_formview_id', 'read', 'write', 'onchange', 'read']);
        form.destroy();
    });

    QUnit.test('many2one readonly fields with option "no_open"', function (assert) {
        assert.expect(1);

        var form = createView({
            View: FormView,
            model: 'partner',
            data: this.data,
            arch:'<form string="Partners">' +
                    '<sheet>' +
                        '<group>' +
                            '<field name="trululu" options="{&quot;no_open&quot;: True}" />' +
                        '</group>' +
                    '</sheet>' +
                '</form>',
            res_id: 1,
        });

        assert.strictEqual(form.$('a.o_form_uri').length, 0, "should not have an anchor");
        form.destroy();
    });

    QUnit.test('many2one in edit mode', function (assert) {
        assert.expect(16);

        // create 10 partners to have the 'Search More' option in the autocomplete dropdown
        for (var i=0; i<10; i++) {
            var id = 20 + i;
            this.data.partner.records.push({id: id, display_name: "Partner " + id});
        }

        var form = createView({
            View: FormView,
            model: 'partner',
            data: this.data,
            arch: '<form string="Partners">' +
                    '<sheet>' +
                        '<group>' +
                            '<field name="trululu"/>' +
                        '</group>' +
                    '</sheet>' +
                '</form>',
            res_id: 1,
            archs: {
                'partner,false,list': '<tree string="Partners"><field name="display_name"/></tree>',
                'partner,false,search': '<search string="Partners">' +
                                            '<field name="display_name" string="Name"/>' +
                                        '</search>',
            },
            mockRPC: function (route, args) {
                if (route === '/web/dataset/call_kw/partner/write') {
                    assert.strictEqual(args.args[1].trululu, 20, "should write the correct id");
                }
                return this._super.apply(this, arguments);
            },
        });

        // the SelectCreateDialog requests the session, so intercept its custom
        // event to specify a fake session to prevent it from crashing
        testUtils.intercept(form, 'get_session', function (event) {
            event.data.callback({user_context: {}});
        });

        form.$buttons.find('.o_form_button_edit').click();
        var $dropdown = form.$('.o_field_many2one input').autocomplete('widget');

        form.$('.o_field_many2one input').click();
        assert.ok($dropdown.is(':visible'),
                    'clicking on the m2o input should open the dropdown if it is not open yet');
        assert.strictEqual($dropdown.find('li:not(.o_m2o_dropdown_option)').length, 7,
                    'autocomplete should contains 7 suggestions');
        assert.strictEqual($dropdown.find('li.o_m2o_dropdown_option').length, 2,
                    'autocomplete should contain "Search More" and Create and Edit..."');

        form.$('.o_field_many2one input').click();
        assert.ok(!$dropdown.is(':visible'),
                    'clicking on the m2o input should close the dropdown if it is open');

        // change the value of the m2o with a suggestion of the dropdown
        form.$('.o_field_many2one input').click();
        $dropdown.find('li:first()').click();
        assert.ok(!$dropdown.is(':visible'), 'clicking on a value should close the dropdown');
        assert.strictEqual(form.$('.o_field_many2one input').val(), 'first record',
                    'value of the m2o should have been correctly updated');

        // change the value of the m2o with a record in the 'Search More' modal
        form.$('.o_field_many2one input').click();
        // click on 'Search More' (mouseenter required by ui-autocomplete)
        $dropdown.find('.o_m2o_dropdown_option:contains(Search)').mouseenter().click();
        assert.ok($('.modal .o_list_view').length, "should have opened a list view in a modal");
        assert.ok(!$('.modal .o_list_view .o_list_record_selector').length,
            "there should be no record selector in the list view");
        assert.ok(!$('.modal .modal-footer .o_select_button').length,
            "there should be no 'Select' button in the footer");
        assert.ok($('.modal tbody tr').length > 10, "list should contain more than 10 records");
        // filter the list using the searchview
        $('.modal .o_searchview_input').trigger({type: 'keypress', which: 80}); // P
        $('.modal .o_searchview_input').trigger({type: 'keydown', which: 13}); // enter
        assert.strictEqual($('.modal tbody tr').length, 10,
            "list should be restricted to records containing a P (10 records)");
        // choose a record
        $('.modal tbody tr:contains(Partner 20)').click(); // choose record 'Partner 20'
        assert.ok(!$('.modal').length, "should have closed the modal");
        assert.ok(!$dropdown.is(':visible'), 'should have closed the dropdown');
        assert.strictEqual(form.$('.o_field_many2one input').val(), 'Partner 20',
                    'value of the m2o should have been correctly updated');

        // save
        form.$buttons.find('.o_form_button_save').click();
        assert.strictEqual(form.$('a.o_form_uri').text(), 'Partner 20',
            "should display correct value after save");

        form.destroy();
    });

    QUnit.test('many2one searches with correct value', function (assert) {
        var done = assert.async();
        assert.expect(6);

        var M2O_DELAY = relationalFields.FieldMany2One.prototype.AUTOCOMPLETE_DELAY;
        relationalFields.FieldMany2One.prototype.AUTOCOMPLETE_DELAY = 0;

        var form = createView({
            View: FormView,
            model: 'partner',
            data: this.data,
            arch: '<form string="Partners">' +
                    '<sheet>' +
                        '<field name="trululu"/>' +
                    '</sheet>' +
                '</form>',
            res_id: 1,
            mockRPC: function (route, args) {
                if (args.method === 'name_search') {
                    assert.step('search: ' + args.kwargs.name);
                }
                return this._super.apply(this, arguments);
            },
            viewOptions: {
                mode: 'edit',
            },
        });

        assert.strictEqual(form.$('.o_field_many2one input').val(), 'aaa',
            "should be initially set to 'aaa'");

        form.$('.o_field_many2one input').click(); // should search with ''
        // unset the many2one -> should search again with ''
        form.$('.o_field_many2one input').val('').trigger('keydown');
        concurrency.delay(0).then(function () {
            // write 'p' -> should search with 'p'
            form.$('.o_field_many2one input').val('p').trigger('keydown').trigger('keyup');

            return concurrency.delay(0);
        }).then(function () {
            // close and re-open the dropdown -> should search with 'p' again
            form.$('.o_field_many2one input').click();
            form.$('.o_field_many2one input').click();

            assert.verifySteps(['search: ', 'search: ', 'search: p', 'search: p']);

            relationalFields.FieldMany2One.prototype.AUTOCOMPLETE_DELAY = M2O_DELAY;
            form.destroy();
            done();
        });
    });

    QUnit.test('many2one field with option always_reload', function (assert) {
        assert.expect(4);
        var count = 0;
        var form = createView({
            View: FormView,
            model: 'partner',
            data: this.data,
            arch: '<form>' +
                    '<field name="trululu" options="{\'always_reload\': True}"/>' +
                '</form>',
            res_id: 2,
            mockRPC: function (route, args) {
                if (args.method === 'name_get') {
                    count++;
                    return $.when([[1, "first record\nand some address"]]);
                }
                return this._super(route, args);
            },
        });

        assert.strictEqual(count, 1, "an extra name_get should have been done");
        assert.ok(form.$('a:contains(and some address)').length,
            "should display additional result");

        form.$buttons.find('.o_form_button_edit').click();

        assert.strictEqual(form.$('input').val(), "first record",
            "actual field value should be displayed to be edited");

        form.$buttons.find('.o_form_button_save').click();

        assert.ok(form.$('a:contains(and some address)').length,
            "should still display additional result");
        form.destroy();
    });

    QUnit.test('standalone many2one field', function (assert) {
        assert.expect(3);
        var done = assert.async();

        var M2O_DELAY = relationalFields.FieldMany2One.prototype.AUTOCOMPLETE_DELAY;
        relationalFields.FieldMany2One.prototype.AUTOCOMPLETE_DELAY = 0;

        var fixture = $('#qunit-fixture');
        var self = this;

        var model = testUtils.createModel({
            Model: BasicModel,
            data: this.data,
        });

        model.makeRecord('coucou', [{
            name: 'partner_id',
            relation: 'partner',
            type: 'many2one',
            value: [1, 'first partner'],
        }], {
            partner_id: {
                options: {
                    no_open: true,
                },
            },
        }).then(function (recordID) {
            var record = model.get(recordID);
            // create a new widget that uses the StandaloneFieldManagerMixin
            var StandaloneWidget = Widget.extend(StandaloneFieldManagerMixin, {
                init: function (parent) {
                    this._super.apply(this, arguments);
                    StandaloneFieldManagerMixin.init.call(this, parent);
                },
            });
            var parent = new StandaloneWidget(model);
            testUtils.addMockEnvironment(parent, {
                data: self.data,
                mockRPC: function (route, args) {
                    assert.step(args.method);
                    return this._super.apply(this, arguments);
                },
            });

            var relField = new relationalFields.FieldMany2One(parent,
                'partner_id',
                record,
                {
                    mode: 'edit',
            });

            relField.appendTo(fixture);
            $('input.o_input').val('xyzzrot').trigger('input');

            concurrency.delay(0).then(function () {
                var $dropdown = $('input.o_input').autocomplete('widget');
                $dropdown.find('.o_m2o_dropdown_option:contains(Create)')
                    .first().mouseenter().click();
                assert.verifySteps(['name_search', 'name_create']);
                parent.destroy();
                model.destroy();
                relationalFields.FieldMany2One.prototype.AUTOCOMPLETE_DELAY = M2O_DELAY;
                done();
            });
        });
    });

    // QUnit.test('onchange on a many2one to a different model', function (assert) {
    // This test is commented because the mock server does not give the correct response.
    // It should return a couple [id, display_name], but I don't know the logic used
    // by the server, so it's hard to emulate it correctly
    //     assert.expect(2);

    //     this.data.partner.records[0].product_id = 41;
    //     this.data.partner.onchanges = {
    //         foo: function(obj) {
    //             obj.product_id = 37;
    //         },
    //     };

    //     var form = createView({
    //         View: FormView,
    //         model: 'partner',
    //         data: this.data,
    //         arch: '<form>' +
    //                 '<field name="foo"/>' +
    //                 '<field name="product_id"/>' +
    //             '</form>',
    //         res_id: 1,
    //     });
    //     form.$buttons.find('.o_form_button_edit').click();
    //     assert.strictEqual(form.$('input').eq(1).val(), 'xpad', "initial product_id val should be xpad");

    //     form.$('input').eq(0).val("let us trigger an onchange").trigger('input');

    //     assert.strictEqual(form.$('input').eq(1).val(), 'xphone', "onchange should have been applied");
    // });

    QUnit.test('form: quick create then save directly', function (assert) {
        var done = assert.async();
        assert.expect(5);

        var M2O_DELAY = relationalFields.FieldMany2One.prototype.AUTOCOMPLETE_DELAY;
        relationalFields.FieldMany2One.prototype.AUTOCOMPLETE_DELAY = 0;

        var def = $.Deferred();
        var newRecordID;
        var form = createView({
            View: FormView,
            model: 'partner',
            data: this.data,
            arch: '<form>' +
                    '<field name="trululu"/>' +
                '</form>',
            mockRPC: function (route, args) {
                var result = this._super.apply(this, arguments);
                if (args.method === 'name_create') {
                    assert.step('name_create');
                    return def.then(_.constant(result)).then(function (nameGet) {
                        newRecordID = nameGet[0];
                        return nameGet;
                    });
                }
                if (args.method === 'create') {
                    assert.step('create');
                    assert.strictEqual(args.args[0].trululu, newRecordID,
                        "should create with the correct m2o id");
                }
                return result;
            },
        });

        var $dropdown = form.$('.o_field_many2one input').autocomplete('widget');
        form.$('.o_field_many2one input').val('b').trigger('keydown');
        concurrency.delay(0).then(function () {
            $dropdown.find('li:first()').click(); // quick create 'b'
            form.$buttons.find('.o_form_button_save').click();

            assert.verifySteps(['name_create'],
                "should wait for the name_create before creating the record");

            def.resolve();

            assert.verifySteps(['name_create', 'create']);

            relationalFields.FieldMany2One.prototype.AUTOCOMPLETE_DELAY = M2O_DELAY;
            form.destroy();
            done();
        });
    });

    QUnit.test('list: quick create then save directly', function (assert) {
        var done = assert.async();
        assert.expect(8);

        var M2O_DELAY = relationalFields.FieldMany2One.prototype.AUTOCOMPLETE_DELAY;
        relationalFields.FieldMany2One.prototype.AUTOCOMPLETE_DELAY = 0;

        var def = $.Deferred();
        var newRecordID;
        var list = createView({
            View: ListView,
            model: 'partner',
            data: this.data,
            arch: '<tree editable="top">' +
                    '<field name="trululu"/>' +
                '</tree>',
            mockRPC: function (route, args) {
                var result = this._super.apply(this, arguments);
                if (args.method === 'name_create') {
                    assert.step('name_create');
                    return def.then(_.constant(result)).then(function (nameGet) {
                        newRecordID = nameGet[0];
                        return nameGet;
                    });
                }
                if (args.method === 'create') {
                    assert.step('create');
                    assert.strictEqual(args.args[0].trululu, newRecordID,
                        "should create with the correct m2o id");
                }
                return result;
            },
        });

        list.$buttons.find('.o_list_button_add').click();

        var $dropdown = list.$('.o_field_many2one input').autocomplete('widget');
        list.$('.o_field_many2one input').val('b').trigger('keydown');
        concurrency.delay(0).then(function () {
            $dropdown.find('li:first()').click(); // quick create 'b'
            list.$buttons.find('.o_list_button_add').click();

            assert.verifySteps(['name_create'],
                "should wait for the name_create before creating the record");
            assert.strictEqual(list.$('.o_data_row').length, 4,
                "should wait for the name_create before adding the new row");

            def.resolve();

            assert.verifySteps(['name_create', 'create']);
            assert.strictEqual(list.$('.o_data_row:nth(1) .o_data_cell').text(), 'b',
                "created row should have the correct m2o value");
            assert.strictEqual(list.$('.o_data_row').length, 5,
                "should have added the fifth row");

            relationalFields.FieldMany2One.prototype.AUTOCOMPLETE_DELAY = M2O_DELAY;
            list.destroy();
            done();
        });
    });

    QUnit.test('list in form: quick create then save directly', function (assert) {
        var done = assert.async();
        assert.expect(6);

        var M2O_DELAY = relationalFields.FieldMany2One.prototype.AUTOCOMPLETE_DELAY;
        relationalFields.FieldMany2One.prototype.AUTOCOMPLETE_DELAY = 0;

        var def = $.Deferred();
        var newRecordID;
        var form = createView({
            View: FormView,
            model: 'partner',
            data: this.data,
            arch: '<form>' +
                    '<sheet>' +
                        '<field name="p">' +
                            '<tree editable="bottom">' +
                                '<field name="trululu"/>' +
                            '</tree>' +
                        '</field>' +
                    '</sheet>' +
                '</form>',
            mockRPC: function (route, args) {
                var result = this._super.apply(this, arguments);
                if (args.method === 'name_create') {
                    assert.step('name_create');
                    return def.then(_.constant(result)).then(function (nameGet) {
                        newRecordID = nameGet[0];
                        return nameGet;
                    });
                }
                if (args.method === 'create') {
                    assert.step('create');
                    assert.strictEqual(args.args[0].p[0][2].trululu, newRecordID,
                        "should create with the correct m2o id");
                }
                return result;
            },
        });

        form.$('.o_field_x2many_list_row_add a').click();

        var $dropdown = form.$('.o_field_many2one input').autocomplete('widget');
        form.$('.o_field_many2one input').val('b').trigger('keydown');
        concurrency.delay(0).then(function () {
            $dropdown.find('li:first()').click(); // quick create 'b'
            form.$buttons.find('.o_form_button_save').click();

            assert.verifySteps(['name_create'],
                "should wait for the name_create before creating the record");

            def.resolve();

            assert.verifySteps(['name_create', 'create']);
            assert.strictEqual(form.$('.o_data_row:first .o_data_cell').text(), 'b',
                "first row should have the correct m2o value");

            relationalFields.FieldMany2One.prototype.AUTOCOMPLETE_DELAY = M2O_DELAY;
            form.destroy();
            done();
        });
    });

    QUnit.test('list in form: quick create then add a new line directly', function (assert) {
        // required many2one inside a one2many list: directly after quick creating
        // a new many2one value (before the name_create returns), click on add an item:
        // at this moment, the many2one has still no value, and as it is required,
        // the row is discarded if a saveLine is requested. However, it should
        // wait for the name_create to return before trying to save the line.
        var done = assert.async();
        assert.expect(8);

        this.data.partner.onchanges = {
            trululu: function () {},
        };

        var M2O_DELAY = relationalFields.FieldMany2One.prototype.AUTOCOMPLETE_DELAY;
        relationalFields.FieldMany2One.prototype.AUTOCOMPLETE_DELAY = 0;

        var def = $.Deferred();
        var newRecordID;
        var form = createView({
            View: FormView,
            model: 'partner',
            data: this.data,
            arch: '<form>' +
                    '<sheet>' +
                        '<field name="p">' +
                            '<tree editable="bottom">' +
                                '<field name="trululu" required="1"/>' +
                            '</tree>' +
                        '</field>' +
                    '</sheet>' +
                '</form>',
            mockRPC: function (route, args) {
                var result = this._super.apply(this, arguments);
                if (args.method === 'name_create') {
                    return def.then(_.constant(result)).then(function (nameGet) {
                        newRecordID = nameGet[0];
                        return nameGet;
                    });
                }
                if (args.method === 'create') {
                    assert.deepEqual(args.args[0].p[0][2].trululu, newRecordID);
                }
                return result;
            },
        });

        form.$('.o_field_x2many_list_row_add a').click();

        var $dropdown = form.$('.o_field_many2one input').autocomplete('widget');
        form.$('.o_field_many2one input').val('b').trigger('keydown');
        concurrency.delay(0).then(function () {
            $dropdown.find('li:first()').click(); // quick create 'b'
            form.$('.o_field_x2many_list_row_add a').click();

            assert.strictEqual(form.$('.o_data_row').length, 1,
                "there should still be only one row");
            assert.ok(form.$('.o_data_row').hasClass('o_selected_row'),
                "the row should still be in edition");

            def.resolve();

            assert.strictEqual(form.$('.o_data_row:first .o_data_cell').text(), 'b',
                "first row should have the correct m2o value");
            assert.strictEqual(form.$('.o_data_row').length, 2,
                "there should now be 2 rows");
            assert.ok(form.$('.o_data_row:nth(1)').hasClass('o_selected_row'),
                "the second row should be in edition");

            form.$buttons.find('.o_form_button_save').click();

            assert.strictEqual(form.$('.o_data_row').length, 1,
                "there should be 1 row saved (the second one was empty and invalid)");
            assert.strictEqual(form.$('.o_data_row .o_data_cell').text(), 'b',
                "should have the correct m2o value");

            relationalFields.FieldMany2One.prototype.AUTOCOMPLETE_DELAY = M2O_DELAY;
            form.destroy();
            done();
        });
    });

    QUnit.test('list in form: create with one2many with many2one', function (assert) {
        assert.expect(1);

        var form = createView({
            View: FormView,
            model: 'partner',
            data: this.data,
            arch: '<form>' +
                    '<sheet>' +
                        '<field name="p">' +
                            '<tree editable="bottom">' +
                                '<field name="display_name"/>' +
                                '<field name="trululu"/>' +
                            '</tree>' +
                        '</field>' +
                    '</sheet>' +
                '</form>',
            mockRPC: function (route, args) {
                if (args.method === 'default_get') {
                    return $.when({p: [[0, 0, {display_name: 'new record'}]]});
                } else if (args.method === 'name_get') {
                    // This should not be called at all and thus is not accounted for
                    // in the assert.expect. If this is called, you broke this test.
                    assert.notOk(_.str.startsWith(args.args[0][0], 'virtual_'),
                        "should not call name_get for the m2o inside o2m which has no value");
                }
                return this._super.apply(this, arguments);
            },
        });

        assert.strictEqual($('td.o_data_cell:first').text(), 'new record',
            "should have created the new record in the o2m with the correct name");

        form.destroy();
    });

    QUnit.test('list in form: create with one2many with many2one (version 2)', function (assert) {
        // This test simulates the exact same scenario as the previous one,
        // except that the value for the many2one is explicitely set to false,
        // which is stupid, but this happens, so we have to handle it
        assert.expect(1);

        var form = createView({
            View: FormView,
            model: 'partner',
            data: this.data,
            arch: '<form>' +
                    '<sheet>' +
                        '<field name="p">' +
                            '<tree editable="bottom">' +
                                '<field name="display_name"/>' +
                                '<field name="trululu"/>' +
                            '</tree>' +
                        '</field>' +
                    '</sheet>' +
                '</form>',
            mockRPC: function (route, args) {
                if (args.method === 'default_get') {
                    return $.when({p: [[0, 0, {display_name: 'new record', trululu: false}]]});
                } else if (args.method === 'name_get') {
                    // This should not be called at all and thus is not accounted for
                    // in the assert.expect. If this is called, you broke this test.
                    assert.notOk(_.str.startsWith(args.args[0][0], 'virtual_'),
                        "should not call name_get for the m2o inside o2m which has no value");
                }
                return this._super.apply(this, arguments);
            },
        });

        assert.strictEqual($('td.o_data_cell:first').text(), 'new record',
            "should have created the new record in the o2m with the correct name");

        form.destroy();
    });

    QUnit.test('list in form: default_get with x2many create', function (assert) {
        assert.expect(5);

        var displayName = 'brandon is the new timmy';
        this.data.partner.onchanges.timmy = function (obj) {
            assert.deepEqual(
                obj.timmy,
                [
                    [6, false, []],
                    [0, obj.timmy[1][1], {display_name: displayName, name: 'brandon'}]
                ],
                "should have properly created the x2many command list");
            obj.int_field = obj.timmy.length;
        };

        var form = createView({
            View: FormView,
            model: 'partner',
            data: this.data,
            arch: '<form>' +
                    '<sheet>' +
                        '<field name="timmy">' +
                            '<tree editable="bottom">' +
                                '<field name="display_name"/>' +
                            '</tree>' +
                        '</field>' +
                        '<field name="int_field"/>' +
                    '</sheet>' +
                '</form>',
            mockRPC: function (route, args) {
                if (args.method === 'default_get') {
                    return $.when({timmy: [[0, 0, {display_name: 'brandon is the new timmy', name: 'brandon'}]]});
                }
                if (args.method === 'create') {
                    assert.deepEqual(args.args[0], {
                        int_field: 2,
                        timmy: [
                            [6, false, []],
                            [0, args.args[0].timmy[1][1], {display_name: displayName, name: 'brandon'}],
                        ],
                    }, "should send the correct values to create");
                }
                return this._super.apply(this, arguments);
            },
        });

        assert.strictEqual($('td.o_data_cell:first').text(), 'brandon is the new timmy',
            "should have created the new record in the m2m with the correct name");
        assert.strictEqual($('input.o_field_integer').val(), '2',
            "should have called and executed the onchange properly");

        // edit the subrecord and save
        displayName = 'new value';
        form.$('.o_data_cell').click();
        form.$('.o_data_cell input').val(displayName).trigger('input');
        form.$buttons.find('.o_form_button_save').click();

        form.destroy();
    });

    QUnit.test('list in form: call button in sub view', function (assert) {
        assert.expect(6);

        this.data.partner.records[0].p = [2];
        var form = createView({
            View: FormView,
            model: 'partner',
            data: this.data,
            arch: '<form>' +
                    '<sheet>' +
                        '<field name="p">' +
                            '<tree editable="bottom">' +
                                '<field name="product_id"/>' +
                            '</tree>' +
                        '</field>' +
                    '</sheet>' +
                '</form>',
            res_id: 1,
            mockRPC: function (route, args) {
                if (route === '/web/dataset/call_kw/product/get_formview_id') {
                    return $.when(false);
                }
                return this._super.apply(this, arguments);
            },
            intercepts: {
                execute_action: function (event) {
                    assert.strictEqual(event.data.env.model, 'product',
                        'should call with correct model in env');
                    assert.strictEqual(event.data.env.currentID, 37,
                        'should call with correct currentID in env');
                    assert.deepEqual(event.data.env.resIDs, [37],
                        'should call with correct resIDs in env');
                },
            },
            archs: {
                'product,false,form': '<form string="Partners">' +
                                        '<header>' +
                                            '<button name="action" type="action" string="Just do it !"/>' +
                                            '<button name="object" type="object" string="Just don\'t do it !"/>' +
                                            '<field name="display_name"/>' +
                                        '</header>' +
                                      '</form>',
            },
        });

        form.$buttons.find('.o_form_button_edit').click();
        form.$('td.o_data_cell:first').click();  // edit first one2many line
        form.$('.o_external_button').click();  // open product sub view in modal
        $('button:contains("Just do it !")').click(); // click on action button
        $('button:contains("Just don\'t do it !")').click(); // click on object button

        form.destroy();
    });

    QUnit.test('autocompletion in a many2one, in form view with a domain', function (assert) {
        assert.expect(1);

        var form = createView({
            View: FormView,
            model: 'partner',
            data: this.data,
            arch: '<form>' +
                    '<field name="product_id"/>' +
                '</form>',
            res_id: 1,
            viewOptions: {
                domain: [['trululu', '=', 4]]
            },
            mockRPC: function (route, args) {
                if (args.method === 'name_search') {
                    assert.deepEqual(args.kwargs.args, [], "should not have a domain");
                }
                return this._super(route, args);
            }
        });
        form.$buttons.find('.o_form_button_edit').click();

        form.$('input').click();
        form.destroy();
    });

    QUnit.test('autocompletion in a many2one, in form view with a date field', function (assert) {
        assert.expect(1);

        var form = createView({
            View: FormView,
            model: 'partner',
            data: this.data,
            arch: '<form>' +
                    '<field name="bar"/>' +
                    '<field name="date"/>' +
                    '<field name="trululu" domain="[(\'bar\',\'=\',True)]"/>' +
                '</form>',
            res_id: 2,
            mockRPC: function (route, args) {
                if (args.method === 'name_search') {
                    assert.deepEqual(args.kwargs.args, [["bar", "=", true]], "should not have a domain");
                }
                return this._super(route, args);
            },
        });
        form.$buttons.find('.o_form_button_edit').click();

        form.$('input:eq(2)').click();
        form.destroy();
    });

    QUnit.test('creating record with many2one with option always_reload', function (assert) {
        assert.expect(2);

        this.data.partner.fields.trululu.default = 1;
        this.data.partner.onchanges = {
            trululu: function (obj) {
                obj.trululu = 2; //[2, "second record"];
            },
        };

        var count = 0;

        var form = createView({
            View: FormView,
            model: 'partner',
            data: this.data,
            arch: '<form>' +
                    '<field name="trululu" options="{\'always_reload\': True}"/>' +
                '</form>',
            mockRPC: function (route, args) {
                count++;
                if (args.method === 'name_get' && args.args[0][0] === 2) {
                    return $.when([[2, "hello world\nso much noise"]]);
                }
                return this._super(route, args);
            },
        });

        assert.strictEqual(count, 3, "should have done 3 rpcs (default_get, onchange, name_get)");
        assert.strictEqual(form.$('input').val(), 'hello world',
            "should have taken the correct display name");
        form.destroy();
    });

    QUnit.test('selecting a many2one, then discarding', function (assert) {
        assert.expect(3);

        var form = createView({
            View: FormView,
            model: 'partner',
            data: this.data,
            arch: '<form string="Partners">' +
                        '<field name="product_id"/>' +
                '</form>',
            res_id: 1,
        });
        assert.strictEqual(form.$('a').text(), '', 'the tag a should be empty');
        form.$buttons.find('.o_form_button_edit').click();

        form.$('.o_field_many2one input').click();
        form.$('.o_field_many2one input').autocomplete('widget').find('a').first().click();


        assert.strictEqual(form.$('input').val(), "xphone", "should have selected xphone");

        form.$buttons.find('.o_form_button_cancel').click();
        assert.strictEqual(form.$('a').text(), '', 'the tag a should be empty');
        form.destroy();
    });

    QUnit.test('domain and context are correctly used when doing a name_search in a m2o', function (assert) {
        assert.expect(4);

        this.data.partner.records[0].timmy = [12];

        var form = createView({
            View: FormView,
            model: 'partner',
            data: this.data,
            arch:
                '<form string="Partners">' +
                    '<field name="product_id" ' +
                        'domain="[[\'foo\', \'=\', \'bar\'], [\'foo\', \'=\', foo]]" ' +
                        'context="{\'hello\': \'world\', \'test\': foo}"/>' +
                    '<field name="foo"/>' +
                    '<field name="trululu" context="{\'timmy\': timmy}" domain="[[\'id\', \'in\', timmy]]"/>' +
                    '<field name="timmy" widget="many2many_tags" invisible="1"/>' +
                '</form>',
            res_id: 1,
            session: {user_context: {hey: "ho"}},
            mockRPC: function (route, args) {
                if (args.method === 'name_search' && args.model === 'product') {
                    assert.deepEqual(
                        args.kwargs.args,
                        [['foo', '=', 'bar'], ['foo', '=', 'yop']],
                        'the field attr domain should have been used for the RPC (and evaluated)');
                    assert.deepEqual(
                        args.kwargs.context,
                        {hey: "ho", hello: "world", test: "yop"},
                        'the field attr context should have been used for the ' +
                        'RPC (evaluated and merged with the session one)');
                    return $.when([]);
                }
                if (args.method === 'name_search' && args.model === 'partner') {
                    assert.deepEqual(args.kwargs.args, [['id', 'in', [12]]],
                        'the field attr domain should have been used for the RPC (and evaluated)');
                    assert.deepEqual(args.kwargs.context, {hey: 'ho', timmy: [[6, false, [12]]]},
                        'the field attr context should have been used for the RPC (and evaluated)');
                    return $.when([]);
                }
                return this._super.apply(this, arguments);
            },
        });

        form.$buttons.find('.o_form_button_edit').click();
        form.$('.o_field_widget[name=product_id] input').click();

        form.$('.o_field_widget[name=trululu] input').click();

        form.destroy();
    });

    QUnit.test('quick create on a many2one', function (assert) {
        assert.expect(1);

        var form = createView({
            View: FormView,
            model: 'partner',
            data: this.data,
            arch: '<form string="Partners">' +
                        '<sheet>' +
                            '<field name="product_id"/>' +
                        '</sheet>' +
                '</form>',
            mockRPC: function (route, args) {
                if (route === '/web/dataset/call_kw/product/name_create') {
                    assert.strictEqual(args.args[0], 'new partner',
                        "should name create a new product");
                }
                return this._super.apply(this, arguments);
            },
        });

        form.$('.o_field_many2one input').focus();
        form.$('.o_field_many2one input').val('new partner').trigger('keyup').trigger('focusout');

        $('.modal .modal-footer .btn-primary').first().click();

        form.destroy();
    });

    QUnit.test('slow create on a many2one', function (assert) {
        assert.expect(1);

        var form = createView({
            View: FormView,
            model: 'partner',
            data: this.data,
            arch:
                '<form>' +
                    '<sheet>' +
                        '<field name="product_id" options="{\'quick_create\': False}"/>' +
                    '</sheet>' +
                '</form>',
            archs: {
                'product,false,form':
                    '<form>' +
                        '<field name="name"/>' +
                    '</form>',
            },
        });

        form.$('.o_field_many2one input').focus();
        form.$('.o_field_many2one input').val('new partner').trigger('keyup').trigger('focusout');

        $('.modal .modal-footer .btn-primary').first().click();

        assert.strictEqual($('.modal:visible:last .o_form_view').length, 1,
            'a new modal should be opened and contain a form view');

        form.destroy();
    });

    QUnit.test('no_create option on a many2one', function (assert) {
        assert.expect(1);

        var form = createView({
            View: FormView,
            model: 'partner',
            data: this.data,
            arch: '<form string="Partners">' +
                        '<sheet>' +
                            '<field name="product_id" options="{\'no_create\': True}"/>' +
                        '</sheet>' +
                '</form>',
        });

        form.$('.o_field_many2one input').focus();
        form.$('.o_field_many2one input').val('new partner').trigger('keyup').trigger('focusout');

        assert.strictEqual($('.modal').length, 0, "should not display the create modal");
        form.destroy();
    });

    QUnit.test('can_create and can_write option on a many2one', function (assert) {
        assert.expect(5);

        this.data.product.options = {
            can_create: "false",
            can_write: "false",
        };

        var form = createView({
            View: FormView,
            model: 'partner',
            data: this.data,
            arch: '<form string="Partners">' +
                        '<sheet>' +
                            '<field name="product_id" can_create="false" can_write="false"/>' +
                        '</sheet>' +
                '</form>',
            archs: {
                'product,false,form': '<form string="Products"><field name="display_name"/></form>',
            },
            mockRPC: function (route) {
                if (route === '/web/dataset/call_kw/product/get_formview_id') {
                    return $.when(false);
                }
                return this._super.apply(this, arguments);
            },
        });

        form.$('.o_field_many2one input').click();
        assert.strictEqual($('.ui-autocomplete .o_m2o_dropdown_option:contains(Create)').length, 0,
            "there shouldn't be any option to search and create");

        $('.ui-autocomplete li:contains(xpad)').mouseenter().click();
        assert.strictEqual(form.$('.o_field_many2one input').val(), "xpad",
            "the correct record should be selected");
        assert.strictEqual(form.$('.o_field_many2one .o_external_button').length, 1,
            "there should be an external button displayed");

        form.$('.o_field_many2one .o_external_button').click();
        assert.strictEqual($('.modal .o_form_view.o_form_readonly').length, 1,
            "there should be a readonly form view opened");

        $('.modal .o_form_button_cancel').click();

        form.$('.o_field_many2one input').val('new product').trigger('keyup').trigger('focusout');

        assert.strictEqual($('.modal').length, 0, "should not display the create modal");
        form.destroy();
    });

    QUnit.test('pressing enter in a m2o in an editable list', function (assert) {
        assert.expect(9);
        var done = assert.async();
        var M2O_DELAY = relationalFields.FieldMany2One.prototype.AUTOCOMPLETE_DELAY;
        relationalFields.FieldMany2One.prototype.AUTOCOMPLETE_DELAY = 0;

        var list = createView({
            View: ListView,
            model: 'partner',
            data: this.data,
            arch: '<tree editable="bottom"><field name="product_id"/></tree>',
        });

        list.$('td.o_data_cell:first').click();
        assert.strictEqual(list.$('.o_selected_row').length, 1,
            "should have a row in edit mode");

        // we now write 'a' and press enter to check that the selection is
        // working, and prevent the navigation
        list.$('td.o_data_cell input:first').val('a').trigger('input');
        concurrency.delay(0).then(function () {
            var $input = list.$('td.o_data_cell input:first');
            var $dropdown = $input.autocomplete('widget');
            assert.ok($dropdown.is(':visible'), "autocomplete dropdown should be visible");

            // we now trigger ENTER to select first choice
            $input.trigger($.Event('keydown', {
                which: $.ui.keyCode.ENTER,
                keyCode: $.ui.keyCode.ENTER,
            }));
            assert.strictEqual($input[0], document.activeElement,
                "input should still be focused");

            // we now trigger again ENTER to make sure we can move to next line
            $input.trigger($.Event('keydown', {
                which: $.ui.keyCode.ENTER,
                keyCode: $.ui.keyCode.ENTER,
            }));

            assert.notOk(document.contains($input[0]),
                "input should no longer be in dom");
            assert.ok(list.$('tr.o_data_row:eq(1)').hasClass('o_selected_row'),
                "second row should now be selected");

            // we now write again 'a' in the cell to select xpad. We will now
            // test with the tab key
            list.$('td.o_data_cell input:first').val('a').trigger('input');
            return concurrency.delay(0);
        }).then(function () {
            var $input = list.$('td.o_data_cell input:first');
            var $dropdown = $input.autocomplete('widget');
            assert.ok($dropdown.is(':visible'), "autocomplete dropdown should be visible");
            $input.trigger($.Event('keydown', {
                which: $.ui.keyCode.TAB,
                keyCode: $.ui.keyCode.TAB,
            }));
            assert.strictEqual($input[0], document.activeElement,
                "input should still be focused");

            // we now trigger again ENTER to make sure we can move to next line
            $input.trigger($.Event('keydown', {
                which: $.ui.keyCode.TAB,
                keyCode: $.ui.keyCode.TAB,
            }));

            assert.notOk(document.contains($input[0]),
                "input should no longer be in dom");
            assert.ok(list.$('tr.o_data_row:eq(2)').hasClass('o_selected_row'),
                "third row should now be selected");
            list.destroy();
            relationalFields.FieldMany2One.prototype.AUTOCOMPLETE_DELAY = M2O_DELAY;
            done();
        });
    });

    QUnit.test('pressing ENTER on a \'no_quick_create\' many2one should not trigger M2ODialog', function (assert) {
        var done = assert.async();
        assert.expect(1);

        var M2O_DELAY = relationalFields.FieldMany2One.prototype.AUTOCOMPLETE_DELAY;
        relationalFields.FieldMany2One.prototype.AUTOCOMPLETE_DELAY = 0;

        var form = createView({
            View: FormView,
            model: 'partner',
            data: this.data,
            arch: '<form>' +
                    '<field name="trululu" options="{\'no_quick_create\': True}"/>' +
                    '<field name="foo"/>' +
                '</form>',
            archs: {
                'partner,false,form': '<form string="Partners"><field name="display_name"/></form>',
            },
        });

        var $input = form.$('.o_field_many2one input');
        $input.val("Something that does not exist").trigger('input');
        $('.ui-autocomplete .ui-menu-item a:contains(Create and)').trigger('mouseenter');
        concurrency.delay(0).then(function() {
            $input.trigger($.Event('keydown', {
                which: $.ui.keyCode.ENTER,
                keyCode: $.ui.keyCode.ENTER,
            }));
            $input.trigger($.Event('keypress', {
                which: $.ui.keyCode.ENTER,
                keyCode: $.ui.keyCode.ENTER,
            }));
            $input.trigger($.Event('keyup', {
                which: $.ui.keyCode.ENTER,
                keyCode: $.ui.keyCode.ENTER,
            }));
            concurrency.delay(0).then(function() {
                $input.blur();
                assert.strictEqual($('.modal').length, 1,
                    "should have one modal in body");
                form.destroy();
                relationalFields.FieldMany2One.prototype.AUTOCOMPLETE_DELAY = M2O_DELAY;
                done();
            });
        });
    });

    QUnit.test('many2one in editable list + onchange, with enter [REQUIRE FOCUS]', function (assert) {
        assert.expect(6);
        var done = assert.async();
        var M2O_DELAY = relationalFields.FieldMany2One.prototype.AUTOCOMPLETE_DELAY;
        relationalFields.FieldMany2One.prototype.AUTOCOMPLETE_DELAY = 0;

        this.data.partner.onchanges.product_id = function (obj) {
            obj.int_field = obj.product_id || 0;
        };

        var def = $.Deferred();

        var list = createView({
            View: ListView,
            model: 'partner',
            data: this.data,
            arch: '<tree editable="bottom"><field name="product_id"/><field name="int_field"/></tree>',
            mockRPC: function (route, args) {
                if (args.method) {
                    assert.step(args.method);
                }
                var result = this._super.apply(this, arguments);
                if (args.method === 'onchange') {
                    return def.then(_.constant(result));
                }
                return result;
            },
        });

        list.$('td.o_data_cell:first').click();
        list.$('td.o_data_cell input:first').val('a').trigger('input');
        concurrency.delay(0).then(function () {
            var $input = list.$('td.o_data_cell input:first');
            $input.trigger($.Event('keydown', {
                which: $.ui.keyCode.ENTER,
                keyCode: $.ui.keyCode.ENTER,
            }));
            $input.trigger($.Event('keyup', {
                which: $.ui.keyCode.ENTER,
                keyCode: $.ui.keyCode.ENTER,
            }));
            def.resolve();
            $input.trigger($.Event('keydown', {
                which: $.ui.keyCode.ENTER,
                keyCode: $.ui.keyCode.ENTER,
            }));
            assert.strictEqual($('div.modal').length, 0, "should not have any modal in DOM");
            assert.verifySteps(['name_search', 'onchange', 'write', 'read']);
            list.destroy();
            relationalFields.FieldMany2One.prototype.AUTOCOMPLETE_DELAY = M2O_DELAY;
            done();
        });
    });

    QUnit.test('many2one in editable list + onchange, with enter, part 2 [REQUIRE FOCUS]', function (assert) {
        // this is the same test as the previous one, but the onchange is just
        // resolved slightly later
        assert.expect(6);
        var done = assert.async();
        var M2O_DELAY = relationalFields.FieldMany2One.prototype.AUTOCOMPLETE_DELAY;
        relationalFields.FieldMany2One.prototype.AUTOCOMPLETE_DELAY = 0;

        this.data.partner.onchanges.product_id = function (obj) {
            obj.int_field = obj.product_id || 0;
        };

        var def = $.Deferred();

        var list = createView({
            View: ListView,
            model: 'partner',
            data: this.data,
            arch: '<tree editable="bottom"><field name="product_id"/><field name="int_field"/></tree>',
            mockRPC: function (route, args) {
                if (args.method) {
                    assert.step(args.method);
                }
                var result = this._super.apply(this, arguments);
                if (args.method === 'onchange') {
                    return def.then(_.constant(result));
                }
                return result;
            },
        });

        list.$('td.o_data_cell:first').click();
        list.$('td.o_data_cell input:first').val('a').trigger('input');
        concurrency.delay(0).then(function () {
            var $input = list.$('td.o_data_cell input:first');
            $input.trigger($.Event('keydown', {
                which: $.ui.keyCode.ENTER,
                keyCode: $.ui.keyCode.ENTER,
            }));
            $input.trigger($.Event('keyup', {
                which: $.ui.keyCode.ENTER,
                keyCode: $.ui.keyCode.ENTER,
            }));
            $input.trigger($.Event('keydown', {
                which: $.ui.keyCode.ENTER,
                keyCode: $.ui.keyCode.ENTER,
            }));
            def.resolve();
            assert.strictEqual($('div.modal').length, 0, "should not have any modal in DOM");
            assert.verifySteps(['name_search', 'onchange', 'write', 'read']);
            list.destroy();
            relationalFields.FieldMany2One.prototype.AUTOCOMPLETE_DELAY = M2O_DELAY;
            done();
        });
    });

    QUnit.test('many2one: domain updated by an onchange', function (assert) {
        assert.expect(2);

        this.data.partner.onchanges = {
            int_field: function () {},
        };

        var domain = [];
        var form = createView({
            View: FormView,
            model: 'partner',
            data: this.data,
            arch: '<form>' +
                    '<field name="int_field"/>' +
                    '<field name="trululu"/>' +
                '</form>',
            res_id: 1,
            mockRPC: function (route, args) {
                if (args.method === 'onchange') {
                    domain = [['id', 'in', [10]]];
                    return $.when({
                        domain: {
                            trululu: domain,
                            unexisting_field: domain,
                        }
                    });
                }
                if (args.method === 'name_search') {
                    assert.deepEqual(args.kwargs.args, domain,
                        "sent domain should be correct");
                }
                return this._super(route, args);
            },
            viewOptions: {
                mode: 'edit',
            },
        });

        // trigger a name_search (domain should be [])
        form.$('.o_field_widget[name=trululu] input').click();
        // close the dropdown
        form.$('.o_field_widget[name=trululu] input').click();
        // trigger an onchange that will update the domain
        form.$('.o_field_widget[name=int_field]').val(2).trigger('input');
        // trigger a name_search (domain should be [['id', 'in', [10]]])
        form.$('.o_field_widget[name=trululu] input').click();

        form.destroy();
    });

    QUnit.test('many2one in one2many: domain updated by an onchange', function (assert) {
        assert.expect(3);

        this.data.partner.onchanges = {
            trululu: function () {},
        };

        var domain = [];
        var form = createView({
            View: FormView,
            model: 'partner',
            data: this.data,
            arch: '<form>' +
                    '<field name="p">' +
                        '<tree editable="bttom">' +
                            '<field name="trululu"/>' +
                        '</tree>' +
                    '</field>' +
                '</form>',
            res_id: 1,
            mockRPC: function (route, args) {
                if (args.method === 'onchange') {
                    return $.when({
                        domain: {
                            trululu: domain,
                        },
                    });
                }
                if (args.method === 'name_search') {
                    assert.deepEqual(args.kwargs.args, domain,
                        "sent domain should be correct");
                }
                return this._super(route, args);
            },
            viewOptions: {
                mode: 'edit',
            },
        });

        // add a first row with a specific domain for the m2o
        domain = [['id', 'in', [10]]]; // domain for subrecord 1
        form.$('.o_field_x2many_list_row_add a').click(); // triggers the onchange
        form.$('.o_field_widget[name=trululu] input').click(); // triggers the name_search

        // add a second row with another domain for the m2o
        domain = [['id', 'in', [5]]]; // domain for subrecord 2
        form.$('.o_field_x2many_list_row_add a').click(); // triggers the onchange
        form.$('.o_field_widget[name=trululu] input').click(); // triggers the name_search

        // check again the first row to ensure that the domain hasn't change
        domain = [['id', 'in', [10]]]; // domain for subrecord 1 should have been kept
        form.$('.o_data_row:first .o_data_cell').click();
        form.$('.o_field_widget[name=trululu] input').click(); // triggers the name_search

        form.destroy();
    });

    QUnit.test('updating a many2one from a many2many', function (assert) {
        assert.expect(4);

        this.data.turtle.records[1].turtle_trululu = 1;

        var form = createView({
            View: FormView,
            model: 'partner',
            data: this.data,
            arch: '<form string="Partners">' +
                    '<group>' +
                        '<field name="turtles">' +
                            '<tree editable="bottom">' +
                                '<field name="display_name"/>' +
                                '<field name="turtle_trululu"/>' +
                            '</tree>' +
                        '</field>' +
                    '</group>' +
                '</form>',
            res_id: 1,
            archs: {
                'partner,false,form': '<form string="Trululu"><field name="display_name"/></form>',
            },
            mockRPC: function (route, args) {
                if (args.method === 'get_formview_id') {
                    assert.deepEqual(args.args[0], [1], "should call get_formview_id with correct id");
                    return $.when(false);
                }
                return this._super(route, args);
            },
        });

        // Opening the modal
        form.$buttons.find('.o_form_button_edit').click();
        form.$('.o_data_row td:contains(first record)').click();
        form.$('.o_external_button').click();
        assert.strictEqual($('.modal').length, 1,
            "should have one modal in body");

        // Changing the 'trululu' value
        $('.modal input[name="display_name"]').val('test').trigger('input');
        $('.modal button.btn-primary').click();

        // Test whether the value has changed
        assert.strictEqual($('.modal').length, 0,
            "the modal should be closed");
        assert.equal(form.$('.o_data_cell:contains(test)').text(), 'test',
            "the partner name should have been updated to 'test'");

        form.destroy();
    });

    QUnit.module('FieldOne2Many');

    QUnit.test('one2many basic properties', function (assert) {
        assert.expect(6);

        this.data.partner.records[0].p = [2];
        var form = createView({
            View: FormView,
            model: 'partner',
            data: this.data,
            arch:'<form string="Partners">' +
                    '<sheet>' +
                        '<notebook>' +
                            '<page string="Partner page">' +
                                '<field name="p">' +
                                    '<tree>' +
                                        '<field name="foo"/>' +
                                    '</tree>' +
                                '</field>' +
                            '</page>' +
                        '</notebook>' +
                    '</sheet>' +
                '</form>',
            res_id: 1,
        });


        assert.strictEqual(form.$('td.o_list_record_selector').length, 0,
                        "embedded one2many should not have a selector");
        assert.ok(!form.$('.o_field_x2many_list_row_add').length,
            "embedded one2many should not be editable");
        assert.ok(!form.$('td.o_list_record_delete').length,
            "embedded one2many records should not have a trash icon");

        form.$buttons.find('.o_form_button_edit').click();

        assert.ok(form.$('.o_field_x2many_list_row_add').length,
            "embedded one2many should now be editable");

        assert.strictEqual(form.$('.o_field_x2many_list_row_add').attr('colspan'), "2",
            "should have colspan 2 (one for field foo, one for being below trash icon)");

        assert.ok(form.$('td.o_list_record_delete').length,
            "embedded one2many records should have a trash icon");
        form.destroy();
    });

    QUnit.test('one2many with date and datetime', function (assert) {
        assert.expect(2);

        this.data.partner.records[0].p = [2];
        var form = createView({
            View: FormView,
            model: 'partner',
            data: this.data,
            arch:'<form string="Partners">' +
                    '<sheet>' +
                        '<notebook>' +
                            '<page string="Partner page">' +
                                '<field name="p">' +
                                    '<tree>' +
                                        '<field name="date"/>' +
                                        '<field name="datetime"/>' +
                                    '</tree>' +
                                '</field>' +
                            '</page>' +
                        '</notebook>' +
                    '</sheet>' +
                '</form>',
            res_id: 1,
            session: {
                getTZOffset: function () {
                    return 120;
                },
            },
        });
        assert.strictEqual(form.$('td:eq(0)').text(), "01/25/2017",
            "should have formatted the date");
        assert.strictEqual(form.$('td:eq(1)').text(), "12/12/2016 12:55:05",
            "should have formatted the datetime");
        form.destroy();
    });

    QUnit.test('rendering with embedded one2many', function (assert) {
        assert.expect(2);

        this.data.partner.records[0].p = [2];
        var form = createView({
            View: FormView,
            model: 'partner',
            data: this.data,
            arch:'<form string="Partners">' +
                    '<sheet>' +
                        '<notebook>' +
                            '<page string="P page">' +
                                '<field name="p">' +
                                    '<tree>' +
                                        '<field name="foo"/>' +
                                        '<field name="bar"/>' +
                                    '</tree>' +
                                '</field>' +
                            '</page>' +
                        '</notebook>' +
                    '</sheet>' +
            '</form>',
            res_id: 1,
        });

        assert.strictEqual(form.$('th:contains(Foo)').length, 1,
            "embedded one2many should have a column titled according to foo");
        assert.strictEqual(form.$('td:contains(blip)').length, 1,
            "embedded one2many should have a cell with relational value");
        form.destroy();
    });

    QUnit.test('embedded one2many with widget', function (assert) {
        assert.expect(1);

        this.data.partner.records[0].p = [2];
        var form = createView({
            View: FormView,
            model: 'partner',
            data: this.data,
            arch:'<form string="Partners">' +
                    '<sheet>' +
                        '<notebook>' +
                            '<page string="P page">' +
                                '<field name="p">' +
                                    '<tree>' +
                                        '<field name="int_field" widget="handle"/>' +
                                        '<field name="foo"/>' +
                                    '</tree>' +
                                '</field>' +
                            '</page>' +
                        '</notebook>' +
                    '</sheet>' +
            '</form>',
            res_id: 1,
        });

        assert.strictEqual(form.$('span.o_row_handle').length, 1, "should have 1 handles");
        form.destroy();
    });

    QUnit.test('embedded one2many with handle widget', function (assert) {
        assert.expect(8);

        this.data.partner.records[0].p = [1, 2, 4];
        var form = createView({
            View: FormView,
            model: 'partner',
            data: this.data,
            arch:'<form string="Partners">' +
                    '<sheet>' +
                        '<notebook>' +
                            '<page string="P page">' +
                                '<field name="p">' +
                                    '<tree default_order="int_field">' +
                                        '<field name="int_field" widget="handle"/>' +
                                        '<field name="foo"/>' +
                                    '</tree>' +
                                '</field>' +
                            '</page>' +
                        '</notebook>' +
                    '</sheet>' +
                 '</form>',
            res_id: 1,
        });

        testUtils.intercept(form, "field_changed", function (event) {
            assert.step(event.data.changes.p.data.int_field.toString());
        }, true);

        assert.strictEqual(form.$('td.o_data_cell:not(.o_handle_cell)').text(), "My little Foo Valueblipyop",
            "should have the 3 rows in the correct order");

        form.$buttons.find('.o_form_button_edit').click();
        assert.strictEqual(form.$('td.o_data_cell:not(.o_handle_cell)').text(), "My little Foo Valueblipyop",
            "should still have the 3 rows in the correct order");

        // Drag and drop the fourth line in second position
        testUtils.dragAndDrop(
            form.$('.ui-sortable-handle').eq(1),
            form.$('tbody tr').first(),
            {position: 'top'}
        );

        assert.verifySteps(["0", "1", "2"],
            "sequences values should be incremental starting from the previous minimum one");

        assert.strictEqual(form.$('td.o_data_cell:not(.o_handle_cell)').text(), "blipMy little Foo Valueyop",
            "should have the 3 rows in the new order");

        form.$buttons.find('.o_form_button_save').click();
        assert.strictEqual(form.$('td.o_data_cell:not(.o_handle_cell)').text(), "blipMy little Foo Valueyop",
            "should still have the 3 rows in the new order");

        form.destroy();
    });

    QUnit.test('embedded one2many (editable list) with handle widget', function (assert) {
        assert.expect(9);

        this.data.partner.records[0].p = [1, 2, 4];
        var form = createView({
            View: FormView,
            model: 'partner',
            data: this.data,
            arch:'<form string="Partners">' +
                    '<sheet>' +
                        '<notebook>' +
                            '<page string="P page">' +
                                '<field name="p">' +
                                    '<tree editable="top">' +
                                        '<field name="int_field" widget="handle"/>' +
                                        '<field name="foo"/>' +
                                    '</tree>' +
                                '</field>' +
                            '</page>' +
                        '</notebook>' +
                    '</sheet>' +
                 '</form>',
            res_id: 1,
        });

        testUtils.intercept(form, "field_changed", function (event) {
            assert.step(event.data.changes.p.data.int_field.toString());
        }, true);

        assert.strictEqual(form.$('td.o_data_cell:not(.o_handle_cell)').text(), "My little Foo Valueblipyop",
            "should have the 3 rows in the correct order");

        form.$buttons.find('.o_form_button_edit').click();
        assert.strictEqual(form.$('td.o_data_cell:not(.o_handle_cell)').text(), "My little Foo Valueblipyop",
            "should still have the 3 rows in the correct order");

        // Drag and drop the second line in first position
        testUtils.dragAndDrop(
            form.$('.ui-sortable-handle').eq(1),
            form.$('tbody tr').first(),
            {position: 'top'}
        );

        assert.verifySteps(["0", "1", "2"],
            "sequences values should be incremental starting from the previous minimum one");

        assert.strictEqual(form.$('td.o_data_cell:not(.o_handle_cell)').text(), "blipMy little Foo Valueyop",
            "should have the 3 rows in the new order");

        form.$('tbody tr:first td:first').click();

        assert.strictEqual(form.$('tbody tr:first td.o_data_cell:not(.o_handle_cell) input').val(), "blip",
            "should edit the correct row");

        form.$buttons.find('.o_form_button_save').click();
        assert.strictEqual(form.$('td.o_data_cell:not(.o_handle_cell)').text(), "blipMy little Foo Valueyop",
            "should still have the 3 rows in the new order");

        form.destroy();
    });

    QUnit.test('one2many field when using the pager', function (assert) {
        assert.expect(13);

        var ids = [];
        for (var i=0; i<45; i++) {
            var id = 10 + i;
            ids.push(id);
            this.data.partner.records.push({
                id: id,
                display_name: "relational record " + id,
            });
        }
        this.data.partner.records[0].p = ids.slice(0, 42);
        this.data.partner.records[1].p = ids.slice(42);

        var count = 0;
        var form = createView({
            View: FormView,
            model: 'partner',
            data: this.data,
            arch: '<form string="Partners">' +
                    '<field name="p">' +
                        '<kanban>' +
                            '<field name="display_name"/>' +
                            '<templates>' +
                                '<t t-name="kanban-box">' +
                                    '<div><t t-esc="record.display_name"/></div>' +
                                '</t>' +
                            '</templates>' +
                        '</kanban>' +
                    '</field>' +
                '</form>',
            viewOptions: {
                ids: [1, 2],
                index: 0,
            },
            mockRPC: function () {
                count++;
                return this._super.apply(this, arguments);
            },
            res_id: 1,
        });

        // we are on record 1, which has 90 related record (first 40 should be
        // displayed), 2 RPCs (read) should have been done, one on the main record
        // and one for the O2M
        assert.strictEqual(count, 2, 'two RPCs should have been done');
        assert.strictEqual(form.$('.o_kanban_record:not(".o_kanban_ghost")').length, 40,
            'one2many kanban should contain 40 cards for record 1');

        // move to record 2, which has 3 related records (and shouldn't contain the
        // related records of record 1 anymore). Two additional RPCs should have
        // been done
        form.pager.next();
        assert.strictEqual(count, 4, 'two RPCs should have been done');
        assert.strictEqual(form.$('.o_kanban_record:not(".o_kanban_ghost")').length, 3,
            'one2many kanban should contain 3 cards for record 2');

        // move back to record 1, which should contain again its first 40 related
        // records
        form.pager.previous();
        assert.strictEqual(count, 6, 'two RPCs should have been done');
        assert.strictEqual(form.$('.o_kanban_record:not(".o_kanban_ghost")').length, 40,
            'one2many kanban should contain 40 cards for record 1');

        // move to the second page of the o2m: 1 RPC should have been done to fetch
        // the 2 subrecords of page 2, and those records should now be displayed
        form.$('.o_x2m_control_panel .o_pager_next').click();
        assert.strictEqual(count, 7, 'one RPC should have been done');
        assert.strictEqual(form.$('.o_kanban_record:not(".o_kanban_ghost")').length, 2,
            'one2many kanban should contain 2 cards for record 1 at page 2');

        // move to record 2 again and check that everything is correctly updated
        form.pager.next();
        assert.strictEqual(count, 9, 'two RPCs should have been done');
        assert.strictEqual(form.$('.o_kanban_record:not(".o_kanban_ghost")').length, 3,
            'one2many kanban should contain 3 cards for record 2');

        // move back to record 1 and move to page 2 again: all data should have
        // been correctly reloaded
        form.pager.previous();
        assert.strictEqual(count, 11, 'two RPCs should have been done');
        form.$('.o_x2m_control_panel .o_pager_next').click();
        assert.strictEqual(count, 12, 'one RPC should have been done');
        assert.strictEqual(form.$('.o_kanban_record:not(".o_kanban_ghost")').length, 2,
            'one2many kanban should contain 2 cards for record 1 at page 2');
        form.destroy();
    });

    QUnit.test('edition of one2many field with pager', function (assert) {
        assert.expect(31);

        var ids = [];
        for (var i = 0; i < 45; i++) {
            var id = 10 + i;
            ids.push(id);
            this.data.partner.records.push({
                id: id,
                display_name: "relational record " + id,
            });
        }
        this.data.partner.records[0].p = ids;

        var saveCount = 0;
        var checkRead = false;
        var readIDs;
        var form = createView({
            View: FormView,
            model: 'partner',
            data: this.data,
            arch: '<form string="Partners">' +
                    '<field name="p">' +
                        '<kanban>' +
                            '<field name="display_name"/>' +
                            '<templates>' +
                                '<t t-name="kanban-box">' +
                                    '<div class="oe_kanban_global_click">' +
                                        '<a t-if="!read_only_mode" type="delete" class="fa fa-times pull-right delete_icon"/>' +
                                        '<span><t t-esc="record.display_name.value"/></span>' +
                                    '</div>' +
                                '</t>' +
                            '</templates>' +
                        '</kanban>' +
                    '</field>' +
                '</form>',
            archs: {
                'partner,false,form': '<form><field name="display_name"/></form>',
            },
            mockRPC: function (route, args) {
                if (args.method === 'read' && checkRead) {
                    readIDs = args.args[0];
                    checkRead = false;
                }
                if (args.method === 'write') {
                    saveCount++;
                    var nbCommands = args.args[1].p.length;
                    var nbLinkCommands = _.filter(args.args[1].p, function (command) {
                        return command[0] === 4;
                    }).length;
                    switch(saveCount) {
                        case 1:
                            assert.strictEqual(nbCommands, 46,
                                "should send 46 commands (one for each record)");
                            assert.strictEqual(nbLinkCommands, 45,
                                "should send a LINK_TO command for each existing record");
                            assert.deepEqual(args.args[1].p[45], [0, args.args[1].p[45][1], {
                                display_name: 'new record',
                            }], "should sent a CREATE command for the new record");
                            break;
                        case 2:
                            assert.strictEqual(nbCommands, 46,
                                "should send 46 commands");
                            assert.strictEqual(nbLinkCommands, 45,
                                "should send a LINK_TO command for each existing record");
                            assert.deepEqual(args.args[1].p[45], [2, 10, false],
                                "should sent a DELETE command for the deleted record");
                            break;
                        case 3:
                            assert.strictEqual(nbCommands, 47,
                                "should send 47 commands");
                            assert.strictEqual(nbLinkCommands, 43,
                                "should send a LINK_TO command for each existing record");
                            assert.deepEqual(args.args[1].p[43],
                                [0, args.args[1].p[43][1], {display_name: 'new record page 1'}],
                                "should sent correct CREATE command");
                            assert.deepEqual(args.args[1].p[44],
                                [0, args.args[1].p[44][1], {display_name: 'new record page 2'}],
                                "should sent correct CREATE command");
                            assert.deepEqual(args.args[1].p[45],
                                [2, 11, false],
                                "should sent correct DELETE command");
                            assert.deepEqual(args.args[1].p[46],
                                [2, 52, false],
                                "should sent correct DELETE command");
                            break;
                    }
                }
                return this._super.apply(this, arguments);
            },
            res_id: 1,
        });

        assert.strictEqual(form.$('.o_kanban_record:not(".o_kanban_ghost")').length, 40,
            'there should be 40 records on page 1');
        assert.strictEqual(form.$('.o_x2m_control_panel .o_pager_counter').text().trim(),
            '1-40 / 45', "pager range should be correct");

        // add a record on page one
        checkRead = true;
        form.$buttons.find('.o_form_button_edit').click();
        form.$('.o-kanban-button-new').click();
        $('.modal input').val('new record').trigger('input');
        $('.modal .modal-footer .btn-primary:first').click(); // save and close
        // checks
        assert.strictEqual(readIDs, undefined, "should not have read any record");
        assert.strictEqual(form.$('span:contains(new record)').length, 0,
            "new record should be on page 2");
        assert.strictEqual(form.$('.o_kanban_record:not(".o_kanban_ghost")').length, 40,
            'there should be 40 records on page 1');
        assert.strictEqual(form.$('.o_x2m_control_panel .o_pager_counter').text().trim(),
            '1-40 / 46', "pager range should be correct");
        assert.strictEqual(form.$('.o_kanban_record:first span:contains(new record)').length,
            0, 'new record should not be on page 1');
        // save
        form.$buttons.find('.o_form_button_save').click();

        // delete a record on page one
        checkRead = true;
        form.$buttons.find('.o_form_button_edit').click();
        assert.strictEqual(form.$('.o_kanban_record:first span:contains(relational record 10)').length,
            1, 'first record should be the one with id 10 (next checks rely on that)');
        form.$('.delete_icon:first').click();
        // checks
        assert.deepEqual(readIDs, [50],
            "should have read a record (to display 40 records on page 1)");
        assert.strictEqual(form.$('.o_kanban_record:not(".o_kanban_ghost")').length, 40,
            'there should be 40 records on page 1');
        assert.strictEqual(form.$('.o_x2m_control_panel .o_pager_counter').text().trim(),
            '1-40 / 45', "pager range should be correct");
        // save
        form.$buttons.find('.o_form_button_save').click();

        // add and delete records in both pages
        form.$buttons.find('.o_form_button_edit').click();
        checkRead = true;
        readIDs = undefined;
        // add and delete a record in page 1
        form.$('.o-kanban-button-new').click();
        $('.modal input').val('new record page 1').trigger('input');
        $('.modal .modal-footer .btn-primary:first').click(); // save and close
        assert.strictEqual(form.$('.o_kanban_record:first span:contains(relational record 11)').length,
            1, 'first record should be the one with id 11 (next checks rely on that)');
        form.$('.delete_icon:first').click();
        assert.deepEqual(readIDs, [51],
            "should have read a record (to display 40 records on page 1)");
        // add and delete a record in page 2
        form.$('.o_x2m_control_panel .o_pager_next').click();
        assert.strictEqual(form.$('.o_kanban_record:first span:contains(relational record 52)').length,
            1, 'first record should be the one with id 52 (next checks rely on that)');
        checkRead = true;
        readIDs = undefined;
        form.$('.delete_icon:first').click();
        form.$('.o-kanban-button-new').click();
        $('.modal input').val('new record page 2').trigger('input');
        $('.modal .modal-footer .btn-primary:first').click(); // save and close
        assert.strictEqual(readIDs, undefined, "should not have read any record");
        // checks
        assert.strictEqual(form.$('.o_kanban_record:not(".o_kanban_ghost")').length, 5,
            'there should be 5 records on page 2');
        assert.strictEqual(form.$('.o_x2m_control_panel .o_pager_counter').text().trim(),
            '41-45 / 45', "pager range should be correct");
        assert.strictEqual(form.$('.o_kanban_record span:contains(new record page 1)').length,
            1, 'new records should be on page 2');
        assert.strictEqual(form.$('.o_kanban_record span:contains(new record page 2)').length,
            1, 'new records should be on page 2');
        // save
        form.$buttons.find('.o_form_button_save').click();

        form.destroy();
    });

    QUnit.test('sorting one2many fields', function (assert) {
        assert.expect(4);

        this.data.partner.fields.foo.sortable = true;
        this.data.partner.records.push({id: 23, foo: "abc"});
        this.data.partner.records.push({id: 24, foo: "xyz"});
        this.data.partner.records.push({id: 25, foo: "def"});
        this.data.partner.records[0].p = [23,24,25];

        var rpcCount = 0;
        var form = createView({
            View: FormView,
            model: 'partner',
            data: this.data,
            arch: '<form string="Partners">' +
                    '<field name="p">' +
                        '<tree>' +
                            '<field name="foo"/>' +
                        '</tree>' +
                    '</field>' +
                '</form>',
            res_id: 1,
            mockRPC: function () {
                rpcCount++;
                return this._super.apply(this, arguments);
            },
        });

        rpcCount = 0;
        assert.ok(form.$('table tbody tr:eq(2) td:contains(def)').length,
            "the 3rd record is the one with 'def' value");
        form.renderer._render = function () {
            throw "should not render the whole form";
        };

        form.$('table thead th:contains(Foo)').click();
        assert.strictEqual(rpcCount, 0,
            'sort should be in memory, no extra RPCs should have been done');
        assert.ok(form.$('table tbody tr:eq(2) td:contains(xyz)').length,
            "the 3rd record is the one with 'xyz' value");

        form.$('table thead th:contains(Foo)').click();
        assert.ok(form.$('table tbody tr:eq(2) td:contains(abc)').length,
            "the 3rd record is the one with 'abc' value");

        form.destroy();
    });

    QUnit.test('one2many list field edition', function (assert) {
        assert.expect(6);

        this.data.partner.records.push({
            id: 3,
            display_name: "relational record 1",
        });
        this.data.partner.records[1].p = [3];

        var form = createView({
            View: FormView,
            model: 'partner',
            data: this.data,
            arch: '<form string="Partners">' +
                    '<field name="p">' +
                        '<tree editable="top">' +
                            '<field name="display_name"/>' +
                        '</tree>' +
                    '</field>' +
                '</form>',
            res_id: 2,
        });

        // edit the first line of the o2m
        assert.strictEqual(form.$('.o_field_one2many tbody td').first().text(), 'relational record 1',
            "display name of first record in o2m list should be 'relational record 1'");
        form.$buttons.find('.o_form_button_edit').click();
        form.$('.o_field_one2many tbody td').first().click();
        assert.ok(form.$('.o_field_one2many tbody td').first().parent().hasClass('o_selected_row'),
            "first row of o2m should be in edition");
        form.$('.o_field_one2many tbody td').first().find('input').val("new value").trigger('input');
        assert.ok(form.$('.o_field_one2many tbody td').first().parent().hasClass('o_selected_row'),
            "first row of o2m should still be in edition");

        // // leave o2m edition
        form.$el.click();
        assert.ok(!form.$('.o_field_one2many tbody td').first().parent().hasClass('o_selected_row'),
            "first row of o2m should be readonly again");

        // discard changes
        form.$buttons.find('.o_form_button_cancel').click();
        assert.strictEqual(form.$('.o_field_one2many tbody td').first().text(), 'new value',
            "changes shouldn't have been discarded yet, waiting for user confirmation");
        $('.modal .modal-footer .btn-primary').click();
        assert.strictEqual(form.$('.o_field_one2many tbody td').first().text(), 'relational record 1',
            "display name of first record in o2m list should be 'relational record 1'");

        // edit again and save
        form.$buttons.find('.o_form_button_edit').click();
        form.$('.o_field_one2many tbody td').first().click();
        form.$('.o_field_one2many tbody td').first().find('input').val("new value").trigger('input');
        form.$el.click();
        form.$buttons.find('.o_form_button_save').click();
        // FIXME: this next test doesn't pass as the save of updates of
        // relational data is temporarily disabled
        // assert.strictEqual(form.$('.o_field_one2many tbody td').first().text(), 'new value',
        //     "display name of first record in o2m list should be 'new value'");

        form.destroy();
    });

    QUnit.test('one2many list: create action disabled', function (assert) {
        assert.expect(2);
        var form = createView({
            View: FormView,
            model: 'partner',
            data: this.data,
            arch:'<form string="Partners">' +
                    '<field name="p">' +
                        '<tree create="0">' +
                            '<field name="display_name"/>' +
                        '</tree>' +
                    '</field>' +
                '</form>',
            res_id: 1,
        });

        assert.ok(!form.$('.o_field_x2many_list_row_add').length,
            '"Add an item" link should not be available in readonly');

        form.$buttons.find('.o_form_button_edit').click();

        assert.ok(!form.$('.o_field_x2many_list_row_add').length,
            '"Add an item" link should not be available in readonly');
        form.destroy();
    });

    QUnit.test('one2many list: unlink one record', function (assert) {
        assert.expect(5);
        this.data.partner.records[0].p = [2, 4];
        var form = createView({
            View: FormView,
            model: 'partner',
            data: this.data,
            arch:'<form string="Partners">' +
                    '<field name="p" widget="many2many">' +
                        '<tree>' +
                            '<field name="display_name"/>' +
                        '</tree>' +
                    '</field>' +
                '</form>',
            res_id: 1,
            mockRPC: function (route, args) {
                if (route === '/web/dataset/call_kw/partner/write') {
                    var commands = args.args[1].p;
                    assert.strictEqual(commands.length, 2,
                        'should have generated two commands');
                    assert.ok(commands[0][0] === 4 && commands[0][1] === 4,
                        'should have generated the command 4 (LINK_TO) with id 4');
                    assert.ok(commands[1][0] === 3 && commands[1][1] === 2,
                        'should have generated the command 3 (UNLINK) with id 2');
                }
                return this._super.apply(this, arguments);
            },
        });
        form.$buttons.find('.o_form_button_edit').click();

        assert.strictEqual(form.$('td.o_list_record_delete span').length, 2,
            "should have 2 delete buttons");

        form.$('td.o_list_record_delete span').first().click();

        assert.strictEqual(form.$('td.o_list_record_delete span').length, 1,
            "should have 1 delete button (a record is supposed to have been unlinked)");

        // save and check that the correct command has been generated
        form.$buttons.find('.o_form_button_save').click();
        form.destroy();
    });

    QUnit.test('one2many list: deleting one record', function (assert) {
        assert.expect(5);
        this.data.partner.records[0].p = [2, 4];
        var form = createView({
            View: FormView,
            model: 'partner',
            data: this.data,
            arch:'<form string="Partners">' +
                    '<field name="p">' +
                        '<tree>' +
                            '<field name="display_name"/>' +
                        '</tree>' +
                    '</field>' +
                '</form>',
            res_id: 1,
            mockRPC: function (route, args) {
                if (route === '/web/dataset/call_kw/partner/write') {
                    var commands = args.args[1].p;
                    assert.strictEqual(commands.length, 2,
                        'should have generated two commands');
                    assert.ok(commands[0][0] === 4 && commands[0][1] === 4,
                        'should have generated the command 4 (LINK_TO) with id 4');
                    assert.ok(commands[1][0] === 2 && commands[1][1] === 2,
                        'should have generated the command 2 (DELETE) with id 2');
                }
                return this._super.apply(this, arguments);
            },
        });
        form.$buttons.find('.o_form_button_edit').click();

        assert.strictEqual(form.$('td.o_list_record_delete span').length, 2,
            "should have 2 delete buttons");

        form.$('td.o_list_record_delete span').first().click();

        assert.strictEqual(form.$('td.o_list_record_delete span').length, 1,
            "should have 1 delete button (a record is supposed to have been deleted)");

        // save and check that the correct command has been generated
        form.$buttons.find('.o_form_button_save').click();

        // FIXME: it would be nice to test that the view is re-rendered correctly,
        // but as the relational data isn't re-fetched, the rendering is ok even
        // if the changes haven't been saved
        form.destroy();
    });

    QUnit.test('one2many kanban: edition', function (assert) {
        assert.expect(14);

        this.data.partner.records[0].p = [2];
        var form = createView({
            View: FormView,
            model: 'partner',
            data: this.data,
            arch: '<form string="Partners">' +
                    '<field name="p">' +
                        '<kanban>' +
                            // color will be in the kanban but not in the form
                            '<field name="color"/>' +
                            '<field name="display_name"/>' +
                            '<templates>' +
                                '<t t-name="kanban-box">' +
                                    '<div class="oe_kanban_global_click">' +
                                        '<a t-if="!read_only_mode" type="delete" class="fa fa-times pull-right delete_icon"/>' +
                                        '<span><t t-esc="record.display_name.value"/></span>' +
                                        '<span><t t-esc="record.color.value"/></span>' +
                                    '</div>' +
                                '</t>' +
                            '</templates>' +
                        '</kanban>' +
                        '<form string="Partners">' +
                            '<field name="display_name"/>' +
                            // foo will be in the form but not in the kanban
                            '<field name="foo"/>' +
                        '</form>' +
                    '</field>' +
                '</form>',
            res_id: 1,
        });

        assert.ok(!form.$('.o_kanban_view .delete_icon').length,
            'delete icon should not be visible in readonly');
        assert.ok(!form.$('.o_field_one2many .o-kanban-button-new').length,
            '"Create" button should not be visible in readonly');

        form.$buttons.find('.o_form_button_edit').click();

        assert.strictEqual(form.$('.o_kanban_record:not(.o_kanban_ghost)').length, 1,
            'should contain 1 record');
        assert.strictEqual(form.$('.o_kanban_record span:first').text(), 'second record',
            'display_name of subrecord should be the one in DB');
        assert.strictEqual(form.$('.o_kanban_record span:nth(1)').text(), 'Red',
            'color of subrecord should be the one in DB');
        assert.ok(form.$('.o_kanban_view .delete_icon').length,
            'delete icon should be visible in edit');
        assert.ok(form.$('.o_field_one2many .o-kanban-button-new').length,
            '"Create" button should be visible in edit');

        // edit existing subrecord
        form.$('.oe_kanban_global_click').click();

        $('.modal .o_form_view input').val('new name').trigger('input');
        $('.modal .modal-footer .btn-primary').click(); // save
        assert.strictEqual(form.$('.o_kanban_record span:first').text(), 'new name',
            'value of subrecord should have been updated');

        // create a new subrecord
        form.$('.o-kanban-button-new').click();
        $('.modal .o_form_view input').val('new subrecord 1').trigger('input');
        $('.modal .modal-footer .btn-primary').click(); // save and close
        assert.strictEqual(form.$('.o_kanban_record:not(.o_kanban_ghost)').length, 2,
            'should contain 2 records');
        assert.strictEqual(form.$('.o_kanban_record:nth(1) span').text(), 'new subrecord 1',
            'value of newly created subrecord should be "new subrecord 1"');

        // create two new subrecords
        form.$('.o-kanban-button-new').click();
        $('.modal .o_form_view input').val('new subrecord 2').trigger('input');
        $('.modal .modal-footer .btn-primary:nth(1)').click(); // save and new
        $('.modal .o_form_view input').val('new subrecord 3').trigger('input');
        $('.modal .modal-footer .btn-primary').click(); // save and close
        assert.strictEqual(form.$('.o_kanban_record:not(.o_kanban_ghost)').length, 4,
            'should contain 4 records');

        // delete subrecords
        form.$('.o_kanban_view .delete_icon:first()').click();
        assert.strictEqual(form.$('.o_kanban_record:not(.o_kanban_ghost)').length, 3,
            'should contain 3 records');
        form.$('.o_kanban_view .delete_icon:first()').click();
        form.$('.o_kanban_view .delete_icon:first()').click();
        assert.strictEqual(form.$('.o_kanban_record:not(.o_kanban_ghost)').length, 1,
            'should contain 1 records');
        assert.strictEqual(form.$('.o_kanban_record span:first').text(), 'new subrecord 3',
            'the remaining subrecord should be "new subrecord 3"');
        form.destroy();
    });

    QUnit.test('one2many kanban: create action disabled', function (assert) {
        assert.expect(3);

        this.data.partner.records[0].p = [4];

        var form = createView({
            View: FormView,
            model: 'partner',
            data: this.data,
            arch:'<form string="Partners">' +
                    '<field name="p">' +
                        '<kanban create="0">' +
                            '<field name="display_name"/>' +
                            '<templates>' +
                                '<t t-name="kanban-box">' +
                                    '<div class="oe_kanban_global_click">' +
                                        '<a t-if="!read_only_mode" type="delete" class="fa fa-times pull-right delete_icon"/>' +
                                        '<span><t t-esc="record.display_name.value"/></span>' +
                                    '</div>' +
                                '</t>' +
                            '</templates>' +
                        '</kanban>' +
                    '</field>' +
                '</form>',
            res_id: 1,
        });

        assert.ok(!form.$('.o-kanban-button-new').length,
            '"Add" button should not be available in readonly');

        form.$buttons.find('.o_form_button_edit').click();

        assert.ok(!form.$('.o-kanban-button-new').length,
            '"Add" button should not be available in edit');
        assert.ok(form.$('.o_kanban_view .delete_icon').length,
            'delete icon should be visible in edit');
        form.destroy();
    });

    QUnit.test('one2many list (non editable): edition', function (assert) {
        assert.expect(12);

        var nbWrite = 0;
        this.data.partner.records[0].p = [2, 4];
        var form = createView({
            View: FormView,
            model: 'partner',
            data: this.data,
            arch: '<form string="Partners">' +
                    '<field name="p">' +
                        '<tree>' +
                            '<field name="display_name"/><field name="qux"/>' +
                        '</tree>' +
                        '<form string="Partners">' +
                            '<field name="display_name"/>' +
                        '</form>' +
                    '</field>' +
                '</form>',
            res_id: 1,
            mockRPC: function (route, args) {
                if (args.method === 'write') {
                    nbWrite++;
                    assert.deepEqual(args.args[1], {
                        p: [[1, 2, {display_name: 'new name'}], [2, 4, false]]
                    }, "should have sent the correct commands");
                }
                return this._super.apply(this, arguments);
            },
        });

        assert.ok(!form.$('.o_list_record_delete').length,
            'delete icon should not be visible in readonly');
        assert.ok(!form.$('.o_field_x2many_list_row_add').length,
            '"Add an item" should not be visible in readonly');

        form.$buttons.find('.o_form_button_edit').click();

        assert.strictEqual(form.$('.o_list_view td.o_list_number').length, 2,
            'should contain 2 records');
        assert.strictEqual(form.$('.o_list_view tbody td:first()').text(), 'second record',
            'display_name of first subrecord should be the one in DB');
        assert.ok(form.$('.o_list_record_delete').length,
            'delete icon should be visible in edit');
        assert.ok(form.$('.o_field_x2many_list_row_add').length,
            '"Add an item" should not visible in edit');

        // edit existing subrecord
        form.$('.o_list_view tbody tr:first() td:eq(1)').click();

        $('.modal .o_form_view input').val('new name').trigger('input');
        $('.modal .modal-footer .btn-primary').click(); // save
        assert.strictEqual(form.$('.o_list_view tbody td:first()').text(), 'new name',
            'value of subrecord should have been updated');
        assert.strictEqual(nbWrite, 0, "should not have write anything in DB");

        // create new subrecords
        // TODO when 'Add an item' will be implemented

        // delete subrecords
        form.$('.o_list_record_delete:nth(1)').click();
        assert.strictEqual(form.$('.o_list_view td.o_list_number').length, 1,
            'should contain 1 subrecord');
        assert.strictEqual(form.$('.o_list_view tbody td:first()').text(), 'new name',
            'the remaining subrecord should be "new name"');

        form.$buttons.find('.o_form_button_save').click(); // save the record
        assert.strictEqual(nbWrite, 1, "should have write the changes in DB");

        form.destroy();
    });

    QUnit.test('one2many list (editable): edition', function (assert) {
        assert.expect(7);

        this.data.partner.records[0].p = [2, 4];
        var form = createView({
            View: FormView,
            model: 'partner',
            data: this.data,
            arch: '<form string="Partners">' +
                    '<field name="p">' +
                        '<tree editable="top">' +
                            '<field name="display_name"/><field name="qux"/>' +
                        '</tree>' +
                        '<form string="Partners">' +
                            '<field name="display_name"/>' +
                        '</form>' +
                    '</field>' +
                '</form>',
            res_id: 1,
        });

        assert.ok(!form.$('.o_field_x2many_list_row_add').length,
            '"Add an item" link should not be available in readonly');

        form.$('.o_list_view tbody td:first()').click();
        assert.ok($('.modal .o_form_readonly').length,
            'in readonly, clicking on a subrecord should open it in readonly in a dialog');
        $('.modal .o_form_button_cancel').click(); // close the dialog

        form.$buttons.find('.o_form_button_edit').click();

        assert.ok(form.$('.o_field_x2many_list_row_add').length,
            '"Add an item" link should be available in edit');

        // edit existing subrecord
        form.$('.o_list_view tbody td:first()').click();
        assert.strictEqual($('.modal').length, 0,
            'in edit, clicking on a subrecord should not open a dialog');
        assert.ok(form.$('.o_list_view tbody tr:first()').hasClass('o_selected_row'),
            'first row should be in edition');
        form.$('.o_list_view input:first()').val('new name').trigger('input');

        form.$('.o_list_view tbody tr:nth(1) td:first').click(); // click on second record to validate the first one
        assert.ok(!form.$('.o_list_view tbody tr:first').hasClass('o_selected_row'),
            'first row should not be in edition anymore');
        assert.strictEqual(form.$('.o_list_view tbody td:first').text(), 'new name',
            'value of subrecord should have been updated');

        // create new subrecords
        // TODO when 'Add an item' will be implemented
        form.destroy();
    });

    QUnit.test('one2many list (editable): edition, part 2', function (assert) {
        assert.expect(8);

        var form = createView({
            View: FormView,
            model: 'partner',
            data: this.data,
            arch: '<form string="Partners">' +
                    '<field name="p">' +
                        '<tree editable="top">' +
                            '<field name="foo"/>' +
                        '</tree>' +
                    '</field>' +
                '</form>',
            res_id: 1,
            mockRPC: function (route, args) {
                if (args.method === 'write') {
                    assert.strictEqual(args.args[1].p[0][0], 0,
                        "should send a 0 command for field p");
                    assert.strictEqual(args.args[1].p[1][0], 0,
                        "should send a second 0 command for field p");
                }
                return this._super.apply(this, arguments);
            },
        });

        // edit mode, then click on Add an item and enter a value
        form.$buttons.find('.o_form_button_edit').click();
        form.$('.o_field_x2many_list_row_add a').click();
        form.$('.o_selected_row > td input').val('kartoffel').trigger('input');

        // click again on Add an item
        form.$('.o_field_x2many_list_row_add a').click();
        assert.strictEqual(form.$('td:contains(kartoffel)').length, 1,
            "should have one td with the new value");
        assert.strictEqual(form.$('.o_selected_row > td input').length, 1,
            "should have one other new td");
        assert.strictEqual(form.$('tr.o_data_row').length, 2, "should have 2 data rows");

        // enter another value and save
        form.$('.o_selected_row > td input').val('gemuse').trigger('input');
        form.$buttons.find('.o_form_button_save').click();
        assert.strictEqual(form.$('tr.o_data_row').length, 2, "should have 2 data rows");
        assert.strictEqual(form.$('td:contains(kartoffel)').length, 1,
            "should have one td with the new value");
        assert.strictEqual(form.$('td:contains(gemuse)').length, 1,
            "should have one td with the new value");

        form.destroy();
    });

    QUnit.test('one2many list (editable): edition, part 3', function (assert) {
        assert.expect(3);

        var form = createView({
            View: FormView,
            model: 'partner',
            data: this.data,
            arch: '<form string="Partners">' +
                    '<group>' +
                        '<field name="turtles">' +
                            '<tree editable="top">' +
                                '<field name="turtle_foo"/>' +
                            '</tree>' +
                        '</field>' +
                    '</group>' +
                '</form>',
            res_id: 1,
        });

        // edit mode, then click on Add an item 2 times
        assert.strictEqual(form.$('tr.o_data_row').length, 1,
            "should have 1 data rows");
        form.$buttons.find('.o_form_button_edit').click();
        form.$('.o_field_x2many_list_row_add a').click();
        form.$('.o_field_x2many_list_row_add a').click();
        assert.strictEqual(form.$('tr.o_data_row').length, 3,
            "should have 3 data rows");

        // cancel the edition
        form.$buttons.find('.o_form_button_cancel').click();
        $('.modal-footer button.btn-primary').first().click();
        assert.strictEqual(form.$('tr.o_data_row').length, 1,
            "should have 1 data rows");

        form.destroy();
    });

    QUnit.test('one2many list (editable): edition, part 4', function (assert) {
        assert.expect(3);
        var i = 0;

        this.data.turtle.onchanges = {
            turtle_trululu: function (obj) {
                if (i) {
                    obj.turtle_description = "Some Description";
                }
                i++;
            },
        };

        var form = createView({
            View: FormView,
            model: 'partner',
            data: this.data,
            arch: '<form string="Partners">' +
                    '<group>' +
                        '<field name="turtles">' +
                            '<tree editable="top">' +
                                '<field name="turtle_trululu"/>' +
                                '<field name="turtle_description"/>' +
                            '</tree>' +
                        '</field>' +
                    '</group>' +
                '</form>',
            res_id: 2,
        });

        // edit mode, then click on Add an item
        assert.strictEqual(form.$('tr.o_data_row').length, 0,
            "should have 0 data rows");
        form.$buttons.find('.o_form_button_edit').click();
        form.$('.o_field_x2many_list_row_add a').click();
        assert.strictEqual(form.$('textarea').val(), "",
            "field turtle_description should be empty");

        // add a value in the turtle_trululu field to trigger an onchange
        var $dropdown = form.$('.o_field_many2one[name=turtle_trululu] input')
                            .autocomplete('widget');
        form.$('.o_field_many2one[name=turtle_trululu] input').click();
        $dropdown.find('a:contains(first record)').mouseenter().click();
        assert.strictEqual(form.$('textarea').val(), "Some Description",
            "field turtle_description should be set to the result of the onchange");
        form.destroy();
    });

    QUnit.test('one2many list (editable): discarding required empty data', function (assert) {
        assert.expect(7);

        this.data.turtle.fields.turtle_foo.required = true;
        delete this.data.turtle.fields.turtle_foo.default;

        var form = createView({
            View: FormView,
            model: 'partner',
            data: this.data,
            arch: '<form string="Partners">' +
                    '<group>' +
                        '<field name="turtles">' +
                            '<tree editable="top">' +
                                '<field name="turtle_foo"/>' +
                            '</tree>' +
                        '</field>' +
                    '</group>' +
                '</form>',
            res_id: 2,
            mockRPC: function (route, args) {
                if (args.method) {
                    assert.step(args.method);
                }
                return this._super.apply(this, arguments);
            },
        });

        // edit mode, then click on Add an item, then click elsewhere
        assert.strictEqual(form.$('tr.o_data_row').length, 0,
            "should have 0 data rows");
        form.$buttons.find('.o_form_button_edit').click();
        form.$('.o_field_x2many_list_row_add a').click();
        form.$('label.o_form_label').first().click();
        assert.strictEqual(form.$('tr.o_data_row').length, 0,
            "should still have 0 data rows");

        // click on Add an item again, then click on save
        form.$('.o_field_x2many_list_row_add a').click();
        form.$buttons.find('.o_form_button_save').click();
        assert.strictEqual(form.$('tr.o_data_row').length, 0,
            "should still have 0 data rows");

        assert.verifySteps(['read', 'default_get', 'default_get']);
        form.destroy();
    });

    QUnit.test('unselecting a line with missing required data', function (assert) {
        assert.expect(5);

        this.data.turtle.fields.turtle_foo.required = true;
        delete this.data.turtle.fields.turtle_foo.default;

        var form = createView({
            View: FormView,
            model: 'partner',
            data: this.data,
            arch: '<form string="Partners">' +
                    '<group>' +
                        '<field name="turtles">' +
                            '<tree editable="top">' +
                                '<field name="turtle_foo"/>' +
                                '<field name="turtle_int"/>' +
                            '</tree>' +
                        '</field>' +
                    '</group>' +
                '</form>',
            res_id: 2,
        });

        // edit mode, then click on Add an item, then click elsewhere
        assert.strictEqual(form.$('tr.o_data_row').length, 0,
            "should have 0 data rows");
        form.$buttons.find('.o_form_button_edit').click();
        form.$('.o_field_x2many_list_row_add a').click();
        assert.strictEqual(form.$('tr.o_data_row').length, 1,
            "should have 1 data rows");

        // adding a value in the non required field, so it is dirty, but with
        // a missing required field
        form.$('input[name="turtle_int"]').val('12345').trigger('input');

        // click elsewhere,
        form.$('label.o_form_label').click();
        assert.strictEqual($('.modal').length, 1,
            'a confirmation model should be opened');

        // click on cancel, the line should still be selected
        $('.modal .modal-footer button.btn-default').click();
        assert.strictEqual(form.$('tr.o_data_row.o_selected_row').length, 1,
            "should still have 1 selected data row");

        // click elsewhere, and click on ok (on the confirmation dialog)
        form.$('label.o_form_label').click();
        $('.modal .modal-footer button.btn-primary').click();
        assert.strictEqual(form.$('tr.o_data_row').length, 0,
            "should have 0 data rows (invalid line has been discarded");

        form.destroy();
    });

    QUnit.test('pressing enter in a o2m with a required empty m2o', function (assert) {
        assert.expect(4);

        this.data.turtle.fields.turtle_foo.required = true;

        var form = createView({
            View: FormView,
            model: 'partner',
            data: this.data,
            arch: '<form string="Partners">' +
                    '<group>' +
                        '<field name="turtles">' +
                            '<tree editable="top">' +
                                '<field name="turtle_foo"/>' +
                            '</tree>' +
                        '</field>' +
                    '</group>' +
                '</form>',
            res_id: 2,
            mockRPC: function (route, args) {
                assert.step(args.method);
                return this._super.apply(this, arguments);
            },
        });

        // edit mode, then click on Add an item, then click elsewhere
        form.$buttons.find('.o_form_button_edit').click();
        form.$('.o_field_x2many_list_row_add a').click();
        form.$('input[name="turtle_foo"]').trigger($.Event('keydown', {
            which: $.ui.keyCode.ENTER,
            keyCode: $.ui.keyCode.ENTER,
        }));
        assert.ok(form.$('input[name="turtle_foo"]').hasClass('o_field_invalid'),
            "input should be marked invalid");
        assert.verifySteps(['read', 'default_get']);
        form.destroy();
    });

    QUnit.test('editing a o2m, with required field and onchange', function (assert) {
        assert.expect(12);

        this.data.turtle.fields.turtle_foo.required = true;
        delete this.data.turtle.fields.turtle_foo.default;
        this.data.turtle.onchanges = {
            turtle_foo: function (obj) {
                obj.turtle_int = obj.turtle_foo.length;
            },
        };

        var form = createView({
            View: FormView,
            model: 'partner',
            data: this.data,
            arch: '<form string="Partners">' +
                    '<group>' +
                        '<field name="turtles">' +
                            '<tree editable="top">' +
                                '<field name="turtle_foo"/>' +
                                '<field name="turtle_int"/>' +
                            '</tree>' +
                        '</field>' +
                    '</group>' +
                '</form>',
            res_id: 2,
            mockRPC: function (route, args) {
                if (args.method) {
                    assert.step(args.method);
                }
                return this._super.apply(this, arguments);
            },
        });

        // edit mode, then click on Add an item
        assert.strictEqual(form.$('tr.o_data_row').length, 0,
            "should have 0 data rows");
        form.$buttons.find('.o_form_button_edit').click();
        form.$('.o_field_x2many_list_row_add a').click();

        // input some text in required turtle_foo field
        form.$('input[name="turtle_foo"]').val('aubergine').trigger('input');
        assert.strictEqual(form.$('input[name="turtle_int"]').val(), "9",
            "onchange should have been triggered");

        // save and check everything is fine
        form.$buttons.find('.o_form_button_save').click();
        assert.strictEqual(form.$('.o_data_row td:contains(aubergine)').length, 1,
            "should have one row with turtle_foo value");
        assert.strictEqual(form.$('.o_data_row td:contains(9)').length, 1,
            "should have one row with turtle_int value");

        assert.verifySteps(['read', 'default_get', 'onchange', 'onchange', 'write', 'read', 'read']);
        form.destroy();
    });

    QUnit.test('editable o2m, pressing ESC discard current changes', function (assert) {
        assert.expect(5);

        var form = createView({
            View: FormView,
            model: 'partner',
            data: this.data,
            arch: '<form string="Partners">' +
                    '<field name="turtles">' +
                        '<tree editable="top">' +
                            '<field name="turtle_foo"/>' +
                        '</tree>' +
                    '</field>' +
                '</form>',
            res_id: 2,
            mockRPC: function (route, args) {
                assert.step(args.method);
                return this._super.apply(this, arguments);
            },
        });

        form.$buttons.find('.o_form_button_edit').click();
        form.$('.o_field_x2many_list_row_add a').click();
        assert.strictEqual(form.$('tr.o_data_row').length, 1,
            "there should be one data row");

        form.$('input[name="turtle_foo"]').trigger({type: 'keydown', which: $.ui.keyCode.ESCAPE});
        assert.strictEqual(form.$('tr.o_data_row').length, 0,
            "data row should have been discarded");
        assert.verifySteps(['read', 'default_get']);
        form.destroy();
    });

    QUnit.test('editable o2m with required field, pressing ESC discard current changes', function (assert) {
        assert.expect(5);

        this.data.turtle.fields.turtle_foo.required = true;

        var form = createView({
            View: FormView,
            model: 'partner',
            data: this.data,
            arch: '<form string="Partners">' +
                    '<field name="turtles">' +
                        '<tree editable="top">' +
                            '<field name="turtle_foo"/>' +
                        '</tree>' +
                    '</field>' +
                '</form>',
            res_id: 2,
            mockRPC: function (route, args) {
                assert.step(args.method);
                return this._super.apply(this, arguments);
            },
        });

        form.$buttons.find('.o_form_button_edit').click();
        form.$('.o_field_x2many_list_row_add a').click();
        assert.strictEqual(form.$('tr.o_data_row').length, 1,
            "there should be one data row");

        form.$('input[name="turtle_foo"]').trigger({type: 'keydown', which: $.ui.keyCode.ESCAPE});
        assert.strictEqual(form.$('tr.o_data_row').length, 0,
            "data row should have been discarded");
        assert.verifySteps(['read', 'default_get']);
        form.destroy();
    });

    QUnit.test('pressing escape in editable o2m list in dialog', function (assert) {
        assert.expect(3);

        var form = createView({
            View: FormView,
            model: 'partner',
            data: this.data,
            arch: '<form string="Partners">' +
                    '<group>' +
                        '<field name="p">' +
                            '<tree>' +
                                '<field name="display_name"/>' +
                            '</tree>' +
                        '</field>' +
                    '</group>' +
                '</form>',
            res_id: 1,
            archs: {
                "partner,false,form": '<form>' +
                    '<field name="p">' +
                        '<tree editable="bottom">' +
                            '<field name="display_name"/>' +
                        '</tree>' +
                    '</field>' +
                '</form>',
            },
            viewOptions: {
                mode: 'edit',
            },
        });

        form.$('.o_field_x2many_list_row_add a').click();
        $('.modal .o_field_x2many_list_row_add a').click();

        assert.strictEqual($('.modal .o_data_row.o_selected_row').length, 1,
            "there should be a row in edition in the dialog");

        // trigger keydown ESCAPE in the edited row
        $('.modal .o_data_cell input').trigger({type: 'keydown', which: $.ui.keyCode.ESCAPE});

        assert.strictEqual($('.modal').length, 1,
            "dialog should still be open");
        assert.strictEqual($('.modal .o_data_row').length, 0,
            "the row should have been removed");

        form.destroy();
    });

    QUnit.test('editable o2m with onchange and required field: delete an invalid line', function (assert) {
        assert.expect(5);

        this.data.partner.onchanges = {
            turtles: function () {},
        };
        this.data.partner.records[0].turtles = [1];
        this.data.turtle.records[0].product_id = 37;

        var form = createView({
            View: FormView,
            model: 'partner',
            data: this.data,
            arch: '<form string="Partners">' +
                    '<field name="turtles">' +
                        '<tree editable="top">' +
                            '<field name="product_id"/>' +
                        '</tree>' +
                    '</field>' +
                '</form>',
            res_id: 1,
            mockRPC: function (route, args) {
                assert.step(args.method);
                return this._super.apply(this, arguments);
            },
            viewOptions: {
                mode: 'edit',
            },
        });

        form.$('.o_data_cell:first').click();
        form.$('.o_field_widget[name="product_id"] input').val('').trigger('keyup');
        assert.verifySteps(['read', 'read'], 'no onchange should be done as line is invalid');
        form.$('.o_list_record_delete').click();
        assert.verifySteps(['read', 'read', 'onchange'], 'onchange should have been done');

        form.destroy();
    });

    QUnit.test('onchange in a one2many', function (assert) {
        assert.expect(1);

        this.data.partner.records.push({
            id: 3,
            foo: "relational record 1",
        });
        this.data.partner.records[1].p = [3];
        this.data.partner.onchanges = {p: true};

        var form = createView({
            View: FormView,
            model: 'partner',
            data: this.data,
            arch: '<form string="Partners">' +
                    '<field name="p">' +
                        '<tree editable="top">' +
                            '<field name="foo"/>' +
                        '</tree>' +
                    '</field>' +
                '</form>',
            res_id: 2,
            mockRPC: function (route, args) {
                if (args.method === 'onchange') {
                    return $.when({value: { p: [
                        [5],                             // delete all
                        [0, 0, {foo: "from onchange"}],  // create new
                    ]}});
                }
                return this._super(route, args);
            },
        });

        form.$buttons.find('.o_form_button_edit').click();
        form.$('.o_field_one2many tbody td').first().click();
        form.$('.o_field_one2many tbody td').first().find('input').val("new value").trigger('input');
        form.$buttons.find('.o_form_button_save').click();

        assert.strictEqual(form.$('.o_field_one2many tbody td').first().text(), 'from onchange',
            "display name of first record in o2m list should be 'new value'");
        form.destroy();
    });

    QUnit.test('one2many, default_get and onchange (basic)', function (assert) {
        assert.expect(1);

        this.data.partner.fields.p.default = [
            [6, 0, []],                  // replace with zero ids
        ];
        this.data.partner.onchanges = {p: true};

        var form = createView({
            View: FormView,
            model: 'partner',
            data: this.data,
            arch:'<form string="Partners">' +
                    '<field name="p">' +
                        '<tree>' +
                            '<field name="foo"/>' +
                        '</tree>' +
                    '</field>' +
                '</form>',
            mockRPC: function (route, args) {
                if (args.method === 'onchange') {
                    return $.when({value: { p: [
                        [5],                             // delete all
                        [0, 0, {foo: "from onchange"}],  // create new
                    ]}});
                }
                return this._super(route, args);
            },
        });

        assert.ok(form.$('td:contains(from onchange)').length,
            "should have 'from onchange' value in one2many");
        form.destroy();
    });

    QUnit.test('one2many and onchange (with integer)', function (assert) {
        assert.expect(4);

        this.data.turtle.onchanges = {
            turtle_int: function (obj) {}
        };

        var form = createView({
            View: FormView,
            model: 'partner',
            data: this.data,
            arch:'<form string="Partners">' +
                    '<field name="turtles">' +
                        '<tree editable="bottom">' +
                            '<field name="turtle_int"/>' +
                        '</tree>' +
                    '</field>' +
                '</form>',
            res_id: 1,
            mockRPC: function (route, args) {
                assert.step(args.method);
                return this._super.apply(this, arguments);
            },
        });
        form.$buttons.find('.o_form_button_edit').click();

        form.$('td:contains(9)').click();
        form.$('td input[name="turtle_int"]').val("3").trigger('input');

        // the 'change' event is triggered on the input when we focus somewhere
        // else, for example by clicking in the body.  However, if we try to
        // programmatically click in the body, it does not trigger a change
        // event, so we simply trigger it directly instead.
        form.$('td input[name="turtle_int"]').trigger('change');

        assert.verifySteps(['read', 'read', 'onchange']);
        form.destroy();
    });

    QUnit.test('one2many and onchange (with date)', function (assert) {
        assert.expect(7);

        this.data.partner.onchanges = {
            date: function (obj) {}
        };
        this.data.partner.records[0].p = [2];

        var form = createView({
            View: FormView,
            model: 'partner',
            data: this.data,
            arch:'<form string="Partners">' +
                    '<field name="p">' +
                        '<tree editable="bottom">' +
                            '<field name="date"/>' +
                        '</tree>' +
                    '</field>' +
                '</form>',
            res_id: 1,
            mockRPC: function (route, args) {
                assert.step(args.method);
                return this._super.apply(this, arguments);
            },
        });
        form.$buttons.find('.o_form_button_edit').click();

        form.$('td:contains(01/25/2017)').click();
        form.$('.o_datepicker_input').click();
        $('.bootstrap-datetimepicker-widget .picker-switch').first().click();  // Month selection
        $('.bootstrap-datetimepicker-widget .picker-switch').first().click();  // Year selection
        $('.bootstrap-datetimepicker-widget .year:contains(2017)').click();
        $('.bootstrap-datetimepicker-widget .month').eq(1).click();  // February
        $('.day:contains(22)').click(); // select the 22 February

        form.$buttons.find('.o_form_button_save').click();

        assert.verifySteps(['read', 'read', 'onchange', 'write', 'read', 'read']);
        form.destroy();
    });

    QUnit.test('one2many and onchange (with command DELETE_ALL)', function (assert) {
        assert.expect(5);

        this.data.partner.onchanges = {
            foo: function (obj) {
                obj.p = [[5]];
            },
            p: function () {}, // dummy onchange on the o2m to execute _isX2ManyValid()
        };
        this.data.partner.records[0].p = [2];

        var form = createView({
            View: FormView,
            model: 'partner',
            data: this.data,
            arch:'<form string="Partners">' +
                    '<field name="foo"/>' +
                    '<field name="p">' +
                        '<tree editable="bottom">' +
                            '<field name="display_name"/>' +
                        '</tree>' +
                    '</field>' +
                '</form>',
            mockRPC: function (method, args) {
                if (args.method === 'write') {
                    assert.deepEqual(args.args[1].p, [
                        [0, args.args[1].p[0][1], {display_name: 'z'}],
                        [2, 2, false],
                    ], "correct commands should be sent");
                }
                return this._super.apply(this, arguments);
            },
            res_id: 1,
            viewOptions: {
                mode: 'edit',
            },
        });

        assert.strictEqual(form.$('.o_data_row').length, 1,
            "o2m should contain one row");

        // empty o2m by triggering the onchange
        form.$('.o_field_widget[name=foo]').val('trigger onchange').trigger('input');

        assert.strictEqual(form.$('.o_data_row').length, 0,
            "rows of the o2m should have been deleted");

        // add two new subrecords
        form.$('.o_field_x2many_list_row_add a').click();
        form.$('.o_field_widget[name=display_name]').val('x').trigger('input');
        form.$('.o_field_x2many_list_row_add a').click();
        form.$('.o_field_widget[name=display_name]').val('y').trigger('input');

        assert.strictEqual(form.$('.o_data_row').length, 2,
            "o2m should contain two rows");

        // empty o2m by triggering the onchange
        form.$('.o_field_widget[name=foo]').val('trigger onchange again').trigger('input');

        assert.strictEqual(form.$('.o_data_row').length, 0,
            "rows of the o2m should have been deleted");

        form.$('.o_field_x2many_list_row_add a').click();
        form.$('.o_field_widget[name=display_name]').val('z').trigger('input');

        form.$buttons.find('.o_form_button_save').click();
        form.destroy();
    });

    QUnit.test('one2many and onchange only write modified field', function (assert) {
        assert.expect(2);

        this.data.partner.onchanges = {
            turtles: function (obj) {
                obj.turtles = [
                    [5], // delete all
                    [1, 3, { // the server returns all fields
                        display_name: "coucou",
                        product_id: [37, "xphone"],
                        turtle_bar: false,
                        turtle_foo: "has changed",
                        turtle_int: 42,
                        turtle_qux: 9.8,
                        partner_ids: [],
                        turtle_ref: 'product,37',
                    }],
                ];
            },
        };

        this.data.partner.records[0].turtles = [3];

        var form = createView({
            View: FormView,
            model: 'partner',
            data: this.data,
            arch:'<form string="Partners">' +
                    '<field name="foo"/>' +
                    '<field name="turtles">' +
                        '<tree editable="bottom">' +
                            '<field name="display_name"/>' +
                            '<field name="product_id"/>' +
                            '<field name="turtle_bar"/>' +
                            '<field name="turtle_foo"/>' +
                            '<field name="turtle_int"/>' +
                            '<field name="turtle_qux"/>' +
                            '<field name="turtle_ref"/>' +
                        '</tree>' +
                    '</field>' +
                '</form>',
            mockRPC: function (method, args) {
                if (args.method === 'write') {
                    assert.deepEqual(args.args[1].turtles, [
                        [1, 3, {display_name: 'coucou', turtle_foo: 'has changed', turtle_int: 42}],
                    ], "correct commands should be sent (only send changed values)");
                }
                return this._super.apply(this, arguments);
            },
            res_id: 1,
            viewOptions: {
                mode: 'edit',
            },
        });

        assert.strictEqual(form.$('.o_data_row').length, 1,
            "o2m should contain one row");

        form.$('.o_field_one2many .o_list_view tbody tr:first td:first').click();
        form.$('.o_field_one2many .o_list_view tbody tr:first input:first').val('blurp').trigger('input');

        form.$buttons.find('.o_form_button_save').click();
        form.destroy();
    });

    QUnit.test('one2many with CREATE onchanges correctly refreshed', function (assert) {
        assert.expect(5);

        var delta = 0;
        var oldInit = AbstractField.prototype.init;
        var oldDestroy = AbstractField.prototype.destroy;
        AbstractField.prototype.init = function () {
            delta++;
            oldInit.apply(this, arguments);
        };
        AbstractField.prototype.destroy = function () {
            delta--;
            oldDestroy.apply(this, arguments);
        };

        var deactiveOnchange = true;

        this.data.partner.records[0].turtles = [];
        this.data.partner.onchanges = {
            turtles: function (obj) {
                if (deactiveOnchange) { return; }
                // the onchange will either:
                //  - create a second line if there is only one line
                //  - edit the second line if there are two lines
                if (obj.turtles.length === 1) {
                    obj.turtles = [
                        [5], // delete all
                        [0, obj.turtles[0][1], {
                            display_name: "first",
                            turtle_int: obj.turtles[0][2].turtle_int,
                        }],
                        [0, 0, {
                            display_name: "second",
                            turtle_int: -obj.turtles[0][2].turtle_int,
                        }],
                    ];
                } else if (obj.turtles.length === 2) {
                    obj.turtles = [
                        [5], // delete all
                        [0, obj.turtles[0][1], {
                            display_name: "first",
                            turtle_int: obj.turtles[0][2].turtle_int,
                        }],
                        [0, obj.turtles[1][1], {
                            display_name: "second",
                            turtle_int: -obj.turtles[0][2].turtle_int,
                        }],
                    ];
                }
            },
        };

        var form = createView({
            View: FormView,
            model: 'partner',
            data: this.data,
            arch:'<form string="Partners">' +
                    '<field name="foo"/>' +
                    '<field name="turtles">' +
                        '<tree editable="bottom">' +
                            '<field name="display_name" widget="char"/>' +
                            '<field name="turtle_int"/>' +
                        '</tree>' +
                    '</field>' +
                '</form>',
            res_id: 1,
            viewOptions: {
                mode: 'edit',
            },
        });

        assert.strictEqual(form.$('.o_data_row').length, 0,
            "o2m shouldn't contain any row");

        form.$('.o_field_x2many_list_row_add a').click();
        // trigger the first onchange
        deactiveOnchange = false;
        form.$('input[name="turtle_int"]').val('10').trigger('input');
        // put the list back in non edit mode
        form.$('input[name="foo"]').click();
        assert.strictEqual(form.$('.o_data_row').text(), "first10second-10",
            "should correctly refresh the records");

        // trigger the second onchange
        form.$('.o_field_x2many_list tbody tr:first td:first').click();
        form.$('input[name="turtle_int"]').val('20').trigger('input');

        form.$('input[name="foo"]').click();
        assert.strictEqual(form.$('.o_data_row').text(), "first20second-20",
            "should correctly refresh the records");

        assert.strictEqual(form.$('.o_field_widget').length, delta,
            "all (non visible) field widgets should have been destroyed");

        form.$buttons.find('.o_form_button_save').click();

        assert.strictEqual(form.$('.o_data_row').text(), "first20second-20",
            "should correctly refresh the records after save");

        form.destroy();
        AbstractField.prototype.init = oldInit;
        AbstractField.prototype.destroy = oldDestroy;
    });

    QUnit.test('one2many editable list with onchange keeps the order', function (assert) {
        assert.expect(2);

        this.data.partner.records[0].p = [1, 2, 4];
        this.data.partner.onchanges = {
            p: function () {},
        };

        var form = createView({
            View: FormView,
            model: 'partner',
            data: this.data,
            arch:'<form string="Partners">' +
                    '<field name="p">' +
                        '<tree editable="bottom">' +
                            '<field name="display_name"/>' +
                        '</tree>' +
                    '</field>' +
                '</form>',
            res_id: 1,
            viewOptions: {
                mode: 'edit',
            },
        });

        assert.strictEqual(form.$('.o_data_cell').text(), 'first recordsecond recordaaa',
            "records should be display in the correct order");

        form.$('.o_data_row:first .o_data_cell').click();
        form.$('.o_selected_row .o_field_widget[name=display_name]').val('new').trigger('input');
        form.$el.click(); // click outside to validate the row

        assert.strictEqual(form.$('.o_data_cell').text(), 'newsecond recordaaa',
            "records should be display in the correct order");

        form.destroy();
    });

    QUnit.test('one2many list (editable): readonly domain is evaluated', function (assert) {
        assert.expect(2);

        this.data.partner.records[0].p = [2, 4];
        this.data.partner.records[1].product_id = false;
        this.data.partner.records[2].product_id = 37;

        var form = createView({
            View: FormView,
            model: 'partner',
            data: this.data,
            arch: '<form string="Partners">' +
                    '<field name="p">' +
                        '<tree editable="top">' +
                            '<field name="display_name" attrs=\'{"readonly": [["product_id", "=", false]]}\'/>' +
                            '<field name="product_id"/>' +
                        '</tree>' +
                    '</field>' +
                '</form>',
            res_id: 1,
        });

        form.$buttons.find('.o_form_button_edit').click();

        assert.ok(form.$('.o_list_view tbody tr:eq(0) td:first').hasClass('o_readonly_modifier'),
            "first record should have display_name in readonly mode");

        assert.notOk(form.$('.o_list_view tbody tr:eq(1) td:first').hasClass('o_readonly_modifier'),
            "second record should not have display_name in readonly mode");
        form.destroy();
    });

    QUnit.test('pager of one2many field in new record', function (assert) {
        assert.expect(2);

        this.data.partner.records[0].p = [];

        var form = createView({
            View: FormView,
            model: 'partner',
            data: this.data,
            arch: '<form string="Partners">' +
                    '<field name="p">' +
                        '<tree editable="top">' +
                            '<field name="foo"/>' +
                        '</tree>' +
                    '</field>' +
                '</form>',
            archs: {
                'partner,false,form':
                    '<form string="Partner"><field name="foo"/></form>',
            },
        });

        assert.ok(!form.$('.o_x2m_control_panel .o_cp_pager div').is(':visible'),
            'o2m pager should be hidden');

        // click to create a subrecord
        form.$('tbody td.o_field_x2many_list_row_add a').click();
        $('.modal input').val('new record').trigger('input');
        $('.modal .modal-footer button:eq(0)').click(); // save and close

        assert.ok(!form.$('.o_x2m_control_panel .o_cp_pager div').is(':visible'),
            'o2m pager should be hidden');
        form.destroy();
    });

    QUnit.test('one2many list with a many2one', function (assert) {
        assert.expect(5);

        this.data.partner.records[0].p = [2];
        this.data.partner.records[1].product_id = 37;
        this.data.partner.onchanges.p = function (obj) {
            obj.p = [
                [5], // delete all
                [1, 2, {product_id: [37, "xphone"]}], // update existing record
                [0, 0, {product_id: [41, "xpad"]}]
            ];
            //
        };

        var form = createView({
            View: FormView,
            model: 'partner',
            data: this.data,
            arch: '<form string="Partners">' +
                    '<field name="p">' +
                        '<tree>' +
                            '<field name="product_id"/>' +
                        '</tree>' +
                    '</field>' +
                '</form>',
            res_id: 1,
            archs: {
                'partner,false,form':
                    '<form string="Partner"><field name="product_id"/></form>',
            },
            mockRPC: function (route, args) {
                if (args.method === 'onchange') {
                    assert.deepEqual(args.args[1].p, [[4, 2, false], [0, args.args[1].p[1][1], {product_id: 41}]],
                        "should trigger onchange with correct parameters");
                }
                return this._super.apply(this, arguments);
            }
        });

        assert.strictEqual(form.$('tbody td:contains(xphone)').length, 1,
            "should have properly fetched the many2one nameget");
        assert.strictEqual(form.$('tbody td:contains(xpad)').length, 0,
            "should not display 'xpad' anywhere");

        form.$buttons.find('.o_form_button_edit').click();

        form.$('tbody td.o_field_x2many_list_row_add a').click();

        $('.modal .o_field_many2one input').click();

        var $dropdown = $('.modal .o_field_many2one input').autocomplete('widget');

        $dropdown.find('li:eq(1) a').mouseenter();
        $dropdown.find('li:eq(1) a').click();

        $('.modal .modal-footer button:eq(0)').click(); // save and close

        assert.strictEqual(form.$('tbody td:contains(xpad)').length, 1,
            "should display 'xpad' on a td");
        assert.strictEqual(form.$('tbody td:contains(xphone)').length, 1,
            "should still display xphone");
        form.destroy();
    });

    QUnit.test('one2many list with inline form view', function (assert) {
        assert.expect(5);

        this.data.partner.records[0].p = [];

        var rpcCount = 0;

        var form = createView({
            View: FormView,
            model: 'partner',
            data: this.data,
            arch: '<form string="Partners">' +
                    '<field name="p">' +
                        '<form string="Partner">' +
                            '<field name="product_id"/>' +
                            '<field name="int_field"/>' +
                        '</form>' +
                        '<tree>' +
                            '<field name="product_id"/>' +
                            '<field name="foo"/>' +  // don't remove this, it is
                                        // useful to make sure the foo fieldwidget
                                        // does not crash because the foo field
                                        // is not in the form view
                        '</tree>' +
                    '</field>' +
                '</form>',
            res_id: 1,
            mockRPC: function (route, args) {
                rpcCount++;
                if (args.method === 'write') {
                    assert.deepEqual(args.args[1].p, [[0, args.args[1].p[0][1], {
                        int_field: 123, product_id: 41
                    }]]);
                }
                return this._super(route, args);
            },
        });

        form.$buttons.find('.o_form_button_edit').click();

        form.$('tbody td.o_field_x2many_list_row_add a').click();

        // write in the many2one field, value = 37 (xphone)
        $('.modal .o_field_many2one input').click();
        var $dropdown = $('.modal .o_field_many2one input').autocomplete('widget');
        $dropdown.find('li:eq(0) a').mouseenter();
        $dropdown.find('li:eq(0) a').click();

        // write in the integer field
        $('.modal .modal-body input.o_field_widget').val('123').trigger('input');

        // save and close
        $('.modal .modal-footer button:eq(0)').click();

        assert.strictEqual(form.$('tbody td:contains(xphone)').length, 1,
            "should display 'xphone' in a td");

        // reopen the record in form view
        form.$('tbody td:contains(xphone)').click();

        assert.strictEqual($('.modal .modal-body input').val(), "xphone",
            "should display 'xphone' in an input");

        $('.modal .modal-body input.o_field_widget').val('456').trigger('input');

        // discard
        $('.modal .modal-footer span:contains(Discard)').click();

        // reopen the record in form view
        form.$('tbody td:contains(xphone)').click();

        assert.strictEqual($('.modal .modal-body input.o_field_widget').val(), "123",
            "should display 123 (previous change has been discarded)");

        // write in the many2one field, value = 41 (xpad)
        $('.modal .o_field_many2one input').click();
        $dropdown = $('.modal .o_field_many2one input').autocomplete('widget');
        $dropdown.find('li:eq(1) a').mouseenter();
        $dropdown.find('li:eq(1) a').click();

        // save and close
        $('.modal .modal-footer button:eq(0)').click();

        assert.strictEqual(form.$('tbody td:contains(xpad)').length, 1,
            "should display 'xpad' in a td");

        // save the record
        form.$buttons.find('.o_form_button_save').click();
        form.destroy();
    });

    QUnit.test('one2many list with inline form view with context with parent key', function (assert) {
        assert.expect(2);

        this.data.partner.records[0].p = [2];
        this.data.partner.records[0].product_id = 41;
        this.data.partner.records[1].product_id = 37;

        var form = createView({
            View: FormView,
            model: 'partner',
            data: this.data,
            arch: '<form string="Partners">' +
                    '<field name="foo"/>' +
                    '<field name="product_id"/>' +
                    '<field name="p">' +
                        '<form string="Partner">' +
                            '<field name="product_id" context="{\'partner_foo\':parent.foo, \'lalala\': parent.product_id}"/>' +
                        '</form>' +
                        '<tree>' +
                            '<field name="product_id"/>' +
                        '</tree>' +
                    '</field>' +
                '</form>',
            res_id: 1,
            mockRPC: function (route, args) {
                if (args.method === 'name_search') {
                    assert.strictEqual(args.kwargs.context.partner_foo, "yop",
                        "should have correctly evaluated parent foo field");
                    assert.strictEqual(args.kwargs.context.lalala, 41,
                        "should have correctly evaluated parent product_id field");
                }
                return this._super.apply(this, arguments);
            },
        });

        form.$buttons.find('.o_form_button_edit').click();
        // open a modal
        form.$('tr.o_data_row:eq(0) td:contains(xphone)').click();

        // write in the many2one field
        $('.modal .o_field_many2one input').click();

        form.destroy();
    });

    QUnit.test('value of invisible x2many fields is correctly evaluated in context', function (assert) {
        assert.expect(1);

        this.data.partner.records[0].timmy = [12];
        this.data.partner.records[0].p = [2, 3];

        var form = createView({
            View: FormView,
            model: 'partner',
            data: this.data,
            arch:
                '<form string="Partners">' +
                    '<field name="product_id" context="{\'p\': p, \'timmy\': timmy}"/>' +
                    '<field name="p" invisible="1"/>' +
                    '<field name="timmy" invisible="1"/>' +
                '</form>',
            res_id: 1,
            mockRPC: function (route, args) {
                if (args.method === 'name_search') {
                    assert.deepEqual(
                        args.kwargs.context, {
                            p: [[4, 2, false], [4, 3, false]],
                            timmy: [[6, false, [12]]],
                        }, 'values of x2manys should have been correctly evaluated in context');
                }
                return this._super.apply(this, arguments);
            },
        });

        form.$buttons.find('.o_form_button_edit').click();
        form.$('.o_field_widget[name=product_id] input').click();

        form.destroy();
    });

    QUnit.test('one2many list, editable, with many2one and with context with parent key', function (assert) {
        assert.expect(1);

        this.data.partner.records[0].p = [2];
        this.data.partner.records[1].product_id = 37;

        var form = createView({
            View: FormView,
            model: 'partner',
            data: this.data,
            arch: '<form string="Partners">' +
                    '<field name="foo"/>' +
                    '<field name="p">' +
                        '<tree editable="bottom">' +
                            '<field name="product_id" context="{\'partner_foo\':parent.foo}"/>' +
                        '</tree>' +
                    '</field>' +
                '</form>',
            res_id: 1,
            mockRPC: function (route, args) {
                if (args.method === 'name_search') {
                    assert.strictEqual(args.kwargs.context.partner_foo, "yop",
                        "should have correctly evaluated parent foo field");
                }
                return this._super.apply(this, arguments);
            },
        });

        form.$buttons.find('.o_form_button_edit').click();

        form.$('tr.o_data_row:eq(0) td:contains(xphone)').click();

        // trigger a name search
        form.$('table td input').click();

        form.destroy();
    });

    QUnit.test('one2many list, editable, with a date in the context', function (assert) {
        assert.expect(1);

        this.data.partner.records[0].p = [2];
        this.data.partner.records[1].product_id = 37;

        var form = createView({
            View: FormView,
            model: 'partner',
            data: this.data,
            arch: '<form string="Partners">' +
                    '<group>' +
                        '<field name="date"/>' +
                        '<field name="p" context="{\'date\':date}">' +
                            '<tree editable="top">' +
                                '<field name="date"/>' +
                            '</tree>' +
                        '</field>' +
                    '</group>' +
                '</form>',
            res_id: 2,
            mockRPC: function (route, args) {
                if (args.method === 'default_get') {
                    assert.strictEqual(args.kwargs.context.date, '2017-01-25',
                        "should have properly evaluated date key in context");
                }
                return this._super.apply(this, arguments);
            },
        });

        form.$buttons.find('.o_form_button_edit').click();
        form.$('.o_field_x2many_list_row_add a').click();

        form.destroy();
    });

    QUnit.test('one2many field with context', function (assert) {
        assert.expect(2);

        var counter = 0;

        var form = createView({
            View: FormView,
            model: 'partner',
            data: this.data,
            arch: '<form string="Partners">' +
                    '<group>' +
                        '<field name="turtles" context="{\'turtles\':turtles}">' +
                            '<tree editable="bottom">' +
                                '<field name="turtle_foo"/>' +
                            '</tree>' +
                        '</field>' +
                    '</group>' +
                '</form>',
            res_id: 1,
            mockRPC: function (route, args) {
                if (args.method === 'default_get') {
                    var expected = counter === 0 ?
                        [[4, 2, false]] :
                        [[4, 2, false], [0, args.kwargs.context.turtles[1][1], {turtle_foo: 'hammer'}]];
                    assert.deepEqual(args.kwargs.context.turtles, expected,
                        "should have properly evaluated turtles key in context");
                    counter++;
                }
                return this._super.apply(this, arguments);
            },
        });

        form.$buttons.find('.o_form_button_edit').click();
        form.$('.o_field_x2many_list_row_add a').click();
        form.$('input[name="turtle_foo"]').val('hammer').trigger('input');
        form.$('.o_field_x2many_list_row_add a').click();
        form.destroy();
    });

    QUnit.test('one2many list edition, some basic functionality', function (assert) {
        assert.expect(3);

        this.data.partner.fields.foo.default = false;

        var form = createView({
            View: FormView,
            model: 'partner',
            data: this.data,
            arch: '<form string="Partners">' +
                    '<field name="p">' +
                        '<tree editable="top">' +
                            '<field name="foo"/>' +
                        '</tree>' +
                    '</field>' +
                '</form>',
            res_id: 1,
        });
        form.$buttons.find('.o_form_button_edit').click();

        form.$('tbody td.o_field_x2many_list_row_add a').click();

        assert.strictEqual(form.$('td input.o_field_widget').length, 1,
            "should have created a row in edit mode");

        form.$('td input.o_field_widget').val('a').trigger('input');

        assert.strictEqual(form.$('td input.o_field_widget').length, 1,
            "should not have unselected the row after edition");

        form.$('td input.o_field_widget').val('abc').trigger('input');
        form.$buttons.find('.o_form_button_save').click();

        assert.strictEqual(form.$('td:contains(abc)').length, 1,
            "should have a row with the correct value");
        form.destroy();
    });

    QUnit.test('one2many list, the context is properly evaluated and sent', function (assert) {
        assert.expect(2);

        var form = createView({
            View: FormView,
            model: 'partner',
            data: this.data,
            arch: '<form string="Partners">' +
                    '<field name="int_field"/>' +
                    '<field name="p" context="{\'hello\': \'world\', \'abc\': int_field}">' +
                        '<tree editable="top">' +
                            '<field name="foo"/>' +
                        '</tree>' +
                    '</field>' +
                '</form>',
            res_id: 1,
            mockRPC: function (route, args) {
                if (args.method === 'default_get') {
                    var context = args.kwargs.context;
                    assert.strictEqual(context.hello, "world");
                    assert.strictEqual(context.abc, 10);
                }
                return this._super.apply(this, arguments);
            },
        });

        form.$buttons.find('.o_form_button_edit').click();
        form.$('tbody td.o_field_x2many_list_row_add a').click();
        form.destroy();
    });

    QUnit.test('one2many with many2many widget: create', function (assert) {
        assert.expect(10);

        var form = createView({
            View: FormView,
            model: 'partner',
            data: this.data,
            arch:'<form string="Partners">' +
                    '<field name="turtles" widget="many2many">' +
                        '<tree>' +
                            '<field name="turtle_foo"/>' +
                            '<field name="turtle_qux"/>' +
                            '<field name="turtle_int"/>' +
                            '<field name="product_id"/>' +
                        '</tree>' +
                        '<form>' +
                            '<group>' +
                                '<field name="turtle_foo"/>' +
                                '<field name="turtle_bar"/>' +
                                '<field name="turtle_int"/>' +
                                '<field name="product_id"/>' +
                            '</group>' +
                        '</form>' +
                    '</field>' +
                '</form>',
            archs: {
                'turtle,false,list': '<tree><field name="display_name"/><field name="turtle_foo"/><field name="turtle_bar"/><field name="product_id"/></tree>',
                'turtle,false,search': '<search><field name="turtle_foo"/><field name="turtle_bar"/><field name="product_id"/></search>',
            },
            session: {},
            res_id: 1,
            mockRPC: function (route, args) {
                if (route === '/web/dataset/call_kw/turtle/create') {
                    assert.ok(args.args, "should write on the turtle record");
                }
                if (route === '/web/dataset/call_kw/partner/write') {
                    assert.strictEqual(args.args[0][0], 1, "should write on the partner record 1");
                    assert.strictEqual(args.args[1].turtles[0][0], 6, "should send only a 'replace with' command");
                }
                return this._super.apply(this, arguments);
            },
        });

        form.$buttons.find('.o_form_button_edit').click();
        form.$('.o_field_x2many_list_row_add a').click();

        assert.strictEqual($('.modal .o_data_row').length, 2,
            "sould have 2 records in the select view (the last one is not displayed because it is already selected)");

        $('.modal .o_data_row:first .o_list_record_selector input').click();
        $('.modal .o_select_button').click();
        $('.o_form_button_save').click();
        form.$buttons.find('.o_form_button_edit').click();
        form.$('.o_field_x2many_list_row_add a').click();

        assert.strictEqual($('.modal .o_data_row').length, 1,
            "sould have 1 record in the select view");

        $('.modal-footer button:eq(1)').click();
        $('.modal input.o_field_widget[name="turtle_foo"]').val('tototo').trigger('input');
        $('.modal input.o_field_widget[name="turtle_int"]').val(50).trigger('input');
        var $many2one = $('.modal [name="product_id"] input').click();
        var $dropdown = $many2one.autocomplete('widget');
        $dropdown.find('li:first a').mouseenter();
        $dropdown.find('li:first a').click();

        $('.modal-footer button:contains(&):first').click();

        assert.strictEqual($('.modal').length, 0, "sould close the modals");

        assert.strictEqual(form.$('.o_data_row').length, 3,
            "sould have 3 records in one2many list");
        assert.strictEqual(form.$('.o_data_row').text(), "blip1.59yop1.50tototo1.550xphone",
            "should display the record values in one2many list");

        $('.o_form_button_save').click();

        form.destroy();
    });

    QUnit.test('one2many with many2many widget: edition', function (assert) {
        assert.expect(7);

        var form = createView({
            View: FormView,
            model: 'partner',
            data: this.data,
            arch:'<form string="Partners">' +
                    '<field name="turtles" widget="many2many">' +
                        '<tree>' +
                            '<field name="turtle_foo"/>' +
                            '<field name="turtle_qux"/>' +
                            '<field name="turtle_int"/>' +
                            '<field name="product_id"/>' +
                        '</tree>' +
                        '<form>' +
                            '<group>' +
                                '<field name="turtle_foo"/>' +
                                '<field name="turtle_bar"/>' +
                                '<field name="turtle_int"/>' +
                                '<field name="turtle_trululu"/>' +
                                '<field name="product_id"/>' +
                            '</group>' +
                        '</form>' +
                    '</field>' +
                '</form>',
            archs: {
                'turtle,false,list': '<tree><field name="display_name"/><field name="turtle_foo"/><field name="turtle_bar"/><field name="product_id"/></tree>',
                'turtle,false,search': '<search><field name="turtle_foo"/><field name="turtle_bar"/><field name="product_id"/></search>',
            },
            session: {},
            res_id: 1,
            mockRPC: function (route, args) {
                if (route === '/web/dataset/call_kw/turtle/write') {
                    assert.strictEqual(args.args[0].length, 1, "should write on the turtle record");
                    assert.deepEqual(args.args[1], {"product_id":37}, "should write only the product_id on the turtle record");
                }
                if (route === '/web/dataset/call_kw/partner/write') {
                    assert.strictEqual(args.args[0][0], 1, "should write on the partner record 1");
                    assert.strictEqual(args.args[1].turtles[0][0], 6, "should send only a 'replace with' command");
                }
                return this._super.apply(this, arguments);
            },
        });

        form.$('.o_data_row:first').click();
        assert.strictEqual($('.modal .modal-title').first().text().trim(), 'Open: one2many turtle field',
            "modal should use the python field string as title");
        $('.modal .o_form_button_cancel').click();
        form.$buttons.find('.o_form_button_edit').click();

        // edit the first one2many record
        form.$('.o_data_row:first').click();
        var $many2one = $('.modal [name="product_id"] input').click();
        var $dropdown = $many2one.autocomplete('widget');
        $dropdown.find('li:first a').mouseenter();
        $dropdown.find('li:first a').click();
        $('.modal-footer button:first').click();

        $('.o_form_button_save').click(); // don't save anything because the one2many does not change

        // add a one2many record
        form.$buttons.find('.o_form_button_edit').click();
        form.$('.o_field_x2many_list_row_add a').click();
        $('.modal .o_data_row:first .o_list_record_selector input').click();
        $('.modal .o_select_button').click();

        // edit the second one2many record
        form.$('.o_data_row:eq(1)').click();
        $many2one = $('.modal [name="product_id"] input').click();
        $dropdown = $many2one.autocomplete('widget');
        $dropdown.find('li:first a').mouseenter();
        $dropdown.find('li:first a').click();
        $('.modal-footer button:first').click();

        $('.o_form_button_save').click();

        form.destroy();
    });

    QUnit.test('new record, the context is properly evaluated and sent', function (assert) {
        assert.expect(2);

        this.data.partner.fields.int_field.default = 17;
        var n = 0;

        var form = createView({
            View: FormView,
            model: 'partner',
            data: this.data,
            arch: '<form string="Partners">' +
                    '<field name="int_field"/>' +
                    '<field name="p" context="{\'hello\': \'world\', \'abc\': int_field}">' +
                        '<tree editable="top">' +
                            '<field name="foo"/>' +
                        '</tree>' +
                    '</field>' +
                '</form>',
            mockRPC: function (route, args) {
                if (args.method === 'default_get') {
                    n++;
                    if (n === 2) {
                        var context = args.kwargs.context;
                        assert.strictEqual(context.hello, "world");
                        assert.strictEqual(context.abc, 17);
                    }
                }
                return this._super.apply(this, arguments);
            },
        });

        form.$buttons.find('.o_form_button_edit').click();
        form.$('tbody td.o_field_x2many_list_row_add a').click();
        form.destroy();
    });

    QUnit.test('parent data is properly sent on an onchange rpc', function (assert) {
        assert.expect(1);

        this.data.partner.onchanges = {bar: function () {}};
        var form = createView({
            View: FormView,
            model: 'partner',
            data: this.data,
            arch: '<form string="Partners">' +
                    '<field name="foo"/>' +
                    '<field name="p">' +
                        '<tree editable="top">' +
                            '<field name="bar"/>' +
                        '</tree>' +
                    '</field>' +
                '</form>',
            res_id: 1,
            mockRPC: function (route, args) {
                if (args.method === 'onchange') {
                    var fieldValues = args.args[1];
                    assert.strictEqual(fieldValues.trululu.foo, "yop",
                        "should have properly sent the parent foo value");
                }
                return this._super.apply(this, arguments);
            },
        });

        form.$buttons.find('.o_form_button_edit').click();
        form.$('tbody td.o_field_x2many_list_row_add a').click();
        form.destroy();
    });

    QUnit.test('parent data is properly sent on an onchange rpc, new record', function (assert) {
        assert.expect(6);

        this.data.turtle.onchanges = {turtle_bar: function () {}};
        var form = createView({
            View: FormView,
            model: 'partner',
            data: this.data,
            arch: '<form string="Partners">' +
                    '<field name="foo"/>' +
                    '<field name="turtles">' +
                        '<tree editable="top">' +
                            '<field name="turtle_bar"/>' +
                        '</tree>' +
                    '</field>' +
                '</form>',
            mockRPC: function (route, args) {
                assert.step(args.method);
                if (args.method === 'onchange' && args.model === 'turtle') {
                    var fieldValues = args.args[1];
                    assert.strictEqual(fieldValues.turtle_trululu.foo, "My little Foo Value",
                        "should have properly sent the parent foo value");
                }
                return this._super.apply(this, arguments);
            },
        });

        form.$buttons.find('.o_form_button_edit').click();
        form.$('tbody td.o_field_x2many_list_row_add a').click();
        assert.verifySteps(['default_get', 'onchange', 'default_get', 'onchange']);
        form.destroy();
    });

    QUnit.test('id in one2many obtained in onchange is properly set', function (assert) {
        assert.expect(1);

        this.data.partner.onchanges.turtles = function (obj) {
            obj.turtles = [
                [5],
                [1, 3, {turtle_foo: "kawa"}]
            ];
        };
        var form = createView({
            View: FormView,
            model: 'partner',
            data: this.data,
            arch: '<form string="Partners">' +
                    '<field name="turtles">' +
                        '<tree>' +
                            '<field name="id"/>' +
                            '<field name="turtle_foo"/>' +
                        '</tree>' +
                    '</field>' +
                '</form>',
        });

        assert.strictEqual(form.$('tr.o_data_row').text(), '3kawa',
            "should have properly displayed id and foo field");
        form.destroy();
    });

    QUnit.test('sub form view with a required field', function (assert) {
        assert.expect(2);
        this.data.partner.fields.foo.required = true;
        this.data.partner.fields.foo.default = null;

        var form = createView({
            View: FormView,
            model: 'partner',
            data: this.data,
            arch: '<form string="Partners">' +
                    '<field name="p">' +
                        '<form string="Partner">' +
                            '<group><field name="foo"/></group>' +
                        '</form>' +
                        '<tree>' +
                            '<field name="foo"/>' +
                        '</tree>' +
                    '</field>' +
                '</form>',
            res_id: 1,
        });

        form.$buttons.find('.o_form_button_edit').click();
        form.$('tbody td.o_field_x2many_list_row_add a').click();
        $('.modal-footer button.btn-primary').first().click();

        assert.strictEqual($('.modal').length, 1, "should still have an open modal");
        assert.strictEqual($('.modal tbody label.o_field_invalid').length, 1,
            "should have displayed invalid fields");
        form.destroy();
    });

    QUnit.test('one2many list with action button', function (assert) {
        assert.expect(4);

        this.data.partner.records[0].p = [2];

        var form = createView({
            View: FormView,
            model: 'partner',
            data: this.data,
            arch: '<form string="Partners">' +
                    '<field name="int_field"/>' +
                    '<field name="p">' +
                        '<tree>' +
                            '<field name="foo"/>' +
                            '<button name="method_name" type="object" icon="fa-plus"/>' +
                        '</tree>' +
                    '</field>' +
                '</form>',
            res_id: 1,
            intercepts: {
                execute_action: function (event) {
                    assert.deepEqual(event.data.env.currentID, 2,
                        'should call with correct id');
                    assert.strictEqual(event.data.env.model, 'partner',
                        'should call with correct model');
                    assert.strictEqual(event.data.action_data.name, 'method_name',
                        "should call correct method");
                    assert.strictEqual(event.data.action_data.type, 'object',
                        'should have correct type');
                },
            },
        });

        form.$('.o_list_button button').click();

        form.destroy();
    });

    QUnit.test('one2many kanban with action button', function (assert) {
        assert.expect(4);

        this.data.partner.records[0].p = [2];

        var form = createView({
            View: FormView,
            model: 'partner',
            data: this.data,
            arch: '<form string="Partners">' +
                    '<field name="p">' +
                        '<kanban>' +
                            '<field name="foo"/>' +
                            '<templates>' +
                                '<t t-name="kanban-box">' +
                                    '<div>' +
                                        '<span><t t-esc="record.foo.value"/></span>' +
                                        '<button name="method_name" type="object" class="fa fa-plus"/>' +
                                    '</div>' +
                                '</t>' +
                            '</templates>' +
                        '</kanban>' +
                    '</field>' +
                '</form>',
            res_id: 1,
            intercepts: {
                execute_action: function (event) {
                    assert.deepEqual(event.data.env.currentID, 2,
                        'should call with correct id');
                    assert.strictEqual(event.data.env.model, 'partner',
                        'should call with correct model');
                    assert.strictEqual(event.data.action_data.name, 'method_name',
                        "should call correct method");
                    assert.strictEqual(event.data.action_data.type, 'object',
                        'should have correct type');
                },
            },
        });

        form.$('.oe_kanban_action_button').click();

        form.destroy();
    });

    QUnit.test('one2many kanban with edit type action and domain widget (widget using SpecialData)', function (assert) {
        assert.expect(1);

        this.data.turtle.fields.model_name = {string: "Domain Condition Model", type: "char"};
        this.data.turtle.fields.condition = {string: "Domain Condition", type: "char"};
        _.each(this.data.turtle.records, function (record) {
            record.model_name = 'partner';
            record.condition = '[]';
        });

        var form = createView({
            View: FormView,
            model: 'partner',
            data: this.data,
            arch: '<form string="Partners">' +
                    '<group>' +
                        '<field name="turtles" mode="kanban">' +
                            '<kanban>' +
                                '<templates>' +
                                    '<t t-name="kanban-box">' +
                                        '<div><field name="display_name"/></div>' +
                                        '<div><field name="turtle_foo"/></div>' +
                                        // field without Widget in the list
                                        '<div><field name="condition"/></div>' +
                                        '<div> <a type="edit"> Edit </a> </div>' +
                                    '</t>' +
                                '</templates>' +
                            '</kanban>' +
                            '<form>' +
                                '<field name="product_id" widget="statusbar"/>' +
                                '<field name="model_name"/>' +
                                // field with Widget requiring specialData in the form
                                '<field name="condition" widget="domain" options="{\'model\': \'model_name\'}"/>' +
                            '</form>' +
                        '</field>' +
                    '</group>' +
                '</form>',
            res_id: 1,
        });

        form.$('.oe_kanban_action:eq(0)').click();
        assert.strictEqual($('.o_domain_selector').length, 1, "should add domain selector widget");
        form.destroy();
    });

    QUnit.test('one2many list with onchange and domain widget (widget using SpecialData)', function (assert) {
        assert.expect(3);

        this.data.turtle.fields.model_name = {string: "Domain Condition Model", type: "char"};
        this.data.turtle.fields.condition = {string: "Domain Condition", type: "char"};
        _.each(this.data.turtle.records, function (record) {
            record.model_name = 'partner';
            record.condition = '[]';
        });
        this.data.partner.onchanges = {
            turtles: function (obj) {
                var virtualID = obj.turtles[1][1];
                obj.turtles = [
                    [5], // delete all
                    [0, virtualID, {
                        display_name: "coucou",
                        product_id: [37, "xphone"],
                        turtle_bar: false,
                        turtle_foo: "has changed",
                        turtle_int: 42,
                        turtle_qux: 9.8,
                        partner_ids: [],
                        turtle_ref: 'product,37',
                        model_name: 'partner',
                        condition: '[]',
                    }],
                ];
            },
        };
        var nbFetchSpecialDomain = 0;
        var form = createView({
            View: FormView,
            model: 'partner',
            data: this.data,
            arch: '<form string="Partners">' +
                    '<group>' +
                        '<field name="turtles" mode="tree">' +
                            '<tree>' +
                                '<field name="display_name"/>' +
                                '<field name="turtle_foo"/>' +
                                // field without Widget in the list
                                '<field name="condition"/>' +
                            '</tree>' +
                            '<form>' +
                                '<field name="model_name"/>' +
                                // field with Widget requiring specialData in the form
                                '<field name="condition" widget="domain" options="{\'model\': \'model_name\'}"/>' +
                            '</form>' +
                        '</field>' +
                    '</group>' +
                '</form>',
            res_id: 1,
            viewOptions: {
                mode: 'edit',
            },
            mockRPC: function (route) {
                if (route === '/web/dataset/call_kw/partner/search_count') {
                    nbFetchSpecialDomain++;
                }
                return this._super.apply(this, arguments);
            }
        });

        form.$('.o_field_one2many .o_field_x2many_list_row_add a').click();
        assert.strictEqual($('.modal').length, 1, "form view dialog should be opened");
        $('.modal-body input[name="model_name"]').val('partner').trigger('input');
        $('.modal-footer button:first').click();

        assert.strictEqual(form.$('.o_field_one2many tbody tr:first').text(), "coucouhas changed[]",
            "the onchange should create one new record and remove the existing");

        form.$('.o_field_one2many .o_list_view tbody tr:eq(0) td:first').click();

        form.$buttons.find('.o_form_button_save').click();
        assert.strictEqual(nbFetchSpecialDomain, 1,
            "should only fetch special domain once");
        form.destroy();
    });

    QUnit.test('one2many without inline tree arch', function (assert) {
        assert.expect(2);

        this.data.partner.records[0].turtles = [2,3];

        var form = createView({
            View: FormView,
            model: 'partner',
            data: this.data,
            arch: '<form string="Partners">' +
                    '<group>' +
                        '<field name="p" widget="many2many_tags"/>' + // check if the view don not call load view (widget without useSubview)
                        '<field name="turtles"/>' +
                        '<field name="timmy" invisible="1"/>' + // check if the view don not call load view in invisible
                    '</group>' +
                '</form>',
            res_id: 1,
            archs: {
                "turtle,false,list": '<tree string="Turtles"><field name="turtle_bar"/><field name="display_name"/><field name="partner_ids"/></tree>',
            }
        });

        assert.strictEqual(form.$('.o_field_widget[name="turtles"] .o_list_view').length, 1,
            'should display one2many list view in the modal');

        assert.strictEqual(form.$('.o_data_row').length, 2,
            'should display the 2 turtles');

        form.destroy();
    });

    QUnit.test('many2one and many2many in one2many', function (assert) {
        assert.expect(11);

        this.data.turtle.records[1].product_id = 37;
        this.data.partner.records[0].turtles = [2, 3];

        var form = createView({
            View: FormView,
            model: 'partner',
            data: this.data,
            arch: '<form string="Partners">' +
                    '<group>' +
                        '<field name="int_field"/>' +
                        '<field name="turtles">' +
                            '<form string="Turtles">' +
                                '<group>' +
                                    '<field name="product_id"/>' +
                                '</group>' +
                            '</form>' +
                            '<tree editable="top">' +
                                '<field name="display_name"/>' +
                                '<field name="product_id"/>' +
                                '<field name="partner_ids" widget="many2many_tags"/>' +
                            '</tree>' +
                        '</field>' +
                    '</group>' +
                '</form>',
            res_id: 1,
            mockRPC: function (route, args) {
                if (args.method === 'write') {
                    var commands = args.args[1].turtles;
                    assert.strictEqual(commands.length, 2,
                        "should have generated 2 commands");
                    assert.deepEqual(commands[0], [1, 2, {
                        partner_ids: [[6, false, [2, 1]]],
                        product_id: 41,
                    }], "generated commands should be correct");
                    assert.deepEqual(commands[1], [4, 3, false],
                        "generated commands should be correct");
                }
                return this._super.apply(this, arguments);
            },
        });

        assert.strictEqual(form.$('.o_data_row').length, 2,
            'should display the 2 turtles');
        assert.strictEqual(form.$('.o_data_row:first td:nth(1)').text(), 'xphone',
            "should correctly display the m2o");
        assert.strictEqual(form.$('.o_data_row:first td:nth(2) .badge').length, 2,
            "m2m should contain two tags");
        assert.strictEqual(form.$('.o_data_row:first td:nth(2) .badge:first span').text(),
            'second record', "m2m values should have been correctly fetched");

        form.$('.o_data_row:first').click();

        assert.strictEqual($('.modal .o_field_widget').text(), "xphone",
            'should display the form view dialog with the many2one value');
        $('.modal-footer button').click(); // close the modal

        form.$buttons.find('.o_form_button_edit').click();

        // edit the m2m of first row
        form.$('.o_list_view tbody td:first()').click();
        // remove a tag
        form.$('.o_field_many2manytags .badge:contains(aaa) .o_delete').click();
        assert.strictEqual(form.$('.o_selected_row .o_field_many2manytags .o_badge_text:contains(aaa)').length, 0,
            "tag should have been correctly removed");
        // add a tag
        var $m2mInput = form.$('.o_selected_row .o_field_many2manytags input');
        $m2mInput.click();
        $m2mInput.autocomplete('widget').find('li:first()').click();
        assert.strictEqual(form.$('.o_selected_row .o_field_many2manytags .o_badge_text:contains(first record)').length, 1,
            "tag should have been correctly added");

        // edit the m2o of first row
        var $m2oInput = form.$('.o_selected_row .o_field_many2one:first input');
        $m2oInput.click();
        $m2oInput.autocomplete('widget').find('li:contains(xpad)').mouseover().click();
        assert.strictEqual(form.$('.o_selected_row .o_field_many2one:first input').val(), 'xpad',
            "m2o value should have been updated");

        // save (should correctly generate the commands)
        form.$buttons.find('.o_form_button_save').click();

        form.destroy();
    });

    QUnit.test('onchange many2many in one2many list editable', function (assert) {
        assert.expect(14);

        this.data.product.records.push({
            id: 1,
            display_name: "xenomorphe",
        });

        this.data.turtle.onchanges = {
            product_id: function (rec) {
                if (rec.product_id) {
                    rec.partner_ids = [
                        [5],
                        [4, rec.product_id === 41 ? 1 : 2]
                    ];
                }
            },
        };
        var partnerOnchange = function (rec) {
            if (!rec.int_field || !rec.turtles.length) {
                return;
            }
            rec.turtles = [
                [5],
                [0, 0, {
                    display_name: 'new line',
                    product_id: [37, 'xphone'],
                    partner_ids: [
                        [5],
                        [4, 1]
                    ]
                }],
                [0, rec.turtles[0][1], {
                    display_name: rec.turtles[0][2].display_name,
                    product_id: [1, 'xenomorphe'],
                    partner_ids: [
                        [5],
                        [4, 2]
                    ]
                }],
            ];
        };

        this.data.partner.onchanges = {
            int_field: partnerOnchange,
            turtles: partnerOnchange,
        };

        var form = createView({
            View: FormView,
            model: 'partner',
            data: this.data,
            arch: '<form string="Partners">' +
                    '<group>' +
                        '<field name="int_field"/>' +
                        '<field name="turtles">' +
                            '<tree editable="bottom">' +
                                '<field name="display_name"/>' +
                                '<field name="product_id"/>' +
                                '<field name="partner_ids" widget="many2many_tags"/>' +
                            '</tree>' +
                        '</field>' +
                    '</group>' +
                '</form>',
        });

        // add new line (first, xpad)
        form.$('.o_field_x2many_list_row_add a').click();
        form.$('input[name="display_name"]').val('first').trigger('input');
        form.$('div[name="product_id"] input').click();
        // the onchange won't be generated
        $('li.ui-menu-item a:contains(xpad)').trigger('mouseenter').click();

        assert.strictEqual(form.$('.o_field_many2manytags.o_input').length, 1,
            'should display the line in editable mode');
        assert.strictEqual(form.$('.o_field_many2one input').val(), "xpad",
            'should display the product xpad');
        assert.strictEqual(form.$('.o_field_many2manytags.o_input .o_badge_text').text(), "first record",
            'should display the tag from the onchange');

        form.$('input.o_field_integer[name="int_field"]').click();

        assert.strictEqual(form.$('.o_data_cell.o_required_modifier').text(), "xpad",
            'should display the product xpad');
        assert.strictEqual(form.$('.o_field_many2manytags:not(.o_input) .o_badge_text').text(), "first record",
            'should display the tag in readonly');

        // enable the many2many onchange and generate it
        form.$('input.o_field_integer[name="int_field"]').val('10').trigger('input');

        assert.strictEqual(form.$('.o_data_cell.o_required_modifier').text(), "xphonexenomorphe",
            'should display the product xphone and xenomorphe');
        assert.strictEqual(form.$('.o_data_row').text().replace(/\s+/g, ' '), "new linexphone first record firstxenomorphe second record ",
            'should display the name, one2many and many2many value');

        // disable the many2many onchange
        form.$('input.o_field_integer[name="int_field"]').val('0').trigger('input');

        // delete and start over
        form.$('.o_list_record_delete:first span').click();
        form.$('.o_list_record_delete:first span').click();

        // enable the many2many onchange
        form.$('input.o_field_integer[name="int_field"]').val('10').trigger('input');

        // add new line (first, xenomorphe)
        form.$('.o_field_x2many_list_row_add a').click();
        form.$('input[name="display_name"]').val('first').trigger('input');
        form.$('div[name="product_id"] input').click();
        // generate the onchange
        $('li.ui-menu-item a:contains(xenomorphe)').trigger('mouseenter').click();

        assert.strictEqual(form.$('.o_field_many2manytags.o_input').length, 1,
            'should display the line in editable mode');
        assert.strictEqual(form.$('.o_field_many2one input').val(), "xenomorphe",
            'should display the product xenomorphe');
        assert.strictEqual(form.$('.o_field_many2manytags.o_input .o_badge_text').text(), "second record",
            'should display the tag from the onchange');

        // put list in readonly mode
        form.$('input.o_field_integer[name="int_field"]').click();

        assert.strictEqual(form.$('.o_data_cell.o_required_modifier').text(), "xphonexenomorphe",
            'should display the product xphone and xenomorphe');
        assert.strictEqual(form.$('.o_field_many2manytags:not(.o_input) .o_badge_text').text(), "first recordsecond record",
            'should display the tag in readonly (first record and second record)');

        form.$('input.o_field_integer[name="int_field"]').val('10').trigger('input');

        assert.strictEqual(form.$('.o_data_row').text().replace(/\s+/g, ' '), "new linexphone first record firstxenomorphe second record ",
            'should display the name, one2many and many2many value');

        form.$buttons.find('.o_form_button_save').click();

        assert.strictEqual(form.$('.o_data_row').text().replace(/\s+/g, ' '), "new linexphone first record firstxenomorphe second record ",
            'should display the name, one2many and many2many value after save');

        form.destroy();
    });

    QUnit.test('load view for x2many in one2many', function (assert) {
        assert.expect(2);

        this.data.turtle.records[1].product_id = 37;
        this.data.partner.records[0].turtles = [2,3];
        this.data.partner.records[2].turtles = [1,3];

        var form = createView({
            View: FormView,
            model: 'partner',
            data: this.data,
            arch: '<form string="Partners">' +
                    '<group>' +
                        '<field name="int_field"/>' +
                        '<field name="turtles">' +
                            '<form string="Turtles">' +
                                '<group>' +
                                    '<field name="product_id"/>' +
                                    '<field name="partner_ids"/>' +
                                '</group>' +
                            '</form>' +
                            '<tree>' +
                                '<field name="display_name"/>' +
                            '</tree>' +
                        '</field>' +
                    '</group>' +
                '</form>',
            res_id: 1,
            archs: {
                "partner,false,list": '<tree string="Partners"><field name="display_name"/></tree>',
            },
        });

        assert.strictEqual(form.$('.o_data_row').length, 2,
            'should display the 2 turtles');

        form.$('.o_data_row:first').click();

        assert.strictEqual($('.modal .o_field_widget[name="partner_ids"] .o_list_view').length, 1,
            'should display many2many list view in the modal');

        form.destroy();
    });

    QUnit.test('one2many (who contains a one2many) with tree view and without form view', function (assert) {
        assert.expect(1);

        // avoid error in _postprocess

        var form = createView({
            View: FormView,
            model: 'partner',
            data: this.data,
            arch: '<form string="Partners">' +
                    '<group>' +
                        '<field name="turtles">' +
                            '<tree>' +
                                '<field name="partner_ids"/>' +
                            '</tree>' +
                        '</field>' +
                    '</group>' +
                '</form>',
            res_id: 1,
            archs: {
                "turtle,false,form": '<form string="Turtles"><field name="turtle_foo"/></form>',
            },
        });

        form.$('.o_data_row:first').click();

        assert.strictEqual($('.modal .o_field_widget[name="turtle_foo"]').text(), 'blip',
            'should open the modal and display the form field');

        form.destroy();
    });

    QUnit.test('one2many with x2many in form view (but not in list view)', function (assert) {
        assert.expect(1);

        // avoid error when saving the edited related record (because the
        // related x2m field is unknown in the inline list view)
        // also ensure that the changes are correctly saved

        this.data.turtle.fields.o2m = {string: "o2m", type: "one2many", relation: 'user'};

        var form = createView({
            View: FormView,
            model: 'partner',
            data: this.data,
            arch: '<form string="Partners">' +
                    '<group>' +
                        '<field name="turtles">' +
                            '<tree>' +
                                '<field name="turtle_foo"/>' +
                            '</tree>' +
                        '</field>' +
                    '</group>' +
                '</form>',
            res_id: 1,
            archs: {
                "turtle,false,form": '<form string="Turtles">' +
                        '<field name="partner_ids" widget="many2many_tags"/>' +
                    '</form>',
            },
            viewOptions: {
                mode: 'edit',
            },
            mockRPC: function (route, args) {
                if (args.method === 'write') {
                    assert.deepEqual(args.args[1].turtles, [[1, 2, {
                        partner_ids: [[6, false, [2, 4, 1]]],
                    }]]);
                }
                return this._super.apply(this, arguments);
            },
        });

        form.$('.o_data_row:first').click(); // edit first record

        var $input = $('.modal .o_field_many2manytags input');
        $input.click(); // opens the dropdown
        $input.autocomplete('widget').find('li').click(); // add 'first record'

        // add a many2many tag and save
        $('.modal .o_field_x2many_list_row_add a').click();
        $('.modal .o_field_widget[name=name]').val('test').trigger('input');
        $('.modal .modal-footer .btn-primary').click(); // save

        form.$buttons.find('.o_form_button_save').click();

        form.destroy();
    });

    QUnit.test('one2many (who contains display_name) with tree view and without form view', function (assert) {
        assert.expect(1);

        // avoid error in _fetchX2Manys

        var form = createView({
            View: FormView,
            model: 'partner',
            data: this.data,
            arch: '<form string="Partners">' +
                    '<group>' +
                        '<field name="turtles">' +
                            '<tree>' +
                                '<field name="display_name"/>' +
                            '</tree>' +
                        '</field>' +
                    '</group>' +
                '</form>',
            res_id: 1,
            archs: {
                "turtle,false,form": '<form string="Turtles"><field name="turtle_foo"/></form>',
            },
        });

        form.$('.o_data_row:first').click();

        assert.strictEqual($('.modal .o_field_widget[name="turtle_foo"]').text(), 'blip',
            'should open the modal and display the form field');

        form.destroy();
    });

    QUnit.test('one2many field with virtual ids', function (assert) {
        assert.expect(11);

        var form = createView({
            View: FormView,
            model: 'partner',
            data: this.data,
            arch: '<form string="Partners">' +
                    '<sheet>' +
                        '<group>' +
                            '<notebook>' +
                                '<page>' +
                                    '<field name="p" mode="kanban">' +
                                        '<kanban>' +
                                            '<templates>' +
                                                '<t t-name="kanban-box">' +
                                                    '<div class="oe_kanban_details">' +
                                                        '<div class="o_test_id">' +
                                                            '<field name="id"/>' +
                                                        '</div>' +
                                                        '<div class="o_test_foo">' +
                                                            '<field name="foo"/>' +
                                                        '</div>' +
                                                    '</div>' +
                                                '</t>' +
                                            '</templates>' +
                                        '</kanban>' +
                                    '</field>' +
                                '</page>' +
                            '</notebook>' +
                        '</group>' +
                    '</sheet>' +
                '</form>',
            archs: {
                'partner,false,form': '<form string="Associated partners">' +
                                        '<field name="foo"/>' +
                                      '</form>',
            },
            res_id: 4,
        });

        assert.strictEqual(form.$('.o_field_widget .o_kanban_view').length, 1,
            "should have one inner kanban view for the one2many field");
        assert.strictEqual(form.$('.o_field_widget .o_kanban_view .o_kanban_record:not(.o_kanban_ghost)').length, 0,
            "should not have kanban records yet");

        // // switch to edit mode and create a new kanban record
        form.$buttons.find('.o_form_button_edit').click();
        form.$('.o_field_widget .o-kanban-button-new').click();

        // save & close the modal
        assert.strictEqual($('.modal-content input.o_field_widget').val(), 'My little Foo Value',
            "should already have the default value for field foo");
        $('.modal-content .btn-primary').first().click();

        assert.strictEqual(form.$('.o_field_widget .o_kanban_view').length, 1,
            "should have one inner kanban view for the one2many field");
        assert.strictEqual(form.$('.o_field_widget .o_kanban_view .o_kanban_record:not(.o_kanban_ghost)').length, 1,
            "should now have one kanban record");
        assert.strictEqual(form.$('.o_field_widget .o_kanban_view .o_kanban_record:not(.o_kanban_ghost) .o_test_id').text(),
            '', "should not have a value for the id field");
        assert.strictEqual(form.$('.o_field_widget .o_kanban_view .o_kanban_record:not(.o_kanban_ghost) .o_test_foo').text(),
            'My little Foo Value', "should have a value for the foo field");

        // save the view to force a create of the new record in the one2many
        form.$buttons.find('.o_form_button_save').click();
        assert.strictEqual(form.$('.o_field_widget .o_kanban_view').length, 1,
            "should have one inner kanban view for the one2many field");
        assert.strictEqual(form.$('.o_field_widget .o_kanban_view .o_kanban_record:not(.o_kanban_ghost)').length, 1,
            "should now have one kanban record");
        assert.notEqual(form.$('.o_field_widget .o_kanban_view .o_kanban_record:not(.o_kanban_ghost) .o_test_id').text(),
            '', "should now have a value for the id field");
        assert.strictEqual(form.$('.o_field_widget .o_kanban_view .o_kanban_record:not(.o_kanban_ghost) .o_test_foo').text(),
            'My little Foo Value', "should still have a value for the foo field");

        form.destroy();
    });

    QUnit.test('focusing fields in one2many list', function (assert) {
        assert.expect(2);

        var form = createView({
            View: FormView,
            model: 'partner',
            data: this.data,
            arch: '<form string="Partners">' +
                    '<group>' +
                        '<field name="turtles">' +
                            '<tree editable="top">' +
                                '<field name="turtle_foo"/>' +
                                '<field name="turtle_int"/>' +
                            '</tree>' +
                        '</field>' +
                    '</group>' +
                    '<field name="foo"/>' +
                '</form>',
            res_id: 1,
        });
        form.$buttons.find('.o_form_button_edit').click();

        form.$('.o_data_row:first td:first').click();
        assert.strictEqual(form.$('input[name="turtle_foo"]')[0], document.activeElement,
            "turtle foo field should have focus");

        form.$('input[name="turtle_foo"]').trigger({type: 'keydown', which: $.ui.keyCode.TAB});
        assert.strictEqual(form.$('input[name="turtle_int"]')[0], document.activeElement,
            "turtle int field should have focus");
        form.destroy();
    });

    QUnit.test('one2many list editable = top', function (assert) {
        assert.expect(6);

        this.data.turtle.fields.turtle_foo.default = "default foo turtle";
        var form = createView({
            View: FormView,
            model: 'partner',
            data: this.data,
            arch: '<form string="Partners">' +
                    '<group>' +
                        '<field name="turtles">' +
                            '<tree editable="top">' +
                                '<field name="turtle_foo"/>' +
                            '</tree>' +
                        '</field>' +
                    '</group>' +
                '</form>',
            res_id: 1,
            mockRPC: function (route, args) {
                if (args.method === 'write') {
                    var commands = args.args[1].turtles;
                    assert.strictEqual(commands[0][0], 0,
                        "first command is a create");
                    assert.strictEqual(commands[1][0], 4,
                        "second command is a link to");
                }
                return this._super.apply(this, arguments);
            },
        });
        form.$buttons.find('.o_form_button_edit').click();

        assert.strictEqual(form.$('.o_data_row').length, 1,
            "should start with one data row");

        form.$('.o_field_x2many_list_row_add a').click();

        assert.strictEqual(form.$('.o_data_row').length, 2,
            "should have 2 data rows");
        assert.strictEqual(form.$('tr.o_data_row:first input').val(), 'default foo turtle',
            "first row should be the new value");
        assert.ok(form.$('tr.o_data_row:first').hasClass('o_selected_row'),
            "first row should be selected");

        form.$buttons.find('.o_form_button_save').click();
        form.destroy();
    });

    QUnit.test('one2many list editable = bottom', function (assert) {
        assert.expect(6);
        this.data.turtle.fields.turtle_foo.default = "default foo turtle";

        var form = createView({
            View: FormView,
            model: 'partner',
            data: this.data,
            arch: '<form string="Partners">' +
                    '<group>' +
                        '<field name="turtles">' +
                            '<tree editable="bottom">' +
                                '<field name="turtle_foo"/>' +
                            '</tree>' +
                        '</field>' +
                    '</group>' +
                '</form>',
            res_id: 1,
            mockRPC: function (route, args) {
                if (args.method === 'write') {
                    var commands = args.args[1].turtles;
                    assert.strictEqual(commands[0][0], 4,
                        "first command is a link to");
                    assert.strictEqual(commands[1][0], 0,
                        "second command is a create");
                }
                return this._super.apply(this, arguments);
            },
        });
        form.$buttons.find('.o_form_button_edit').click();

        assert.strictEqual(form.$('.o_data_row').length, 1,
            "should start with one data row");

        form.$('.o_field_x2many_list_row_add a').click();

        assert.strictEqual(form.$('.o_data_row').length, 2,
            "should have 2 data rows");
        assert.strictEqual(form.$('tr.o_data_row:eq(1) input').val(), 'default foo turtle',
            "second row should be the new value");
        assert.ok(form.$('tr.o_data_row:eq(1)').hasClass('o_selected_row'),
            "second row should be selected");

        form.$buttons.find('.o_form_button_save').click();
        form.destroy();
    });

    QUnit.test('x2many fields use their "mode" attribute', function (assert) {
        assert.expect(1);

        var form = createView({
            View: FormView,
            model: 'partner',
            data: this.data,
            arch: '<form string="Partners">' +
                    '<group>' +
                        '<field mode="kanban" name="turtles">' +
                            '<tree>' +
                                '<field name="turtle_foo"/>' +
                            '</tree>' +
                            '<kanban>' +
                                '<templates>' +
                                    '<t t-name="kanban-box">' +
                                        '<div>' +
                                            '<field name="turtle_int"/>' +
                                        '</div>' +
                                    '</t>' +
                                '</templates>' +
                            '</kanban>' +
                        '</field>' +
                    '</group>' +
                '</form>',
            res_id: 1,
        });

        assert.strictEqual(form.$('.o_field_one2many .o_kanban_view').length, 1,
            "should have rendered a kanban view");

        form.destroy();
    });

    QUnit.test('one2many list editable, no onchange when required field is not set', function (assert) {
        assert.expect(7);

        this.data.turtle.fields.turtle_foo.required = true;
        this.data.partner.onchanges = {
            turtles: function (obj) {
                obj.int_field = obj.turtles.length;
            },
        };
        this.data.partner.records[0].int_field = 0;
        this.data.partner.records[0].turtles = [];

        var form = createView({
            View: FormView,
            model: 'partner',
            data: this.data,
            arch: '<form string="Partners">' +
                    '<field name="int_field"/>' +
                    '<field name="turtles">' +
                        '<tree editable="top">' +
                            '<field name="turtle_int"/>' +
                            '<field name="turtle_foo"/>' +
                        '</tree>' +
                    '</field>' +
                '</form>',
            mockRPC: function (route, args) {
                assert.step(args.method);
                return this._super.apply(this, arguments);
            },
            res_id: 1,
        });
        form.$buttons.find('.o_form_button_edit').click();

        assert.strictEqual(form.$('.o_field_widget[name="int_field"]').val(), "0",
            "int_field should start with value 0");
        form.$('.o_field_x2many_list_row_add a').click();
        assert.strictEqual(form.$('.o_field_widget[name="int_field"]').val(), "0",
            "int_field should still be 0 (no onchange should have been done yet");

        assert.verifySteps(['read', 'default_get'], "no onchange should have been applied");

        form.$('.o_field_widget[name="turtle_foo"]').val("some text").trigger('input');
        assert.strictEqual(form.$('.o_field_widget[name="int_field"]').val(), "1",
            "int_field should now be 1 (the onchange should have been done");

        form.destroy();
    });

    QUnit.test('one2many list editable: trigger onchange when row is valid', function (assert) {
        // should omit require fields that aren't in the view as they (obviously)
        // have no value, when checking the validity of required fields
        // shouldn't consider numerical fields with value 0 as unset
        assert.expect(11);

        this.data.turtle.fields.turtle_foo.required = true;
        this.data.turtle.fields.turtle_qux.required = true; // required field not in the view
        this.data.turtle.fields.turtle_bar.required = true; // required boolean field with no default
        delete this.data.turtle.fields.turtle_bar.default;
        this.data.turtle.fields.turtle_int.required = true; // required int field (default 0)
        this.data.turtle.fields.turtle_int.default = 0;
        this.data.turtle.fields.partner_ids.required = true; // required many2many
        this.data.partner.onchanges = {
            turtles: function (obj) {
                obj.int_field = obj.turtles.length;
            },
        };
        this.data.partner.records[0].int_field = 0;
        this.data.partner.records[0].turtles = [];

        var form = createView({
            View: FormView,
            model: 'partner',
            data: this.data,
            arch: '<form string="Partners">' +
                    '<field name="int_field"/>' +
                    '<field name="turtles"/>' +
                '</form>',
            mockRPC: function (route, args) {
                assert.step(args.method);
                return this._super.apply(this, arguments);
            },
            archs: {
                'turtle,false,list' : '<tree editable="top">' +
                        '<field name="turtle_qux"/>' +
                        '<field name="turtle_bar"/>' +
                        '<field name="turtle_int"/>' +
                        '<field name="turtle_foo"/>' +
                        '<field name="partner_ids" widget="many2many_tags"/>' +
                    '</tree>',
            },
            res_id: 1,
        });
        form.$buttons.find('.o_form_button_edit').click();

        assert.strictEqual(form.$('.o_field_widget[name="int_field"]').val(), "0",
            "int_field should start with value 0");

        // add a new row (which is invalid at first)
        form.$('.o_field_x2many_list_row_add a').click();
        assert.strictEqual(form.$('.o_field_widget[name="int_field"]').val(), "0",
            "int_field should still be 0 (no onchange should have been done yet)");
        assert.verifySteps(['read', 'default_get'], "no onchange should have been applied");

        // fill turtle_foo field
        form.$('.o_field_widget[name="turtle_foo"]').val("some text").trigger('input');
        assert.strictEqual(form.$('.o_field_widget[name="int_field"]').val(), "0",
            "int_field should still be 0 (no onchange should have been done yet)");
        assert.verifySteps(['read', 'default_get'], "no onchange should have been applied");

        // fill partner_ids field with a tag (all required fields will then be set)
        var $m2mInput = form.$('.o_field_widget[name=partner_ids] input');
        $m2mInput.click();
        $m2mInput.autocomplete('widget').find('li:first()').click();
        assert.strictEqual(form.$('.o_field_widget[name="int_field"]').val(), "1",
            "int_field should now be 1 (the onchange should have been done");

        form.destroy();
    });

    QUnit.test('one2many list editable: \'required\' modifiers is properly working', function (assert) {
        assert.expect(3);

        this.data.partner.onchanges = {
            turtles: function (obj) {
                obj.int_field = obj.turtles.length;
            },
        };

        this.data.partner.records[0].turtles = [];

        var form = createView({
            View: FormView,
            model: 'partner',
            data: this.data,
            arch: '<form string="Partners">' +
                    '<field name="int_field"/>' +
                    '<field name="turtles">' +
                        '<tree editable="top">' +
                            '<field name="turtle_foo" required="1"/>' +
                        '</tree>' +
                    '</field>' +
                '</form>',
            res_id: 1,
        });
        form.$buttons.find('.o_form_button_edit').click();

        assert.strictEqual(form.$('.o_field_widget[name="int_field"]').val(), "10",
            "int_field should start with value 10");

        form.$('.o_field_x2many_list_row_add a').click();

        assert.strictEqual(form.$('.o_field_widget[name="int_field"]').val(), "10",
            "int_field should still be 10 (no onchange, because line is not valid)");

        // fill turtle_foo field
        form.$('.o_field_widget[name="turtle_foo"]').val("some text").trigger('input');

        assert.strictEqual(form.$('.o_field_widget[name="int_field"]').val(), "1",
            "int_field should be 1 (onchange triggered, because line is now valid)");

        form.destroy();
    });

    QUnit.test('one2many list editable: \'required\' modifiers is properly working, part 2', function (assert) {
        assert.expect(3);

        this.data.partner.onchanges = {
            turtles: function (obj) {
                obj.int_field = obj.turtles.length;
            },
        };

        this.data.partner.records[0].turtles = [];

        var form = createView({
            View: FormView,
            model: 'partner',
            data: this.data,
            arch: '<form string="Partners">' +
                    '<field name="int_field"/>' +
                    '<field name="turtles">' +
                        '<tree editable="top">' +
                            '<field name="turtle_int"/>' +
                            '<field name="turtle_foo" attrs=\'{"required": [["turtle_int", "=", 0]]}\'/>' +
                        '</tree>' +
                    '</field>' +
                '</form>',
            res_id: 1,
        });
        form.$buttons.find('.o_form_button_edit').click();

        assert.strictEqual(form.$('.o_field_widget[name="int_field"]').val(), "10",
            "int_field should start with value 10");

        form.$('.o_field_x2many_list_row_add a').click();

        assert.strictEqual(form.$('.o_field_widget[name="int_field"]').val(), "10",
            "int_field should still be 10 (no onchange, because line is not valid)");

        // fill turtle_int field
        form.$('.o_field_widget[name="turtle_int"]').val("1").trigger('input');

        assert.strictEqual(form.$('.o_field_widget[name="int_field"]').val(), "1",
            "int_field should be 1 (onchange triggered, because line is now valid)");

        form.destroy();
    });

    QUnit.test('one2many list editable: add new line before onchange returns', function (assert) {
        // If the user adds a new row (with a required field with onchange), selects
        // a value for that field, then adds another row before the onchange returns,
        // the editable list must wait for the onchange to return before trying to
        // unselect the first row, otherwise it will be detected as invalid.
        assert.expect(7);

        this.data.turtle.onchanges = {
            turtle_trululu: function () {},
        };

        var def;
        var form = createView({
            View: FormView,
            model: 'partner',
            data: this.data,
            arch: '<form string="Partners">' +
                    '<field name="turtles">' +
                        '<tree editable="bottom">' +
                            '<field name="turtle_trululu" required="1"/>' +
                        '</tree>' +
                    '</field>' +
                '</form>',
            mockRPC: function (route, args) {
                var result = this._super.apply(this, arguments);
                if (args.method === 'onchange') {
                    return $.when(def).then(_.constant(result));
                }
                return result;
            },
        });

        // add a first line but hold the onchange back
        form.$('.o_field_x2many_list_row_add a').click();
        assert.strictEqual(form.$('.o_data_row').length, 1,
            "should have created the first row immediately");
        def = $.Deferred();
        form.$('.o_field_many2one input').click();
        form.$('.o_field_many2one input').autocomplete('widget').find('a').first().click();

        // try to add a second line and check that it is correctly waiting
        // for the onchange to return
        form.$('.o_field_x2many_list_row_add a').click();
        assert.strictEqual($('.modal').length, 0, "no modal should be displayed");
        assert.strictEqual($('.o_field_invalid').length, 0,
            "no field should be marked as invalid");
        assert.strictEqual(form.$('.o_data_row').length, 1,
            "should wait for the onchange to create the second row");
        assert.ok(form.$('.o_data_row').hasClass('o_selected_row'),
            "first row should still be in edition");

        // resolve the onchange def
        def.resolve();
        assert.strictEqual(form.$('.o_data_row').length, 2,
            "second row should now have been created");
        assert.notOk(form.$('.o_data_row:first').hasClass('o_selected_row'),
            "first row should no more be in edition");

        form.destroy();
    });

    QUnit.test('editable list: multiple clicks on Add an item do not create invalid rows', function (assert) {
        assert.expect(3);

        this.data.turtle.onchanges = {
            turtle_trululu: function () {},
        };

        var def;
        var form = createView({
            View: FormView,
            model: 'partner',
            data: this.data,
            arch: '<form string="Partners">' +
                    '<field name="turtles">' +
                        '<tree editable="bottom">' +
                            '<field name="turtle_trululu" required="1"/>' +
                        '</tree>' +
                    '</field>' +
                '</form>',
            mockRPC: function (route, args) {
                var result = this._super.apply(this, arguments);
                if (args.method === 'onchange') {
                    return $.when(def).then(_.constant(result));
                }
                return result;
            },
        });

        // click twice to add a new line
        def = $.Deferred();
        form.$('.o_field_x2many_list_row_add a').click();
        form.$('.o_field_x2many_list_row_add a').click();
        assert.strictEqual(form.$('.o_data_row').length, 0,
            "no row should have been created yet (waiting for the onchange)");

        // resolve the onchange def
        def.resolve();
        assert.strictEqual(form.$('.o_data_row').length, 1,
            "only one row should have been created");
        assert.ok(form.$('.o_data_row:first').hasClass('o_selected_row'),
            "the created row should be in edition");

        form.destroy();
    });

    QUnit.test('editable list: value reset by an onchange', function (assert) {
        // this test reproduces a subtle behavior that may occur in a form view:
        // the user adds a record in a one2many field, and directly clicks on a
        // datetime field of the form view which has an onchange, which totally
        // overrides the value of the one2many (commands 5 and 0). The handler
        // that switches the edited row to readonly is then called after the
        // new value of the one2many field is applied (the one returned by the
        // onchange), so the row that must go to readonly doesn't exist anymore.
        assert.expect(2);

        this.data.partner.onchanges = {
            datetime: function (obj) {
                obj.turtles = [[5], [0, 0, {display_name: 'new'}]];
            },
        };

        var def;
        var form = createView({
            View: FormView,
            model: 'partner',
            data: this.data,
            arch: '<form string="Partners">' +
                    '<field name="datetime"/>' +
                    '<field name="turtles">' +
                        '<tree editable="bottom">' +
                            '<field name="display_name"/>' +
                        '</tree>' +
                    '</field>' +
                '</form>',
            mockRPC: function (route, args) {
                var result = this._super.apply(this, arguments);
                if (args.method === 'onchange') {
                    return $.when(def).then(_.constant(result));
                }
                return result;
            },
        });

        // trigger the two onchanges
        form.$('.o_field_x2many_list_row_add a').click();
        form.$('.o_data_row .o_field_widget').val('a name').trigger('input');
        def = $.Deferred();
        form.$('.o_datepicker_input').click(); // focusout o2m and set value to today
        var dateTimeVal = fieldUtils.format.datetime(moment(), {timezone: false});
        form.$('.o_datepicker_input').val(dateTimeVal).trigger('change');

        // resolve the onchange def
        def.resolve();

        assert.strictEqual(form.$('.o_data_row').length, 1,
            "should have one record in the o2m");
        assert.strictEqual(form.$('.o_data_row .o_data_cell').text(), 'new',
            "should be the record created by the onchange");

        form.destroy();
    });

    QUnit.test('editable list: onchange that returns a warning', function (assert) {
        assert.expect(5);

        this.data.turtle.onchanges = {
            display_name: function () {},
        };

        var form = createView({
            View: FormView,
            model: 'partner',
            data: this.data,
            arch: '<form string="Partners">' +
                    '<field name="turtles">' +
                        '<tree editable="bottom">' +
                            '<field name="display_name"/>' +
                        '</tree>' +
                    '</field>' +
                '</form>',
            res_id: 1,
            mockRPC: function (route, args) {
                if (args.method === 'onchange') {
                    assert.step(args.method);
                    return $.when({
                        value: {},
                        warning: {
                            title: "Warning",
                            message: "You must first select a partner"
                        },
                    });
                }
                return this._super.apply(this, arguments);
            },
            viewOptions: {
                mode: 'edit',
            },
            intercepts: {
                warning: function () {
                    assert.step('warning');
                },
            },
        });

        // add a line (this should trigger an onchange and a warning)
        form.$('.o_field_x2many_list_row_add a').click();

        // check if 'Add an item' still works (this should trigger an onchange
        // and a warning again)
        form.$('.o_field_x2many_list_row_add a').click();

        assert.verifySteps(['onchange', 'warning', 'onchange', 'warning']);

        form.destroy();
    });

    QUnit.test('editable list: contexts are correctly sent', function (assert) {
        assert.expect(5);

        this.data.partner.records[0].timmy = [12];
        var form = createView({
            View: FormView,
            model: 'partner',
            data: this.data,
            arch: '<form>' +
                    '<field name="foo"/>' +
                    '<field name="timmy" context="{\'key\': parent.foo}">' +
                        '<tree editable="top">' +
                            '<field name="display_name"/>' +
                        '</tree>' +
                    '</field>' +
                '</form>',
            mockRPC: function (route, args) {
                if (args.method === 'read' && args.model === 'partner') {
                    assert.deepEqual(args.kwargs.context, {
                        active_field: 2,
                        bin_size: true,
                        someKey: 'some value',
                    }, "sent context should be correct");
                }
                if (args.method === 'read' && args.model === 'partner_type') {
                    assert.deepEqual(args.kwargs.context, {
                        key: 'yop',
                        someKey: 'some value',
                    }, "sent context should be correct");
                }
                if (args.method === 'write') {
                    assert.deepEqual(args.kwargs.context, {
                        active_field: 2,
                        someKey: 'some value',
                    }, "sent context should be correct");
                }
                return this._super.apply(this, arguments);
            },
            session: {
                user_context: {someKey: 'some value'},
            },
            viewOptions: {
                mode: 'edit',
                context: {active_field: 2},
            },
            res_id: 1,
        });

        form.$('.o_data_cell:first').click();
        form.$('.o_field_widget[name=display_name]').val('abc').trigger('input');
        form.$buttons.find('.o_form_button_save').click();

        form.destroy();
    });

    QUnit.test('resetting invisible one2manys', function (assert) {
        assert.expect(3);

        this.data.partner.records[0].turtles = [];
        this.data.partner.onchanges.foo = function (obj) {
            obj.turtles = [[5], [4, 1]];
        };

        var form = createView({
            View: FormView,
            model: 'partner',
            data: this.data,
            arch: '<form>' +
                    '<field name="foo"/>' +
                    '<field name="turtles" invisible="1"/>' +
                '</form>',
            viewOptions: {
                mode: 'edit',
            },
            res_id: 1,
            mockRPC: function (route, args) {
                assert.step(args.method);
                return this._super.apply(this, arguments);
            },
        });

        form.$('input[name="foo"]').val('abcd').trigger('input');
        assert.verifySteps(['read', 'onchange']);

        form.destroy();
    });

    QUnit.test('one2many: onchange that returns unknow field in list, but not in form', function (assert) {
        assert.expect(5);

        this.data.partner.onchanges = {
            name: function () {},
        };

        var form = createView({
            View: FormView,
            model: 'partner',
            data: this.data,
            arch: '<form string="Partners">' +
                    '<field name="name"/>' +
                    '<field name="p">' +
                        '<tree>' +
                            '<field name="display_name"/>' +
                        '</tree>' +
                        '<form string="Partners">' +
                            '<field name="display_name"/>' +
                            '<field name="timmy" widget="many2many_tags"/>' +
                        '</form>' +
                    '</field>' +
                '</form>',
            mockRPC: function (route, args) {
                if (args.method === 'onchange') {
                    return $.when({
                        value: {
                            p: [[5], [0, 0, {display_name: 'new', timmy: [[5], [4, 12]]}]],
                        },
                    });
                }
                return this._super.apply(this, arguments);
            },
        });

        assert.strictEqual(form.$('.o_data_row').length, 1,
            "the one2many should contain one row");
        assert.strictEqual(form.$('.o_field_widget[name="timmy"]').length, 0,
            "timmy should not be displayed in the list view");

        form.$('.o_data_row td:first').click(); // open the record

        assert.strictEqual($('.modal .o_field_many2manytags[name="timmy"]').length, 1,
            "timmy should be displayed in the form view");
        assert.strictEqual($('.modal .o_field_many2manytags[name="timmy"] .badge').length, 1,
            "m2mtags should contain one tag");
        assert.strictEqual($('.modal .o_field_many2manytags[name="timmy"] .o_badge_text').text(),
            'gold', "tag name should have been correctly loaded");

        form.destroy();
    });

    QUnit.test('onchange and required fields with override in arch', function (assert) {
        assert.expect(4);

        this.data.partner.onchanges = {
            turtles: function (obj) {}
        };
        this.data.turtle.fields.turtle_foo.required = true;
        this.data.partner.records[0].turtles = [];

        var form = createView({
            View: FormView,
            model: 'partner',
            data: this.data,
            arch:'<form string="Partners">' +
                    '<field name="turtles">' +
                        '<tree editable="bottom">' +
                            '<field name="turtle_int"/>' +
                            '<field name="turtle_foo" required="0"/>' +
                        '</tree>' +
                    '</field>' +
                '</form>',
            res_id: 1,
            mockRPC: function (route, args) {
                assert.step(args.method);
                return this._super.apply(this, arguments);
            },
        });
        form.$buttons.find('.o_form_button_edit').click();

        // triggers an onchange on partner, because the new record is valid
        form.$('.o_field_x2many_list_row_add a').click();

        assert.verifySteps(['read', 'default_get', 'onchange']);
        form.destroy();
    });

    QUnit.test('onchange on a one2many containing a one2many', function (assert) {
        // the purpose of this test is to ensure that the onchange specs are
        // correctly and recursively computed
        assert.expect(1);

        this.data.partner.onchanges = {
            p: function () {}
        };
        var checkOnchange = false;
        var form = createView({
            View: FormView,
            model: 'partner',
            data: this.data,
            arch:'<form string="Partners">' +
                    '<field name="p">' +
                        '<tree><field name="display_name"/></tree>' +
                        '<form>' +
                            '<field name="display_name"/>' +
                            '<field name="p">' +
                                '<tree editable="bottom"><field name="display_name"/></tree>' +
                            '</field>' +
                        '</form>' +
                    '</field>' +
                '</form>',
            mockRPC: function (route, args) {
                if (args.method === 'onchange' && checkOnchange) {
                    assert.strictEqual(args.args[3]['p.p.display_name'], '',
                        "onchange specs should be computed recursively");
                }
                return this._super.apply(this, arguments);
            },
        });

        form.$('.o_field_x2many_list_row_add a').click();
        $('.modal .o_field_x2many_list_row_add a').click();
        $('.modal .o_data_cell input').val('new record').trigger('input');
        checkOnchange = true;
        $('.modal .modal-footer .btn-primary').click(); // save (should trigger the onchange)

        form.destroy();
    });

    QUnit.test('editing tabbed one2many (editable=bottom)', function (assert) {
        assert.expect(12);

        this.data.partner.records[0].turtles = [];
        for (var i = 0; i < 42; i++) {
            var id = 100 + i;
            this.data.turtle.records.push({id: id, turtle_foo: 'turtle' + (id-99)});
            this.data.partner.records[0].turtles.push(id);
        }

        var form = createView({
            View: FormView,
            model: 'partner',
            data: this.data,
            arch:'<form string="Partners">' +
                    '<sheet>' +
                        '<field name="turtles">' +
                            '<tree editable="bottom">' +
                                '<field name="turtle_foo"/>' +
                            '</tree>' +
                        '</field>' +
                    '</sheet>' +
                '</form>',
            res_id: 1,
            mockRPC: function (route, args) {
                assert.step(args.method);
                if (args.method === 'write') {
                    assert.strictEqual(args.args[1].turtles[42][0], 0);
                    assert.deepEqual(args.args[1].turtles[42][2], {turtle_foo: 'rainbow dash'});
                }
                return this._super.apply(this, arguments);
            },
        });


        form.$buttons.find('.o_form_button_edit').click();
        form.$('.o_field_x2many_list_row_add a').click();

        assert.strictEqual(form.$('tr.o_data_row').length, 41,
            "should have 41 data rows on the current page");
        assert.ok(form.$('tr.o_data_row').last().hasClass('o_selected_row'),
            "last row should be selected");

        form.$('.o_data_row input[name="turtle_foo"]').val('rainbow dash').trigger('input');
        form.$buttons.find('.o_form_button_save').click();

        assert.strictEqual(form.$('tr.o_data_row').length, 40,
        "should have 40 data rows on the current page");

        assert.verifySteps(['read', 'read', 'default_get', 'write', 'read', 'read']);
        form.destroy();
    });

    QUnit.test('editing tabbed one2many (editable=top)', function (assert) {
        assert.expect(15);

        this.data.partner.records[0].turtles = [];
        this.data.turtle.fields.turtle_foo.default = "default foo";
        for (var i = 0; i < 42; i++) {
            var id = 100 + i;
            this.data.turtle.records.push({id: id, turtle_foo: 'turtle' + (id-99)});
            this.data.partner.records[0].turtles.push(id);
        }

        var form = createView({
            View: FormView,
            model: 'partner',
            data: this.data,
            arch:'<form string="Partners">' +
                    '<sheet>' +
                        '<field name="turtles">' +
                            '<tree editable="top">' +
                                '<field name="turtle_foo"/>' +
                            '</tree>' +
                        '</field>' +
                    '</sheet>' +
                '</form>',
            res_id: 1,
            mockRPC: function (route, args) {
                assert.step(args.method);
                if (args.method === 'write') {
                    assert.strictEqual(args.args[1].turtles[0][0], 0);
                    assert.deepEqual(args.args[1].turtles[0][2], {turtle_foo: 'rainbow dash'});
                }
                return this._super.apply(this, arguments);
            },
        });


        form.$buttons.find('.o_form_button_edit').click();
        form.$('.o_pager_next').click();

        assert.strictEqual(form.$('tr.o_data_row').length, 2,
            "should have 2 data rows on the current page");

        form.$('.o_field_x2many_list_row_add a').click();

        assert.strictEqual(form.$('tr.o_data_row').length, 3,
            "should have 3 data rows on the current page");
        assert.ok(form.$('tr.o_data_row').first().hasClass('o_selected_row'),
            "first row should be selected");

        assert.strictEqual(form.$('tr.o_data_row input').val(), 'default foo',
            "selected input should have correct string");

        form.$('.o_data_row input[name="turtle_foo"]').val('rainbow dash').trigger('input');
        form.$buttons.find('.o_form_button_save').click();

        assert.strictEqual(form.$('tr.o_data_row').length, 40,
            "should have 40 data rows on the current page");

        assert.verifySteps(['read', 'read', 'read', 'default_get', 'write', 'read', 'read']);
        form.destroy();
    });

<<<<<<< HEAD
    QUnit.test('focus is correctly reset after an onchange in an x2many', function (assert) {
        assert.expect(2);

        this.data.partner.onchanges = {
            int_field: function () {}
        };
        var def;
        var form = createView({
            View: FormView,
            model: 'partner',
            data: this.data,
            arch:'<form string="Partners">' +
                    '<field name="p">' +
                        '<tree editable="bottom">' +
                            '<field name="int_field"/>' +
                            '<button string="hello"/>' +
                            '<field name="qux"/>' +
                            '<field name="trululu"/>' +
                        '</tree>' +
                    '</field>' +
                '</form>',
            mockRPC: function (route, args) {
                var result = this._super.apply(this, arguments);
                if (args.method === 'onchange') {
                    // delay the onchange RPC
                    return $.when(def).then(_.constant(result));
                }
                return result;
            },
        });

        form.$('.o_field_x2many_list_row_add a').click();
        def = $.Deferred();
        form.$('.o_field_widget[name=int_field]')
            .val('44')
            .trigger('input')
            .trigger({type: 'keydown', which: $.ui.keyCode.TAB});
        def.resolve();

        assert.strictEqual(document.activeElement, form.$('.o_field_widget[name=qux]')[0],
            "qux field should have the focus");

        form.$('.o_field_many2one input').click();
        form.$('.o_field_many2one input').autocomplete('widget').find('a').first().click();
        assert.strictEqual(form.$('.o_field_many2one input').val(), 'first record',
            "the one2many field should have the expected value");

        form.destroy();
    });

=======
>>>>>>> b3d0897f
    QUnit.test('one2many with default value: edit line to make it invalid', function (assert) {
        assert.expect(3);

        this.data.partner.fields.p.default = [
            [0, false, {foo: "coucou", int_field: 5}],
        ];

        var form = createView({
            View: FormView,
            model: 'partner',
            data: this.data,
            arch:'<form string="Partners">' +
                    '<field name="p">' +
                        '<tree editable="bottom">' +
                            '<field name="foo"/>' +
                            '<field name="int_field"/>' +
                        '</tree>' +
                    '</field>' +
                '</form>',
        });

        // edit the line and enter an invalid value for int_field
        form.$('.o_data_row .o_data_cell:nth(1)').click();
        form.$('.o_field_widget[name=int_field]').val('e').trigger('input');
        form.$el.click(); // try to validate the line

        assert.strictEqual(form.$('.o_data_row.o_selected_row').length, 1,
            "line should not have been removed and should still be in edition");
        assert.strictEqual($('.modal').length, 1,
            "a confirmation dialog should be opened");
        assert.ok(form.$('.o_field_widget[name=int_field]').hasClass('o_field_invalid'),
            "should indicate that int_field is invalid");

        form.destroy();
    });

    QUnit.module('FieldMany2Many');

    QUnit.test('many2many kanban: edition', function (assert) {
        assert.expect(28);

        this.data.partner.records[0].timmy = [12, 14];
        this.data.partner_type.records.push({id: 15, display_name: "red", color: 6});
        this.data.partner_type.records.push({id: 18, display_name: "yellow", color: 4});
        this.data.partner_type.records.push({id: 21, display_name: "blue", color: 1});

        var form = createView({
            View: FormView,
            model: 'partner',
            data: this.data,
            arch: '<form string="Partners">' +
                    '<field name="timmy">' +
                        '<kanban>' +
                            '<field name="display_name"/>' +
                            '<templates>' +
                                '<t t-name="kanban-box">' +
                                    '<div class="oe_kanban_global_click">' +
                                        '<a t-if="!read_only_mode" type="delete" class="fa fa-times pull-right delete_icon"/>' +
                                        '<span><t t-esc="record.display_name.value"/></span>' +
                                    '</div>' +
                                '</t>' +
                            '</templates>' +
                        '</kanban>' +
                        '<form string="Partners">' +
                            '<field name="display_name"/>' +
                        '</form>' +
                    '</field>' +
                '</form>',
            archs: {
                'partner_type,false,form': '<form string="Types"><field name="display_name"/></form>',
                'partner_type,false,list': '<tree string="Types"><field name="display_name"/></tree>',
                'partner_type,false,search': '<search string="Types">' +
                                                '<field name="name" string="Name"/>' +
                                            '</search>',
            },
            res_id: 1,
            mockRPC: function (route, args) {
                if (route === '/web/dataset/call_kw/partner_type/write') {
                    assert.strictEqual(args.args[1].display_name, "new name", "should write 'new_name'");
                }
                if (route === '/web/dataset/call_kw/partner_type/create') {
                    assert.strictEqual(args.args[0].display_name, "A new type", "should create 'A new type'");
                }
                if (route === '/web/dataset/call_kw/partner/write') {
                    var commands = args.args[1].timmy;
                    assert.strictEqual(commands.length, 1, "should have generated one command");
                    assert.strictEqual(commands[0][0], 6, "generated command should be REPLACE WITH");
                    // get the created type's id
                    var createdType = _.findWhere(this.data.partner_type.records, {
                        display_name: "A new type"
                    });
                    var ids = _.sortBy([12, 15, 18, 21].concat(createdType.id), _.identity.bind(_));
                    assert.ok(_.isEqual(_.sortBy(commands[0][2], _.identity.bind(_)), ids),
                        "new value should be " + ids);
                }
                return this._super.apply(this, arguments);
            },
        });

        // the SelectCreateDialog requests the session, so intercept its custom
        // event to specify a fake session to prevent it from crashing
        testUtils.intercept(form, 'get_session', function (event) {
            event.data.callback({user_context: {}});
        });

        assert.ok(!form.$('.o_kanban_view .delete_icon').length,
            'delete icon should not be visible in readonly');
        assert.ok(!form.$('.o_field_many2many .o-kanban-button-new').length,
            '"Add" button should not be visible in readonly');

        form.$buttons.find('.o_form_button_edit').click();

        assert.strictEqual(form.$('.o_kanban_record:not(.o_kanban_ghost)').length, 2,
            'should contain 2 records');
        assert.strictEqual(form.$('.o_kanban_record:first() span').text(), 'gold',
            'display_name of subrecord should be the one in DB');
        assert.ok(form.$('.o_kanban_view .delete_icon').length,
            'delete icon should be visible in edit');
        assert.ok(form.$('.o_field_many2many .o-kanban-button-new').length,
            '"Add" button should be visible in edit');

        // edit existing subrecord
        form.$('.oe_kanban_global_click:first()').click();

        $('.modal .o_form_view input').val('new name').trigger('input');
        $('.modal .modal-footer .btn-primary').click(); // save
        assert.strictEqual(form.$('.o_kanban_record:first() span').text(), 'new name',
            'value of subrecord should have been updated');

        // add subrecords
        // -> single select
        form.$('.o_field_many2many .o-kanban-button-new').click();
        assert.ok($('.modal .o_list_view').length, "should have opened a list view in a modal");
        assert.strictEqual($('.modal .o_list_view tbody .o_list_record_selector').length, 3,
            "list view should contain 3 records");
        $('.modal .o_list_view tbody tr:contains(red)').click(); // select red
        assert.ok(!$('.modal .o_list_view').length, "should have closed the modal");
        assert.strictEqual(form.$('.o_kanban_record:not(.o_kanban_ghost)').length, 3,
            'kanban should now contain 3 records');
        assert.ok(form.$('.o_kanban_record:contains(red)').length,
            'record "red" should be in the kanban');

        // -> multiple select
        form.$('.o_field_many2many .o-kanban-button-new').click();
        assert.ok($('.modal .o_select_button').prop('disabled'), "select button should be disabled");
        assert.strictEqual($('.modal .o_list_view tbody .o_list_record_selector').length, 2,
            "list view should contain 2 records");
        $('.modal .o_list_view thead .o_list_record_selector input').click(); // select all
        $('.modal .o_select_button').click(); // validate selection
        assert.ok(!$('.modal .o_select_button').prop('disabled'), "select button should be enabled");
        assert.ok(!$('.modal .o_list_view').length, "should have closed the modal");
        assert.strictEqual(form.$('.o_kanban_record:not(.o_kanban_ghost)').length, 5,
            'kanban should now contain 5 records');
        // -> created record
        form.$('.o_field_many2many .o-kanban-button-new').click();
        $('.modal .modal-footer .btn-primary:nth(1)').click(); // click on 'Create'
        assert.ok($('.modal .o_form_view.o_form_editable').length,
            "should have opened a form view in edit mode, in a modal");
        $('.modal .o_form_view input').val('A new type').trigger('input');
        $('.modal:nth(1) .modal-footer .btn-primary:first()').click(); // click on 'Save & Close'
        assert.ok(!$('.modal').length, "should have closed both modals");
        assert.strictEqual(form.$('.o_kanban_record:not(.o_kanban_ghost)').length, 6,
            'kanban should now contain 6 records');
        assert.ok(form.$('.o_kanban_record:contains(A new type)').length,
            'the newly created type should be in the kanban');

        // delete subrecords
        form.$('.o_kanban_record:contains(silver) .delete_icon').click();
        assert.strictEqual(form.$('.o_kanban_record:not(.o_kanban_ghost)').length, 5,
            'should contain 5 records');
        assert.ok(!form.$('.o_kanban_record:contains(silver)').length,
            'the removed record should not be in kanban anymore');

        // save the record
        form.$buttons.find('.o_form_button_save').click();
        form.destroy();
    });

    QUnit.test('many2many kanban: create action disabled', function (assert) {
        assert.expect(4);

        this.data.partner.records[0].timmy = [12, 14];

        var form = createView({
            View: FormView,
            model: 'partner',
            data: this.data,
            arch:'<form string="Partners">' +
                    '<field name="timmy">' +
                        '<kanban create="0">' +
                            '<field name="display_name"/>' +
                            '<templates>' +
                                '<t t-name="kanban-box">' +
                                    '<div class="oe_kanban_global_click">' +
                                        '<a t-if="!read_only_mode" type="delete" class="fa fa-times pull-right delete_icon"/>' +
                                        '<span><t t-esc="record.display_name.value"/></span>' +
                                    '</div>' +
                                '</t>' +
                            '</templates>' +
                        '</kanban>' +
                    '</field>' +
                '</form>',
            archs: {
                'partner_type,false,list': '<tree><field name="name"/></tree>',
                'partner_type,false,search': '<search>' +
                                            '<field name="display_name" string="Name"/>' +
                                        '</search>',
            },
            res_id: 1,
            session: {user_context: {}},
        });

        assert.ok(!form.$('.o-kanban-button-new').length,
            '"Add" button should not be available in readonly');

        form.$buttons.find('.o_form_button_edit').click();

        assert.ok(form.$('.o-kanban-button-new').length,
            '"Add" button should be available in edit');
        assert.ok(form.$('.o_kanban_view .delete_icon').length,
            'delete icon should be visible in edit');

        form.$('.o-kanban-button-new').click(); // click on 'Add'
        assert.strictEqual($('.modal .modal-footer .btn-primary').length, 1, // only button 'Select'
            '"Create" button should not be available in the modal');

        form.destroy();
    });

    QUnit.test('many2many list (non editable): edition', function (assert) {
        assert.expect(27);

        this.data.partner.records[0].timmy = [12, 14];
        this.data.partner_type.records.push({id: 15, display_name: "bronze", color: 6});
        this.data.partner_type.fields.float_field = {string: 'Float', type: 'float'};
        var form = createView({
            View: FormView,
            model: 'partner',
            data: this.data,
            arch: '<form string="Partners">' +
                    '<field name="timmy">' +
                        '<tree>' +
                            '<field name="display_name"/><field name="float_field"/>' +
                        '</tree>' +
                        '<form string="Partners">' +
                            '<field name="display_name"/>' +
                        '</form>' +
                    '</field>' +
                '</form>',
            archs: {
                'partner_type,false,list': '<tree><field name="display_name"/></tree>',
                'partner_type,false,search': '<search><field name="display_name"/></search>',
            },
            res_id: 1,
            mockRPC: function (route, args) {
                assert.step(_.last(route.split('/')));
                if (args.method === 'write' && args.model === 'partner') {
                    assert.deepEqual(args.args[1].timmy, [
                        [6, false, [12, 15]],
                    ]);
                }
                return this._super.apply(this, arguments);
            },
        });

        assert.ok(!form.$('.o_list_record_delete').length,
            'delete icon should not be visible in readonly');
        assert.ok(!form.$('.o_field_x2many_list_row_add').length,
            '"Add an item" should not be visible in readonly');

        form.$buttons.find('.o_form_button_edit').click();

        assert.strictEqual(form.$('.o_list_view td.o_list_number').length, 2,
            'should contain 2 records');
        assert.strictEqual(form.$('.o_list_view tbody td:first()').text(), 'gold',
            'display_name of first subrecord should be the one in DB');
        assert.ok(form.$('.o_list_record_delete').length,
            'delete icon should be visible in edit');
        assert.ok(form.$('.o_field_x2many_list_row_add').length,
            '"Add an item" should be visible in edit');

        // edit existing subrecord
        form.$('.o_list_view tbody tr:first()').click();

        $('.modal .o_form_view input').val('new name').trigger('input');
        $('.modal .modal-footer .btn-primary').click(); // save
        assert.strictEqual(form.$('.o_list_view tbody td:first()').text(), 'new name',
            'value of subrecord should have been updated');

        // add new subrecords
        form.$('.o_field_x2many_list_row_add a').click();
        assert.strictEqual($('.modal .o_list_view').length, 1,
            "a modal should be open");
        assert.strictEqual($('.modal .o_list_view .o_data_row').length, 1,
            "the list should contain one row");
        $('.modal .o_list_view .o_data_row').click(); // select a record
        assert.strictEqual($('.modal .o_list_view').length, 0,
            "the modal should be closed");
        assert.strictEqual(form.$('.o_list_view td.o_list_number').length, 3,
            'should contain 3 subrecords');

        // delete subrecords
        form.$('.o_list_record_delete:nth(1)').click();
        assert.strictEqual(form.$('.o_list_view td.o_list_number').length, 2,
            'should contain 2 subrecords');
        assert.strictEqual(form.$('.o_list_view .o_data_row td:first').text(), 'new name',
            'the updated row still has the correct values');

        // save
        form.$buttons.find('.o_form_button_save').click();
        assert.strictEqual(form.$('.o_list_view td.o_list_number').length, 2,
            'should contain 2 subrecords');
        assert.strictEqual(form.$('.o_list_view .o_data_row td:first').text(),
            'new name', 'the updated row still has the correct values');

        assert.verifySteps([
            'read', // main record
            'read', // relational field
            'read', // relational record in dialog
            'write', // save relational record from dialog
            'read', // relational field (updated)
            'search_read', // list view in dialog
            'read', // relational field (updated)
            'write', // save main record
            'read', // main record
            'read', // relational field
        ]);

        form.destroy();
    });

    QUnit.test('many2many list (editable): edition', function (assert) {
        assert.expect(30);

        this.data.partner.records[0].timmy = [12, 14];
        this.data.partner_type.records.push({id: 15, display_name: "bronze", color: 6});
        this.data.partner_type.fields.float_field = {string: 'Float', type: 'float'};
        var form = createView({
            View: FormView,
            model: 'partner',
            data: this.data,
            arch: '<form string="Partners">' +
                    '<field name="timmy">' +
                        '<tree editable="top">' +
                            '<field name="display_name"/><field name="float_field"/>' +
                        '</tree>' +
                    '</field>' +
                '</form>',
            archs: {
                'partner_type,false,list': '<tree><field name="display_name"/></tree>',
                'partner_type,false,search': '<search><field name="display_name"/></search>',
            },
            mockRPC: function (route, args) {
                assert.step(_.last(route.split('/')));
                if (args.method === 'write') {
                    assert.deepEqual(args.args[1].timmy, [
                        [6, false, [12, 15]],
                        [1, 12, {display_name: 'new name'}],
                    ]);
                }
                return this._super.apply(this, arguments);
            },
            res_id: 1,
        });

        assert.ok(!form.$('.o_list_record_delete').length,
            'delete icon should not be visible in readonly');
        assert.ok(!form.$('.o_field_x2many_list_row_add').length,
            '"Add an item" should not be visible in readonly');

        form.$buttons.find('.o_form_button_edit').click();

        assert.strictEqual(form.$('.o_list_view td.o_list_number').length, 2,
            'should contain 2 records');
        assert.strictEqual(form.$('.o_list_view tbody td:first()').text(), 'gold',
            'display_name of first subrecord should be the one in DB');
        assert.ok(form.$('.o_list_record_delete').length,
            'delete icon should be visible in edit');
        assert.ok(form.$('.o_field_x2many_list_row_add').length,
            '"Add an item" should not visible in edit');

        // edit existing subrecord
        form.$('.o_list_view tbody td:first()').click();
        assert.ok(!$('.modal').length,
            'in edit, clicking on a subrecord should not open a dialog');
        assert.ok(form.$('.o_list_view tbody tr:first()').hasClass('o_selected_row'),
            'first row should be in edition');
        form.$('.o_list_view input:first()').val('new name').trigger('input');
        assert.ok(form.$('.o_list_view .o_data_row:first').hasClass('o_selected_row'),
            'first row should still be in edition');
        assert.strictEqual(form.$('.o_list_view input[name=display_name]').get(0),
            document.activeElement, 'edited field should still have the focus');
        form.$el.click(); // click outside the list to validate the row
        assert.ok(!form.$('.o_list_view tbody tr:first').hasClass('o_selected_row'),
            'first row should not be in edition anymore');
        assert.strictEqual(form.$('.o_list_view tbody td:first()').text(), 'new name',
            'value of subrecord should have been updated');
        assert.verifySteps(['read', 'read']);

        // add new subrecords
        form.$('.o_field_x2many_list_row_add a').click();
        assert.strictEqual($('.modal .o_list_view').length, 1,
            "a modal should be open");
        assert.strictEqual($('.modal .o_list_view .o_data_row').length, 1,
            "the list should contain one row");
        $('.modal .o_list_view .o_data_row').click(); // select a record
        assert.strictEqual($('.modal .o_list_view').length, 0,
            "the modal should be closed");
        assert.strictEqual(form.$('.o_list_view td.o_list_number').length, 3,
            'should contain 3 subrecords');

        // delete subrecords
        form.$('.o_list_record_delete:nth(1)').click();
        assert.strictEqual(form.$('.o_list_view td.o_list_number').length, 2,
            'should contain 2 subrecord');
        assert.strictEqual(form.$('.o_list_view tbody .o_data_row td:first').text(),
            'new name', 'the updated row still has the correct values');

        // save
        form.$buttons.find('.o_form_button_save').click();
        assert.strictEqual(form.$('.o_list_view td.o_list_number').length, 2,
            'should contain 2 subrecords');
        assert.strictEqual(form.$('.o_list_view .o_data_row td:first').text(),
            'new name', 'the updated row still has the correct values');

        assert.verifySteps([
            'read', // main record
            'read', // relational field
            'search_read', // list view in dialog
            'read', // relational field (updated)
            'write', // save main record
            'read', // main record
            'read', // relational field
        ]);

        form.destroy();
    });

    QUnit.test('many2many: create & delete attributes', function (assert) {
        assert.expect(4);

        this.data.partner.records[0].timmy = [12, 14];

        var form = createView({
            View: FormView,
            model: 'partner',
            data: this.data,
            arch:'<form string="Partners">' +
                    '<field name="timmy">' +
                        '<tree create="true" delete="true">' +
                            '<field name="color"/>' +
                        '</tree>' +
                    '</field>' +
                '</form>',
            res_id: 1,
        });

        form.$buttons.find('.o_form_button_edit').click();

        assert.strictEqual(form.$('.o_field_x2many_list_row_add').length, 1, "should have the 'Add an item' link");
        assert.strictEqual(form.$('.o_list_record_delete').length, 2, "should have the 'Add an item' link");

        form.destroy();

        form = createView({
            View: FormView,
            model: 'partner',
            data: this.data,
            arch:'<form string="Partners">' +
                    '<field name="timmy">' +
                        '<tree create="false" delete="false">' +
                            '<field name="color"/>' +
                        '</tree>' +
                    '</field>' +
                '</form>',
            res_id: 1,
        });

        form.$buttons.find('.o_form_button_edit').click();

        assert.strictEqual(form.$('.o_field_x2many_list_row_add').length, 0, "should not have the 'Add an item' link");
        assert.strictEqual(form.$('.o_list_record_delete').length, 0, "should not have the 'Add an item' link");

        form.destroy();
    });

    QUnit.test('many2many list: create action disabled', function (assert) {
        assert.expect(2);
        var form = createView({
            View: FormView,
            model: 'partner',
            data: this.data,
            arch:'<form string="Partners">' +
                    '<field name="timmy">' +
                        '<tree create="0">' +
                            '<field name="name"/>' +
                        '</tree>' +
                    '</field>' +
                '</form>',
            res_id: 1,
        });

        assert.ok(!form.$('.o_field_x2many_list_row_add').length,
            '"Add an item" link should not be available in readonly');

        form.$buttons.find('.o_form_button_edit').click();

        assert.ok(!form.$('.o_field_x2many_list_row_add').length,
            '"Add an item" link should not be available in edit either');

        form.destroy();
    });

    QUnit.test('many2many list: list of id as default value', function (assert) {
        assert.expect(1);

        this.data.partner.fields.turtles.default = [2, 3];
        this.data.partner.fields.turtles.type = "many2many";

        var form = createView({
            View: FormView,
            model: 'partner',
            data: this.data,
            arch:'<form string="Partners">' +
                    '<field name="turtles">' +
                        '<tree>' +
                            '<field name="turtle_foo"/>' +
                        '</tree>' +
                    '</field>' +
                '</form>',
        });

        assert.strictEqual(form.$('td.o_data_cell').text(), "blipkawa",
            "should have loaded default data");

        form.destroy();
    });

    QUnit.test('many2many checkboxes with default values', function (assert) {
        assert.expect(7);

        this.data.partner.fields.turtles.default = [3];
        this.data.partner.fields.turtles.type = "many2many";

        var form = createView({
            View: FormView,
            model: 'partner',
            data: this.data,
            arch:'<form string="Partners">' +
                    '<field name="turtles" widget="many2many_checkboxes">' +
                    '</field>' +
                '</form>',
            mockRPC: function (route, args) {
                if (args.method === 'create') {
                    assert.deepEqual(args.args[0].turtles, [[6, false, [1]]],
                        "correct values should have been sent to create");
                }
                return this._super.apply(this, arguments);
            }
        });

        assert.notOk(form.$('.o_checkbox input').eq(0).prop('checked'),
            "first checkbox should not be checked");
        assert.notOk(form.$('.o_checkbox input').eq(1).prop('checked'),
            "second checkbox should not be checked");
        assert.ok(form.$('.o_checkbox input').eq(2).prop('checked'),
            "third checkbox should be checked");

        form.$('.o_checkbox input:checked').click();  // Uncheck default record
        form.$('.o_checkbox input').first().click();  // Check first record
        form.$('.o_checkbox input').first().click();  // Uncheck first record
        form.$('.o_checkbox input').first().click();  // Recheck first record

        assert.ok(form.$('.o_checkbox input').eq(0).prop('checked'),
            "first checkbox should be checked");
        assert.notOk(form.$('.o_checkbox input').eq(1).prop('checked'),
            "second checkbox should not be checked");
        assert.notOk(form.$('.o_checkbox input').eq(2).prop('checked'),
            "third checkbox should not be checked");

        form.$buttons.find('.o_form_button_save').click();

        form.destroy();
    });

    QUnit.test('many2many list with x2many: add a record', function (assert) {
        assert.expect(18);

        this.data.partner_type.fields.m2m = {
            string: "M2M", type: "many2many", relation: 'turtle',
        };
        this.data.partner_type.records[0].m2m = [1, 2];
        this.data.partner_type.records[1].m2m = [2, 3];

        var form = createView({
            View: FormView,
            model: 'partner',
            data: this.data,
            arch:'<form string="Partners">' +
                    '<field name="timmy"/>' +
                '</form>',
            res_id: 1,
            archs: {
                'partner_type,false,list': '<tree>' +
                        '<field name="display_name"/>' +
                        '<field name="m2m" widget="many2many_tags"/>' +
                    '</tree>',
                'partner_type,false,search': '<search>' +
                        '<field name="display_name" string="Name"/>' +
                    '</search>',
            },
            mockRPC: function (route, args) {
                assert.step(_.last(route.split('/')) + ' on ' + args.model);
                if (args.model === 'turtle') {
                    assert.step(args.args[0]); // the read ids
                }
                return this._super.apply(this, arguments);
            },
            viewOptions: {
                mode: 'edit',
            },
        });

        form.$('.o_field_x2many_list_row_add a').click();
        $('.modal .o_data_row:first').click(); // add a first record to the relation

        assert.strictEqual(form.$('.o_data_row').length, 1,
            "the record should have been added to the relation");
        assert.strictEqual(form.$('.o_data_row:first .o_badge_text').text(), 'leonardodonatello',
            "inner m2m should have been fetched and correctly displayed");

        form.$('.o_field_x2many_list_row_add a').click();
        $('.modal .o_data_row:first').click(); // add a second record to the relation

        assert.strictEqual(form.$('.o_data_row').length, 2,
            "the second record should have been added to the relation");
        assert.strictEqual(form.$('.o_data_row:nth(1) .o_badge_text').text(), 'donatelloraphael',
            "inner m2m should have been fetched and correctly displayed");

        assert.verifySteps([
            'read on partner',
            'search_read on partner_type',
            'read on turtle',
            [1, 2, 3],
            'read on partner_type',
            'read on turtle',
            [1, 2],
            'search_read on partner_type',
            'read on turtle',
            [2, 3],
            'read on partner_type',
            'read on turtle',
            [2, 3],
        ]);

        form.destroy();
    });

    QUnit.test('many2many with a domain', function (assert) {
        // The domain specified on the field should not be replaced by the potential
        // domain the user writes in the dialog, they should rather be concatenated
        assert.expect(2);

        var form = createView({
            View: FormView,
            model: 'partner',
            data: this.data,
            arch:'<form string="Partners">' +
                    '<field name="timmy" domain="[[\'display_name\', \'=\', \'gold\']]"/>' +
                '</form>',
            res_id: 1,
            archs: {
                'partner_type,false,list': '<tree>' +
                        '<field name="display_name"/>' +
                    '</tree>',
                'partner_type,false,search': '<search>' +
                        '<field name="display_name" string="Name"/>' +
                    '</search>',
            },
            viewOptions: {
                mode: 'edit',
            },
        });

        form.$('.o_field_x2many_list_row_add a').click();
        assert.strictEqual($('.modal .o_data_row').length, 1,
            "should contain only one row (gold)");

        $('.modal .o_searchview_input').trigger({type: 'keypress', which: 115}); // s
        $('.modal .o_searchview_input').trigger({type: 'keydown', which: 13}); // enter

        assert.strictEqual($('.modal .o_data_row').length, 0, "should contain no row");

        form.destroy();
    });

    QUnit.test('many2many list with onchange and edition of a record', function (assert) {
        assert.expect(7);

        this.data.partner.fields.turtles.type = "many2many";
        this.data.partner.onchanges.turtles = function () {};
        var form = createView({
            View: FormView,
            model: 'partner',
            data: this.data,
            arch:'<form string="Partners">' +
                    '<field name="turtles">' +
                        '<tree>' +
                            '<field name="turtle_foo"/>' +
                        '</tree>' +
                    '</field>' +
                '</form>',
            res_id: 1,
            archs: {
                'turtle,false,form': '<form string="Turtle Power"><field name="turtle_bar"/></form>',
            },
            mockRPC: function (route, args) {
                assert.step(args.method);
                return this._super.apply(this, arguments);
            },
        });

        form.$buttons.find('.o_form_button_edit').click();
        form.$('td.o_data_cell:first').click();

        $('.modal-body input[type="checkbox"]').click();
        $('.modal .modal-footer .btn-primary').first().click();

        // there is nothing left to save -> should not do a 'write' RPC
        form.$buttons.find('.o_form_button_save').click();

        assert.verifySteps([
            'read', // read initial record (on partner)
            'read', // read many2many turtles
            'read', // read missing field when opening record in modal form view
            'write', // when saving the modal
            'onchange', // onchange should be triggered on partner
            'read', // reload many2many
        ]);

        form.destroy();
    });

    QUnit.test('onchange with 40+ commands for a many2many', function (assert) {
        // this test ensures that the basic_model correctly handles more LINK_TO
        // commands than the limit of the dataPoint (40 for x2many kanban)
        assert.expect(23);

        // create a lot of partner_types that will be linked by the onchange
        var commands = [[5]];
        for (var i = 0; i < 45; i++) {
            var id = 100 + i;
            this.data.partner_type.records.push({id: id, display_name: "type " + id});
            commands.push([4, id]);
        }
        this.data.partner.onchanges = {
            foo: function (obj) {
                obj.timmy = commands;
            },
        };

        var form = createView({
            View: FormView,
            model: 'partner',
            data: this.data,
            arch:'<form string="Partners">' +
                    '<field name="foo"/>' +
                    '<field name="timmy">' +
                        '<kanban>' +
                            '<field name="display_name"/>' +
                            '<templates>' +
                                '<t t-name="kanban-box">' +
                                    '<div><t t-esc="record.display_name.value"/></div>' +
                                '</t>' +
                            '</templates>' +
                        '</kanban>' +
                    '</field>' +
                '</form>',
            res_id: 1,
            mockRPC: function (route, args) {
                assert.step(args.method);
                if (args.method === 'write') {
                    assert.strictEqual(args.args[1].timmy[0][0], 6,
                        "should send a command 6");
                    assert.strictEqual(args.args[1].timmy[0][2].length, 45,
                        "should replace with 45 ids");
                }
                return this._super.apply(this, arguments);
            },
            viewOptions: {
                mode: 'edit',
            },
        });

        assert.verifySteps(['read']);

        form.$('.o_field_widget[name=foo]').val('trigger onchange').trigger('input');

        assert.verifySteps(['read', 'onchange', 'read']);
        assert.strictEqual(form.$('.o_x2m_control_panel .o_pager_counter').text().trim(),
            '1-40 / 45', "pager should be correct");
        assert.strictEqual(form.$('.o_kanban_record:not(".o_kanban_ghost")').length, 40,
            'there should be 40 records displayed on page 1');

        form.$('.o_pager_next').click();
        assert.verifySteps(['read', 'onchange', 'read', 'read']);
        assert.strictEqual(form.$('.o_x2m_control_panel .o_pager_counter').text().trim(),
            '41-45 / 45', "pager should be correct");
        assert.strictEqual(form.$('.o_kanban_record:not(".o_kanban_ghost")').length, 5,
            'there should be 5 records displayed on page 2');

        form.$buttons.find('.o_form_button_save').click();

        assert.strictEqual(form.$('.o_x2m_control_panel .o_pager_counter').text().trim(),
            '1-40 / 45', "pager should be correct");
        assert.strictEqual(form.$('.o_kanban_record:not(".o_kanban_ghost")').length, 40,
            'there should be 40 records displayed on page 1');

        form.$('.o_pager_next').click();
        assert.strictEqual(form.$('.o_x2m_control_panel .o_pager_counter').text().trim(),
            '41-45 / 45', "pager should be correct");
        assert.strictEqual(form.$('.o_kanban_record:not(".o_kanban_ghost")').length, 5,
            'there should be 5 records displayed on page 2');

        form.$('.o_pager_next').click(); // back to page 1
        assert.strictEqual(form.$('.o_x2m_control_panel .o_pager_counter').text().trim(),
            '1-40 / 45', "pager should be correct");
        assert.strictEqual(form.$('.o_kanban_record:not(".o_kanban_ghost")').length, 40,
            'there should be 40 records displayed on page 1');

        form.destroy();
    });

    QUnit.module('FieldStatus');

    QUnit.test('static statusbar widget on many2one field', function (assert) {
        assert.expect(5);

        this.data.partner.fields.trululu.domain = "[('bar', '=', True)]";
        this.data.partner.records[1].bar = false;

        var count = 0;
        var nb_fields_fetched;
        var form = createView({
            View: FormView,
            model: 'partner',
            data: this.data,
            arch:'<form string="Partners">' +
                    '<header><field name="trululu" widget="statusbar"/></header>' +
                    // the following field seem useless, but its presence was the
                    // cause of a crash when evaluating the field domain.
                    '<field name="timmy" invisible="1"/>' +
                '</form>',
            mockRPC: function (route, args) {
                if (args.method === 'search_read') {
                    count++;
                    nb_fields_fetched = args.kwargs.fields.length;
                }
                return this._super.apply(this, arguments);
            },
            res_id: 1,
            config: {device: {isMobile: false}},
        });

        assert.strictEqual(count, 1, 'once search_read should have been done to fetch the relational values');
        assert.strictEqual(nb_fields_fetched, 1, 'search_read should only fetch field id');
        assert.strictEqual(form.$('.o_statusbar_status button:not(.dropdown-toggle)').length, 2, "should have 2 status");
        assert.strictEqual(form.$('.o_statusbar_status button:disabled').length, 2,
            "all status should be disabled");
        assert.ok(form.$('.o_statusbar_status button[data-value="4"]').hasClass('btn-primary'),
            "selected status should be btn-primary");

        form.destroy();
    });

    QUnit.test('static statusbar widget on many2one field with domain', function (assert) {
        assert.expect(1);

        var form = createView({
            View: FormView,
            model: 'partner',
            data: this.data,
            arch:'<form string="Partners">' +
                    '<header><field name="trululu" domain="[(\'user_id\',\'=\',uid)]" widget="statusbar"/></header>' +
                '</form>',
            mockRPC: function (route, args) {
                if (args.method === 'search_read') {
                    assert.deepEqual(args.kwargs.domain, ['|', ['id', '=', 4], ['user_id', '=', 17]],
                        "search_read should sent the correct domain");
                }
                return this._super.apply(this, arguments);
            },
            res_id: 1,
            session: {user_context: {uid: 17}},
        });

        form.destroy();
    });

    QUnit.test('clickable statusbar widget on many2one field', function (assert) {
        assert.expect(3);

        var form = createView({
            View: FormView,
            model: 'partner',
            data: this.data,
            arch:'<form string="Partners">' +
                    '<header><field name="trululu" widget="statusbar" clickable="True"/></header>' +
                '</form>',
            res_id: 1,
            config: {device: {isMobile: false}},
        });

        var $selectedStatus = form.$('.o_statusbar_status button[data-value="4"]');
        assert.ok($selectedStatus.hasClass('btn-primary') && $selectedStatus.hasClass('disabled'),
            "selected status should be btn-primary and disabled");
        var $clickable = form.$('.o_statusbar_status button.btn-default:not(.dropdown-toggle):not(:disabled)');
        assert.strictEqual($clickable.length, 2,
            "other status should be btn-default and not disabled");
        $clickable.last().click(); // (last is visually the first here (css))
        var $status = form.$('.o_statusbar_status button[data-value="1"]');
        assert.ok($status.hasClass("btn-primary") && $status.hasClass("disabled"),
            "value should have been updated");

        form.destroy();
    });

    QUnit.test('statusbar with no status', function (assert) {
        assert.expect(2);

        this.data.product.records = [];
        var form = createView({
            View: FormView,
            model: 'partner',
            data: this.data,
            arch:'<form string="Partners">' +
                    '<header><field name="product_id" widget="statusbar"/></header>' +
                '</form>',
            res_id: 1,
            config: {device: {isMobile: false}},
        });

        assert.ok(form.$('.o_statusbar_status').hasClass('o_field_empty'),
            'statusbar widget should have class o_field_empty');
        assert.strictEqual(form.$('.o_statusbar_status').children().length, 0,
            'statusbar widget should be empty');
        form.destroy();
    });

    QUnit.test('statusbar with domain but no value (create mode)', function (assert) {
        assert.expect(1);

        this.data.partner.fields.trululu.domain = "[('bar', '=', True)]";

        var form = createView({
            View: FormView,
            model: 'partner',
            data: this.data,
            arch:
                '<form string="Partners">' +
                    '<header><field name="trululu" widget="statusbar"/></header>' +
                '</form>',
            config: {device: {isMobile: false}},
        });

        assert.strictEqual(form.$('.o_statusbar_status button:disabled').length, 2, "should have 2 status");

        form.destroy();
    });

    QUnit.test('clickable statusbar should change m2o fetching domain in edit mode', function (assert) {
        assert.expect(2);

        this.data.partner.fields.trululu.domain = "[('bar', '=', True)]";

        var form = createView({
            View: FormView,
            model: 'partner',
            data: this.data,
            arch:
                '<form string="Partners">' +
                    '<header><field name="trululu" widget="statusbar" clickable="True"/></header>' +
                '</form>',
            res_id: 1,
            config: {device: {isMobile: false}},
        });

        form.$buttons.find('.o_form_button_edit').click();

        var $buttons = form.$('.o_statusbar_status button:not(.dropdown-toggle)');
        assert.strictEqual($buttons.length, 3, "there should be 3 status");
        $buttons.last().click(); // (last is visually the first here (css))
        assert.strictEqual(form.$('.o_statusbar_status button:not(.dropdown-toggle)').length, 2,
            "there should be 2 status left");

        form.destroy();
    });

    QUnit.test('statusbar fold_field option and statusbar_visible attribute', function (assert) {
        assert.expect(2);

        this.data.partner.records[0].bar = false;

        var form = createView({
            View: FormView,
            model: 'partner',
            data: this.data,
            arch:
                '<form string="Partners">' +
                    '<header><field name="trululu" widget="statusbar" options="{\'fold_field\': \'bar\'}"/>' +
                    '<field name="color" widget="statusbar" statusbar_visible="red"/></header>' +
                '</form>',
            res_id: 1,
            config: {device: {isMobile: false}},
        });

        form.$buttons.find('.o_form_button_edit').click();

        assert.strictEqual(form.$('.o_statusbar_status:first .dropdown-menu button.disabled').length, 1, "should have 1 folded status");
        assert.strictEqual(form.$('.o_statusbar_status:last button.disabled').length, 1, "should have 1 status (other discarded)");

        form.destroy();
    });

    QUnit.test('statusbar with dynamic domain', function (assert) {
        assert.expect(5);

        this.data.partner.fields.trululu.domain = "[('int_field', '>', qux)]";
        this.data.partner.records[2].int_field = 0;

        var rpcCount = 0;
        var form = createView({
            View: FormView,
            model: 'partner',
            data: this.data,
            arch:
                '<form string="Partners">' +
                    '<header><field name="trululu" widget="statusbar"/></header>' +
                    '<field name="qux"/>' +
                    '<field name="foo"/>' +
                '</form>',
            mockRPC: function (route, args) {
                if (args.method === 'search_read') {
                    rpcCount++;
                }
                return this._super.apply(this, arguments);
            },
            res_id: 1,
            config: {device: {isMobile: false}},
        });

        form.$buttons.find('.o_form_button_edit').click();

        assert.strictEqual(form.$('.o_statusbar_status button.disabled').length, 3, "should have 3 status");
        assert.strictEqual(rpcCount, 1, "should have done 1 search_read rpc");
        form.$('input:first').val(9.5).trigger("input").trigger("change");
        assert.strictEqual(form.$('.o_statusbar_status button.disabled').length, 2, "should have 2 status");
        assert.strictEqual(rpcCount, 2, "should have done 1 more search_read rpc");
        form.$('input:last').val("hey").trigger("input").trigger("change");
        assert.strictEqual(rpcCount, 2, "should not have done 1 more search_read rpc");

        form.destroy();
    });

    QUnit.module('FieldSelection');

    QUnit.test('widget selection in a list view', function (assert) {
        assert.expect(3);

        this.data.partner.records.forEach(function (r) {
            r.color = 'red';
        });

        var list = createView({
            View: ListView,
            model: 'partner',
            data: this.data,
            arch: '<tree string="Colors" editable="top">' +
                        '<field name="color"/>' +
                '</tree>',
        });

        assert.strictEqual(list.$('td:contains(Red)').length, 3,
            "should have 3 rows with correct value");
        list.$('td:contains(Red):first').click();

        var $td = list.$('tbody tr.o_selected_row td:not(.o_list_record_selector)');

        assert.strictEqual($td.find('select').length, 1, "td should have a child 'select'");
        assert.strictEqual($td.contents().length, 1, "select tag should be only child of td");
        list.destroy();
    });

    QUnit.test('widget selection,  edition and on many2one field', function (assert) {
        assert.expect(18);

        this.data.partner.onchanges = {product_id: function () {}};
        this.data.partner.records[0].product_id = 37;
        this.data.partner.records[0].trululu = false;

        var count = 0;
        var form = createView({
            View: FormView,
            model: 'partner',
            data: this.data,
            arch: '<form string="Partners">' +
                        '<field name="product_id" widget="selection"/>' +
                        '<field name="trululu" widget="selection"/>' +
                        '<field name="color" widget="selection"/>' +
                '</form>',
            res_id: 1,
            mockRPC: function (route, args) {
                count++;
                assert.step(args.method);
                return this._super(route, args);
            },
        });

        assert.ok(!form.$('select').length, "should not have a select tag in dom");
        assert.strictEqual(form.$('.o_field_widget[name=product_id]').text(), 'xphone',
            "should have rendered the many2one field correctly");
        assert.strictEqual(form.$('.o_field_widget[name=trululu]').text(), '',
            "should have rendered the unset many2one field correctly");
        assert.strictEqual(form.$('.o_field_widget[name=color]').text(), 'Red',
            "should have rendered the selection field correctly");

        form.$buttons.find('.o_form_button_edit').click();

        assert.strictEqual(form.$('select').length, 3,
            "should have 3 select tag in dom");
        assert.strictEqual(form.$('select[name="product_id"] option:contains(xphone)').length, 1,
            "should have fetched xphone option");
        assert.strictEqual(form.$('select[name="product_id"] option:contains(xpad)').length, 1,
            "should have fetched xpad option");
        assert.strictEqual(form.$('select[name="product_id"]').val(), "37",
            "should have correct product_id value");
        assert.strictEqual(form.$('select[name="trululu"]').val(), "false",
            "should not have any value in trululu field");
        form.$('select[name="product_id"]').val(41).trigger('change');

        assert.strictEqual(form.$('select[name="product_id"]').val(), "41",
            "should have a value of xphone");

        assert.strictEqual(form.$('select[name="color"]').val(), "\"red\"",
            "should have correct value in color field");

        assert.verifySteps(['read', 'name_search', 'name_search', 'onchange']);
        count = 0;
        form.reload();
        assert.strictEqual(count, 1, "should not reload product_id relation");
        form.destroy();
    });

    QUnit.test('unset selection field with 0 as key', function (assert) {
        // The server doesn't make a distinction between false value (the field
        // is unset), and selection 0, as in that case the value it returns is
        // false. So the client must convert false to value 0 if it exists.
        assert.expect(2);

        this.data.partner.fields.selection = {
            type: "selection",
            selection: [[0, "Value O"], [1, "Value 1"]],
        };

        var form = createView({
            View: FormView,
            model: 'partner',
            data: this.data,
            arch: '<form string="Partners">' +
                        '<field name="selection"/>' +
                '</form>',
            res_id: 1,
        });

        assert.strictEqual(form.$('.o_field_widget').text(), 'Value O',
            "the displayed value should be 'Value O'");
        assert.notOk(form.$('.o_field_widget').hasClass('o_field_empty'),
            "should not have class o_field_empty");

        form.destroy();
    });

    QUnit.test('unset selection field with string keys', function (assert) {
        // The server doesn't make a distinction between false value (the field
        // is unset), and selection 0, as in that case the value it returns is
        // false. So the client must convert false to value 0 if it exists. In
        // this test, it doesn't exist as keys are strings.
        assert.expect(2);

        this.data.partner.fields.selection = {
            type: "selection",
            selection: [['0', "Value O"], ['1', "Value 1"]],
        };

        var form = createView({
            View: FormView,
            model: 'partner',
            data: this.data,
            arch: '<form string="Partners">' +
                        '<field name="selection"/>' +
                '</form>',
            res_id: 1,
        });

        assert.strictEqual(form.$('.o_field_widget').text(), '',
            "there should be no displayed value");
        assert.ok(form.$('.o_field_widget').hasClass('o_field_empty'),
            "should have class o_field_empty");

        form.destroy();
    });

    QUnit.test('unset selection on a many2one field', function (assert) {
        assert.expect(1);

        var form = createView({
            View: FormView,
            model: 'partner',
            data: this.data,
            arch: '<form string="Partners">' +
                        '<field name="trululu" widget="selection"/>' +
                '</form>',
            mockRPC: function (route, args) {
                if (args.method === 'write') {
                    assert.strictEqual(args.args[1].trululu, false,
                        "should send 'false' as trululu value");
                }
                return this._super.apply(this, arguments);
            },
            res_id: 1,
            viewOptions: {
                mode: 'edit',
            },
        });

        form.$('select').val("false").trigger('change');
        form.$buttons.find('.o_form_button_save').click();

        form.destroy();
    });

    QUnit.test('widget selection on a many2one: domain updated by an onchange', function (assert) {
        assert.expect(4);

        this.data.partner.onchanges = {
            int_field: function () {},
        };

        var domain = [];
        var form = createView({
            View: FormView,
            model: 'partner',
            data: this.data,
            arch: '<form>' +
                    '<field name="int_field"/>' +
                    '<field name="trululu" widget="selection"/>' +
                '</form>',
            res_id: 1,
            mockRPC: function (route, args) {
                if (args.method === 'onchange') {
                    domain = [['id', 'in', [10]]];
                    return $.when({
                        domain: {
                            trululu: domain,
                        }
                    });
                }
                if (args.method === 'name_search') {
                    assert.deepEqual(args.args[1], domain,
                        "sent domain should be correct");
                }
                return this._super(route, args);
            },
            viewOptions: {
                mode: 'edit',
            },
        });

        assert.strictEqual(form.$('.o_field_widget[name=trululu] option').length, 4,
            "should be 4 options in the selection");

        // trigger an onchange that will update the domain
        form.$('.o_field_widget[name=int_field]').val(2).trigger('input');

        assert.strictEqual(form.$('.o_field_widget[name=trululu] option').length, 1,
            "should be 1 option in the selection");

        form.destroy();
    });

    QUnit.module('FieldMany2ManyTags');

    QUnit.test('fieldmany2many tags with and without color', function (assert) {
        assert.expect(5);

        this.data.partner.fields.partner_ids = {string: "Partner", type: "many2many", relation: 'partner'};
        var form = createView({
            View: FormView,
            model: 'partner',
            data: this.data,
            arch:'<form string="Partners">' +
                    '<field name="partner_ids" widget="many2many_tags" options="{\'color_field\': \'color\'}"/>' +
                    '<field name="timmy" widget="many2many_tags"/>' +
                '</form>',
            mockRPC: function (route, args) {
                if (args.method ==='read' && args.model === 'partner_type') {
                    assert.deepEqual(args.args , [[12], ['display_name']], "should not read any color field");
                } else if (args.method ==='read' && args.model === 'partner') {
                    assert.deepEqual(args.args , [[1], ['display_name', 'color']], "should read color field");
                }
                return this._super.apply(this, arguments);
            }
        });

        // add a tag on field partner_ids
        var $input = form.$('.o_field_many2manytags[name="partner_ids"] input');
        $input.click(); // opens the dropdown
        $input.autocomplete('widget').find('li:first()').click(); // adds a tag

        // add a tag on field timmy
        $input = form.$('.o_field_many2manytags[name="timmy"] input');
        $input.click(); // opens the dropdown
        assert.strictEqual($input.autocomplete('widget').find('li').length, 3,
            "autocomplete dropdown should have 3 entries (2 values + 'Search and Edit...')");
        $input.autocomplete('widget').find('li:first()').click(); // adds a tag
        assert.strictEqual(form.$('.o_field_many2manytags[name="timmy"] > span').length, 1,
            "should contain 1 tag");
        assert.ok(form.$('.o_field_many2manytags[name="timmy"] > span:contains("gold")').length,
            "should contain newly added tag 'gold'");

        form.destroy();
    });

    QUnit.test('fieldmany2many tags with color: rendering and edition', function (assert) {
        assert.expect(20);

        this.data.partner.records[0].timmy = [12, 14];
        this.data.partner_type.records.push({id: 13, display_name: "red", color: 8});
        var form = createView({
            View: FormView,
            model: 'partner',
            data: this.data,
            arch:'<form string="Partners">' +
                    '<field name="timmy" widget="many2many_tags" options="{\'color_field\': \'color\', \'no_create_edit\': True}"/>' +
                '</form>',
            res_id: 1,
            mockRPC: function (route, args) {
                if (route === '/web/dataset/call_kw/partner/write') {
                    var commands = args.args[1].timmy;
                    assert.strictEqual(commands.length, 1, "should have generated one command");
                    assert.strictEqual(commands[0][0], 6, "generated command should be REPLACE WITH");
                    assert.ok(_.isEqual(_.sortBy(commands[0][2], _.identity.bind(_)), [12, 13]),
                        "new value should be [12, 13]");
                }
                if (args.method ==='read' && args.model === 'partner_type') {
                    assert.deepEqual(args.args[1], ['display_name', 'color'], "should read the color field");
                }
                return this._super.apply(this, arguments);
            },
        });
        assert.strictEqual(form.$('.o_field_many2manytags > span').length, 2,
            "should contain 2 tags");
        assert.ok(form.$('span:contains(gold)').length,
            'should have fetched and rendered gold partner tag');
        assert.ok(form.$('span:contains(silver)').length,
            'should have fetched and rendered silver partner tag');
        assert.strictEqual(form.$('span:first()').data('color'), 2,
            'should have correctly fetched the color');

        form.$buttons.find('.o_form_button_edit').click();

        assert.strictEqual(form.$('.o_field_many2manytags > span').length, 2,
            "should still contain 2 tags in edit mode");
        assert.ok(form.$('.o_tag_color_2 .o_badge_text:contains(gold)').length,
            'first tag should still contain "gold" and be color 2 in edit mode');
        assert.strictEqual(form.$('.o_field_many2manytags .o_delete').length, 2,
            "tags should contain a delete button");

        // add an other existing tag
        var $input = form.$('.o_field_many2manytags input');
        $input.click(); // opens the dropdown
        assert.strictEqual($input.autocomplete('widget').find('li').length, 1,
            "autocomplete dropdown should have 1 entry");
        assert.strictEqual($input.autocomplete('widget').find('li a:contains("red")').length, 1,
            "autocomplete dropdown should contain 'red'");
        $input.autocomplete('widget').find('li').click(); // add 'red'
        assert.strictEqual(form.$('.o_field_many2manytags > span').length, 3,
            "should contain 3 tags");
        assert.ok(form.$('.o_field_many2manytags > span:contains("red")').length,
            "should contain newly added tag 'red'");
        assert.ok(form.$('.o_field_many2manytags > span[data-color=8]:contains("red")').length,
            "should have fetched the color of added tag");

        // remove tag with id 14
        form.$('.o_field_many2manytags span[data-id=14] .o_delete').click();
        assert.strictEqual(form.$('.o_field_many2manytags > span').length, 2,
            "should contain 2 tags");
        assert.ok(!form.$('.o_field_many2manytags > span:contains("silver")').length,
            "should not contain tag 'silver' anymore");

        // save the record (should do the write RPC with the correct commands)
        form.$buttons.find('.o_form_button_save').click();

        // TODO: it would be nice to test the behaviors of the autocomplete dropdown
        // (like refining the research, creating new tags...), but ui-autocomplete
        // makes it difficult to test
        form.destroy();
    });

    QUnit.test('fieldmany2many tags view a domain', function (assert) {
        assert.expect(7);

        this.data.partner.fields.timmy.domain = [['id', '<', 50]];
        this.data.partner.records[0].timmy = [12];
        this.data.partner_type.records.push({id: 99, display_name: "red", color: 8});

        var form = createView({
            View: FormView,
            model: 'partner',
            data: this.data,
            arch:'<form string="Partners">' +
                    '<field name="timmy" widget="many2many_tags" options="{\'no_create_edit\': True}"/>' +
                '</form>',
            res_id: 1,
            mockRPC: function (route, args) {
                if (args.method === 'name_search') {
                    assert.deepEqual(args.kwargs.args, [['id', '<', 50], ['id', 'not in', [12]]],
                        "domain sent to name_search should be correct");
                    return $.when([[14, 'silver']]);
                }
                return this._super.apply(this, arguments);
            }
        });
        assert.strictEqual(form.$('.o_field_many2manytags > span').length, 1,
            "should contain 1 tag");
        assert.ok(form.$('span:contains(gold)').length,
            'should have fetched and rendered gold partner tag');

        form.$buttons.find('.o_form_button_edit').click();

        // add an other existing tag
        var $input = form.$('.o_field_many2manytags input');
        $input.click(); // opens the dropdown
        assert.strictEqual($input.autocomplete('widget').find('li').length, 1,
            "autocomplete dropdown should have 1 entry");
        assert.strictEqual($input.autocomplete('widget').find('li a:contains("silver")').length, 1,
            "autocomplete dropdown should contain 'silver'");
        $input.autocomplete('widget').find('li').click(); // add 'silver'
        assert.strictEqual(form.$('.o_field_many2manytags > span').length, 2,
            "should contain 2 tags");
        assert.ok(form.$('.o_field_many2manytags > span:contains("silver")').length,
            "should contain newly added tag 'silver'");

        form.destroy();
    });

    QUnit.test('fieldmany2many tags in a new record', function (assert) {
        assert.expect(7);

        var form = createView({
            View: FormView,
            model: 'partner',
            data: this.data,
            arch:'<form string="Partners">' +
                    '<field name="timmy" widget="many2many_tags"/>' +
                '</form>',
            mockRPC: function (route, args) {
                if (route === '/web/dataset/call_kw/partner/create') {
                    var commands = args.args[0].timmy;
                    assert.strictEqual(commands.length, 1, "should have generated one command");
                    assert.strictEqual(commands[0][0], 6, "generated command should be REPLACE WITH");
                    assert.ok(_.isEqual(commands[0][2], [12]), "new value should be [12]");
                }
                return this._super.apply(this, arguments);
            }
        });
        assert.ok(form.$('.o_form_view').hasClass('o_form_editable'), "form should be in edit mode");

        var $input = form.$('.o_field_many2manytags input');
        $input.click(); // opens the dropdown
        assert.strictEqual($input.autocomplete('widget').find('li').length, 3,
            "autocomplete dropdown should have 3 entries (2 values + 'Search and Edit...')");
        $input.autocomplete('widget').find('li:first()').click(); // adds a tag
        assert.strictEqual(form.$('.o_field_many2manytags > span').length, 1,
            "should contain 1 tag");
        assert.ok(form.$('.o_field_many2manytags > span:contains("gold")').length,
            "should contain newly added tag 'gold'");

        // save the record (should do the write RPC with the correct commands)
        form.$buttons.find('.o_form_button_save').click();
        form.destroy();
    });

    QUnit.test('fieldmany2many tags: update color', function (assert) {
        assert.expect(3);

        this.data.partner.records[0].timmy = [12, 14];
        this.data.partner_type.records[0].color = 0;

        var form = createView({
            View: FormView,
            model: 'partner',
            data: this.data,
            arch:'<form string="Partners">' +
                    '<field name="timmy" widget="many2many_tags" options="{\'color_field\': \'color\'}"/>' +
                '</form>',
            res_id: 1,
        });

        // First checks that default color 0 is rendered as 0 color
        assert.ok(form.$('span:first()').is('.o_tag_color_0'),
            'first tag color should be 0');

        // Update the color in readonly
        form.$('span:first()').click();
        $('.o_colorpicker a[data-color="1"]').trigger('mousedown'); // choose color 1
        assert.strictEqual(form.$('span:first()').data('color'), 1,
            'should have correctly updated the color (in readonly)');

        // Update the color in edit
        form.$buttons.find('.o_form_button_edit').click();
        form.$('span:first()').click();
        $('.o_colorpicker a[data-color="6"]').trigger('mousedown'); // choose color 6
        assert.strictEqual(form.$('span:first()').data('color'), 6,
            'should have correctly updated the color (in edit)');
        form.destroy();
    });

    QUnit.test('fieldmany2many tags in editable list', function (assert) {
        assert.expect(4);

        this.data.partner.records[0].timmy = [12];

        var list = createView({
            View: ListView,
            model: 'partner',
            data: this.data,
            arch:'<tree editable="bottom">' +
                    '<field name="foo"/>' +
                    '<field name="timmy" widget="many2many_tags"/>' +
                '</tree>',
        });

        assert.strictEqual(list.$('.o_data_row:first .o_field_many2manytags .badge').length, 1,
            "m2m field should contain one tag");

        // edit first row
        list.$('.o_data_row:first td:nth(2)').click();

        var $m2o = list.$('.o_data_row:first .o_field_many2manytags .o_field_many2one');
        assert.strictEqual($m2o.length, 1, "a many2one widget should have been instantiated");

        // add a tag
        var $input = $m2o.find('input');
        $input.click();
        $input.autocomplete('widget').find('li:first()').click(); // adds a tag

        assert.strictEqual(list.$('.o_data_row:first .o_field_many2manytags .badge').length, 2,
            "m2m field should contain 2 tags");

        // leave edition
        list.$('.o_data_row:nth(1) td:nth(2)').click();

        assert.strictEqual(list.$('.o_data_row:first .o_field_many2manytags .badge').length, 2,
            "m2m field should contain 2 tags");

        list.destroy();
    });

    QUnit.test('search more in many2one: group and use the pager', function (assert) {
        assert.expect(2);

        this.data.partner.records.push({
            id: 5,
            display_name: "Partner 4",
        }, {
            id: 6,
            display_name: "Partner 5",
        }, {
            id: 7,
            display_name: "Partner 6",
        }, {
            id: 8,
            display_name: "Partner 7",
        }, {
            id: 9,
            display_name: "Partner 8",
        }, {
            id: 10,
            display_name: "Partner 9",
        });

        this.data.partner.fields.datetime.searchable = true;
        var form = createView({
            View: FormView,
            model: 'partner',
            data: this.data,
            arch: '<form string="Partners">' +
                    '<sheet>' +
                        '<group>' +
                            '<field name="trululu"/>' +
                        '</group>' +
                    '</sheet>' +
                '</form>',

            res_id: 1,
            archs: {
                'partner,false,list': '<tree limit="7"><field name="display_name"/></tree>',
                'partner,false,search': '<search><group>' +
                       '    <filter name="bar" string="Bar" context="{\'group_by\': \'bar\'}"/>' +
                        '</group></search>',
            },
            viewOptions: {
                mode: 'edit',
            },
        });

        var $dropdown = form.$('.o_field_many2one input').autocomplete('widget');
        form.$('.o_field_many2one input').click();
        $dropdown.find('.o_m2o_dropdown_option:contains(Search)').mouseenter().click();  // Open Search More

        $('.modal .o_searchview_more').click();  // Magnifying class for more filters
        $('.modal .o_search_options .o_group_by_menu a:contains(Bar)').click(); // group by 'Bar'

        $('.modal .o_group_header:first').click();
        assert.strictEqual($('.modal tbody:nth(1) .o_data_row').length, 7,
            "should display 7 records in the first page");
        $('.modal .o_group_header:first .o_pager_next').click();
        assert.strictEqual($('.modal tbody:nth(1) .o_data_row').length, 1,
            "should display 1 record in the second page");

        form.destroy();
    });

    QUnit.test('field many2many_tags keeps focus when being edited', function (assert) {
        assert.expect(7);

        this.data.partner.records[0].timmy = [12];
        this.data.partner.onchanges.foo = function (obj) {
            obj.timmy = [[5]]; // DELETE command
        };

        var form = createView({
            View: FormView,
            model: 'partner',
            data: this.data,
            arch:'<form string="Partners">' +
                    '<field name="foo"/>' +
                    '<field name="timmy" widget="many2many_tags"/>' +
                '</form>',
            res_id: 1,
        });

        form.$buttons.find('.o_form_button_edit').click();
        assert.strictEqual(form.$('.o_field_many2manytags > span').length, 1,
            "should contain one tag");

        // update foo, which will trigger an onchange and update timmy
        // -> m2mtags input should not have taken the focus
        form.$('input:first').focus();
        form.$('input:first').val('trigger onchange').trigger('input');
        assert.strictEqual(form.$('.o_field_many2manytags > span').length, 0,
            "should contain no tags");
        assert.strictEqual(form.$('input:first').get(0), document.activeElement,
            "foo input should have kept the focus");

        // add a tag -> m2mtags input should still have the focus
        form.$('.o_field_many2manytags input').click(); // opens the dropdown
        form.$('.o_field_many2manytags input').autocomplete('widget').find('li:first').click();
        assert.strictEqual(form.$('.o_field_many2manytags > span').length, 1,
            "should contain a tag");
        assert.strictEqual(form.$('.o_field_many2manytags input').get(0), document.activeElement,
            "m2m tags input should have kept the focus");

        // remove a tag -> m2mtags input should still have the focus
        form.$('.o_field_many2manytags .o_delete').click();
        assert.strictEqual(form.$('.o_field_many2manytags > span').length, 0,
            "should contain no tags");
        assert.strictEqual(form.$('.o_field_many2manytags input').get(0), document.activeElement,
            "m2m tags input should have kept the focus");

        form.destroy();
    });

    QUnit.module('FieldRadio');

    QUnit.test('fieldradio widget on a many2one in a new record', function (assert) {
        assert.expect(6);

        var form = createView({
            View: FormView,
            model: 'partner',
            data: this.data,
            arch: '<form>' +
                    '<field name="product_id" widget="radio"/>' +
                '</form>',
        });

        assert.ok(form.$('div.o_radio_item').length, "should have rendered outer div");
        assert.strictEqual(form.$('input.o_radio_input').length, 2, "should have 2 possible choices");
        assert.ok(form.$('label.o_form_label:contains(xphone)').length, "one of them should be xphone");
        assert.strictEqual(form.$('input:checked').length, 0, "none of the input should be checked");

        form.$("input.o_radio_input:first").click();

        assert.strictEqual(form.$('input:checked').length, 1, "one of the input should be checked");

        form.$buttons.find('.o_form_button_save').click();

        var newRecord = _.last(this.data.partner.records);
        assert.strictEqual(newRecord.product_id, 37, "should have saved record with correct value");
        form.destroy();
    });

    QUnit.test('fieldradio change value by onchange', function (assert) {
        assert.expect(4);

        this.data.partner.onchanges = {bar: function (obj) {
            obj.product_id = obj.bar ? 41 : 37;
            obj.color = obj.bar ? 'red' : 'black';
        }};

        var form = createView({
            View: FormView,
            model: 'partner',
            data: this.data,
            arch: '<form>' +
                    '<field name="bar"/>' +
                    '<field name="product_id" widget="radio"/>' +
                    '<field name="color" widget="radio"/>' +
                '</form>',
        });

        form.$("input[type='checkbox']").click();
        assert.strictEqual(form.$('input.o_radio_input[data-value="37"]:checked').length, 1, "one of the input should be checked");
        assert.strictEqual(form.$('input.o_radio_input[data-value="black"]:checked').length, 1, "the other of the input should be checked");
        form.$("input[type='checkbox']").click();
        assert.strictEqual(form.$('input.o_radio_input[data-value="41"]:checked').length, 1, "the other of the input should be checked");
        assert.strictEqual(form.$('input.o_radio_input[data-value="red"]:checked').length, 1, "one of the input should be checked");

        form.destroy();
    });

    QUnit.test('fieldradio widget on a selection in a new record', function (assert) {
        assert.expect(4);

        var form = createView({
            View: FormView,
            model: 'partner',
            data: this.data,
            arch: '<form>' +
                    '<field name="color" widget="radio"/>' +
                '</form>',
        });


        assert.ok(form.$('div.o_radio_item').length, "should have rendered outer div");
        assert.strictEqual(form.$('input.o_radio_input').length, 2, "should have 2 possible choices");
        assert.ok(form.$('label.o_form_label:contains(Red)').length, "one of them should be Red");

        // click on 2nd option
        form.$("input.o_radio_input").eq(1).click();

        form.$buttons.find('.o_form_button_save').click();

        var newRecord = _.last(this.data.partner.records);
        assert.strictEqual(newRecord.color, 'black', "should have saved record with correct value");
        form.destroy();
    });

    QUnit.test('fieldradio widget has o_horizontal or o_vertical class', function (assert) {
        assert.expect(2);

        this.data.partner.fields.color2 = this.data.partner.fields.color;

        var form = createView({
            View: FormView,
            model: 'partner',
            data: this.data,
            arch: '<form>' +
                    '<group>' +
                    '<field name="color" widget="radio"/>' +
                    '<field name="color2" widget="radio" options="{\'horizontal\': True}"/>' +
                    '</group>' +
                '</form>',
        });

        var btn1 = form.$('div.o_field_radio.o_vertical');
        var btn2 = form.$('div.o_field_radio.o_horizontal');

        assert.strictEqual(btn1.length, 1, "should have o_vertical class");
        assert.strictEqual(btn2.length, 1, "should have o_horizontal class");
        form.destroy();
    });

    QUnit.test('fieldradio widget with numerical keys encoded as strings', function (assert) {
        assert.expect(5);

        this.data.partner.fields.selection = {
            type: 'selection',
            selection: [['0', "Red"], ['1', "Black"]],
        };

        var form = createView({
            View: FormView,
            model: 'partner',
            data: this.data,
            arch: '<form>' +
                    '<field name="selection" widget="radio"/>' +
                '</form>',
            res_id: 1,
            mockRPC: function (route, args) {
                if (args.method === 'write') {
                    assert.strictEqual(args.args[1].selection, '1',
                        "should write correct value");
                }
                return this._super.apply(this, arguments);
            },
        });


        assert.strictEqual(form.$('.o_field_widget').text(), '',
            "field should be unset");

        form.$buttons.find('.o_form_button_edit').click();

        assert.strictEqual(form.$('.o_radio_input:checked').length, 0,
            "no value should be checked");

        form.$("input.o_radio_input:nth(1)").click(); // click on 2nd option

        form.$buttons.find('.o_form_button_save').click();

        assert.strictEqual(form.$('.o_field_widget').text(), 'Black',
            "value should be 'Black'");

        form.$buttons.find('.o_form_button_edit').click();

        assert.strictEqual(form.$('.o_radio_input[data-index=1]:checked').length, 1,
            "'Black' should be checked");

        form.destroy();
    });

    QUnit.test('widget radio on a many2one: domain updated by an onchange', function (assert) {
        assert.expect(4);

        this.data.partner.onchanges = {
            int_field: function () {},
        };

        var domain = [];
        var form = createView({
            View: FormView,
            model: 'partner',
            data: this.data,
            arch: '<form>' +
                    '<field name="int_field"/>' +
                    '<field name="trululu" widget="radio"/>' +
                '</form>',
            res_id: 1,
            mockRPC: function (route, args) {
                if (args.method === 'onchange') {
                    domain = [['id', 'in', [10]]];
                    return $.when({
                        value: {
                            trululu: false,
                        },
                        domain: {
                            trululu: domain,
                        },
                    });
                }
                if (args.method === 'search_read') {
                    assert.deepEqual(args.kwargs.domain, domain,
                        "sent domain should be correct");
                }
                return this._super(route, args);
            },
            viewOptions: {
                mode: 'edit',
            },
        });

        assert.strictEqual(form.$('.o_field_widget[name=trululu] .o_radio_item').length, 3,
            "should be 3 radio buttons");

        // trigger an onchange that will update the domain
        form.$('.o_field_widget[name=int_field]').val(2).trigger('input');

        assert.strictEqual(form.$('.o_field_widget[name=trululu] .o_radio_item').length, 0,
            "should be no more radio button");

        form.destroy();
    });

    QUnit.module('FieldMany2ManyCheckBoxes');

    QUnit.test('widget many2many_checkboxes', function (assert) {
        assert.expect(10);

        this.data.partner.records[0].timmy = [12];
        var form = createView({
            View: FormView,
            model: 'partner',
            data: this.data,
            arch:'<form string="Partners">' +
                    '<group><field name="timmy" widget="many2many_checkboxes"/></group>' +
                '</form>',
            res_id: 1,
        });

        assert.strictEqual(form.$('div.o_field_widget div.o_checkbox').length, 2,
            "should have fetched and displayed the 2 values of the many2many");

        assert.ok(form.$('div.o_field_widget div.o_checkbox input').eq(0).prop('checked'),
            "first checkbox should be checked");
        assert.notOk(form.$('div.o_field_widget div.o_checkbox input').eq(1).prop('checked'),
            "second checkbox should not be checked");

        assert.ok(form.$('div.o_field_widget div.o_checkbox input').prop('disabled'),
            "the checkboxes should be disabled");

        form.$buttons.find('.o_form_button_edit').click();

        assert.notOk(form.$('div.o_field_widget div.o_checkbox input').prop('disabled'),
            "the checkboxes should not be disabled");

        // add a m2m value by clicking on input
        form.$('div.o_field_widget div.o_checkbox input').eq(1).click();
        form.$buttons.find('.o_form_button_save').click();
        assert.deepEqual(this.data.partner.records[0].timmy, [12, 14],
            "should have added the second element to the many2many");
        assert.strictEqual(form.$('input:checked').length, 2,
            "both checkboxes should be checked");

        // remove a m2m value by clinking on label
        form.$buttons.find('.o_form_button_edit').click();
        form.$('div.o_field_widget div.o_checkbox + label').eq(0).click();
        form.$buttons.find('.o_form_button_save').click();
        assert.deepEqual(this.data.partner.records[0].timmy, [14],
            "should have removed the first element to the many2many");
        assert.notOk(form.$('div.o_field_widget div.o_checkbox input').eq(0).prop('checked'),
            "first checkbox should be checked");
        assert.ok(form.$('div.o_field_widget div.o_checkbox input').eq(1).prop('checked'),
            "second checkbox should not be checked");

        form.destroy();
    });

    QUnit.module('FieldMany2ManyBinaryMultiFiles');

    QUnit.test('widget many2many_binary', function (assert) {
        assert.expect(14);
        this.data['ir.attachment'] = {
            fields: {
                name: {string:"Name", type: "char"},
                mimetype: {string: "Mimetype", type: "char"},
            },
            records: [{
                id: 17,
                name: 'Marley&Me.jpg',
                mimetype: 'jpg',
            }],
        };
        this.data.turtle.fields.picture_ids = {
            string: "Pictures",
            type: "many2many",
            relation: 'ir.attachment',
        };
        this.data.turtle.records[0].picture_ids = [17];

        var form = createView({
            View: FormView,
            model: 'turtle',
            data: this.data,
            arch:'<form string="Turtles">' +
                    '<group><field name="picture_ids" widget="many2many_binary"/></group>' +
                '</form>',
            archs: {
                'ir.attachment,false,list': '<tree string="Pictures"><field name="name"/></tree>',
            },
            res_id: 1,
            mockRPC: function (route, args) {
                assert.step(route);
                if (route === '/web/dataset/call_kw/ir.attachment/read') {
                    assert.deepEqual(args.args[1], ['name', 'datas_fname', 'mimetype']);
                }
                return this._super.apply(this, arguments);
            },
        });

        assert.strictEqual(form.$('div.o_field_widget.oe_fileupload').length, 1,
            "there should be the attachment widget");
        assert.strictEqual(form.$('div.o_field_widget.oe_fileupload .oe_attachments').children().length, 1,
            "there should be no attachment");
        assert.strictEqual(form.$('div.o_field_widget.oe_fileupload .o_attach').length, 0,
            "there should not be an Add button (readonly)");
        assert.strictEqual(form.$('div.o_field_widget.oe_fileupload .oe_attachment .oe_delete').length, 0,
            "there should not be a Delete button (readonly)");

        // to edit mode
        form.$buttons.find('.o_form_button_edit').click();
        assert.strictEqual(form.$('div.o_field_widget.oe_fileupload .o_attach').length, 1,
            "there should be an Add button");
        assert.strictEqual(form.$('div.o_field_widget.oe_fileupload .o_attach').text().trim(), "Pictures",
            "the button should be correctly named");
        assert.strictEqual(form.$('div.o_field_widget.oe_fileupload .o_hidden_input_file form').length, 1,
            "there should be a hidden form to upload attachments");

        // TODO: add an attachment
        // no idea how to test this

        // delete the attachment
        form.$('div.o_field_widget.oe_fileupload .oe_attachment .oe_delete').click();


        assert.verifySteps([
            '/web/dataset/call_kw/turtle/read',
            '/web/dataset/call_kw/ir.attachment/read',
        ]);

        form.$buttons.find('.o_form_button_save').click();

        assert.strictEqual(form.$('div.o_field_widget.oe_fileupload .oe_attachments').children().length, 0,
            "there should be no attachment");

        form.destroy();
    });

    QUnit.test('name_create in form dialog', function (assert) {
        var done = assert.async();
        assert.expect(2);

        var M2O_DELAY = relationalFields.FieldMany2One.prototype.AUTOCOMPLETE_DELAY;
        relationalFields.FieldMany2One.prototype.AUTOCOMPLETE_DELAY = 0;

        var form = createView({
            View: FormView,
            model: 'partner',
            data: this.data,
            arch: '<form>' +
                    '<group>' +
                        '<field name="p">' +
                            '<tree>' +
                                '<field name="bar"/>' +
                            '</tree>' +
                            '<form>' +
                                '<field name="product_id"/>' +
                            '</form>' +
                        '</field>' +
                    '</group>' +
                '</form>',
            mockRPC: function (route, args) {
                if (args.method === 'name_create') {
                    assert.step('name_create');
                }
                return this._super.apply(this, arguments);
            },
        });

        form.$buttons.find('.o_form_button_edit').click();
        form.$('.o_field_x2many_list_row_add a').click();
        var $dropdown = $('.modal .o_field_many2one input').autocomplete('widget');
        $('.modal input').val('new record').trigger('keydown');
        concurrency.delay(0).then(function () {
            $dropdown.find('li:first()').click(); // quick create 'new record'
            assert.verifySteps(['name_create']);

            relationalFields.FieldMany2One.prototype.AUTOCOMPLETE_DELAY = M2O_DELAY;
            form.destroy();
            done();
        });
    });

    QUnit.module('FieldReference');

    QUnit.test('reference in form view', function (assert) {
        assert.expect(15);

        var form = createView({
            View: FormView,
            model: 'partner',
            data: this.data,
            arch: '<form string="Partners">' +
                    '<sheet>' +
                        '<group>' +
                            '<field name="reference" string="custom label"/>' +
                        '</group>' +
                    '</sheet>' +
                '</form>',
            archs: {
                'product,false,form': '<form string="Product"><field name="display_name"/></form>',
            },
            res_id: 1,
            mockRPC: function (route, args) {
                if (args.method === 'get_formview_action') {
                    assert.deepEqual(args.args[0], [37], "should call get_formview_action with correct id");
                    return $.when({
                        res_id: 17,
                        type: 'ir.actions.act_window',
                        target: 'current',
                        res_model: 'res.partner'
                    });
                }
                if (args.method === 'get_formview_id') {
                    assert.deepEqual(args.args[0], [37], "should call get_formview_id with correct id");
                    return $.when(false);
                }
                if (args.method === 'name_search') {
                    assert.strictEqual(args.model, 'partner_type',
                        "the name_search should be done on the newly set model");
                }
                if (args.method === 'write') {
                    assert.strictEqual(args.model, 'partner',
                        "should write on the current model");
                    assert.deepEqual(args.args, [[1], {reference: 'partner_type,12'}],
                        "should write the correct value");
                }
                return this._super(route, args);
            },
        });

        testUtils.intercept(form, 'do_action', function (event) {
            assert.strictEqual(event.data.action.res_id, 17,
                "should do a do_action with correct parameters");
        });

        assert.strictEqual(form.$('a.o_form_uri:contains(xphone)').length, 1,
                        "should contain a link");
        form.$('a.o_form_uri').click(); // click on the link in readonly mode (should trigger do_action)

        form.$buttons.find('.o_form_button_edit').click();

        assert.strictEqual(form.$('.o_field_widget').length, 2,
            "should contain two field widgets (selection and many2one)");
        assert.strictEqual(form.$('.o_field_many2one').length, 1,
            "should contain one many2one");
        assert.strictEqual(form.$('.o_field_widget select').val(), "product",
            "widget should contain one select with the model");
        assert.strictEqual(form.$('.o_field_widget input').val(), "xphone",
            "widget should contain one input with the record");

        var options = _.map(form.$('.o_field_widget select > option'), function (el) {
            return $(el).val();
        });
        assert.deepEqual(options, ['', 'product', 'partner_type', 'partner'],
            "the options should be correctly set");

        form.$('.o_external_button').click(); // click on the external button (should do an RPC)

        assert.strictEqual($('.modal .modal-title').text().trim(), 'Open: custom label',
                        "dialog title should display the custom string label");
        $('.modal .o_form_button_cancel').click();

        form.$('.o_field_widget select').val('partner_type').trigger('change');
        assert.strictEqual(form.$('.o_field_widget input').val(), "",
            "many2one value should be reset after model change");

        var $dropdown = form.$('.o_field_many2one input').autocomplete('widget');
        // change the value of the m2o with a suggestion of the dropdown
        form.$('.o_field_many2one input').click(); // will trigger a name_search on partner_type model
        $dropdown.find('li:first()').click();

        form.$buttons.find('.o_form_button_save').click();
        assert.strictEqual(form.$('a.o_form_uri:contains(gold)').length, 1,
                        "should contain a link with the new value");

        form.destroy();
    });

    QUnit.test('default_get and onchange with a reference field', function (assert) {
        assert.expect(8);

        this.data.partner.fields.reference.default = 'product,37';
        this.data.partner.onchanges = {
            int_field: function (obj) {
                if (obj.int_field !== 0) {
                    obj.reference = 'partner_type,' + obj.int_field;
                }
            },
        };

        var form = createView({
            View: FormView,
            model: 'partner',
            data: this.data,
            arch: '<form string="Partners">' +
                    '<sheet>' +
                        '<group>' +
                            '<field name="int_field"/>' +
                            '<field name="reference"/>' +
                        '</group>' +
                    '</sheet>' +
                '</form>',
            viewOptions: {
                mode: 'edit',
            },
            mockRPC: function (route, args) {
                if (args.method === 'name_get') {
                    assert.step(args.model);
                }
                return this._super(route, args);
            },
        });

        assert.verifySteps(['product'], "the first name_get should have been done");
        assert.strictEqual(form.$('.o_field_widget[name="reference"] select').val(), "product",
            "reference field model should be correctly set");
        assert.strictEqual(form.$('.o_field_widget[name="reference"] input').val(), "xphone",
            "reference field value should be correctly set");

        // trigger onchange
        form.$('.o_field_widget[name=int_field]').val(12).trigger('input');

        assert.verifySteps(['product', 'partner_type'], "the second name_get should have been done");
        assert.strictEqual(form.$('.o_field_widget[name="reference"] select').val(), "partner_type",
            "reference field model should be correctly set");
        assert.strictEqual(form.$('.o_field_widget[name="reference"] input').val(), "gold",
            "reference field value should be correctly set");
        form.destroy();
    });

    QUnit.test('widget reference on char field, reset by onchange', function (assert) {
        assert.expect(4);

        this.data.partner.records[0].foo = 'product,37';
        this.data.partner.onchanges = {
            int_field: function (obj) {
                obj.foo = 'product,' + obj.int_field;
            },
        };

        var nbNameGet = 0;
        var form = createView({
            View: FormView,
            model: 'partner',
            data: this.data,
            arch: '<form string="Partners">' +
                    '<sheet>' +
                        '<group>' +
                            '<field name="int_field"/>' +
                            '<field name="foo" widget="reference" readonly="1"/>' +
                        '</group>' +
                    '</sheet>' +
                '</form>',
            res_id: 1,
            viewOptions: {
                mode: 'edit',
            },
            mockRPC: function (route, args) {
                if (args.model === 'product' && args.method === 'name_get') {
                    nbNameGet++;
                }
                return this._super(route, args);
            },
        });

        assert.strictEqual(nbNameGet, 1,
            "the first name_get should have been done");
        assert.strictEqual(form.$('a[name="foo"]').text(), "xphone",
            "foo field should be correctly set");

        // trigger onchange
        form.$('.o_field_widget[name=int_field]').val(41).trigger('input');

        assert.strictEqual(nbNameGet, 2,
            "the second name_get should have been done");
        assert.strictEqual(form.$('a[name="foo"]').text(), "xpad",
            "foo field should have been updated");
        form.destroy();
    });

    QUnit.test('one2many invisible depends on parent field', function (assert) {
        assert.expect(2);

        this.data.partner.records[0].p = [2];
        var form = createView({
            View: FormView,
            model: 'partner',
            data: this.data,
            arch:'<form string="Partners">' +
                    '<sheet>' +
                        '<notebook>' +
                            '<page string="Partner page">' +
                                '<field name="bar"/>' +
                                '<field name="p">' +
                                    '<tree>' +
                                        '<field name="foo"/>' +
                                        '<field name="bar" attrs="{\'column_invisible\': [(\'parent.bar\', \'=\', False)]}"/>' +
                                    '</tree>' +
                                '</field>' +
                            '</page>' +
                        '</notebook>' +
                    '</sheet>' +
                '</form>',
            res_id: 1,
        });
        assert.strictEqual(form.$('th').length, 2,
            "should be 2 columns in the one2many");
        form.$buttons.find('.o_form_button_edit').click();
        form.$('.o_field_boolean[name="bar"] input').click();
        assert.strictEqual(form.$('th').length, 1,
            "should be 1 column after the value change");
        form.destroy();
    });

});
});
});<|MERGE_RESOLUTION|>--- conflicted
+++ resolved
@@ -6156,7 +6156,6 @@
         form.destroy();
     });
 
-<<<<<<< HEAD
     QUnit.test('focus is correctly reset after an onchange in an x2many', function (assert) {
         assert.expect(2);
 
@@ -6207,8 +6206,6 @@
         form.destroy();
     });
 
-=======
->>>>>>> b3d0897f
     QUnit.test('one2many with default value: edit line to make it invalid', function (assert) {
         assert.expect(3);
 
@@ -6794,6 +6791,53 @@
         form.destroy();
     });
 
+    QUnit.test('many2many checkboxes with default values', function (assert) {
+        assert.expect(7);
+
+        this.data.partner.fields.turtles.default = [3];
+        this.data.partner.fields.turtles.type = "many2many";
+
+        var form = createView({
+            View: FormView,
+            model: 'partner',
+            data: this.data,
+            arch:'<form string="Partners">' +
+                    '<field name="turtles" widget="many2many_checkboxes">' +
+                    '</field>' +
+                '</form>',
+            mockRPC: function (route, args) {
+                if (args.method === 'create') {
+                    assert.deepEqual(args.args[0].turtles, [[6, false, [1]]],
+                        "correct values should have been sent to create");
+                }
+                return this._super.apply(this, arguments);
+            }
+        });
+
+        assert.notOk(form.$('.o_checkbox input').eq(0).prop('checked'),
+            "first checkbox should not be checked");
+        assert.notOk(form.$('.o_checkbox input').eq(1).prop('checked'),
+            "second checkbox should not be checked");
+        assert.ok(form.$('.o_checkbox input').eq(2).prop('checked'),
+            "third checkbox should be checked");
+
+        form.$('.o_checkbox input:checked').click();  // Uncheck default record
+        form.$('.o_checkbox input').first().click();  // Check first record
+        form.$('.o_checkbox input').first().click();  // Uncheck first record
+        form.$('.o_checkbox input').first().click();  // Recheck first record
+
+        assert.ok(form.$('.o_checkbox input').eq(0).prop('checked'),
+            "first checkbox should be checked");
+        assert.notOk(form.$('.o_checkbox input').eq(1).prop('checked'),
+            "second checkbox should not be checked");
+        assert.notOk(form.$('.o_checkbox input').eq(2).prop('checked'),
+            "third checkbox should not be checked");
+
+        form.$buttons.find('.o_form_button_save').click();
+
+        form.destroy();
+    });
+
     QUnit.test('many2many list with x2many: add a record', function (assert) {
         assert.expect(18);
 
