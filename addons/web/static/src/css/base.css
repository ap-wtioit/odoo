@charset "UTF-8";
@font-face {
  font-family: "mnmliconsRegular";
  src: url("/web/static/src/font/mnmliconsv21-webfont.eot") format("eot");
  src: url("/web/static/src/font/mnmliconsv21-webfont.woff") format("woff");
  src: url("/web/static/src/font/mnmliconsv21-webfont.ttf") format("truetype");
  src: url("/web/static/src/font/mnmliconsv21-webfont.svg") format("svg") active;
  font-weight: normal;
  font-style: normal;
}

@font-face {
  font-family: "EntypoRegular";
  src: url("/web/static/src/font/entypo-webfont.eot") format("eot");
  src: url("/web/static/src/font/entypo-webfont.eot?#iefix") format("embedded-opentype");
  src: url("/web/static/src/font/entypo-webfont.woff") format("woff");
  src: url("/web/static/src/font/entypo-webfont.ttf") format("truetype");
  src: url("/web/static/src/font/entypo-webfont.svg") format("svg") active;
  font-weight: normal;
  font-style: normal;
}

.openerp {
  padding: 0;
  margin: 0;
  font-family: "Lucida Grande", Helvetica, Verdana, Arial, sans-serif;
  color: #4c4c4c;
  font-size: 13px;
  background: white;
  /* http://www.quirksmode.org/dom/inputfile.html
   * http://stackoverflow.com/questions/2855589/replace-input-type-file-by-an-image
   */
}
.openerp.openerp_webclient_container {
  height: 100%;
}
.openerp :-moz-placeholder {
  color: #afafb6 !important;
  font-style: italic !important;
}
.openerp ::-webkit-input-placeholder {
  color: #afafb6 !important;
  font-style: italic !important;
}
.openerp :-ms-input-placeholder {
  color: #afafb6 !important;
  font-style: italic !important;
}
.openerp a {
  text-decoration: none;
  cursor: pointer !important;
}
.openerp table {
  padding: 0;
  border-collapse: collapse;
}
.openerp thead {
  font-weight: bold;
  background-color: #f0f0f0;
}
.openerp thead th {
  border-left: 1px solid #dfdfdf;
}
.openerp thead th:first-child {
  border-left: none;
}
.openerp thead th.null {
  border-left: none;
}
.openerp th, .openerp td {
  padding: 0;
  text-align: left;
}
.openerp th {
  font-weight: bold;
  vertical-align: middle;
}
.openerp td {
  vertical-align: top;
}
.openerp .oe_title {
  width: 50%;
  float: left;
}
.openerp .oe_title:after {
  content: ".";
  display: block;
  height: 0;
  clear: both;
  visibility: hidden;
}
.openerp .oe_form_group {
  clear: both;
}
.openerp .zebra tbody tr:nth-child(odd) td {
  background-color: #f0f0fa;
  background-color: #efeff8;
  background-image: -webkit-gradient(linear, left top, left bottom, from(#f0f0fa), to(#eeeef6));
  background-image: -webkit-linear-gradient(top, #f0f0fa, #eeeef6);
  background-image: -moz-linear-gradient(top, #f0f0fa, #eeeef6);
  background-image: -ms-linear-gradient(top, #f0f0fa, #eeeef6);
  background-image: -o-linear-gradient(top, #f0f0fa, #eeeef6);
  background-image: linear-gradient(to bottom, #f0f0fa, #eeeef6);
}
.openerp .zebra tbody tr:hover td {
  background-color: #e6e6e6;
  background-image: -webkit-gradient(linear, left top, left bottom, from(#eeeeee), to(#dedede));
  background-image: -webkit-linear-gradient(top, #eeeeee, #dedede);
  background-image: -moz-linear-gradient(top, #eeeeee, #dedede);
  background-image: -ms-linear-gradient(top, #eeeeee, #dedede);
  background-image: -o-linear-gradient(top, #eeeeee, #dedede);
  background-image: linear-gradient(to bottom, #eeeeee, #dedede);
}
.openerp input, .openerp textarea, .openerp select {
  padding: 2px 4px;
  border: 1px solid #cccccc;
  -moz-border-radius: 3px;
  -webkit-border-radius: 3px;
  border-radius: 3px;
  background: white;
}
.openerp img {
  vertical-align: middle;
}
.openerp h4 {
  margin: 4px 0;
  font-weight: bold;
  font-size: inherit;
}
.openerp a.button:link, .openerp a.button:visited, .openerp button, .openerp .oe_button, .openerp input[type='submit'] {
  display: inline-block;
  border: 1px solid rgba(0, 0, 0, 0.4);
  color: #4c4c4c;
  margin: 0;
  padding: 3px 12px;
  font-size: 13px;
  text-align: center;
  background-color: #e3e3e3;
  background-image: -webkit-gradient(linear, left top, left bottom, from(#efefef), to(#d8d8d8));
  background-image: -webkit-linear-gradient(top, #efefef, #d8d8d8);
  background-image: -moz-linear-gradient(top, #efefef, #d8d8d8);
  background-image: -ms-linear-gradient(top, #efefef, #d8d8d8);
  background-image: -o-linear-gradient(top, #efefef, #d8d8d8);
  background-image: linear-gradient(to bottom, #efefef, #d8d8d8);
  -moz-border-radius: 3px;
  -webkit-border-radius: 3px;
  border-radius: 3px;
  -moz-box-shadow: 0 1px 2px rgba(0, 0, 0, 0.1), 0 1px 1px rgba(255, 255, 255, 0.8) inset;
  -webkit-box-shadow: 0 1px 2px rgba(0, 0, 0, 0.1), 0 1px 1px rgba(255, 255, 255, 0.8) inset;
  box-shadow: 0 1px 2px rgba(0, 0, 0, 0.1), 0 1px 1px rgba(255, 255, 255, 0.8) inset;
  text-shadow: 0 1px 1px rgba(255, 255, 255, 0.5);
  -webkit-font-smoothing: antialiased;
  outline: none;
}
.openerp a.button:hover, .openerp button:hover, .openerp .oe_button:hover, .openerp input[type='submit']:hover {
  background-color: #ececec;
  background-image: -webkit-gradient(linear, left top, left bottom, from(#f6f6f6), to(#e3e3e3));
  background-image: -webkit-linear-gradient(top, #f6f6f6, #e3e3e3);
  background-image: -moz-linear-gradient(top, #f6f6f6, #e3e3e3);
  background-image: -ms-linear-gradient(top, #f6f6f6, #e3e3e3);
  background-image: -o-linear-gradient(top, #f6f6f6, #e3e3e3);
  background-image: linear-gradient(to bottom, #f6f6f6, #e3e3e3);
  cursor: pointer;
  background-position: 0;
}
.openerp a.button:focus, .openerp button:focus, .openerp .oe_button:focus, .openerp input[type='submit']:focus {
  border: 1px solid #80bfff;
  background-position: 0;
  background-color: #ececec;
  background-image: -webkit-gradient(linear, left top, left bottom, from(#f6f6f6), to(#e3e3e3));
  background-image: -webkit-linear-gradient(top, #f6f6f6, #e3e3e3);
  background-image: -moz-linear-gradient(top, #f6f6f6, #e3e3e3);
  background-image: -ms-linear-gradient(top, #f6f6f6, #e3e3e3);
  background-image: -o-linear-gradient(top, #f6f6f6, #e3e3e3);
  background-image: linear-gradient(to bottom, #f6f6f6, #e3e3e3);
  -moz-box-shadow: 0 0 3px #80bfff, 0 1px 1px rgba(255, 255, 255, 0.8) inset;
  -webkit-box-shadow: 0 0 3px #80bfff, 0 1px 1px rgba(255, 255, 255, 0.8) inset;
  box-shadow: 0 0 3px #80bfff, 0 1px 1px rgba(255, 255, 255, 0.8) inset;
}
.openerp a.button:active, .openerp a.button.active, .openerp button:active, .openerp .oe_button:active, .openerp .oe_button.active, .openerp input[type='submit']:active, .openerp input[type='submit'].active {
  background-color: #ececec;
  background-image: -webkit-gradient(linear, left top, left bottom, from(#e3e3e3), to(#f6f6f6));
  background-image: -webkit-linear-gradient(top, #e3e3e3, #f6f6f6);
  background-image: -moz-linear-gradient(top, #e3e3e3, #f6f6f6);
  background-image: -ms-linear-gradient(top, #e3e3e3, #f6f6f6);
  background-image: -o-linear-gradient(top, #e3e3e3, #f6f6f6);
  background-image: linear-gradient(to bottom, #e3e3e3, #f6f6f6);
  -moz-box-shadow: none;
  -webkit-box-shadow: none;
  box-shadow: none;
}
.openerp a.button.disabled, .openerp button:disabled, .openerp .oe_button:disabled, .openerp input[type='submit']:disabled {
  background: #efefef !important;
  border: 1px solid #d1d1d1 !important;
  -moz-box-shadow: none !important;
  -webkit-box-shadow: none !important;
  box-shadow: none !important;
  color: #aaaaaa !important;
  cursor: default;
  text-shadow: 0 1px 1px white !important;
}
.openerp .ui-widget-content a {
  color: #7c7bad;
}
.openerp .oe_bounce_container {
  display: inline-block;
}
.openerp .text-tag .text-button {
  height: auto !important;
  min-height: 16px;
}
.openerp .ui-tabs {
  position: static;
}
.openerp .oe_i {
  font-family: "mnmliconsRegular" !important;
  font-size: 21px;
  font-weight: 300 !important;
}
.openerp .oe_e {
  font-family: "entypoRegular" !important;
  font-size: 34px;
  font-weight: 300 !important;
  line-height: 100%;
}
.openerp .oe_left {
  float: left;
  margin-right: 8px;
  width: 305px;
}
.openerp .oe_right {
  float: right;
  margin-left: 8px;
}
.openerp .oe_text_center {
  text-align: center;
}
.openerp .oe_text_left {
  text-align: left;
}
.openerp .oe_text_right {
  text-align: right;
}
.openerp .oe_clear {
  clear: both;
}
.openerp .oe_wait {
  cursor: wait;
}
.openerp .oe_fade {
  color: #888888;
  font-weight: normal;
}
.openerp .oe_bold {
  font-weight: bold;
}
.openerp .oe_inline {
  width: auto !important;
}
.openerp .oe_highlight {
  color: white;
  background: #dc5f59;
}
.openerp button.oe_highlight {
  background-color: #c02c2c;
  background-image: -webkit-gradient(linear, left top, left bottom, from(#df3f3f), to(#a21a1a));
  background-image: -webkit-linear-gradient(top, #df3f3f, #a21a1a);
  background-image: -moz-linear-gradient(top, #df3f3f, #a21a1a);
  background-image: -ms-linear-gradient(top, #df3f3f, #a21a1a);
  background-image: -o-linear-gradient(top, #df3f3f, #a21a1a);
  background-image: linear-gradient(to bottom, #df3f3f, #a21a1a);
  -moz-box-shadow: 0 1px 2px rgba(0, 0, 0, 0.1), 0 1px 1px rgba(155, 155, 155, 0.4) inset;
  -webkit-box-shadow: 0 1px 2px rgba(0, 0, 0, 0.1), 0 1px 1px rgba(155, 155, 155, 0.4) inset;
  box-shadow: 0 1px 2px rgba(0, 0, 0, 0.1), 0 1px 1px rgba(155, 155, 155, 0.4) inset;
}
.openerp button.oe_highlight:hover {
  background-color: #c63939;
  background-image: -webkit-gradient(linear, left top, left bottom, from(#e25858), to(#ab1b1b));
  background-image: -webkit-linear-gradient(top, #e25858, #ab1b1b);
  background-image: -moz-linear-gradient(top, #e25858, #ab1b1b);
  background-image: -ms-linear-gradient(top, #e25858, #ab1b1b);
  background-image: -o-linear-gradient(top, #e25858, #ab1b1b);
  background-image: linear-gradient(to bottom, #e25858, #ab1b1b);
}
.openerp button.oe_highlight:active {
  background-color: #cb2121;
  background-image: -webkit-gradient(linear, left top, left bottom, from(#c52020), to(#d22323));
  background-image: -webkit-linear-gradient(top, #c52020, #d22323);
  background-image: -moz-linear-gradient(top, #c52020, #d22323);
  background-image: -ms-linear-gradient(top, #c52020, #d22323);
  background-image: -o-linear-gradient(top, #c52020, #d22323);
  background-image: linear-gradient(to bottom, #c52020, #d22323);
}
.openerp .oe_background_grey {
  background: #eeeeee !important;
}
.openerp .oe_form_dirty .oe_highlight_on_dirty {
  color: white;
  background: #dc5f59;
  font-weight: bold;
}
.openerp .oe_form_dirty button.oe_highlight_on_dirty {
  background-color: #c74a44;
  background-image: -webkit-gradient(linear, left top, left bottom, from(#dc5f59), to(#b33630));
  background-image: -webkit-linear-gradient(top, #dc5f59, #b33630);
  background-image: -moz-linear-gradient(top, #dc5f59, #b33630);
  background-image: -ms-linear-gradient(top, #dc5f59, #b33630);
  background-image: -o-linear-gradient(top, #dc5f59, #b33630);
  background-image: linear-gradient(to bottom, #dc5f59, #b33630);
  -moz-box-shadow: none;
  -webkit-box-shadow: none;
  box-shadow: none;
}
.openerp .oe_form_dirty button.oe_highlight_on_dirty:hover {
  background: #ed6f6a;
}
.openerp .oe_button_box {
  width: 400px;
  text-align: left;
}
.openerp .oe_button_box .oe_stat_button:hover {
  background: #7c7bad;
  color: white;
}
.openerp .oe_button_box .oe_stat_button:hover .fa {
  color: white;
}
.openerp .oe_button_box .oe_stat_button {
  font-weight: normal;
  display: inline-table;
  width: 33% !important;
  height: 42px;
  margin: 0px -1px -1px 0px;
  padding: 0;
  color: #666666;
  border: 1px solid #dddddd;
  border-radius: 0;
  box-shadow: none;
  background: white;
}
.openerp .oe_button_box .oe_stat_button > div {
  display: table-cell;
  vertical-align: middle;
  text-align: left;
  padding: 0;
  line-height: 120%;
}
.openerp .oe_button_box .oe_stat_button .stat_button_icon {
  color: #7c7bad;
  font-size: 24px;
  padding: 0px 3px;
  width: 37px;
  text-align: center;
}
.openerp .oe_button_box .oe_stat_button svg {
  width: 38px;
  height: 38px;
}
.openerp .oe_avatar > img {
  max-height: 90px;
  max-width: 90px;
  -moz-border-radius: 3px;
  -webkit-border-radius: 3px;
  border-radius: 3px;
  -moz-box-shadow: 0 1px 4px rgba(0, 0, 0, 0.4);
  -webkit-box-shadow: 0 1px 4px rgba(0, 0, 0, 0.4);
  box-shadow: 0 1px 4px rgba(0, 0, 0, 0.4);
  border: none;
  margin-bottom: 10px;
}
.openerp .oe_avatar + div {
  margin-left: 5px;
}
.openerp .oe_image_small > img {
  max-width: 50px;
  max-height: 50px;
}
.openerp .oe_image_medium > img {
  max-width: 180px;
  max-height: 180px;
}
.openerp .oe_button.oe_link {
  border: none;
  padding: 0;
  margin: 0;
  background: none;
  -moz-border-radius: 0;
  -webkit-border-radius: 0;
  border-radius: 0;
  -moz-box-shadow: none;
  -webkit-box-shadow: none;
  box-shadow: none;
}
.openerp .oe_button.oe_link img {
  display: inline-block;
}
.openerp .oe_button.oe_link span {
  border: none;
  padding: 0;
  margin: 0;
  background: none;
  -moz-border-radius: 0;
  -webkit-border-radius: 0;
  border-radius: 0;
  -moz-box-shadow: none;
  -webkit-box-shadow: none;
  box-shadow: none;
  color: #7c7bad;
  font-weight: bold;
}
.openerp .oe_button.oe_link span:hover {
  text-decoration: underline;
}
.openerp .oe_webclient .oe_star_on, .openerp .oe_webclient .oe_star_off {
  color: #cccccc;
  text-shadow: 0 0 2px black;
  vertical-align: top;
  position: relative;
  top: -5px;
}
.openerp .oe_webclient .oe_star_on:hover, .openerp .oe_webclient .oe_star_off:hover {
  text-decoration: none;
}
.openerp .oe_webclient .oe_star_on {
  color: gold;
}
.openerp p.oe_grey {
  max-width: 650px;
}
.openerp .oe_grey {
  color: #aaaaaa;
}
.openerp .oe_error_detail hr {
  display: block;
  -webkit-margin-before: 0.5em;
  -webkit-margin-after: 0.5em;
  -webkit-margin-start: auto;
  -webkit-margin-end: auto;
  border-style: inset;
  border-width: 1px;
}
.openerp .oe_tag {
  border: 1px solid #afafb6;
  font-size: 11px;
  padding: 2px 4px;
  margin: 0 2px 2px 0;
  -moz-border-radius: 3px;
  -webkit-border-radius: 3px;
  border-radius: 3px;
  background: #f0f0fa;
  color: #4c4c4c;
}
.openerp .oe_tag_dark {
  background: #7c7bad;
  color: #eeeeee;
}
.openerp .oe_form_field_radio.oe_horizontal {
  white-space: nowrap;
}
.openerp .oe_form_field_radio.oe_horizontal label {
  display: inline-block;
  text-align: center;
  height: 16px;
}
.openerp .oe_form_field_radio.oe_vertical label {
  margin-left: 4px;
}
.openerp .oe_form_field_radio.oe_form_required .oe_radio_input {
  border: 2px solid transparent;
  display: inline-block;
  height: 12px;
  width: 12px;
  vertical-align: bottom;
  border-radius: 10px;
  margin: 1px 0;
}
.openerp .oe_form_field_radio.oe_form_required.oe_form_invalid .oe_radio_input {
  border-color: red;
}
.openerp .oe_tags {
  margin-bottom: 1px;
}
.openerp .oe_tags.oe_inline {
  min-width: 250px;
}
.openerp .oe_tags .text-wrap {
  width: 100% !important;
}
.openerp .oe_tags .text-wrap textarea {
  width: 100% !important;
}
.openerp .oe_tags .text-core {
  min-height: 22px;
}
.openerp .oe_tags .text-core .text-wrap .text-dropdown .text-list .text-suggestion em {
  font-style: italic;
  text-decoration: none;
}
.openerp .oe_notebook {
  margin: 8px 0;
  padding: 0 16px;
  list-style: none;
  zoom: 1;
}
.openerp .oe_notebook.ui-corner-all {
  -moz-border-radius: 0;
  -webkit-border-radius: 0;
  border-radius: 0;
}
.openerp .oe_notebook:before, .openerp .oe_notebook:after {
  display: table;
  content: "";
  zoom: 1;
}
.openerp .oe_notebook:after {
  clear: both;
}
.openerp .oe_notebook > li {
  float: left;
}
.openerp .oe_notebook > li > a {
  display: block;
  color: gray;
}
.openerp .oe_notebook > li.ui-tabs-active > a {
  color: #4c4c4c;
}
.openerp .oe_notebook {
  border-color: #dddddd;
  border-style: solid;
  border-width: 0 0 1px;
}
.openerp .oe_notebook > li {
  position: relative;
}
.openerp .oe_notebook > li > a {
  padding: 0 12px;
  margin-right: 2px;
  line-height: 30px;
  border: 1px solid transparent;
  -moz-border-radius: 4px 4px 0 0;
  -webkit-border-radius: 4px 4px 0 0;
  border-radius: 4px 4px 0 0;
}
.openerp .oe_notebook > li > a:hover {
  text-decoration: none;
  background-color: #eeeeee;
  border-color: #eeeeee #eeeeee #dddddd;
}
.openerp .ui-tabs .oe_notebook.ui-tabs-nav li.ui-tabs-active {
  border-bottom: none;
  padding-bottom: 1px;
}
.openerp .oe_notebook > li.ui-state-active > a, .openerp .oe_notebook > li.ui-state-active > a:hover {
  background-color: white;
  border: 1px solid #dddddd;
  border-bottom-color: transparent;
  cursor: default;
}
.openerp .oe_notebook_page {
  padding: 0;
}
.openerp .oe_notebook_page > label:not([for]) {
  font-weight: normal !important;
}
.openerp div.ui-tabs {
  padding: 3px 0px 3px 0px;
}
.openerp .ui-tabs-hide {
  display: none;
}
.openerp .oe_dropdown, .openerp .oe_dropdown_hover, .openerp .oe_dropdown_toggle {
  position: relative;
  cursor: pointer;
}
.openerp .oe_dropdown_toggle {
  color: #2b2b2b;
  font-weight: normal;
}
.openerp .oe_dropdown_hover:hover .oe_dropdown_menu, .openerp .oe_dropdown_menu.oe_opened {
  display: block;
}
.openerp .oe_dropdown_menu {
  display: none;
  position: absolute;
  z-index: 3;
  margin: 0;
  border: 1px solid #afafb6;
  background: white;
  padding: 4px 0;
  min-width: 140px;
  text-align: left;
  -moz-border-radius: 3px;
  -webkit-border-radius: 3px;
  border-radius: 3px;
  -moz-box-shadow: 0 1px 4px rgba(0, 0, 0, 0.3);
  -webkit-box-shadow: 0 1px 4px rgba(0, 0, 0, 0.3);
  box-shadow: 0 1px 4px rgba(0, 0, 0, 0.3);
}
.openerp .oe_dropdown_menu > li {
  list-style-type: none;
  float: none;
  display: block;
  position: relative;
  margin: 0;
  padding: 2px 8px;
}
.openerp .oe_dropdown_menu > li:hover {
  background-color: #efeff8;
  background-image: -webkit-gradient(linear, left top, left bottom, from(#f0f0fa), to(#eeeef6));
  background-image: -webkit-linear-gradient(top, #f0f0fa, #eeeef6);
  background-image: -moz-linear-gradient(top, #f0f0fa, #eeeef6);
  background-image: -ms-linear-gradient(top, #f0f0fa, #eeeef6);
  background-image: -o-linear-gradient(top, #f0f0fa, #eeeef6);
  background-image: linear-gradient(to bottom, #f0f0fa, #eeeef6);
  -moz-box-shadow: none;
  -webkit-box-shadow: none;
  box-shadow: none;
}
.openerp .oe_dropdown_menu > li > a {
  white-space: nowrap;
  display: block;
  color: #4c4c4c;
  text-decoration: none;
}
.openerp .oe_dropdown_menu > li > a:hover {
  text-decoration: none;
}
.openerp .oe_dropdown_arrow:after {
  width: 0;
  height: 0;
  display: inline-block;
  content: "&darr";
  text-indent: -99999px;
  vertical-align: top;
  margin-top: 8px;
  margin-left: 3px;
  border-left: 4px solid transparent;
  border-right: 4px solid transparent;
  border-top: 4px solid #404040;
  filter: alpha(opacity=50);
  opacity: 0.5;
}
.openerp .oe_sidebar {
  white-space: nowrap;
}
.openerp .oe_sidebar .oe_dropdown_menu .oe_sidebar_add_attachment {
  height: 20px;
  cursor: pointer;
  padding-left: 6px;
  margin-top: 6px;
}
.openerp .oe_sidebar .oe_dropdown_menu .oe_sidebar_add_attachment span {
  font-weight: bold;
}
.openerp .oe_sidebar .oe_dropdown_menu .oe_sidebar_add_attachment .oe_hidden_input_file {
  width: 200px;
}
.openerp .oe_sidebar .oe_dropdown_menu .oe_sidebar_add_attachment:hover {
  background-color: #efeff8;
  background-image: -webkit-gradient(linear, left top, left bottom, from(#f0f0fa), to(#eeeef6));
  background-image: -webkit-linear-gradient(top, #f0f0fa, #eeeef6);
  background-image: -moz-linear-gradient(top, #f0f0fa, #eeeef6);
  background-image: -ms-linear-gradient(top, #f0f0fa, #eeeef6);
  background-image: -o-linear-gradient(top, #f0f0fa, #eeeef6);
  background-image: linear-gradient(to bottom, #f0f0fa, #eeeef6);
  -moz-box-shadow: none;
  -webkit-box-shadow: none;
  box-shadow: none;
}
.openerp .oe_sidebar .oe_dropdown_menu li .oe_sidebar_delete_item {
  position: absolute;
  top: 4px;
  right: 4px;
  display: none;
  width: 12px;
  height: 12px;
  padding: 1px;
  color: #8786b7;
  line-height: 8px;
  text-align: center;
  font-weight: bold;
  text-shadow: 0 1px 1px white;
}
.openerp .oe_sidebar .oe_dropdown_menu li .oe_sidebar_delete_item:hover {
  text-decoration: none;
  color: white;
  background: #8786b7;
  text-shadow: 0 1px 1px rgba(0, 0, 0, 0.4);
  -moz-border-radius: 2px;
  -webkit-border-radius: 2px;
  border-radius: 2px;
}
.openerp .oe_sidebar .oe_dropdown_menu li:hover .oe_sidebar_delete_item {
  display: inline-block;
}
.openerp .oe_loading {
  display: none;
  z-index: 100;
  position: fixed;
  top: 0;
  right: 50%;
  padding: 4px 12px;
  background: #a61300;
  color: white;
  text-align: center;
  border: 1px solid #990000;
  border-top: none;
  -moz-border-radius-bottomright: 8px;
  -moz-border-radius-bottomleft: 8px;
  border-bottom-right-radius: 8px;
  border-bottom-left-radius: 8px;
}
.openerp .oe_notification {
  z-index: 1050;
}
.openerp .oe_webclient_timezone_notification a {
  color: white;
  text-decoration: underline;
}
.openerp .oe_webclient_timezone_notification p {
  margin-top: 1em;
}
.openerp .oe_webclient_timezone_notification dt {
  font-weight: bold;
}
.openerp .oe_timezone_systray span {
  margin-top: 1px;
  background-color: #f6cf3b;
}
.openerp .oe_dialog_warning {
  width: 100%;
}
.openerp .oe_dialog_warning p {
  text-align: center;
}
.openerp .oe_dialog_icon {
  padding: 5px;
  width: 32px;
}
.openerp .oe_database_manager {
  background: white;
  color: black;
  text-align: left;
}
.openerp .oe_database_manager .oe_database_manager_menu {
  color: black;
}
.openerp .oe_webclient {
  width: 100%;
  height: 100%;
  border-spacing: 0px;
}
.openerp .oe_content_full_screen .oe_application {
  top: 0;
  left: 0;
}
.openerp .oe_content_full_screen .oe_topbar, .openerp .oe_content_full_screen .oe_leftbar {
  display: none;
}
.openerp .navbar .oe_topbar_anonymous_login {
  background-color: #dc5f59;
  color: #eeeeee;
  background-color: #be4343;
  background-image: -webkit-gradient(linear, left top, left bottom, from(#fc8787), to(maroon));
  background-image: -webkit-linear-gradient(top, #fc8787, maroon);
  background-image: -moz-linear-gradient(top, #fc8787, maroon);
  background-image: -ms-linear-gradient(top, #fc8787, maroon);
  background-image: -o-linear-gradient(top, #fc8787, maroon);
  background-image: linear-gradient(to bottom, #fc8787, #800000);
}
.openerp .navbar .oe_topbar_anonymous_login a {
  display: block;
  padding: 5px 10px 7px;
  line-height: 20px;
  height: 30px;
  text-decoration: none;
  color: white;
  background: transparent;
  -webkit-transition: all 0.2s ease-out;
  -moz-transition: all 0.2s ease-out;
  -ms-transition: all 0.2s ease-out;
  -o-transition: all 0.2s ease-out;
  transition: all 0.2s ease-out;
}
.openerp .navbar .oe_topbar_anonymous_login a:hover {
  background: rgba(0, 0, 0, 0.1);
  color: white;
  text-shadow: 0px 0px 3px rgba(0, 0, 0, 0.2);
  -moz-box-shadow: 0 1px 2px rgba(0, 0, 0, 0.2) inset;
  -webkit-box-shadow: 0 1px 2px rgba(0, 0, 0, 0.2) inset;
  box-shadow: 0 1px 2px rgba(0, 0, 0, 0.2) inset;
}
.openerp .navbar .oe_topbar_item {
  display: block;
  padding: 5px 10px 26px;
  line-height: 20px;
  height: 20px;
  text-decoration: none;
  color: #eeeeee;
  vertical-align: top;
  text-shadow: 0 1px 1px rgba(0, 0, 0, 0.2);
  -webkit-transition: all 0.2s ease-out;
  -moz-transition: all 0.2s ease-out;
  -ms-transition: all 0.2s ease-out;
  -o-transition: all 0.2s ease-out;
  transition: all 0.2s ease-out;
}
.openerp .navbar .oe_topbar_item:hover {
  background: rgba(0, 0, 0, 0.2);
  text-shadow: black 0px 0px 3px;
  color: white;
  -moz-box-shadow: 0 1px 2px rgba(0, 0, 0, 0.4) inset;
  -webkit-box-shadow: 0 1px 2px rgba(0, 0, 0, 0.4) inset;
  box-shadow: 0 1px 2px rgba(0, 0, 0, 0.4) inset;
}
.openerp .navbar .oe_topbar_avatar {
  width: 24px;
  height: 24px;
  margin: -2px 2px 0 0;
  -moz-border-radius: 3px;
  -webkit-border-radius: 3px;
  border-radius: 3px;
}
.openerp .navbar .oe_topbar_avatar {
  vertical-align: top;
}
.openerp .navbar .oe_dropdown_arrow:after {
  border-top: 4px solid white;
}
.openerp .navbar .dropdown_menu {
  top: 32px;
  background: #333333;
  background: rgba(37, 37, 37, 0.9);
  border-color: #999999;
  border-color: rgba(0, 0, 0, 0.2);
  border-style: solid;
  border-width: 0 2px 1px;
  -moz-border-radius: 0 0 6px 6px;
  -webkit-border-radius: 0 0 6px 6px;
  border-radius: 0 0 6px 6px;
  -webkit-background-clip: padding-box;
  -moz-background-clip: padding-box;
  background-clip: padding-box;
}
.openerp .navbar .dropdown_menu li {
  float: none;
  padding: 3px 12px;
}
.openerp .navbar .dropdown_menu li a {
  color: #eeeeee;
}
.openerp .navbar .dropdown_menu li:hover {
  background-color: #212121;
  background-image: -webkit-gradient(linear, left top, left bottom, from(#292929), to(#191919));
  background-image: -webkit-linear-gradient(top, #292929, #191919);
  background-image: -moz-linear-gradient(top, #292929, #191919);
  background-image: -ms-linear-gradient(top, #292929, #191919);
  background-image: -o-linear-gradient(top, #292929, #191919);
  background-image: linear-gradient(to bottom, #292929, #191919);
  -moz-box-shadow: none;
  -webkit-box-shadow: none;
  box-shadow: none;
}
.openerp .navbar .oe_topbar_name {
  max-width: 150px;
  display: inline-block;
  height: 15px;
  text-overflow: ellipsis;
  white-space: nowrap;
  overflow: hidden;
}
.openerp .navbar-nav {
  float: left;
  padding: 0;
  margin: 0;
  font-size: 13px;
}
.openerp .navbar-nav > li {
  list-style-type: none;
  padding: 0;
  margin: 0;
  float: left;
  display: block;
  color: #eeeeee;
}
.openerp .navbar-nav > li > a {
  display: block;
  padding: 5px 10px 26px !important;
  line-height: 20px;
  height: 20px;
  text-decoration: none;
  color: #eeeeee !important;
  vertical-align: top;
  text-shadow: 0 1px 1px rgba(0, 0, 0, 0.2);
  -webkit-transition: all 0.2s ease-out;
  -moz-transition: all 0.2s ease-out;
  -ms-transition: all 0.2s ease-out;
  -o-transition: all 0.2s ease-out;
  transition: all 0.2s ease-out;
}
.openerp .navbar-nav > li > a:hover {
  background: rgba(0, 0, 0, 0.2);
  text-shadow: black 0px 0px 3px;
  color: white;
  -moz-box-shadow: 0 1px 2px rgba(0, 0, 0, 0.4) inset;
  -webkit-box-shadow: 0 1px 2px rgba(0, 0, 0, 0.4) inset;
  box-shadow: 0 1px 2px rgba(0, 0, 0, 0.4) inset;
}
.openerp .navbar-nav > li > .active {
  background: rgba(0, 0, 0, 0.3);
  text-shadow: black 0px 0px 3px;
  -moz-box-shadow: 0 1px 2px rgba(0, 0, 0, 0.4) inset;
  -webkit-box-shadow: 0 1px 2px rgba(0, 0, 0, 0.4) inset;
  box-shadow: 0 1px 2px rgba(0, 0, 0, 0.4) inset;
}
.openerp .oe_user_menu {
  float: right;
  padding: 0;
  margin: 0;
}
.openerp .oe_user_menu li {
  list-style-type: none;
  float: left;
}
.openerp .oe_user_menu .oe_dropdown_menu {
  right: -1px;
}
.openerp .oe_systray > div {
  float: left;
  padding: 0 4px 0 4px;
}
.openerp .oe_systray {
  float: right;
}
.openerp .oe_leftbar {
  display: none;
  width: 220px;
  background: #f0eeee;
  border-right: 1px solid #afafb6;
  text-shadow: none;
  padding-bottom: 16px;
}
.openerp a.oe_logo {
  position: relative;
  width: 220px;
  display: block;
  text-align: center;
}
.openerp a.oe_logo img {
  margin: 14px 0;
  border: 0;
}
.openerp a.oe_logo .oe_logo_edit {
  margin: 14px 0;
  position: absolute;
  top: 1px;
  padding: 4px;
  width: 100%;
  display: none;
  text-align: center;
  color: #eeeeee;
  background: rgba(37, 37, 37, 0.9);
  -webkit-box-sizing: border-box;
  -moz-box-sizing: border-box;
  -ms-box-sizing: border-box;
  box-sizing: border-box;
}
.openerp a.oe_logo:hover .oe_logo_edit_admin {
  display: block;
}
.openerp .oe_footer {
  position: fixed;
  bottom: 0;
  padding: 4px 0;
  background: #f0eeee;
  width: 220px;
  text-align: center;
}
.openerp .oe_footer a {
  font-weight: bold;
  color: black;
}
.openerp .oe_footer a span {
  color: #c81010;
}
.openerp .oe_secondary_menu_section {
  font-weight: bold;
  margin-left: 8px;
  color: #7c7bad;
}
.openerp .oe_secondary_submenu {
  margin-bottom: 10px !important;
  line-height: 1.1em;
  margin-top: 3px;
}
.openerp .oe_secondary_submenu .oe_menu_text {
  white-space: nowrap;
  overflow: hidden;
  display: inline-block;
  text-overflow: ellipsis;
  max-width: 85%;
  margin-top: 1px;
}
.openerp .oe_secondary_submenu .badge:hover {
  cursor: pointer;
  -webkit-transform: scale(1.1);
  -moz-transform: scale(1.1);
  -ms-transform: scale(1.1);
  -o-transform: scale(1.1);
  transform: scale(1.1);
}
.openerp .oe_secondary_submenu .oe_menu_toggler:before {
  width: 0;
  height: 0;
  display: inline-block;
  content: "&darr";
  text-indent: -99999px;
  vertical-align: top;
  margin-left: -12px;
  margin-top: 4px;
  margin-right: 4px;
  border-top: 4px solid transparent;
  border-bottom: 4px solid transparent;
  border-left: 4px solid #4c4c4c;
  filter: alpha(opacity=50);
  opacity: 0.5;
}
.openerp .oe_secondary_submenu .oe_menu_opened:before {
  margin-top: 6px;
  margin-left: -16px;
  margin-right: 4px;
  border-left: 4px solid transparent;
  border-right: 4px solid transparent;
  border-top: 4px solid #4c4c4c;
}
.openerp .oe_secondary_submenu .oe_secondary_submenu li {
  margin-left: 20px;
}
.openerp .oe_about {
  background-color: white;
  background-image: url(data:image/png;base64,iVBORw0KGgoAAAANSUhEUgAAAAYAAAAGCAYAAADgzO9IAAAAKUlEQVQIHWO8e/fufwYsgAUkJigoiCIF5DMyoYggcUiXgNnBiGQKmAkARpcEQeriln4AAAAASUVORK5CYII=);
  -moz-border-radius: 0 0 2px 2px;
  -webkit-border-radius: 0 0 2px 2px;
  border-radius: 0 0 2px 2px;
}
.openerp .oe_about a {
  color: #7c7bad;
}
.openerp .oe_about a:hover {
  text-decoration: underline;
}
.openerp .oe_about a:focus {
  outline: none;
}
.openerp .oe_about .oe_logo {
  margin-left: -6px;
}
.openerp .oe_about .oe_bottom {
  text-shadow: 0 1px 1px #999999;
  background-color: #8a0e0e;
  background-image: -webkit-gradient(linear, left top, left bottom, from(#b41616), to(#600606));
  background-image: -webkit-linear-gradient(top, #b41616, #600606);
  background-image: -moz-linear-gradient(top, #b41616, #600606);
  background-image: -ms-linear-gradient(top, #b41616, #600606);
  background-image: -o-linear-gradient(top, #b41616, #600606);
  background-image: linear-gradient(to bottom, #b41616, #600606);
  color: #eeeeee;
  padding: 0 16px;
  -moz-border-radius: 0 0 2px 2px;
  -webkit-border-radius: 0 0 2px 2px;
  border-radius: 0 0 2px 2px;
}
.openerp .oe_about .oe_bottom a {
  color: #eeeeee;
}
.openerp a.oe_form_uri:hover {
  text-decoration: underline;
}
.openerp .oe_application {
  width: 100%;
  height: 100%;
}
.openerp .oe_application a {
  color: #7c7bad;
}
.openerp .oe_application > div {
  height: 100%;
}
.openerp .oe_application .oe_breadcrumb_item:not(:last-child) {
  max-width: 7em;
  white-space: nowrap;
  text-overflow: ellipsis;
}
.openerp .oe_application .oe_breadcrumb_title > * {
  display: inline-block;
  overflow: hidden;
  font-weight: bold;
}
.openerp .oe_view_manager {
  display: table;
  height: inherit;
  width: 100%;
}
.openerp .oe_view_manager .oe_view_manager_body {
  height: inherit;
}
.openerp .oe_view_manager .oe_view_manager_view_kanban:not(:empty) {
  height: inherit;
}
.openerp .oe_view_manager[data-view-type=kanban] .oe_view_manager_body {
  display: table-row;
}
.openerp .oe_view_manager table.oe_view_manager_header {
  border-collapse: separate;
  width: 100%;
  table-layout: fixed;
}
.openerp .oe_view_manager table.oe_view_manager_header .oe_header_row {
  clear: both;
  text-shadow: 0 1px 1px white;
}
.openerp .oe_view_manager table.oe_view_manager_header .oe_header_row:last-child td {
  padding-top: 0;
}
.openerp .oe_view_manager table.oe_view_manager_header .oe_header_row:first-child td {
  padding-top: 8px;
}
.openerp .oe_view_manager table.oe_view_manager_header .oe_view_manager_sidebar {
  margin: 0px auto;
  text-align: center;
}
.openerp .oe_view_manager table.oe_view_manager_header .oe_view_manager_sidebar .oe_dropdown_arrow:after {
  opacity: 0.9;
}
.openerp .oe_view_manager table.oe_view_manager_header td {
  line-height: 26px;
}
.openerp .oe_view_manager table.oe_view_manager_header h2 {
  font-size: 18px;
  margin: 0;
  float: left;
  line-height: 30px;
}
.openerp .oe_view_manager table.oe_view_manager_header h2 a {
  color: #7c7bad;
}
.openerp .oe_view_manager table.oe_view_manager_header .oe_dropdown_menu {
  line-height: normal;
}
.openerp .oe_view_manager table.oe_view_manager_header .oe_button_group {
  display: inline-block;
  border: 1px solid #ababab;
  -moz-border-radius: 5px;
  -webkit-border-radius: 5px;
  border-radius: 5px;
}
.openerp .oe_view_manager table.oe_view_manager_header .oe_button_group li {
  float: left;
  border-right: 1px solid #ababab;
}
.openerp .oe_view_manager table.oe_view_manager_header .oe_button_group li:last-child {
  border: none;
}
.openerp .oe_view_manager table.oe_view_manager_header .oe_button_group a {
  color: #4c4c4c;
}
.openerp .oe_view_manager table.oe_view_manager_header .oe_button_group a:hover {
  text-decoration: none;
}
.openerp .oe_view_manager table.oe_view_manager_header .oe_button_group .active {
  background: #999999;
  -moz-box-shadow: 0 1px 4px rgba(0, 0, 0, 0.3) inset;
  -webkit-box-shadow: 0 1px 4px rgba(0, 0, 0, 0.3) inset;
  box-shadow: 0 1px 4px rgba(0, 0, 0, 0.3) inset;
}
.openerp .oe_view_manager table.oe_view_manager_header .oe_button_group .active a {
  color: white;
  text-shadow: 0 1px 2px rgba(0, 0, 0, 0.4);
}
.openerp .oe_view_manager table.oe_view_manager_header .oe_view_manager_buttons {
  white-space: nowrap;
}
.openerp .oe_view_manager .oe_view_manager_switch {
  padding: 0;
  margin: 0 0 0 8px;
}
.openerp .oe_view_manager .oe_view_manager_switch li {
  margin: 0;
  width: 24px;
  height: 24px;
  line-height: 16px;
  padding: 0;
  text-align: center;
  list-style-type: none;
}
.openerp .oe_view_manager .oe_view_manager_switch li a {
  position: relative;
}
.openerp .oe_view_manager .oe_view_manager_switch .oe_vm_switch_list:after, .openerp .oe_view_manager .oe_view_manager_switch .oe_vm_switch_tree:after {
  padding: 2px;
  content: "i";
}
.openerp .oe_view_manager .oe_view_manager_switch .oe_vm_switch_form:after {
  content: "m";
}
.openerp .oe_view_manager .oe_view_manager_switch .oe_vm_switch_graph:after {
  font-family: "mnmliconsRegular" !important;
  font-size: 21px;
  font-weight: 300 !important;
  content: "}";
  top: -2px;
  position: relative;
}
.openerp .oe_view_manager .oe_view_manager_switch .oe_vm_switch_gantt:after {
  font-family: "mnmliconsRegular" !important;
  font-size: 21px;
  font-weight: 300 !important;
  content: "y";
  top: -2px;
  position: relative;
}
.openerp .oe_view_manager .oe_view_manager_switch .oe_vm_switch_calendar:after {
  content: "P";
}
.openerp .oe_view_manager .oe_view_manager_switch .oe_vm_switch_kanban:after {
  content: "k";
}
.openerp .oe_view_manager .oe_view_manager_switch .oe_vm_switch_diagram:after {
  content: "f";
}
.openerp .oe_list_pager {
  line-height: 26px;
}
.openerp .oe_pager_value {
  float: left;
  margin-right: 8px;
}
.openerp ul.oe_pager_group {
  padding: 0;
  margin: 0;
}
.openerp .oe_pager_group {
  float: left;
  height: 24px;
  line-height: 24px;
  display: inline-block;
  border: 1px solid #ababab;
  cursor: pointer;
  -moz-border-radius: 5px;
  -webkit-border-radius: 5px;
  border-radius: 5px;
}
.openerp .oe_pager_group li {
  height: 24px;
  line-height: 24px;
  padding: 0;
  margin: 0;
  list-style-type: none;
  float: left;
  border-right: 1px solid #ababab;
}
.openerp .oe_pager_group li:last-child {
  border: none;
}
.openerp .oe_pager_group a {
  color: #4c4c4c;
  padding: 0 8px;
}
.openerp .oe_pager_group a:hover {
  text-decoration: none;
}
.openerp .oe_pager_group .active {
  background: #999999;
  -moz-box-shadow: 0 1px 4px rgba(0, 0, 0, 0.3) inset;
  -webkit-box-shadow: 0 1px 4px rgba(0, 0, 0, 0.3) inset;
  box-shadow: 0 1px 4px rgba(0, 0, 0, 0.3) inset;
}
.openerp .oe_pager_group .active a {
  color: white;
  text-shadow: 0 1px 2px rgba(0, 0, 0, 0.4);
}
.openerp .oe_list_pager.oe_list_pager_single_page .oe_pager_group {
  display: none;
}
.openerp .oe_view_manager_current {
  height: 100%;
}
.openerp .oe_view_manager_current > .oe_view_manager_header {
  border-bottom: 1px solid #cacaca;
  background-color: #ededed;
  background-image: -webkit-gradient(linear, left top, left bottom, from(#fcfcfc), to(#dedede));
  background-image: -webkit-linear-gradient(top, #fcfcfc, #dedede);
  background-image: -moz-linear-gradient(top, #fcfcfc, #dedede);
  background-image: -ms-linear-gradient(top, #fcfcfc, #dedede);
  background-image: -o-linear-gradient(top, #fcfcfc, #dedede);
  background-image: linear-gradient(to bottom, #fcfcfc, #dedede);
  -moz-box-shadow: 0 1px 0 rgba(255, 255, 255, 0.4), 0 0 9px rgba(0, 0, 0, 0.1);
  -webkit-box-shadow: 0 1px 0 rgba(255, 255, 255, 0.4), 0 0 9px rgba(0, 0, 0, 0.1);
  box-shadow: 0 1px 0 rgba(255, 255, 255, 0.4), 0 0 9px rgba(0, 0, 0, 0.1);
}
.openerp .oe_view_manager_current > .oe_view_manager_header .oe_header_row td {
  padding: 8px;
}
.openerp .oe_view_manager_current > .oe_view_manager_header .oe_header_row:first-child td {
  padding-top: 8px;
}
.openerp .oe_view_manager_inline, .openerp .oe_view_manager_inlineview {
  height: 100%;
}
.openerp .oe_view_manager_inline > .oe_view_manager_header, .openerp .oe_view_manager_inlineview > .oe_view_manager_header {
  display: none;
}
.openerp .oe_popup_form .oe_formview .oe_form_pager {
  display: none !important;
}
.openerp .oe_popup_form table label {
  font-weight: normal;
}
.openerp .oe_popup_list_pager {
  float: right;
}
.openerp .oe_searchview {
  cursor: text;
  position: relative;
  float: right;
  padding: 1px 0;
  line-height: 18px;
  width: 400px;
  border: 1px solid #ababab;
  background: white;
  -moz-border-radius: 13px;
  -webkit-border-radius: 13px;
  border-radius: 13px;
  -moz-box-shadow: 0 1px 2px rgba(0, 0, 0, 0.2) inset;
  -webkit-box-shadow: 0 1px 2px rgba(0, 0, 0, 0.2) inset;
  box-shadow: 0 1px 2px rgba(0, 0, 0, 0.2) inset;
}
.openerp .oe_searchview input, .openerp .oe_searchview textarea {
  padding: 3px;
  height: 14px;
  font-size: 12px;
  line-height: 18px;
}
.openerp .oe_searchview input:not([type]), .openerp .oe_searchview input[type="text"], .openerp .oe_searchview input[type="number"] {
  width: 156px;
  height: 22px;
}
.openerp .oe_searchview input[type="checkbox"] {
  margin: 3px 3px 3px 4px;
}
.openerp .oe_searchview select {
  margin: 2px 4px 2px 0;
}
.openerp .oe_searchview.oe_focused {
  border-color: #a6a6fe;
  -moz-box-shadow: 0 1px 2px #a6a6fe inset;
  -webkit-box-shadow: 0 1px 2px #a6a6fe inset;
  box-shadow: 0 1px 2px #a6a6fe inset;
}
.openerp .oe_searchview .oe_searchview_clear {
  cursor: pointer;
  position: absolute;
  top: 0;
  right: 18px;
  width: 15px;
  height: 24px;
  background: url(../img/search_reset.gif) center center no-repeat;
}
.openerp .oe_searchview .oe_searchview_unfold_drawer {
  position: absolute;
  top: 0;
  right: 0;
  height: 24px;
  padding: 0 7px 0 4px;
  color: #cccccc;
  cursor: pointer;
}
.openerp .oe_searchview .oe_searchview_unfold_drawer:hover {
  color: #999999;
}
.openerp .oe_searchview .oe_searchview_unfold_drawer:before {
  position: absolute;
  top: 10px;
  right: 7px;
  width: 0;
  height: 0;
  display: inline-block;
  content: "";
  vertical-align: top;
  border-top: 5px solid #4c4c4c;
  border-left: 5px solid transparent;
  border-right: 5px solid transparent;
  filter: alpha(opacity=50);
  opacity: 0.5;
}
.openerp .oe_searchview .oe_searchview_search {
  font-size: 1px;
  letter-spacing: -1px;
  color: transparent;
  text-shadow: none;
  font-weight: normal;
  -moz-box-shadow: none;
  -webkit-box-shadow: none;
  box-shadow: none;
  -moz-border-radius: 0;
  -webkit-border-radius: 0;
  border-radius: 0;
  position: absolute;
  left: 3px;
  top: 1px;
  padding: 0;
  border: none;
  background: transparent;
}
.openerp .oe_searchview .oe_searchview_search:before {
  font: 21px "mnmliconsRegular";
  content: "r";
  color: #a3a3a3;
}
.openerp .oe_searchview .oe_searchview_facets {
  min-height: 22px;
  margin: 0 35px 0 15px;
}
.openerp .oe_searchview .oe_searchview_facets * {
  vertical-align: top;
  display: inline-block;
  line-height: 17px;
}
.openerp .oe_searchview .oe_searchview_facets .oe_searchview_facet {
  margin: 1px 0;
  font-size: 11px;
}
.openerp .oe_searchview .oe_searchview_facets .oe_searchview_facet:focus {
  outline: none;
}
.openerp .oe_searchview .oe_searchview_facets .oe_searchview_input {
  padding: 0 0 0 6px;
  font-size: 12px;
  height: 16px;
  margin-top: 3px;
}
.openerp .oe_searchview .oe_searchview_facets .oe_searchview_input:focus {
  outline: none;
}
.openerp .oe_searchview .oe_searchview_facets .oe_searchview_facet {
  position: relative;
  cursor: pointer;
  padding: 0;
  -webkit-font-smoothing: auto;
}
.openerp .oe_searchview .oe_searchview_facets .oe_searchview_facet:focus {
  border-color: #a6a6fe;
  -moz-box-shadow: 0 0 3px 1px #a6a6fe;
  -webkit-box-shadow: 0 0 3px 1px #a6a6fe;
  box-shadow: 0 0 3px 1px #a6a6fe;
}
.openerp .oe_searchview .oe_searchview_facets .oe_searchview_facet .oe_facet_values {
  background: #f0f0fa;
  -moz-border-radius: 0 3px 3px 0;
  -webkit-border-radius: 0 3px 3px 0;
  border-radius: 0 3px 3px 0;
}
.openerp .oe_searchview .oe_searchview_facets .oe_searchview_facet .oe_facet_category, .openerp .oe_searchview .oe_searchview_facets .oe_searchview_facet .oe_facet_value {
  padding: 0 4px;
}
.openerp .oe_searchview .oe_searchview_facets .oe_searchview_facet .oe_facet_category {
  color: white;
  text-shadow: 0 1px 1px rgba(0, 0, 0, 0.4);
}
.openerp .oe_searchview .oe_searchview_facets .oe_searchview_facet .oe_facet_category.oe_i {
  font-size: 16px;
}
.openerp .oe_searchview .oe_searchview_facets .oe_searchview_facet .oe_facet_value {
  border-left: 1px solid #afafb6;
  text-shadow: 0 1px 1px white;
  color: #4c4c4c;
}
.openerp .oe_searchview .oe_searchview_facets .oe_searchview_facet .oe_facet_value:last-child {
  padding-right: 16px;
}
.openerp .oe_searchview .oe_searchview_facets .oe_searchview_facet .oe_facet_remove {
  position: absolute;
  top: 3px;
  right: 3px;
  color: #8786b7;
  line-height: 8px;
  width: 12px;
  height: 12px;
  padding-top: 1px;
  text-align: center;
  font-weight: bold;
  cursor: pointer;
  text-shadow: 0 1px 1px white;
}
.openerp .oe_searchview .oe_searchview_facets .oe_searchview_facet .oe_facet_remove:hover {
  color: white;
  background: #8786b7;
  text-shadow: 0 1px 1px rgba(0, 0, 0, 0.4);
  -moz-border-radius: 2px;
  -webkit-border-radius: 2px;
  border-radius: 2px;
}
.openerp .oe_searchview.oe_searchview_open_drawer .oe_searchview_drawer {
  display: block;
}
.openerp .oe_searchview .oe_searchview_drawer {
  cursor: default;
  position: absolute;
  z-index: 2;
  margin-top: 4px;
  top: 100%;
  right: -1px;
  background-color: white;
  min-width: 100%;
  display: none;
  border: 1px solid #afafb6;
  text-align: left;
  -moz-border-radius: 4px;
  -webkit-border-radius: 4px;
  border-radius: 4px;
  -moz-box-shadow: 0 1px 4px rgba(0, 0, 0, 0.3);
  -webkit-box-shadow: 0 1px 4px rgba(0, 0, 0, 0.3);
  box-shadow: 0 1px 4px rgba(0, 0, 0, 0.3);
}
.openerp .oe_searchview .oe_searchview_drawer > div {
  border-top: 1px solid #cccccc;
  margin: 0;
  padding: 8px;
}
.openerp .oe_searchview .oe_searchview_drawer > div:first-child {
  border-top: none;
  margin: 0;
}
.openerp .oe_searchview .oe_searchview_drawer h3 {
  margin: 8px 4px 4px 0px;
  color: #7c7bad;
  font-size: 13px;
}
.openerp .oe_searchview .oe_searchview_drawer h4, .openerp .oe_searchview .oe_searchview_drawer h4 * {
  margin: 0 0 0 2px;
  cursor: pointer;
  font-weight: normal;
  display: inline-block;
}
.openerp .oe_searchview .oe_searchview_drawer h4:hover, .openerp .oe_searchview .oe_searchview_drawer h4 *:hover {
  background-color: #f0f0fa;
}
.openerp .oe_searchview .oe_searchview_drawer h4:before {
  content: "▸ ";
  color: #a3a3a3;
}
.openerp .oe_searchview .oe_searchview_drawer button {
  margin: 4px 0;
}
.openerp .oe_searchview .oe_searchview_drawer .button {
  border: none;
  background: transparent;
  padding: 0 2px;
  -moz-box-shadow: none;
  -webkit-box-shadow: none;
  box-shadow: none;
  -moz-border-radius: 0;
  -webkit-border-radius: 0;
  border-radius: 0;
}
.openerp .oe_searchview .oe_searchview_drawer .oe_searchview_section {
  display: table;
  width: 100%;
}
.openerp .oe_searchview .oe_searchview_drawer .oe_searchview_section > div {
  -webkit-box-sizing: border-box;
  -moz-box-sizing: border-box;
  -ms-box-sizing: border-box;
  box-sizing: border-box;
  display: table-cell;
  width: 50%;
  padding-left: 2px;
}
.openerp .oe_searchview .oe_searchview_drawer .oe_searchview_section ul {
  margin: 0 8px 8px;
  padding: 0;
  list-style: none;
}
.openerp .oe_searchview .oe_searchview_drawer .oe_searchview_section li {
  list-style: none;
  padding: 2px 4px 2px 20px;
  line-height: 14px;
  color: inherit;
  cursor: pointer;
  position: relative;
}
.openerp .oe_searchview .oe_searchview_drawer .oe_searchview_section li.oe_selected:before {
  content: "W";
  font-family: "entypoRegular" !important;
  font-size: 24px;
  font-weight: 300 !important;
  color: #a3a3a3;
  position: absolute;
  left: 4px;
  top: -2px;
}
.openerp .oe_searchview .oe_searchview_drawer .oe_searchview_section li:hover {
  background-color: #f0f0fa;
}
.openerp .oe_searchview .oe_searchview_drawer form {
  margin-left: 12px;
}
.openerp .oe_searchview .oe_searchview_drawer form p {
  margin: 4px 0;
  line-height: 18px;
}
.openerp .oe_searchview .oe_searchview_drawer form button {
  margin: 0 0 8px -3px;
}
.openerp .oe_searchview .oe_searchview_drawer .oe_searchview_custom {
  padding: 0 8px 8px 8px;
}
.openerp .oe_searchview .oe_searchview_drawer .oe_searchview_custom div {
  padding: 0;
}
.openerp .oe_searchview .oe_searchview_drawer .oe_searchview_custom div h4 {
  margin: 0;
}
.openerp .oe_searchview .oe_searchview_drawer .oe_searchview_custom form {
  display: none;
}
.openerp .oe_searchview .oe_searchview_drawer .oe_searchview_custom li {
  cursor: pointer;
  position: relative;
  line-height: 14px;
  padding: 2px 4px 2px 20px;
}
.openerp .oe_searchview .oe_searchview_drawer .oe_searchview_custom li:hover {
  background-color: #f0f0fa;
}
.openerp .oe_searchview .oe_searchview_drawer .oe_searchview_custom li button {
  position: absolute;
  top: 0;
  right: 5px;
}
.openerp .oe_searchview .oe_searchview_drawer .oe_searchview_custom label {
  font-weight: normal;
}
.openerp .oe_searchview .oe_searchview_drawer .oe_searchview_dashboard form {
  display: none;
  margin-top: 2px;
}
.openerp .oe_searchview .oe_searchview_drawer .oe_searchview_advanced form {
  display: none;
  margin-top: 8px;
}
.openerp .oe_searchview .oe_searchview_drawer .oe_searchview_advanced button.oe_add_condition:before {
  content: "Z";
  font-family: "entypoRegular" !important;
  font-size: 24px;
  font-weight: 300 !important;
  margin-right: 4px;
}
.openerp .oe_searchview .oe_searchview_drawer .oe_searchview_advanced ul {
  list-style: none;
  padding: 0;
}
.openerp .oe_searchview .oe_searchview_drawer .oe_searchview_advanced li {
  position: relative;
  list-style: none;
  margin: 0;
  white-space: nowrap;
}
.openerp .oe_searchview .oe_searchview_drawer .oe_searchview_advanced li:first-child .searchview_extended_prop_or {
  visibility: hidden;
  margin-left: -14px;
}
.openerp .oe_searchview .oe_searchview_drawer .oe_searchview_advanced .searchview_extended_prop_or {
  opacity: 0.5;
  margin-left: -14px;
}
.openerp .oe_searchview .oe_searchview_drawer .oe_opened h4:before {
  content: "▾ ";
  position: relative;
  top: -1px;
}
.openerp .oe_searchview .oe_searchview_drawer .oe_opened form {
  display: block;
}
.openerp .oe_searchview .oe_searchview_drawer .oe_searchview_custom_delete, .openerp .oe_searchview .oe_searchview_drawer .searchview_extended_delete_prop {
  display: inline-block;
  width: 12px;
  height: 12px;
  line-height: 12px;
  padding: 1px;
  color: #8786b7;
  line-height: 8px;
  text-align: center;
  font-weight: bold;
  text-shadow: 0 1px 1px white;
}
.openerp .oe_searchview .oe_searchview_drawer .oe_searchview_custom_delete:hover, .openerp .oe_searchview .oe_searchview_drawer .searchview_extended_delete_prop:hover {
  text-decoration: none;
  color: white;
  background: #8786b7;
  text-shadow: 0 1px 1px rgba(0, 0, 0, 0.4);
  -moz-border-radius: 2px;
  -webkit-border-radius: 2px;
  border-radius: 2px;
}
.openerp .oe_searchview .oe_searchview_drawer .oe_searchview_custom_delete {
  display: none;
  position: absolute;
  bottom: 1px;
  right: 4px;
}
.openerp .oe_searchview .oe_searchview_drawer .oe_searchview_custom_private:hover .oe_searchview_custom_delete, .openerp .oe_searchview .oe_searchview_drawer .oe_searchview_custom_public:hover .oe_searchview_custom_delete {
  display: inline-block;
}
.openerp .oe_searchview .oe_searchview_drawer .oe_searchview_custom_public:after {
  content: ",";
  font-family: "entypoRegular" !important;
  font-size: 22px;
  font-weight: 300 !important;
  margin: 0 0 0 4px;
  padding: 0;
}
.openerp .oe_view_nocontent {
  padding: 15px;
  margin-top: 0;
  color: #777777;
  font-size: 125%;
  max-width: 700px;
}
.openerp .oe_view_nocontent .oe_view_nocontent_create {
  margin-top: 0;
  padding-top: 35px;
  color: #4c4c4c;
}
.openerp .oe_view_nocontent .oe_view_nocontent_create:before {
  content: "";
  display: inline-block;
  position: absolute;
  width: 70px;
  height: 80px;
  margin-left: -70px;
  margin-top: -50px;
  background: transparent url(/web/static/src/img/view_empty_arrow.png) no-repeat 0px 0px;
}
.openerp .oe_view_nocontent > p {
  padding-left: 78px;
}
.openerp .oe_view_nocontent .oe_empty_custom_dashboard {
  background: transparent url(/web/static/src/img/graph_background.png) no-repeat 0 0;
  margin-top: -15px;
  padding: 100px 0 0 137px;
  min-height: 327px;
  margin-left: -15px;
}
.openerp .oe_view.oe_cannot_create .oe_view_nocontent_create {
  display: none;
}
.openerp .oe_formview {
  background: white;
}
.openerp .oe_form_dropdown_section {
  position: relative;
  display: inline-block;
}
.openerp .oe_form_invalid input, .openerp .oe_form_invalid select, .openerp .oe_form_invalid textarea {
  background-color: #ff6666 !important;
  border: 1px solid #dd0000 !important;
}
.openerp .oe_view_manager_current .oe_form_editable .oe_highlight {
  color: #404040;
  background: none;
}
.openerp .oe_view_manager_current .oe_form_editable button.oe_highlight {
  background-color: #e3e3e3;
  background-image: -webkit-gradient(linear, left top, left bottom, from(#efefef), to(#d8d8d8));
  background-image: -webkit-linear-gradient(top, #efefef, #d8d8d8);
  background-image: -moz-linear-gradient(top, #efefef, #d8d8d8);
  background-image: -ms-linear-gradient(top, #efefef, #d8d8d8);
  background-image: -o-linear-gradient(top, #efefef, #d8d8d8);
  background-image: linear-gradient(to bottom, #efefef, #d8d8d8);
  -moz-box-shadow: 0 1px 2px rgba(0, 0, 0, 0.1), 0 1px 1px rgba(255, 255, 255, 0.8) inset;
  -webkit-box-shadow: 0 1px 2px rgba(0, 0, 0, 0.1), 0 1px 1px rgba(255, 255, 255, 0.8) inset;
  box-shadow: 0 1px 2px rgba(0, 0, 0, 0.1), 0 1px 1px rgba(255, 255, 255, 0.8) inset;
}
.openerp .oe_view_manager_current .oe_form_editable button.oe_highlight:active {
  background-color: #ececec;
  background-image: -webkit-gradient(linear, left top, left bottom, from(#e3e3e3), to(#f6f6f6));
  background-image: -webkit-linear-gradient(top, #e3e3e3, #f6f6f6);
  background-image: -moz-linear-gradient(top, #e3e3e3, #f6f6f6);
  background-image: -ms-linear-gradient(top, #e3e3e3, #f6f6f6);
  background-image: -o-linear-gradient(top, #e3e3e3, #f6f6f6);
  background-image: linear-gradient(to bottom, #e3e3e3, #f6f6f6);
  -moz-box-shadow: none;
  -webkit-box-shadow: none;
  box-shadow: none;
}
.openerp .oe_view_manager_current .oe_form_editable button.oe_highlight:hover {
  background-color: #ececec;
  background-image: -webkit-gradient(linear, left top, left bottom, from(#f6f6f6), to(#e3e3e3));
  background-image: -webkit-linear-gradient(top, #f6f6f6, #e3e3e3);
  background-image: -moz-linear-gradient(top, #f6f6f6, #e3e3e3);
  background-image: -ms-linear-gradient(top, #f6f6f6, #e3e3e3);
  background-image: -o-linear-gradient(top, #f6f6f6, #e3e3e3);
  background-image: linear-gradient(to bottom, #f6f6f6, #e3e3e3);
  -moz-box-shadow: 0 1px 2px rgba(0, 0, 0, 0.1), 0 1px 1px rgba(255, 255, 255, 0.8) inset;
  -webkit-box-shadow: 0 1px 2px rgba(0, 0, 0, 0.1), 0 1px 1px rgba(255, 255, 255, 0.8) inset;
  box-shadow: 0 1px 2px rgba(0, 0, 0, 0.1), 0 1px 1px rgba(255, 255, 255, 0.8) inset;
}
.openerp .oe_form_invisible {
  display: none !important;
}
.openerp .oe_form_editable .oe_read_only {
  display: none !important;
}
.openerp .oe_form_readonly .oe_edit_only, .openerp .oe_form_readonly .oe_form_field:empty {
  display: none !important;
}
.openerp .oe_form_readonly .oe_form .oe_form_field_date {
  width: auto;
}
.openerp .oe_form_readonly .oe_form_field_boolean.boolean {
  position: relative;
  top: -20px;
  width: 14px;
  height: 14px;
  z-index: 10000;
  backgroundColor: "#fff";
  opacity: 0;
}
.openerp .oe_form_nosheet {
  margin: 16px;
}
.openerp .oe_form_nosheet > header {
  margin: -16px -16px 0 -16px;
  padding: 0;
}
.openerp .oe_form_nosheet.oe_form_nomargin {
  margin: 0;
}
.openerp .oe_form_nosheet.oe_form_nomargin > header {
  margin: 0;
}
.openerp .oe_form_sheetbg {
  padding: 16px 0;
}
.openerp .oe_form_sheet_width {
  min-width: 650px;
  max-width: 860px;
  margin: 0 auto;
}
.openerp .oe_form_sheet {
  background: white;
  min-height: 330px;
  padding: 16px;
}
.openerp .oe_form_sheet .oe_list {
  overflow-x: auto;
}
.openerp .oe_application .oe_form_sheetbg {
  background: url(/web/static/src/img/form_sheetbg.png);
  border-bottom: 1px solid #dddddd;
}
.openerp .oe_application .oe_form_sheetbg .oe_subtotal_footer label {
  font-weight: bold;
}
.openerp .oe_application .oe_form_sheetbg table label {
  font-weight: normal;
}
.openerp .oe_application .oe_form_sheet {
  border: 1px solid #c8c8d3;
  -moz-box-shadow: 0 4px 20px rgba(0, 0, 0, 0.15);
  -webkit-box-shadow: 0 4px 20px rgba(0, 0, 0, 0.15);
  box-shadow: 0 4px 20px rgba(0, 0, 0, 0.15);
}
.openerp .oe_application .oe_form_sheet .ui-tabs {
  margin: 0 -16px;
}
.openerp .oe_application .oe_form_sheet .oe_notebook_page {
  padding: 0 16px;
}
.openerp .oe_form > :not(.oe_form_nosheet) header {
  padding-left: 2px;
}
.openerp .oe_form > :not(.oe_form_nosheet) header ul {
  display: inline-block;
  float: right;
}
.openerp .oe_form > :not(.oe_form_nosheet) header .oe_button {
  margin: 3px 2px 1px;
}
.openerp .oe_form > :not(.oe_form_nosheet) header .oe_button:first-child {
  margin-left: 6px;
}
.openerp .oe_form header {
  border-bottom: 1px solid #cacaca;
  padding-left: 2px;
  background-color: #ededed;
  background-image: -webkit-gradient(linear, left top, left bottom, from(#fcfcfc), to(#dedede));
  background-image: -webkit-linear-gradient(top, #fcfcfc, #dedede);
  background-image: -moz-linear-gradient(top, #fcfcfc, #dedede);
  background-image: -ms-linear-gradient(top, #fcfcfc, #dedede);
  background-image: -o-linear-gradient(top, #fcfcfc, #dedede);
  background-image: linear-gradient(to bottom, #fcfcfc, #dedede);
}
.openerp .oe_form header > span {
  margin-left: 4px;
}
.openerp .oe_form header .oe_tags {
  margin: 5px 0 0 5px;
  width: 400px;
  padding-bottom: 0;
}
.openerp .oe_form div.oe_chatter {
  box-sizing: border-box;
  min-width: 682px;
  max-width: 892px;
  margin: 0 auto;
  padding: 16px 16px 48px;
}
.openerp .oe_form div.oe_form_configuration p, .openerp .oe_form div.oe_form_configuration ul, .openerp .oe_form div.oe_form_configuration ol {
  color: #aaaaaa;
  max-width: 650px;
}
.openerp .oe_form div.oe_form_configuration label {
  min-width: 150px;
}
.openerp .oe_form div.oe_form_configuration .oe_form_group_cell_label {
  padding: 1px 0;
}
.openerp .oe_form div.oe_form_configuration .oe_form_group_cell div div {
  padding: 1px 0;
}
.openerp .oe_form .oe_subtotal_footer {
  width: 1% !important;
}
.openerp .oe_form .oe_subtotal_footer td.oe_form_group_cell {
  text-align: right;
  padding: 0 !important;
}
.openerp .oe_form .oe_subtotal_footer td.oe_form_group_cell_label {
  border-right: none;
}
.openerp .oe_form .oe_subtotal_footer .oe_subtotal_footer_separator {
  width: 108px;
  border-top: 1px solid #cacaca;
  margin-top: 4px;
  padding-top: 4px;
  font-weight: bold;
  font-size: 18px;
}
.openerp .oe_form .oe_subtotal_footer label:after {
  content: ":";
}
.openerp .oe_form .oe_subtotal_footer label.oe_subtotal_footer_separator {
  font-weight: bold !important;
  padding: 2px 11px 2px 0px !important;
}
.openerp .oe_form .oe_subtotal_footer label.oe_form_label_help {
  font-weight: normal !important;
}
.openerp .oe_form .oe_form_box_info {
  background: #ffee99;
  border-bottom: 1px solid #ccbb66;
  padding: 4px;
}
.openerp .oe_form .oe_form_box_info > p {
  margin: auto;
}
.openerp .oe_form .oe_form_box_warning {
  background: #bd362f;
  border-bottom: 1px solid #990000;
  padding: 4px;
}
.openerp .oe_form .oe_form_box_warning * {
  color: white;
  text-shadow: none;
}
.openerp .oe_form .oe_form_box_warning > p {
  margin: auto;
}
.openerp .oe_form .oe_form_button {
  margin: 2px;
}
.openerp .oe_form td.oe_form_group_cell_label {
  border-right: 1px solid #dddddd;
  padding: 2px 0px;
}
.openerp .oe_form td.oe_form_group_cell_label label {
  line-height: 18px;
  display: block;
  min-width: 150px;
  font-weight: bold !important;
}
.openerp .oe_form td.oe_form_group_cell + .oe_form_group_cell {
  padding: 2px 0 2px 8px;
}
.openerp .oe_form .oe_form_group {
  width: 100%;
  margin: 9px 0 9px 0;
}
.openerp .oe_form .oe_form_group .oe_form_group_cell.oe_group_right {
  padding-left: 20px;
}
.openerp .oe_form .oe_form_label_help[for], .openerp .oe_form .oe_form_label[for] {
  white-space: nowrap;
  padding-right: 8px;
}
.openerp .oe_form .oe_form_label_help[for] span, .openerp .oe_form .oe_form_label[for] span {
  font-size: 80%;
  color: darkgreen;
  vertical-align: top;
  position: relative;
  top: -4px;
  padding: 0 2px;
}
.openerp .oe_horizontal_border {
  border-bottom: 1px solid black;
}
.openerp .oe_horizontal_separator {
  font-weight: bold;
  font-size: 20px;
  margin: 15px 0px 10px 0px;
  color: #7c7bad;
}
.openerp .oe_horizontal_separator:empty {
  height: 5px;
}
.openerp .oe_vertical_separator {
  border-left: 1px solid #666666;
  padding: 0 4px 0 4px;
}
.openerp .oe_form_field_progressbar {
  display: inline-block;
  min-width: 70px;
}
.openerp .oe_form_field_progressbar.ui-progressbar {
  height: 22px;
  font-size: 10px;
  -webkit-box-sizing: border-box;
  -moz-box-sizing: border-box;
  -ms-box-sizing: border-box;
  box-sizing: border-box;
  border: 1px solid #999999;
  -moz-border-radius: 3px;
  -webkit-border-radius: 3px;
  border-radius: 3px;
  background: white;
  min-width: 50px;
}
.openerp .oe_form_field_progressbar.ui-progressbar span {
  position: absolute;
  margin-left: 10px;
  font-weight: bold;
}
.openerp .oe_form_field_progressbar.ui-progressbar .ui-widget-header {
  background: #cccccc url(/web/static/lib/jquery.ui/css/smoothness/images/ui-bg_highlight-soft_75_cccccc_1x100.png) 50% 50% repeat-x;
}
.openerp .oe_form .oe_form_field_text {
  width: 100%;
}
.openerp .oe_form .oe_form_field_text .oe_form_text_content {
  text-overflow: ellipsis;
  display: inline-block;
  white-space: pre-wrap;
  overflow-x: hidden;
  width: 100%;
}
.openerp .oe_form .oe_form_field_char input,
.openerp .oe_form .oe_form_field_url input,
.openerp .oe_form .oe_form_field_email input,
.openerp .oe_form .oe_form_field_text textarea,
.openerp .oe_form .oe_form_field_selection select {
  width: 100%;
}
.openerp .oe_form .oe_notebook_page .oe_form_field_text textarea {
  min-height: 96px;
}
.openerp .oe_form .oe_form_field_text.oe_inline, .openerp .oe_form .oe_form_field_text.oe_inline > textarea {
  width: 500px;
}
.openerp .oe_form h1, .openerp .oe_form h2, .openerp .oe_form h3, .openerp .oe_form h4, .openerp .oe_form h5, .openerp .oe_form h6 {
  margin: 0 0 4px 0;
}
.openerp .oe_form h1 input, .openerp .oe_form h2 input, .openerp .oe_form h3 input, .openerp .oe_form h4 input, .openerp .oe_form h5 input, .openerp .oe_form h6 input {
  height: inherit !important;
  font-size: inherit;
}
.openerp .oe_form .oe_title h1, .openerp .oe_form h1 {
  font-weight: bold;
  font-size: 2em;
}
.openerp .oe_form h2 {
  font-size: 1.5em;
}
.openerp .oe_form label {
  font-weight: bold;
  margin-bottom: 0px;
  display: inline;
}
.openerp .oe_form .oe_form_field {
  width: 100%;
  display: inline-block;
  padding: 2px 2px 2px 0px;
  vertical-align: top;
}
.openerp .oe_form .oe_form_field input {
  margin: 0px;
}
.openerp .oe_form input[type="text"], .openerp .oe_form input[type="password"], .openerp .oe_form input[type="file"], .openerp .oe_form select {
  height: 22px;
  padding-top: 2px;
}
.openerp .oe_form input[type="text"], .openerp .oe_form input[type="password"], .openerp .oe_form input[type="file"], .openerp .oe_form select, .openerp .oe_form textarea {
  -webkit-box-sizing: border-box;
  -moz-box-sizing: border-box;
  -ms-box-sizing: border-box;
  box-sizing: border-box;
  background: white;
  min-width: 60px;
  color: #1f1f1f;
  font-family: "Lucida Grande", Helvetica, Verdana, Arial, sans-serif;
}
.openerp .oe_form input[readonly], .openerp .oe_form select[readonly], .openerp .oe_form textarea[readonly], .openerp .oe_form input[disabled], .openerp .oe_form select[disabled] {
  background: #e5e5e5 !important;
  color: #666666;
}
.openerp .oe_form textarea[disabled] {
  border: none;
  padding-left: 8px;
  -moz-box-shadow: none;
  -webkit-box-shadow: none;
  box-shadow: none;
  -moz-border-radius: 0px;
  -webkit-border-radius: 0px;
  border-radius: 0px;
  color: #4c4c4c;
}
.openerp .oe_form textarea.oe_inline[disabled] {
  border-left: 8px solid #eeeeee;
}
.openerp .oe_form .oe_form_field_url button img {
  vertical-align: top;
}
.openerp .oe_form .oe_form_field_monetary,
.openerp .oe_form .oe_form_field_date,
.openerp .oe_form .oe_form_field_datetime {
  white-space: nowrap;
}
.openerp .oe_form .oe_form_field_boolean {
  width: auto;
}
.openerp .oe_form .oe_datepicker_container {
  display: none;
}
.openerp .oe_form .oe_datepicker_root {
  display: inline-block;
}
.openerp .oe_form .oe_form_required input:not([disabled]):not([readonly]), .openerp .oe_form .oe_form_required select:not([disabled]):not([readonly]), .openerp .oe_form .oe_form_required textarea:not([disabled]):not([readonly]) {
  background-color: #d2d2ff !important;
}
.openerp .oe_form .oe_form_invalid input, .openerp .oe_form .oe_form_invalid select, .openerp .oe_form .oe_form_invalid textarea {
  background-color: #ff6666 !important;
  border: 1px solid #dd0000 !important;
}
.openerp .oe_form .oe_input_icon {
  cursor: pointer;
  margin: 3px 0 0 -21px;
  vertical-align: top;
}
.openerp .oe_form .oe_input_icon_disabled {
  position: absolute;
  cursor: default;
  opacity: 0.5;
  filter: alpha(opacity=50);
  right: 5px;
  top: 3px;
}
.openerp .oe_form .oe_form_field_with_button.oe_no_button > .oe_button {
  display: none;
}
.openerp .oe_form .oe_form_field_with_button:not(.oe_no_button) > .oe_button {
  float: right;
  -moz-border-radius: 0;
  -webkit-border-radius: 0;
  border-radius: 0;
  border-bottom-left-radius: 0px;
  height: 22px;
}
.openerp .oe_form .oe_form_field_with_button input {
  width: 100%;
}
.openerp .oe_form .oe_form_field_with_button > div {
  position: relative;
  overflow: hidden;
}
.openerp .oe_form .oe_form_embedded_html {
  position: relative;
  width: 100%;
  margin: auto;
  overflow: auto;
  text-align: justify;
}
.openerp .oe_form .oe_form_field_html .oe_input_icon {
  float: right;
  margin: 4px 7px;
}
.openerp .oe_form_editable .oe_form .oe_form_field_integer input {
  width: 6em;
}
.openerp .oe_form_editable .oe_form .oe_form_field_float input {
  width: 7em;
}
.openerp .oe_form_editable .oe_form .oe_form_field_date input {
  width: 100px;
}
.openerp .oe_form_editable .oe_form .oe_form_field_datetime input {
  width: 150px;
}
.openerp .oe_hidden_input_file {
  position: relative;
}
.openerp .oe_hidden_input_file input.oe_form_binary_file {
  z-index: 0;
  line-height: 0;
  font-size: 12px;
  position: absolute;
  top: 1px;
  left: 0;
  right: 0;
  opacity: 0;
  filter: alpha(opacity=0);
  -ms-filter: "alpha(opacity=0)";
  margin: 0;
  padding: 0;
}
.openerp .oe_form .oe_form_field_binary {
  display: inline-block;
}
.openerp .oe_form .oe_form_field_image {
  padding: 0;
  position: relative;
  display: inline-block;
  width: auto;
  vertical-align: top;
}
.openerp .oe_form .oe_form_field_image .oe_form_field_image_controls {
  position: absolute;
  top: 1px;
  padding: 4px 0;
  width: 100%;
  display: none;
  text-align: center;
  color: #eeeeee;
  background: rgba(37, 37, 37, 0.9);
  -moz-border-radius: 3px 3px 0 0;
  -webkit-border-radius: 3px 3px 0 0;
  border-radius: 3px 3px 0 0;
  -webkit-box-sizing: border-box;
  -moz-box-sizing: border-box;
  -ms-box-sizing: border-box;
  box-sizing: border-box;
}
.openerp .oe_form .oe_form_field_image:hover .oe_form_field_image_controls {
  display: block;
}
.openerp .oe_fileupload {
  display: inline-block;
  clear: both;
  width: 100%;
  margin-bottom: -15px;
}
.openerp .oe_fileupload .oe_add {
  float: left;
  position: relative;
  width: 100%;
  left: 2px;
  margin: 9px 0;
  overflow: hidden;
}
.openerp .oe_fileupload .oe_add button {
  display: inline;
  height: 24px;
  font-size: 12px;
  line-height: 12px;
  vertical-align: middle;
}
.openerp .oe_fileupload .oe_add button.oe_attach {
  width: 24px;
  background: transparent;
  color: #7c7bad;
  box-shadow: none;
  border: none;
  text-shadow: none;
}
.openerp .oe_fileupload .oe_add button.oe_attach .oe_e {
  position: relative;
  top: -1px;
  left: -9px;
}
.openerp .oe_fileupload .oe_add input.oe_form_binary_file {
  display: inline-block;
  margin-left: -85px;
  height: 22px;
  width: 152px;
  margin-top: -24px;
  cursor: pointer;
}
.openerp .oe_fileupload .oe_add .oe_attach_label {
  color: #7c7bad;
  margin-left: -3px;
}
.openerp .oe_fileupload .oe_attachments {
  margin-bottom: 4px;
  margin-right: 0px;
  font-size: 12px;
  border-radius: 2px;
  border: solid 1px rgba(124, 123, 173, 0.14);
}
.openerp .oe_fileupload .oe_attachments .oe_attachment {
  padding: 2px;
  padding-left: 4px;
  padding-right: 4px;
}
.openerp .oe_fileupload .oe_attachments .oe_attachment .oe_e {
  font-size: 23px;
  margin-top: -5px;
}
.openerp .oe_fileupload .oe_attachments .oe_attachment .oe_e:hover {
  text-decoration: none;
}
.openerp .oe_fileupload .oe_attachments .oe_attachment:nth-child(odd) {
  background: white;
}
.openerp .oe_fileupload .oe_attachments .oe_attachment:nth-child(even) {
  background: #f4f5fa;
}
.openerp .oe_form_field_many2one {
  display: inline-block;
}
.openerp .oe_form_field_many2one td:first-child {
  position: relative;
}
.openerp .oe_form_field_many2one span.oe_m2o_drop_down_button {
  position: absolute;
  top: 2px;
  right: 0px;
}
.openerp .oe_form_field_many2one .oe_m2o_cm_button {
  line-height: 14px;
  float: right;
  padding-left: 2px;
}
.openerp .oe_form_field_many2one input {
  padding-right: 13px;
}
.openerp.ui-autocomplete li.oe_m2o_dropdown_option a {
  font-style: italic;
  padding-left: 2em;
}
.openerp.ui-autocomplete li:not(.oe_m2o_dropdown_option) + li.oe_m2o_dropdown_option {
  margin-top: 10px;
}
.openerp ul.oe_form_status, .openerp ul.oe_form_status_clickable {
  display: inline-block;
  margin: 0;
  padding: 0 18px 0 0;
}
.openerp ul.oe_form_status li, .openerp ul.oe_form_status_clickable li {
  display: inline-block;
  list-style-type: none;
  margin: 0 -18px 0 0;
  padding: 0;
  background-color: #ededed;
  background-image: -webkit-gradient(linear, left top, left bottom, from(#fcfcfc), to(#dedede));
  background-image: -webkit-linear-gradient(top, #fcfcfc, #dedede);
  background-image: -moz-linear-gradient(top, #fcfcfc, #dedede);
  background-image: -ms-linear-gradient(top, #fcfcfc, #dedede);
  background-image: -o-linear-gradient(top, #fcfcfc, #dedede);
  background-image: linear-gradient(to bottom, #fcfcfc, #dedede);
}
.openerp ul.oe_form_status li:first-child > .label, .openerp ul.oe_form_status_clickable li:first-child > .label {
  border-left: 1px solid #cacaca;
  padding-left: 14px;
}
.openerp ul.oe_form_status li:last-child, .openerp ul.oe_form_status_clickable li:last-child {
  border-right: 1px solid #cacaca;
}
.openerp ul.oe_form_status li:last-child > .label, .openerp ul.oe_form_status_clickable li:last-child > .label {
  padding-right: 14px;
}
.openerp ul.oe_form_status li:last-child > .arrow, .openerp ul.oe_form_status_clickable li:last-child > .arrow {
  display: none;
}
.openerp ul.oe_form_status li > .label, .openerp ul.oe_form_status_clickable li > .label {
  color: #4c4c4c;
  text-shadow: 0 1px 1px #fcfcfc, 0 -1px 1px #dedede;
  padding: 7px;
  display: inline-block;
  padding-left: 24px;
  margin: 0;
  position: relative;
  line-height: normal;
  font-size: 100%;
  font-weight: normal;
}
.openerp ul.oe_form_status li > .arrow, .openerp ul.oe_form_status_clickable li > .arrow {
  width: 17px;
  height: 30px;
  display: inline-block;
  vertical-align: top;
  overflow: hidden;
  margin-left: -5px;
}
.openerp ul.oe_form_status li > .arrow span, .openerp ul.oe_form_status_clickable li > .arrow span {
  position: relative;
  width: 24px;
  height: 24px;
  display: inline-block;
  margin-left: -12px;
  margin-top: 3px;
  box-shadow: -1px 1px 2px rgba(255, 255, 255, 0.2), inset -1px 1px 1px rgba(0, 0, 0, 0.2);
  background-color: #dedede;
  background: -moz-linear-gradient(135deg, #dedede, #fcfcfc);
  background: -o-linear-gradient(135deg, #fcfcfc, #dedede);
  background: -webkit-gradient(linear, left top, right bottom, from(#fcfcfc), to(#dedede));
  background: -ms-linear-gradient(top, #fcfcfc, #dedede);
  -moz-border-radius: 3px;
  -webkit-border-radius: 3px;
  border-radius: 3px;
  -webkit-transform: rotate(45deg);
  -moz-transform: rotate(45deg);
  -ms-transform: rotate(45deg);
  -o-transform: rotate(45deg);
  transform: rotate(45deg);
}
.openerp ul.oe_form_status ul.oe_dropdown_menu, .openerp ul.oe_form_status_clickable ul.oe_dropdown_menu {
  display: none;
  padding: 0;
  min-width: 0;
}
.openerp ul.oe_form_status ul.oe_dropdown_menu.oe_opened, .openerp ul.oe_form_status_clickable ul.oe_dropdown_menu.oe_opened {
  display: block;
}
.openerp ul.oe_form_status ul.oe_dropdown_menu li, .openerp ul.oe_form_status_clickable ul.oe_dropdown_menu li {
  margin: 0;
  width: 100%;
}
.openerp ul.oe_form_status ul.oe_dropdown_menu li span.label, .openerp ul.oe_form_status_clickable ul.oe_dropdown_menu li span.label {
  padding-left: 14px;
}
.openerp ul.oe_form_status li.oe_active, .openerp ul.oe_form_status_clickable li.oe_active {
  background-color: #5382b9;
  background-image: -webkit-gradient(linear, left top, left bottom, from(#729fcf), to(#3465a4));
  background-image: -webkit-linear-gradient(top, #729fcf, #3465a4);
  background-image: -moz-linear-gradient(top, #729fcf, #3465a4);
  background-image: -ms-linear-gradient(top, #729fcf, #3465a4);
  background-image: -o-linear-gradient(top, #729fcf, #3465a4);
  background-image: linear-gradient(to bottom, #729fcf, #3465a4);
}
.openerp ul.oe_form_status li.oe_active > .arrow span, .openerp ul.oe_form_status_clickable li.oe_active > .arrow span {
  background-color: #3465a4;
  background: -moz-linear-gradient(135deg, #3465a4, #729fcf);
  background: -o-linear-gradient(135deg, #729fcf, #3465a4);
  background: -webkit-gradient(linear, left top, right bottom, from(#729fcf), to(#3465a4));
  background: -ms-linear-gradient(top, #729fcf, #3465a4);
}
.openerp ul.oe_form_status li.oe_active > .label, .openerp ul.oe_form_status_clickable li.oe_active > .label {
  color: white;
  text-shadow: 0 1px 1px #729fcf, 0 -1px 1px #3465a4;
}
.openerp ul.oe_form_status_clickable li {
  cursor: pointer;
}
.openerp ul.oe_form_status_clickable li:hover {
  background-color: #d9d9d9;
  background-image: -webkit-gradient(linear, left top, left bottom, from(#e8e8e8), to(#cacaca));
  background-image: -webkit-linear-gradient(top, #e8e8e8, #cacaca);
  background-image: -moz-linear-gradient(top, #e8e8e8, #cacaca);
  background-image: -ms-linear-gradient(top, #e8e8e8, #cacaca);
  background-image: -o-linear-gradient(top, #e8e8e8, #cacaca);
  background-image: linear-gradient(to bottom, #e8e8e8, #cacaca);
}
.openerp ul.oe_form_status_clickable li:hover > .label {
  text-shadow: 0 -1px 1px #fcfcfc, 0 1px 1px #dedede;
}
.openerp ul.oe_form_status_clickable li:hover > .arrow span {
  background-color: #d9d9d9;
  background-image: -webkit-gradient(linear, left top, left bottom, from(#e8e8e8), to(#cacaca));
  background-image: -webkit-linear-gradient(top, #e8e8e8, #cacaca);
  background-image: -moz-linear-gradient(top, #e8e8e8, #cacaca);
  background-image: -ms-linear-gradient(top, #e8e8e8, #cacaca);
  background-image: -o-linear-gradient(top, #e8e8e8, #cacaca);
  background-image: linear-gradient(to bottom, #e8e8e8, #cacaca);
}
.openerp ul.oe_form_status_clickable li > .label {
  color: #7c7bad;
}
.openerp ul.oe_form_status_clickable li.oe_active:hover {
  background-color: #3a699f;
  background-image: -webkit-gradient(linear, left top, left bottom, from(#4c85c2), to(#284d7d));
  background-image: -webkit-linear-gradient(top, #4c85c2, #284d7d);
  background-image: -moz-linear-gradient(top, #4c85c2, #284d7d);
  background-image: -ms-linear-gradient(top, #4c85c2, #284d7d);
  background-image: -o-linear-gradient(top, #4c85c2, #284d7d);
  background-image: linear-gradient(to bottom, #4c85c2, #284d7d);
}
.openerp ul.oe_form_status_clickable li.oe_active:hover > .label {
  text-shadow: 0 -1px 1px #729fcf, 0 1px 1px #3465a4;
}
.openerp ul.oe_form_status_clickable li.oe_active:hover > .arrow span {
  background-color: #284d7d;
  background: -moz-linear-gradient(135deg, #284d7d, #4c85c2);
  background: -o-linear-gradient(135deg, #4c85c2, #284d7d);
  background: -webkit-gradient(linear, left top, right bottom, from(#4c85c2), to(#284d7d));
  background: -ms-linear-gradient(top, #4c85c2, #284d7d);
}
.openerp .oe_form .oe_form_field_one2many > .oe_view_manager .oe_list_pager_single_page {
  display: none;
}
.openerp .oe_form_field_one2many > .oe_view_manager .oe_list_pager_single_page, .openerp .oe_form_field_many2many > .oe_view_manager .oe_list_pager_single_page {
  display: none !important;
}
.openerp .oe_form_field_one2many > .oe_view_manager .oe_view_manager_view_list, .openerp .oe_form_field_many2many > .oe_view_manager .oe_view_manager_view_list {
  min-height: 132px;
}
.openerp .oe_form_field_one2many .oe_form_field_one2many_list_row_add, .openerp .oe_form_field_many2many .oe_form_field_one2many_list_row_add {
  font-weight: bold;
}
.openerp .oe_form_field_one2many .oe_list_content > thead, .openerp .oe_form_field_many2many .oe_list_content > thead {
  border-bottom: 1px;
}
.openerp .oe_form_field_one2many .oe_list_content > tbody tr:nth-child(odd), .openerp .oe_form_field_many2many .oe_list_content > tbody tr:nth-child(odd) {
  background: transparent;
}
.openerp .oe_form_field_one2many .oe_list .oe_list_edit_row_save, .openerp .oe_form_field_many2many .oe_list .oe_list_edit_row_save {
  background: url(/web/static/src/img/iconset-b-remove.png) 50% 50% no-repeat;
}
.openerp .oe_form_field_one2many .oe_list .oe_list_edit_row_save:before, .openerp .oe_form_field_many2many .oe_list .oe_list_edit_row_save:before {
  visibility: hidden;
}
.openerp .oe_form_field_one2many > .oe_view_manager .oe_header_row_top, .openerp .oe_form_field_many2many > .oe_view_manager .oe_header_row_top {
  display: none;
}
.openerp .oe_form_field_one2many > .oe_view_manager .oe_view_manager_header2 td, .openerp .oe_form_field_many2many > .oe_view_manager .oe_view_manager_header2 td {
  padding: 0px 8px;
  line-height: 16px;
}
.openerp .oe_form_field_one2many > .oe_view_manager .oe_view_manager_header2 td .oe_i, .openerp .oe_form_field_many2many > .oe_view_manager .oe_view_manager_header2 td .oe_i {
  font-size: 13px;
}
.openerp .oe_form_field_one2many > .oe_view_manager .oe_view_manager_header2 td .oe_pager_group, .openerp .oe_form_field_many2many > .oe_view_manager .oe_view_manager_header2 td .oe_pager_group {
  height: auto;
  line-height: 16px;
}
.openerp .oe_form_field_one2many > .oe_view_manager .oe_view_manager_header2 td .oe_pager_group li, .openerp .oe_form_field_many2many > .oe_view_manager .oe_view_manager_header2 td .oe_pager_group li {
  height: auto;
  line-height: 16px;
}
.openerp .oe_form_field_one2many .oe_list_buttons.oe_editing .oe_list_save, .openerp .oe_form_field_many2many .oe_list_buttons.oe_editing .oe_list_save {
  visibility: hidden;
}
.openerp .oe_form_editable .oe_list_editable .oe_list_content td.oe_required {
  background-color: #d2d2ff;
}
.openerp .oe_form_editable .oe_list_editable .oe_list_content td.oe_readonly {
  background-color: #eeeeee;
}
.openerp .oe_list_editable .oe_list_content td.oe_list_field_cell {
  padding: 4px 6px 3px;
}
.openerp .oe_list.oe_list_editable.oe_editing .oe_edition .oe_list_field_cell:not(.oe_readonly) {
  color: transparent;
  text-shadow: none;
}
.openerp .oe_list.oe_list_editable.oe_editing .oe_edition .oe_list_field_cell:not(.oe_readonly) * {
  visibility: hidden;
}
.openerp .oe_list.oe_list_editable.oe_editing .oe_m2o_drop_down_button {
  top: 5px;
}
.openerp .oe_list.oe_list_editable.oe_editing .oe_m2o_cm_button {
  line-height: 19px;
}
.openerp .oe_list.oe_list_editable.oe_editing .oe_input_icon {
  margin-top: 5px;
}
.openerp .oe_list.oe_list_editable.oe_editing .oe_form_field {
  min-width: 0;
  max-width: none;
}
.openerp .oe_list.oe_list_editable.oe_editing .oe_form_field input, .openerp .oe_list.oe_list_editable.oe_editing .oe_form_field textarea {
  height: 27px;
  -moz-border-radius: 0;
  -webkit-border-radius: 0;
  border-radius: 0;
  border: 1px solid #aaaaff;
  margin: 0;
}
.openerp .oe_list.oe_list_editable.oe_editing .oe_form_field input, .openerp .oe_list.oe_list_editable.oe_editing .oe_form_field textarea, .openerp .oe_list.oe_list_editable.oe_editing .oe_form_field select {
  min-width: 0;
}
.openerp .oe_list.oe_list_editable.oe_editing .oe_form_field.oe_form_field_float input, .openerp .oe_list.oe_list_editable.oe_editing .oe_form_field.oe_form_view_integer input {
  text-align: right;
  width: 100% !important;
}
.openerp .oe_list.oe_list_editable.oe_editing .oe_form_field.oe_form_field_datetime input.oe_datepicker_master, .openerp .oe_list.oe_list_editable.oe_editing .oe_form_field.oe_form_field_date input.oe_datepicker_master {
  width: 100% !important;
}
.openerp .oe_list.oe_list_editable.oe_editing .oe_form_field.oe_form_field_reference {
  display: table;
}
.openerp .oe_list_group_name {
  white-space: nowrap;
}
.openerp .oe_form .oe_form_field_many2many > .oe_list .oe_list_pager_single_page {
  display: none;
}
.openerp .oe_list_buttons .oe_alternative {
  visibility: hidden;
}
.openerp .oe_list_buttons .oe_list_save, .openerp .oe_list_buttons .oe_list_discard {
  display: none;
}
.openerp .oe_list_buttons.oe_editing .oe_list_add {
  display: none;
}
.openerp .oe_list_buttons.oe_editing .oe_list_save {
  display: inline-block;
}
.openerp .oe_list_buttons.oe_editing .oe_list_discard {
  display: inline;
}
.openerp .oe_list_buttons.oe_editing .oe_alternative {
  visibility: visible;
}
.openerp .oe_list.oe_cannot_edit .oe_list_header_handle, .openerp .oe_list.oe_cannot_edit .oe_list_field_handle {
  display: none !important;
  padding: 0 !important;
}
.openerp .oe_list.oe_cannot_delete .oe_list_record_delete {
  display: none !important;
}
.openerp .oe_list .oe_form .oe_form_nosheet {
  margin: 0;
  padding: 0;
  border: none;
}
.openerp .oe_list .oe_form .oe_form_field {
  width: auto;
  position: absolute;
  margin: 0 !important;
  padding: 0;
}
.openerp .oe_list .oe_form .oe_form_field_boolean input {
  margin: 1px 0 0 10px !important;
}
.openerp .oe_list .oe_list_content .oe_group_header {
  background-color: #ededed;
  background-image: -webkit-gradient(linear, left top, left bottom, from(#fcfcfc), to(#dedede));
  background-image: -webkit-linear-gradient(top, #fcfcfc, #dedede);
  background-image: -moz-linear-gradient(top, #fcfcfc, #dedede);
  background-image: -ms-linear-gradient(top, #fcfcfc, #dedede);
  background-image: -o-linear-gradient(top, #fcfcfc, #dedede);
  background-image: linear-gradient(to bottom, #fcfcfc, #dedede);
}
.openerp .oe_list_content {
  width: 100%;
}
.openerp .oe_list_content td:first-child:after, .openerp .oe_list_content th:first-child:after {
  border-width: 0;
}
.openerp .oe_list_content td.oe_number {
  text-align: right !important;
  max-width: 100px;
}
.openerp .oe_list_content td.oe_list_field_date, .openerp .oe_list_content th.oe_list_header_date {
  min-width: 6em;
}
.openerp .oe_list_content > thead {
  border-bottom: 2px solid #cacaca;
  background: #eeeeee;
  vertical-align: top;
}
.openerp .oe_list_content td, .openerp .oe_list_content th {
  padding: 3px 6px;
  line-height: 18px;
}
.openerp .oe_list_content th.oe_sortable, .openerp .oe_list_content th.oe_sortable div {
  cursor: pointer;
}
.openerp .oe_list_content th.oe_sortable div {
  position: relative;
}
.openerp .oe_list_content th.oe_sortable div:after {
  margin-right: 6px;
  content: "";
  margin-top: 7px;
  border-width: 0 4px 4px;
  border-style: solid;
  border-color: black transparent;
  visibility: hidden;
}
.openerp .oe_list_content th.sortup div:after {
  float: right;
  visibility: visible;
  filter: alpha(opacity=60);
  opacity: 0.6;
}
.openerp .oe_list_content .oe_list_header_many2many_tags {
  min-width: 70px;
}
.openerp .oe_list_content th.sortdown div:after {
  float: right;
  border-bottom: none;
  border-left: 4px solid transparent;
  border-right: 4px solid transparent;
  border-top: 4px solid black;
  visibility: visible;
  -moz-box-shadow: none;
  -webkit-box-shadow: none;
  box-shadow: none;
  filter: alpha(opacity=60);
  opacity: 0.6;
}
.openerp .oe_list_content > tbody {
  cursor: pointer;
}
.openerp .oe_list_content > tbody > tr {
  height: 27px;
  border-top: 1px solid #dddddd;
}
.openerp .oe_list_content > tbody > tr > td.oe_list_field_cell {
  padding: 3px 6px;
  white-space: pre-line;
}
.openerp .oe_list_content > tbody > tr > td > button, .openerp .oe_list_content > tbody > tr > th > button {
  border: none;
  background: transparent;
  padding: 0;
  -moz-box-shadow: none;
  -webkit-box-shadow: none;
  box-shadow: none;
}
.openerp .oe_list_content > tbody > tr > td.oe_list_checkbox:first-child, .openerp .oe_list_content > tbody > tr th.oe_list_checkbox:first-child {
  width: 17px;
}
.openerp .oe_list_content > tbody > tr > td.oe_list_checkbox:first-child:after, .openerp .oe_list_content > tbody > tr th.oe_list_checkbox:first-child:after {
  border-width: 0;
}
.openerp .oe_list_content > tbody > tr > td.oe_list_field_boolean input {
  filter: alpha(opacity=50);
  opacity: 0.5;
}
.openerp .oe_list_content > tbody > tr:nth-child(odd) {
  background-color: #f0f0fa;
  background-color: #efeff8;
  background-image: -webkit-gradient(linear, left top, left bottom, from(#f0f0fa), to(#eeeef6));
  background-image: -webkit-linear-gradient(top, #f0f0fa, #eeeef6);
  background-image: -moz-linear-gradient(top, #f0f0fa, #eeeef6);
  background-image: -ms-linear-gradient(top, #f0f0fa, #eeeef6);
  background-image: -o-linear-gradient(top, #f0f0fa, #eeeef6);
  background-image: linear-gradient(to bottom, #f0f0fa, #eeeef6);
}
.openerp .oe_list_content > tfoot {
  border-top: 2px solid #cacaca;
  border-bottom: 1px solid #cacaca;
  background: #eeeeee;
  font-weight: bold;
}
.openerp .oe_list_content .numeric {
  text-align: right;
  width: 82px;
}
.openerp .oe_list_content .numeric input {
  text-align: right;
}
.openerp .oe_list_content th.oe_list_header_handle {
  font-size: 1px;
  overflow: hidden;
  text-indent: -9001px;
}
.openerp .oe_list_content td.oe_list_field_handle {
  width: 1em;
  padding: 0 !important;
  cursor: ns-resize;
}
.openerp .oe_list_content td.oe_list_field_handle .oe_list_handle {
  font-size: 1px;
  letter-spacing: -1px;
  color: transparent;
  text-shadow: none;
  font-weight: normal;
  margin-right: 7px;
}
.openerp .oe_list_content td.oe_list_field_handle .oe_list_handle:before {
  font: 18px "entypoRegular";
  content: "}";
  color: #e0e0e0;
}
.openerp .oe_list_content .oe_list_field_progressbar progress {
  width: 100%;
}
.openerp .tree_header {
  background-color: #f0f0f0;
  border-bottom: 1px solid #cacaca;
  color: #4c4c4c;
  padding: 5px;
  height: 25px;
}
.openerp .tree_header button {
  float: right;
  height: 27px;
  margin-right: 5px;
}
.openerp .oe-treeview-table {
  width: 100%;
  background-color: white;
  border-spacing: 0;
  color: #4c4c4c;
}
.openerp .oe-treeview-table th {
  padding: 10px;
  font-weight: bold;
  background-color: #f0f0f0;
  border-bottom: 2px solid #cacaca;
}
.openerp .oe-treeview-table td {
  cursor: pointer;
  vertical-align: middle;
  text-align: left;
  vertical-align: middle;
  height: 20px;
  padding-left: 4px;
  padding-right: 4px;
  border-right: 1px solid #e7e7e7;
}
.openerp .oe-treeview-table td.oe_number {
  text-align: right !important;
}
.openerp .oe-treeview-table tr {
  border-bottom: 1px solid #d6d6d6;
}
.openerp .oe-treeview-table tr:hover {
  background-color: #e7e7e7;
}
.openerp .oe-treeview-table span {
  font-size: 90%;
  font-weight: normal;
  white-space: nowrap;
  display: block;
}
.openerp .oe-treeview-table .treeview-tr.oe-treeview-first {
  background: transparent url(/web/static/src/img/expand.gif) 0 50% no-repeat;
}
.openerp .oe-treeview-table .oe_open .treeview-tr.oe-treeview-first {
  background-image: url(/web/static/src/img/collapse.gif);
}
.openerp .oe-treeview-table .treeview-tr.oe-treeview-first span, .openerp .oe-treeview-table .treeview-td.oe-treeview-first span {
  margin-left: 16px;
}
.openerp .oe_layout_debugging .oe_form_group {
  outline: 2px dashed green;
}
.openerp .oe_layout_debugging .oe_form_group_cell {
  outline: 1px solid blue;
}
.openerp .oe_layout_debugging .oe_form_group:hover, .openerp .oe_layout_debugging .oe_form_group_cell:hover {
  outline-color: red;
}
.openerp .oe_layout_debugging .oe_form_group_row_incomplete > td:last-child:after {
  content: "[Incomplete Row]";
  background: red;
  padding: 2px;
  font-weight: bold;
  color: white;
  float: right;
}
.openerp .oe_layout_debugging .oe_form_group_row_incomplete.oe_form_group_row_newline > td:last-child:after {
  content: "[newline]";
}
.openerp .oe_debug_view {
  float: left;
}
.openerp .oe_debug_view_log {
  font-size: 95%;
  line-height: 1.2em;
}
.openerp .navbar {
  min-height: 32px;
  margin-bottom: 0px;
  border: none;
  z-index: 1;
  position: static;
  background-color: #414141;
  background-color: #454343;
  background-image: -webkit-gradient(linear, left top, left bottom, from(#646060), to(#262626));
  background-image: -webkit-linear-gradient(top, #646060, #262626);
  background-image: -moz-linear-gradient(top, #646060, #262626);
  background-image: -ms-linear-gradient(top, #646060, #262626);
  background-image: -o-linear-gradient(top, #646060, #262626);
  background-image: linear-gradient(to bottom, #646060, #262626);
}
.openerp .navbar-default .navbar-nav li a:hover, .openerp .navbar-default .navbar-nav li a:focus {
  background: rgba(0, 0, 0, 0.3);
}
.openerp .navbar-default .navbar-nav .open > a, .openerp .navbar-default .navbar-nav a:hover, .openerp .navbar-default .navbar-nav a:focus {
  background: rgba(0, 0, 0, 0.3) !important;
}
.openerp .navbar-default .navbar-nav .dropdown > a .caret {
  border-top-color: #777777 !important;
  border-bottom-color: #777777 !important;
}
.openerp .navbar-nav li a {
  padding: 4px 32px 4px 12px;
}
.openerp .oe_navbar .dropdown-menu {
  font-size: 13px;
  padding: 4px 0;
  background: #333333 !important;
  background: rgba(37, 37, 37, 0.9) !important;
  border-color: #999999;
  border-color: rgba(0, 0, 0, 0.2);
  background-color: #414141;
  text-shadow: none;
  background-color: #454343;
  background-image: -webkit-gradient(linear, left top, left bottom, from(#646060), to(#262626));
  background-image: -webkit-linear-gradient(top, #646060, #262626);
  background-image: -moz-linear-gradient(top, #646060, #262626);
  background-image: -ms-linear-gradient(top, #646060, #262626);
  background-image: -o-linear-gradient(top, #646060, #262626);
  background-image: linear-gradient(to bottom, #646060, #262626);
  -moz-border-radius: 3px;
  -webkit-border-radius: 3px;
  border-radius: 3px;
}
.openerp .oe_navbar .dropdown-menu li a, .openerp .oe_navbar .dropdown-menu li a:hover, .openerp .oe_navbar .dropdown-menu li a:focus {
  color: #eeeeee;
}
.openerp .oe_view_manager_new .oe_form_nosheet {
  margin-top: 8px;
}
.openerp .oe_view_manager_new .oe_form_nosheet .oe_form_label {
  font-weight: normal;
}
.openerp .nav li > a {
  padding: 3px 4px 2px 18px;
  color: #4c4c4c;
}
.openerp .nav nav-pills.nav-stacked > li > ul {
  padding-left: 16px;
}
.openerp .nav-pills > li.active > a, .openerp a.list-group-item.active > a {
  background-color: #7c7bad;
  color: white;
  border-radius: 0;
}
.openerp .nav-pills > li.active a:hover, .openerp .nav-pills > li.active a:focus, .openerp a.list-group-item.active a:hover, .openerp a.list-group-item.active a:focus {
  background-color: #7c7bad;
}
.openerp .nav-pills > li.active .badge, .openerp a.list-group-item.active .badge {
  background-color: white;
  color: #7c7bad;
  text-shadow: none;
}
.openerp .badge {
  font-weight: normal;
  font-size: 11px;
  background-color: #7c7bad;
}
.openerp button, .openerp body {
  line-height: normal;
}
.openerp h1, .openerp h2 {
  font-weight: bold;
}
.openerp h3 {
  font-size: 1.17em;
  font-weight: bold;
}
.openerp p {
  display: block;
  -webkit-margin-before: 1em;
  -webkit-margin-after: 1em;
  -webkit-margin-start: 0px;
  -webkit-margin-end: 0px;
}
.openerp pre {
  background-color: white;
  border: none;
  padding: 10px 0 3px 0;
}
.openerp h5 {
  font-weight: bold;
  font-size: smaller;
}
.openerp .oe_form .oe_subtype label, .openerp .oe_subtype label {
  font-weight: normal;
}
.openerp .oe_msg_subtype_check {
  margin: 3px 3px 0 !important;
}

.jqstooltip {
  height: auto !important;
  width: auto !important;
  padding: 0;
}

@-moz-document url-prefix() {
  .openerp .oe_searchview .oe_searchview_search {
    top: -1px;
  }
  .openerp .oe_form_field_many2one .oe_m2o_cm_button {
    line-height: 18px;
  }
  .openerp .oe_webclient .oe_star_on, .openerp .oe_webclient .oe_star_off {
    top: 0px;
  }
}

.kitten-mode-activated {
  background-size: cover;
  background-attachment: fixed;
}
.kitten-mode-activated > * {
  opacity: 0.7;
}

.loading-kitten {
  -moz-border-radius: 15px;
  -webkit-border-radius: 15px;
  border-radius: 15px;
  -moz-box-shadow: 0 0 5px 5px #999999;
  -webkit-box-shadow: 0 0 5px 5px #999999;
  box-shadow: 0 0 5px 5px #999999;
}

div.ui-widget-overlay {
  background: black;
  filter: alpha(opacity=30);
  opacity: 0.3;
}

.ui-widget {
  font-family: "Lucida Grande", Helvetica, Verdana, Arial, sans-serif;
  color: #4c4c4c;
  font-size: 13px;
}

.ui-menu {
  padding: 2px 0;
  -moz-box-shadow: 0 1px 4px rgba(0, 0, 0, 0.3);
  -webkit-box-shadow: 0 1px 4px rgba(0, 0, 0, 0.3);
  box-shadow: 0 1px 4px rgba(0, 0, 0, 0.3);
  margin-top: 4px;
  border: 1px solid #afafb6;
}
.ui-menu .ui-menu-item {
  width: 100%;
  padding: 0;
}
.ui-menu .ui-menu-item a {
  padding: 1px 16px;
}
.ui-menu .ui-menu-item a.ui-corner-all {
  -moz-border-radius: 0;
  -webkit-border-radius: 0;
  border-radius: 0;
}
.ui-menu .ui-menu-item a.ui-state-active {
  background: #f0f0fa;
}
.ui-menu .ui-menu-item a.ui-state-hover, .ui-menu .ui-menu-item a.ui-state-active {
  background: #7c7bad;
}

.ui-corner-all {
  -moz-border-radius: 3px;
  -webkit-border-radius: 3px;
  border-radius: 3px;
}

.openerp .db_option_table td {
  padding-bottom: 10px !important;
}

body.oe_single_form {
  background: #eeeeee url(/web/static/src/img/form_sheetbg.png);
  height: 100%;
}
body.oe_single_form .oe_single_form_logo {
  padding: 10px;
  text-align: center;
  margin-bottom: 10px;
}
body.oe_single_form .oe_single_form_footer {
  position: absolute;
  bottom: -30px;
  right: 0px;
  width: 100%;
  text-align: center;
}
body.oe_single_form .oe_single_form_container {
  padding: 10px;
  position: absolute;
  left: 50%;
  top: 50%;
  width: 400px;
  /* Set margins to offset 50% of the w/h */
  margin-top: -200px;
  margin-left: -200px;
}

.openerp_ie .placeholder {
  color: #afafb6 !important;
  font-style: italic !important;
}
.openerp_ie .oe_form_binary_file {
  width: 80px;
}
.openerp_ie .oe_form_field_boolean input {
  background: white;
}
.openerp_ie .db_option_table .oe_form_field_selection {
  width: auto;
}
.openerp_ie input[type='checkbox'] {
  border: none;
  background: none;
  box-shadow: none;
}
.openerp_ie .oe_logo img {
  border: none;
}
.openerp_ie .oe_header_row button.oe_highlight {
  padding-top: 0;
  padding-bottom: 0;
}
.openerp_ie .oe_view_manager_view_kanban {
  display: table-cell;
}
.openerp_ie .oe_view_manager_buttons button.oe_write_full {
  padding-top: 0;
  padding-bottom: 0;
}
.openerp_ie .oe_view_manager_buttons button.oe_highlight {
  padding-top: 0;
  padding-bottom: 0;
}
.openerp_ie .oe_view_manager_buttons button .oe_form_button_edit {
  padding-top: 0;
  padding-bottom: 0;
}
.openerp_ie .oe_view_manager_buttons button .oe_form_button_create {
  padding-top: 0;
  padding-bottom: 0;
}
.openerp_ie .oe_kanban_image {
  border: none;
}
.openerp_ie .oe_msg_icon {
  border: none;
}
.openerp_ie .oe_form header ul {
  height: 29px;
}
.openerp_ie .oe_attach {
  filter: none;
}
.openerp_ie .oe_link {
  filter: none;
}
.openerp_ie .oe_kanban_show_more {
  clear: both;
  text-align: center;
}
.openerp_ie.oe_kanban_grouped .oe_kanban_show_more .oe_button {
  width: 100%;
  padding: 3px 12px;
}
.openerp_ie .oe_form_buttons button {
  padding-top: 0;
  padding-bottom: 0;
}
.openerp_ie .oe_sidebar button {
  padding-top: 0;
  padding-bottom: 0;
}
.openerp_ie img {
  border: none;
}
.openerp_ie .oe_dropdown_arrow {
  line-height: 1.7em;
}
.openerp_ie .oe_form_buttons button, .openerp_ie .oe_view_manager_buttons button {
  line-height: 1.7em;
}
.openerp_ie .oe_form_buttons .oe_highlight, .openerp_ie .oe_view_manager_buttons .oe_highlight {
  line-height: 1.7em;
}
.openerp_ie .oe_topbar {
  filter: progid:DXImageTransform.Microsoft.gradient(startColorstr='#646060', endColorstr='#262626');
}
.openerp_ie .ui-state-error, .openerp_ie .ui-widget-content .ui-state-error, .openerp_ie .ui-widget-header .ui-state-error {
  filter: progid:DXImageTransform.Microsoft.gradient(enabled=false);
}
.openerp_ie .oe_popup_form {
  width: 99% !important;
}
.openerp_ie .oe_form_label {
  white-space: normal !important;
}
.openerp_ie ul.oe_form_status li, .openerp_ie ul.oe_form_status_clickable li {
  display: inline-block;
  clear: both;
}
.openerp_ie ul.oe_form_status li:last-child, .openerp_ie ul.oe_form_status_clickable li:last-child {
  overflow: hidden;
  border-right: 1px solid #cacaca;
}
.openerp_ie ul.oe_form_status li:last-child > .label, .openerp_ie ul.oe_form_status_clickable li:last-child > .label {
  padding-right: 14px;
  border-right: none;
}
.openerp_ie ul.oe_form_status li:last-child > .arrow, .openerp_ie ul.oe_form_status_clickable li:last-child > .arrow {
  display: inline-block;
  opacity: 0;
  filter: alpha(opacity=0);
  border: none;
  width: 0;
  border-right: none;
}
.openerp_ie ul.oe_form_status li > .label, .openerp_ie ul.oe_form_status_clickable li > .label {
  border-bottom: 1px solid #cacaca;
  background: transparent;
}
.openerp_ie ul.oe_form_status li > .arrow span, .openerp_ie ul.oe_form_status_clickable li > .arrow span {
  background-color: #eeeeee !important;
}
.openerp_ie ul.oe_form_status li.oe_active > .label, .openerp_ie ul.oe_form_status_clickable li.oe_active > .label {
  border-bottom: 1px solid #729fcf;
}
.openerp_ie ul.oe_form_status li.oe_active > .arrow span, .openerp_ie ul.oe_form_status_clickable li.oe_active > .arrow span {
  background-color: #729fcf !important;
}

@media print {
  .openerp {
    text-shadow: none;
  }
  .openerp .oe_header_row, .openerp ul.oe_header, .openerp div.oe_mail_thread_action, .openerp .oe_mail_recthread_actions, .openerp .oe_button_box, .openerp .oe_form button, .openerp button.oe_invite, .openerp .oe_form header, .openerp .openerp .oe_notebook > li.ui-state-default, .openerp .oe_topbar, .openerp .oe_leftbar, .openerp .oe_loading {
    display: none !important;
  }
  .openerp .oe_list_content button, .openerp .oe_list_content input[type=checkbox] {
    visibility: hidden;
  }
  .openerp .tree_header button, .openerp .oe_mail .oe_mail_thread_msg .oe_mail_unread, .openerp .oe_mail_fetch_more, .openerp .oe_m2o_drop_down_button img, .openerp .oe_form_field_one2many_list_row_add {
    visibility: hidden;
  }
  .openerp a.oe_m2o_cm_button, .openerp a.oe_e {
    visibility: hidden;
  }
  .openerp .oe_form .oe_form_field_date img, .openerp .oe_form .oe_form_field_datetime img {
    visibility: hidden;
  }
  .openerp .oe_notebook > li.ui-tabs-selected {
    display: block;
  }
  .openerp .oe_application .oe_form_sheet, .openerp .oe_application .oe_form_sheetbg {
    border: 0px !important;
    box-shadow: 0px 0px 0px;
  }
  .openerp .oe_application .oe_form_sheet .oe_list, .openerp .oe_application .oe_form_sheetbg .oe_list {
    overflow-x: visible;
  }
  .openerp .oe_view_manager_current > .oe_view_manager_header {
    border: 0px !important;
    box-shadow: 0px 0px 0px;
  }
  .openerp .text-core .text-wrap .text-arrow {
    background: none;
  }
  .openerp .openerp div.oe_mail_wall {
    overflow: hidden !important;
  }
}
<<<<<<< HEAD
.ui-icon {
  width: 18px;
  height: 18px;
=======
.nav li > a {
  padding: 3px 4px 2px 18px;
  color: #4c4c4c;
}
.nav nav-pills.nav-stacked > li > ul {
  padding-left: 16px;
}

.nav-pills > li.active > a, a.list-group-item.active > a {
  background-color: #7c7bad;
  color: white;
  border-radius: 0;
}
.nav-pills > li.active a:hover, .nav-pills > li.active a:focus, a.list-group-item.active a:hover, a.list-group-item.active a:focus {
  background-color: #7c7bad;
}
.nav-pills > li.active .badge, a.list-group-item.active .badge {
  background-color: white;
  color: #7c7bad;
  text-shadow: none;
}

.badge {
  font-weight: normal;
  font-size: 11px;
  background-color: #7c7bad;
}

.tooltip {
  padding: 0;
  margin: 0;
  font-family: "Lucida Grande", Helvetica, Verdana, Arial, sans-serif;
  color: #4c4c4c;
  font-size: 12px;
  background: white;
  text-shadow: 0 1px 1px rgba(255, 255, 255, 0.5);
  background-color: transparent;
}
.tooltip .tooltip-inner {
  text-align: left !important;
  max-width: 250px;
}
.tooltip .tooltip-inner .oe_tooltip_string {
  color: #ffdd55;
  font-weight: bold;
  font-size: 13px;
}
.tooltip .tooltip-inner .oe_tooltip_help {
  white-space: pre-wrap;
}
.tooltip .tooltip-inner .oe_tooltip_technical {
  padding: 0 0 4px 0;
  margin: 5px 0 0 15px;
}
.tooltip .tooltip-inner .oe_tooltip_technical li {
  list-style: circle;
}
.tooltip .tooltip-inner .oe_tooltip_technical_title {
  font-weight: bold;
}
.tooltip .tooltip-inner .oe_tooltip_close {
  margin: -5px 0 0 2px;
  cursor: default;
  float: right;
  color: white;
}
.tooltip .tooltip-inner .oe_tooltip_close:hover {
  color: #999999;
  cursor: pointer;
}
.tooltip .tooltip-inner .oe_tooltip_message {
  max-width: 310px;
}

button, body {
  line-height: normal;
}

h1, h2 {
  font-weight: bold;
}

h3 {
  font-size: 1.17em;
  font-weight: bold;
}

p {
  display: block;
  -webkit-margin-before: 1em;
  -webkit-margin-after: 1em;
  -webkit-margin-start: 0px;
  -webkit-margin-end: 0px;
}

pre {
  background-color: white;
  border: none;
  padding: 10px 0 3px 0;
}

.jqstooltip {
  height: auto !important;
  width: auto !important;
}

h5 {
  font-weight: bold;
  font-size: smaller;
}

.oe_form .oe_subtype label, .oe_subtype label {
  font-weight: normal;
}

.oe_msg_subtype_check {
  margin: 3px 3px 0 !important;
}

.oe_view_manager_new .oe_form_nosheet {
  margin-top: 8px;
}
.oe_view_manager_new .oe_form_nosheet .oe_form_label {
  font-weight: normal;
>>>>>>> f12a8e94
}
.modal .modal-header button.close {
  border: none;
  background: none;
  padding: 1px;
  height: 18px;
  font-size: 20px;
}
.modal .modal-footer {
  text-align: left;
}
.modal .oe_act_window.modal-body{
  padding: 0;
}
input[type="radio"], input[type="checkbox"] {
  margin-right: 4px;
  margin-left: 4px;
}

.blockUI.blockOverlay {
  background-color: black;
  opacity: 0.6;
}<|MERGE_RESOLUTION|>--- conflicted
+++ resolved
@@ -1882,7 +1882,7 @@
 .openerp .oe_form > :not(.oe_form_nosheet) header {
   padding-left: 2px;
 }
-.openerp .oe_form > :not(.oe_form_nosheet) header ul {
+.openerp .oe_form > :not(.oe_form_nosheet) header ul:not(.oe_tooltip_technical) {
   display: inline-block;
   float: right;
 }
@@ -3285,37 +3285,9 @@
     overflow: hidden !important;
   }
 }
-<<<<<<< HEAD
 .ui-icon {
   width: 18px;
   height: 18px;
-=======
-.nav li > a {
-  padding: 3px 4px 2px 18px;
-  color: #4c4c4c;
-}
-.nav nav-pills.nav-stacked > li > ul {
-  padding-left: 16px;
-}
-
-.nav-pills > li.active > a, a.list-group-item.active > a {
-  background-color: #7c7bad;
-  color: white;
-  border-radius: 0;
-}
-.nav-pills > li.active a:hover, .nav-pills > li.active a:focus, a.list-group-item.active a:hover, a.list-group-item.active a:focus {
-  background-color: #7c7bad;
-}
-.nav-pills > li.active .badge, a.list-group-item.active .badge {
-  background-color: white;
-  color: #7c7bad;
-  text-shadow: none;
-}
-
-.badge {
-  font-weight: normal;
-  font-size: 11px;
-  background-color: #7c7bad;
 }
 
 .tooltip {
@@ -3330,7 +3302,7 @@
 }
 .tooltip .tooltip-inner {
   text-align: left !important;
-  max-width: 250px;
+  max-width: 350px;
 }
 .tooltip .tooltip-inner .oe_tooltip_string {
   color: #ffdd55;
@@ -3362,59 +3334,6 @@
 }
 .tooltip .tooltip-inner .oe_tooltip_message {
   max-width: 310px;
-}
-
-button, body {
-  line-height: normal;
-}
-
-h1, h2 {
-  font-weight: bold;
-}
-
-h3 {
-  font-size: 1.17em;
-  font-weight: bold;
-}
-
-p {
-  display: block;
-  -webkit-margin-before: 1em;
-  -webkit-margin-after: 1em;
-  -webkit-margin-start: 0px;
-  -webkit-margin-end: 0px;
-}
-
-pre {
-  background-color: white;
-  border: none;
-  padding: 10px 0 3px 0;
-}
-
-.jqstooltip {
-  height: auto !important;
-  width: auto !important;
-}
-
-h5 {
-  font-weight: bold;
-  font-size: smaller;
-}
-
-.oe_form .oe_subtype label, .oe_subtype label {
-  font-weight: normal;
-}
-
-.oe_msg_subtype_check {
-  margin: 3px 3px 0 !important;
-}
-
-.oe_view_manager_new .oe_form_nosheet {
-  margin-top: 8px;
-}
-.oe_view_manager_new .oe_form_nosheet .oe_form_label {
-  font-weight: normal;
->>>>>>> f12a8e94
 }
 .modal .modal-header button.close {
   border: none;
