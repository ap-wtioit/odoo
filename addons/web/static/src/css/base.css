--- conflicted
+++ resolved
@@ -795,7 +795,20 @@
 .openerp .oe_notification {
   z-index: 1050;
 }
-<<<<<<< HEAD
+.openerp .oe_webclient_timezone_notification a {
+  color: white;
+  text-decoration: underline;
+}
+.openerp .oe_webclient_timezone_notification p {
+  margin-top: 1em;
+}
+.openerp .oe_webclient_timezone_notification dt {
+  font-weight: bold;
+}
+.openerp .oe_timezone_systray span {
+  margin-top: 1px;
+  background-color: #f6cf3b;
+}
 .openerp .oe_dialog_warning {
   width: 100%;
 }
@@ -805,21 +818,6 @@
 .openerp .oe_dialog_icon {
   padding: 5px;
   width: 32px;
-=======
-.openerp .oe_webclient_timezone_notification a {
-  color: white;
-  text-decoration: underline;
-}
-.openerp .oe_webclient_timezone_notification p {
-  margin-top: 1em;
-}
-.openerp .oe_webclient_timezone_notification dt {
-  font-weight: bold;
-}
-.openerp .oe_timezone_systray span {
-  margin-top: 1px;
-  background-color: #f6cf3b;
->>>>>>> 5d2d4dea
 }
 .openerp .oe_login {
   background-image: url(data:image/png;base64,iVBORw0KGgoAAAANSUhEUgAAAAYAAAAGCAYAAADgzO9IAAAAKUlEQVQIHWO8e/fufwYsgAUkJigoiCIF5DMyoYggcUiXgNnBiGQKmAkARpcEQeriln4AAAAASUVORK5CYII=);
