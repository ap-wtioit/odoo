<?xml version="1.0" encoding="UTF-8"?>
<templates id="template" xml:space="preserve">
<t t-name="EmptyComponent">
    <div></div>
</t>
<t t-name="Loading">
    <div class="oe_loading">
        Loading...
    </div>
</t>
<t t-name="Notification">
    <div class="oe_notification" t-translation="off">
        <div id="oe_notification_default">
            <a class="ui-notify-cross ui-notify-close" href="#">x</a>
            <h1>#{title}</h1>
            <p>#{text}</p>
        </div>
        <div id="oe_notification_alert" class="ui-state-error">
            <a class="ui-notify-cross ui-notify-close" href="#">x</a>
            <span style="float:left; margin:2px 5px 0 0;" class="ui-icon ui-icon-alert"></span>
            <h1>#{title}</h1>
            <p>#{text}</p>
        </div>
    </div>
</t>
<t t-name="Dialog">
    <div class="modal" tabindex="-1" data-backdrop="static" role="dialog" aria-hidden="true">
        <div class="modal-dialog modal-lg">
            <div class="modal-content">
                <div class="modal-header">
                    <button type="button" class="close" data-dismiss="modal" aria-hidden="true">×</button>
                    <h3 class="modal-title"><t t-raw="title"/><span class="text-muted"><t t-esc="subtitle"/></span></h3>
                </div>
                <div class="modal-body">
                </div>
            </div>
        </div>
    </div>
</t>
<t t-name="CrashManager.warning">
    <table cellspacing="0" cellpadding="0" border="0" class="oe_dialog_warning">
    <tr>
        <td>
            <p>
                <t t-js="d">
                    var message = d.message ? d.message : d.error.data.message;
                    d.html_error = context.engine.tools.html_escape(message)
                        .replace(/\n/g, '<br/>');
                </t>
                <t t-raw="html_error"/>
            </p>
        </td>
    </tr>
    </table>
</t>
<t t-name="CrashManager.error">
    <div class="oe_error_detail">
        <pre><t t-esc="error.message"/></pre>
        <hr/>
        <pre><t t-esc="error.data.debug"/></pre>
    </div>
</t>

<t t-name="DatabaseManager">
    <div class="oe_view_manager_view_form">
        <div class="oe_form">
            <form id="db_create" name="create_db_form" style="display: block;">
                <div class="oe_view_manager oe_view_manager_current">
                    <div class="oe_view_manager_header" style="padding: 8px;">
                        <div class="oe_header_row">
                            <h2 class="oe_view_title">
                                <span class="oe_view_title_text oe_breadcrumb_title">Create a New Database</span>
                            </h2>
                        </div>
                    </div>
                </div>
                <p class="oe_grey" style="margin: 10px">
                    Fill in this form to create an Odoo database. You can
                    create databases for different companies or for different
                    goals (testing, production). Once the database is created,
                    you will be able to install your first application.
                </p>
                <p class="oe_grey" style="margin: 10px">
                    By default, the master password is 'admin'. This password
                    is required to create, delete, dump or restore databases.
                </p>
                <table class="db_option_table" style="margin: 10px">
                    <tr>
                        <td><label for="super_admin_pwd">Master password:</label></td>
                        <td>
                            <input type="password" name="super_admin_pwd" class="required" value="admin"/>
                        </td>
                    </tr>
                    <tr>
                        <td><label for="db_name">Select a database name:</label></td>
                        <td>
                            <input type="text" name="db_name" class="required" matches="^[a-zA-Z0-9][a-zA-Z0-9_-]+$" autofocus="true" placeholder="e.g. mycompany"/>
                        </td>
                    </tr>
                    <tr>
                        <td><label for="demo_data">Load demonstration data:</label></td>
                        <td class="oe_form_group_cell">
                            <span class="oe_form_field oe_form_field_boolean oe_grey" >
                                <input type="checkbox" name="demo_data" />
                                Check this box to evaluate Odoo.
                            </span>
                        </td>
                    </tr>
                    <tr>
                        <td><label for="db_lang">Default language:</label></td>
                        <td class="oe_form_field oe_form_field_selection">
                            <select name="db_lang" t-if="widget.lang_list" class="oe_inline">
                                <t t-foreach="widget.lang_list" t-as="lang">
                                    <option t-att-value="lang[0]" t-att-selected="lang[0] === 'en_US' ? 'selected' : undefined">
                                        <t t-esc="lang[1]" />
                                    </option>
                                </t>
                            </select>
                        </td>
                    </tr>
                    <tr>
                        <td><label for="create_admin_pwd">Choose a password:</label></td>
                        <td><input type="password" name="create_admin_pwd" class="required" /></td>
                    </tr>
                    <tr>
                        <td><label for="create_confirm_pwd">Confirm password:</label></td>
                        <td><input type="password" name="create_confirm_pwd" class="required" equalTo="input[name=create_admin_pwd]"/></td>
                    </tr>
                    <tr>
                        <td></td>
                        <td><button type="submit" class="oe_button oe_highlight db_create">Create Database</button></td>
                    </tr>
                </table>
            </form>
            <form id="db_duplicate" name="duplicate_db_form" style="display: none;">
                <div class="oe_view_manager oe_view_manager_current">
                    <div class="oe_view_manager_header" style="padding: 8px;">
                        <div class="oe_header_row">
                            <h2 class="oe_view_title">
                                <span class="oe_view_title_text oe_breadcrumb_title">Duplicate Database</span>
                            </h2>
                            <button type="submit" class="oe_button oe_highlight db_duplicate">Duplicate</button>
                        </div>
                    </div>
                </div>
                <table align="center" class="db_option_table">
                    <tr>
                        <td><label for="super_admin_pwd">Master password:</label></td>
                        <td><input type="password" name="super_admin_pwd" class="required" value="admin" /></td>
                    </tr>
                    <tr>
                        <td><label for="db_original_name">Original database name:</label></td>
                        <td><input type="text" name="db_original_name" class="required" matches="^[a-zA-Z][a-zA-Z0-9_-]+$" autofocus="true"/></td>
                    </tr>
                    <tr>
                        <td><label for="db_name">New database name:</label></td>
                        <td><input type="text" name="db_name" class="required" matches="^[a-zA-Z][a-zA-Z0-9_-]+$" /></td>
                    </tr>
                </table>
            </form>
            <form id="db_drop" name="drop_db_form" style="display: none; ">
                <div class="oe_view_manager oe_view_manager_current">
                    <div class="oe_view_manager_header" style="padding: 8px;">
                        <div class="oe_header_row">
                            <h2 class="oe_view_title">
                                <span class="oe_view_title_text oe_breadcrumb_title">Drop Database</span>
                            </h2>
                            <button type="submit" class="oe_button oe_highlight db_drop">Drop</button>
                        </div>
                    </div>
                </div>
                <table align="center" class="db_option_table">
                    <tr>
                        <td><label for="drop_db">Database:</label></td>
                        <td class="oe_form_field oe_form_field_selection">
                            <select t-if="widget.db_list" name="drop_db" autofocus="autofocus">
                                <t t-foreach="widget.db_list" t-as="db">
                                    <option t-att-value="db">
                                        <t t-esc="db" />
                                    </option>
                                </t>
                            </select>
                            <input t-if="!widget.db_list" name="drop_db" class="required" type="text" autofocus="autofocus"/>
                        </td>
                    </tr>
                    <tr>
                        <td><label for="drop_password">Master Password:</label></td>
                        <td><input type="password" name="drop_pwd" class="required" /></td>
                    </tr>
                </table>
            </form>
            <form id="db_backup" name="backup_db_form" target="backup-target" action="/web/database/backup" style="display: none;">
                <div class="oe_view_manager oe_view_manager_current">
                    <div class="oe_view_manager_header" style="padding: 8px;">
                        <div class="oe_header_row">
                            <h2 class="oe_view_title">
                                <span class="oe_view_title_text oe_breadcrumb_title">Backup Database</span>
                            </h2>
                            <button type="submit" class="oe_button oe_highlight db_backup">Backup</button>
                        </div>
                    </div>
                </div>
                <input type="hidden" name="token" />
                <table align="center" class="db_option_table">
                    <tr>
                        <td><label for="backup_db">Database:</label></td>
                        <td class="oe_form_field oe_form_field_selection ">
                            <select t-if="widget.db_list" name="backup_db" autofocus="autofocus">
                                <t t-foreach="widget.db_list" t-as="db">
                                    <option t-att-value="db">
                                        <t t-esc="db" />
                                    </option>
                                </t>
                            </select>
                            <input t-if="!widget.db_list" name="backup_db" class="required" type="text" autofocus="autofocus"/>
                        </td>
                    </tr>
                    <tr>
                        <td><label for="backup_format">Backup format:</label></td>
                        <td class="oe_form_field oe_form_field_selection">
                            <select name="backup_format">
                                <option value="zip">zip (includes filestore)</option>
                                <option value="dump">pg_dump custom format (without filestore)</option>
                            </select>
                        </td>
                    </tr>
                    <tr>
                        <td><label for="backup_pwd">Master Password:</label></td>
                        <td><input type="password" name="backup_pwd" class="required" /></td>
                    </tr>
                    <tr>
                        <td><label>Format:</label></td>
                        <td>
                            <input type="radio" name="format" checked="checked" value="zip" />
                            <label for="format" title="Archive containing a dump of your database and your whole filestore">Zip</label>
                            <input type="radio" name="format" value="binary" />
                            <label for="format" title="Binary dump of your database (PostgreSQL dump)">Binary</label>
                        </td>
                    </tr>
                </table>
            </form>
            <form id="db_restore" name="restore_db_form" style="display: none; ">
                <div class="oe_view_manager oe_view_manager_current">
                    <div class="oe_view_manager_header" style="padding: 8px;">
                        <div class="oe_header_row">
                            <h2 class="oe_view_title">
                                <span class="oe_view_title_text oe_breadcrumb_title">Restore Database</span>
                            </h2>
                            <button type="submit" class="oe_button oe_highlight db_restore">Restore</button>
                        </div>
                    </div>
                </div>
                <table align="center" class="db_option_table">
                    <tr>
                        <td><label for="restore_pwd">Master Password:</label></td>
                        <td><input type="password" name="restore_pwd" class="required" autofocus="autofocus"/></td>
                    </tr>
                    <tr>
                        <td><label for="restore_db">File:</label></td>
                        <td><input type="file" name="db_file" class="required"/></td>
                    </tr>
                    <tr>
                        <td><label for="new_db">New database name:</label></td>
                        <td><input type="text" name="new_db" class="required"/></td>
                    </tr>
                    <tr>
                        <td><label for="mode">Mode:</label></td>
                        <td><select name="mode" class="required">
                            <option value="restore">Backup Restore</option>
                            <option value="copy">Copy of an existing database</option>
                        </select></td>
                    </tr>
                </table>
            </form>
            <form id="db_change_password" name="change_pwd_form" style="display: none;">
                <div class="oe_view_manager oe_view_manager_current">
                    <div class="oe_view_manager_header" style="padding: 8px;">
                        <div class="oe_header_row">
                            <h2 class="oe_view_title">
                                <span class="oe_view_title_text oe_breadcrumb_title">Change Master Password</span>
                            </h2>
                            <button type="submit" class="oe_button oe_highlight db-change-password">Change Password</button>
                        </div>
                    </div>
                </div>
                <table align="center" class="db_option_table">
                    <tr>
                        <td><label for="old_pwd">Master password:</label></td>
                        <td><input type="password" name="old_pwd" class="required" minlength="1" autofocus="autofocus"/></td>
                    </tr>
                    <tr>
                        <td><label for="new_pwd">New master password:</label></td>
                        <td><input type="password" name="new_pwd" class="required" minlength="1"/></td>
                    </tr>
                    <tr>
                        <td><label for="confirm_pwd">Confirm new master password:</label></td>
                        <td><input type="password" name="confirm_pwd" class="required" equalTo="input[name=new_pwd]" minlength="1"/> </td>
                    </tr>
                </table>
            </form>
        </div>
    </div>
</t>
<t t-name="DatabaseManager.user_menu">
    <li>
         <a id="back-to-login" href="#">Back to Login</a>
    </li>
</t>
<t t-name="DatabaseManager.menu">
    <div class="oe_secondary_menu_section">Database Management</div>
    <ul class="oe_secondary_submenu nav nav-pills nav-stacked">
        <li><a href="#db_create">Create</a></li>
        <li><a href="#db_duplicate">Duplicate</a></li>
        <li><a href="#db_drop">Drop</a></li>
        <li><a href="#db_backup">Backup</a></li>
        <li><a href="#db_restore">Restore</a></li>
        <li><a href="#db_change_password">Password</a></li>
    </ul>
</t>

<t t-name="ChangePassword">
    <form name="change_password_form" method="POST">
      <div class="oe_form">
        <table align="center">
            <tr>
                <td class="oe_form_group_cell oe_form_group_cell_label"><label for="old_pwd" class="oe_form_label">Old Password:</label></td>
                <td class="oe_form_group_cell"><input type="password" name="old_pwd"
                           minlength="1" autofocus="autofocus"/></td>
            </tr>
            <tr>
            <td class="oe_form_group_cell oe_form_group_cell_label"><label for="new_password" class="oe_form_label">New Password:</label></td>
            <td class="oe_form_group_cell"><input type="password" name="new_password"
                       minlength="1"/></td>
            </tr>
            <tr>
                <td class="oe_form_group_cell oe_form_group_cell_label"><label for="confirm_pwd" class="oe_form_label">Confirm New Password:</label></td>
                <td class="oe_form_group_cell"><input type="password" name="confirm_pwd"
                             minlength="1"/></td>
            </tr>
            <tr>
                <td colspan="2" align="right">
                    <button class='oe_button oe_form_button'>Change Password</button>
                    <span class="oe_fade oe_form_button"> or </span>
                    <button type="button" class="oe_button oe_form_button_cancel oe_form_button oe_link" href="javascript:void(0)"><span>Cancel</span></button>
                </td>
            </tr>
        </table>
      </div>
    </form>
</t>

<t t-name="Menu.needaction_counter">
    <div id="menu_counter" class="badge pull-right">
        <t t-if="widget.needaction_counter &gt; 99"> 99+ </t>
        <t t-if="widget.needaction_counter &lt;= 99"> <t t-esc="widget.needaction_counter"/> </t>
    </div>
</t>

<t t-name="UserMenu">
        <li class="dropdown">
            <a href="#" class="dropdown-toggle" data-toggle="dropdown">
                <img class="oe_topbar_avatar" t-att-data-default-src="_s + '/web/static/src/img/user_menu_avatar.png'"/>
                <span class="oe_topbar_name"/> <b class="caret"></b>
            </a>
            <ul class="dropdown-menu">
                <li><a href="#" data-menu="settings">Preferences</a></li>
                <li><a href="#" data-menu="account">My Odoo.com account</a></li>
                <li><a href="#" data-menu="about">About Odoo</a></li>
                <li><a href="#" data-menu="help">Help</a></li>
                <li><a href="#" data-menu="logout">Log out</a></li>
            </ul>
        </li>
</t>
<t t-name="UserMenu.about">

    <div class="oe_about">

        <div class="container-fluid">
            <div class="row">
                <a class="oe_activate_debug_mode oe_right label label-primary" href="?debug" >Activate the developer mode</a>
            </div>
            <div class="row">
                <div class="col-sm-offset-2 col-md-offset-2 col-sm-8 col-md-8 user-details">
                    <div class="user-image">
                        <img src="/web/static/src/img/logo2.png" alt="Odoo (Formerly OpenERP)" title="Odoo (Formerly OpenERP)" class="img-circle"/>
                    </div>
                    <div class="user-info-block">
                        <div class="user-heading">
                            <br/><span class="help-block">(Formerly OpenERP)</span>
                            <h3>Version <t t-esc="version_info.server_version"/></h3>
                        </div>

                        <ul class="list-inline text-center navigation">
                            <li class="active">
                                <a data-toggle="tab" href="#settings">
                                    <span class="glyphicon glyphicon-cog"></span>
                                </a>
                            </li>
                            <li>
                                <a data-toggle="tab" href="#email">
                                    <span class="glyphicon glyphicon-envelope"></span>
                                </a>
                            </li>
                            <li>
                                <a data-toggle="tab" href="#events">
                                    <span class="glyphicon glyphicon-calendar"></span>
                                </a>
                            </li>
                             <li>
                                <a data-toggle="tab" href="#social">
                                    <span class="glyphicon glyphicon-share"></span>
                                </a>
                            </li>
                        </ul>
                        <div class="user-body">
                            <div class="tab-content">
                                <div id="settings" class="tab-pane active">
                                    <h4>Copyright © 2004-TODAY OpenERP SA. All Rights Reserved.</h4>
                                    <p>Odoo is a trademark of the <a target="_blank" href="https://www.odoo.com" style="text-decoration: underline;">OpenERP SA Company</a>.</p>
                                    <p>Licenced under the terms of <a target="_blank" href="http://www.gnu.org/licenses/agpl.html" style="text-decoration: underline;">GNU Affero General Public License</a></p>
                                    <p>For more information visit <a target="_blank" href="https://www.odoo.com" style="text-decoration: underline;">Odoo.com</a></p>
                                </div>
                                <div id="email" class="tab-pane">
                                    <h4>OpenERP S.A.</h4>
                                    <p>
                                        Chaussée de Namur 40<br/>
                                        1367 Grand-Rosière <br/>
                                        Belgium
                                    </p>
                                    <!-- TODO - ALIAS contactus -->
                                    <a class='btn btn-link' href='https://www.odoo.com/web/about/contactus'>Our website</a>
                                </div>
                                <div id="events" class="tab-pane">
                                    <h4>Discover Events of Odoo around the world...</h4>
                                    <a class='btn btn-link' href='https://www.odoo.com/web/about/event'> Our next Events</a>
                                </div>
                                <div id="social" class="tab-pane">
                                    <h4>Follow Us...</h4>
                                    <a href="https://www.odoo.com/web/about/facebook"><i class="fa fa-facebook-square fa-3x social-fb"></i></a>
                                    <a href="https://www.odoo.com/web/about/twitter"><i class="fa fa-twitter-square fa-3x social-tw"></i></a>
                                    <a href="https://www.odoo.com/web/about/googleplus"><i class="fa fa-google-plus-square fa-3x social-gp"></i></a>
                                    <a href="https://www.odoo.com/web/about/linkedin"><i class="fa fa-linkedin-square fa-3x social-lk"></i></a>
                                </div>
                            </div>
                        </div>
                    </div>
                </div>
            </div>
        </div>
    </div>
</t>

<t t-name="WebClient.timezone_notification">
    <div class="oe_webclient_timezone_notification">
        <p>Your user's preference timezone does not match your browser timezone:</p>

        <dl>
            <dt>User's timezone</dt>
            <dd><t t-esc="user_timezone"/> (<t t-esc="user_offset"/>)</dd>
            <dt>Browser's timezone</dt>
            <dd><t t-esc="browser_offset"/></dd>
        </dl>

        <p><a href="#">Click here to change your user's timezone.</a></p>
    </div>
</t>
<t t-name="WebClient.timezone_systray">
    <li class="oe_topbar_item oe_timezone_systray" title="Timezone mismatch">
        <a href="#"><i class="fa fa-exclamation-triangle" style="color:red;"></i></a>
    </li>
</t>

<t t-name="EmbedClient">
    <div class="openerp">
        <div class="oe_application"></div>
    </div>
</t>

<div t-name="ActionManager" class="oe_application" />

<div t-name="ViewManager" class="oe-view-manager">
    <div class="oe-view-manager-header container-fluid">
        <div class="row">
            <div class="col-md-6 oe-header-title">
                <div t-if="widget.session.debug" class="oe_debug_view btn-group btn-group-sm"/>
                <ol class="oe-view-title breadcrumb" t-if="widget.flags.display_title !== false">
                </ol>
            </div>
            <div class="oe-view-manager-search-view col-md-6" />
        </div>
        <div class="row">
            <div class="col-md-6 oe-button-column">
                <div class="oe-view-manager-buttons">
                    <t t-foreach="widget.views" t-as="view">
                        <div t-attf-class="oe-#{view}-buttons"/>
                    </t>
                </div>
                <div class="oe-view-manager-sidebar"></div>
            </div>
            <div class="col-md-6">
                <div class="oe-search-options btn-group"/>
                <div class="oe-right-toolbar">
                    <div class="oe-view-manager-pager"></div>
                    <t t-if="widget.multiple_views">
                        <div class="oe-view-manager-switch btn-group btn-group-sm">
                            <t t-foreach="widget.view_order" t-as="view">
                                <button type="button" t-attf-class="btn btn-default fa oe-vm-switch-#{view.type}" t-att-data-view-type="view.type" t-att-title="view.label">
                                </button>
                            </t>
                        </div>
                    </t>
                </div>
            </div>
        </div>
    </div>
    <div class="oe-view-manager-content">
        <t t-foreach="widget.views" t-as="view">
            <div t-attf-class="oe-view-manager-view-#{view} fade"/>
        </t>
    </div>
</div>
<t t-name="ViewManagerDebug">
    <button type="button" class="btn btn-default dropdown-toggle fa fa-bug oe-view-manager-debug" data-toggle="dropdown"> <span class="caret"/>
    </button>
    <ul class="dropdown-menu" role="menu">
        <t t-if="view_manager.active_view.type === 'form'">
            <li><a data-action="get_metadata">View Metadata</a></li>
            <li><a data-action="toggle_layout_outline">Toggle Form Layout Outline</a></li>
            <li><a data-action="set_defaults">Set Defaults</a></li>
        </t>
        <li><a data-action="tests">JS Tests</a></li>
        <li><a data-action="fields">View Fields</a></li>
        <li><a data-action="fvg">Fields View Get</a></li>
        <li><a data-action="manage_filters">Manage Filters</a></li>
        <t t-if="is_admin">
            <li><a data-action="translate">Technical Translation</a></li>
            <li><a data-action="manage_views">Manage Views</a></li>
            <li><a data-action="edit" data-model="ir.ui.view" t-att-data-id="view.fields_view.view_id">Edit <t t-esc="_.str.capitalize(view.fields_view.type)"/> View</a></li>
            <li t-if="view_manager.searchview"><a data-action="edit" data-model="ir.ui.view" t-att-data-id="view_manager.searchview.view_id">Edit SearchView</a></li>
            <li t-if="view_manager.action"><a data-action="edit" t-att-data-model="view_manager.action.type" t-att-data-id="view_manager.action.id">Edit Action</a></li>
            <li><a data-action="edit_workflow">Edit Workflow</a></li>
            <li><a data-action="print_workflow">Print Workflow</a></li>
            <li class="divider"/>
            <li><a data-action="leave_debug">Leave Debug Mode</a></li>
        </t>
    </ul>
</t>
<t t-name="ViewManagerDebugViewLog">
    <div class="oe_debug_view_log">
        <table class="table table-condensed table-striped">
            <tr>
                <th>ID:</th>
                <td><t t-esc="perm.id"/></td>
            </tr>
            <tr>
                <th>XML ID:</th>
                <td><t t-esc="perm.xmlid or '/'"/></td>
            </tr>
            <tr>
                <th>No Update:</th>
                <td><t t-esc="perm.noupdate"/></td>
            </tr>
            <tr>
                <th>Creation User:</th>
                <td><t t-esc="format(perm.create_uid, { 'type' : 'many2one' }, '/')"/></td>
            </tr>
            <tr>
                <th>Creation Date:</th>
                <td><t t-esc="format(perm.create_date, { 'type' : 'datetime' }, '/')"/></td>
            </tr>
            <tr>
                <th>Latest Modification by:</th>
                <td><t t-esc="format(perm.write_uid, { 'type' : 'many2one' }, '/')"/></td>
            </tr>
            <tr>
                <th>Latest Modification Date:</th>
                <td><t t-esc="format(perm.write_date, { 'type' : 'datetime' }, '/')"/></td>
            </tr>
        </table>
    </div>
</t>
<span t-name="ViewPager">
    <div class="oe_pager_value">
        <t t-raw="0"/>
    </div>
    <div class="btn-group btn-group-sm oe-pager-buttons">
        <a class="fa fa-chevron-left btn btn-default oe-pager-button" type="button" data-pager-action="previous"></a>
        <a class="fa fa-chevron-right btn btn-default oe-pager-button" type="button" data-pager-action="next"></a>
    </div>
</span>

<div t-name="Sidebar" class="oe_sidebar btn-group">
    <t t-foreach="widget.sections" t-as="section">
        <div class="oe_form_dropdown_section btn-group btn-group-sm">
            <button class="btn btn-default dropdown-toggle"
                    t-if="section.name != 'buttons'"
                    data-toggle="dropdown">
                <t t-if="section.name == 'files'" t-raw="widget.items[section.name].length || ''"/>
                <t t-esc="section.label"/>
                <span class="caret"></span>
            </button>
            <t t-if="section.name == 'buttons'" t-foreach="widget.items[section.name]" t-as="item" t-att-class="item.classname">
                <button t-att-title="item.title or ''" t-att-data-section="section.name" t-att-data-index="item_index" t-att-href="item.url"
                    target="_blank" class="oe_sidebar_button oe_highlight">
                    <t t-raw="item.label"/>
                </button>
            </t>
            <ul class="dropdown-menu" role="menu">
                <li t-foreach="widget.items[section.name]" t-as="item" t-att-class="item.classname">
                    <t t-if="section.name == 'files'">
                        <t t-set="item.title">
                            <b>Attachment : </b><br/>
                            <t t-raw="item.name"/>
                        </t>
                        <t t-if="item.create_uid and item.create_uid[0]" t-set="item.title">
                            <t t-raw="item.title"/><br/>
                            <b>Created by : </b><br/>
                            <t t-raw="item.create_uid[1] + ' ' + item.create_date"/>
                        </t>
                        <t t-if="item.create_uid and item.write_uid and item.create_uid[0] != item.write_uid[0]" t-set="item.title">
                            <t t-raw="item.title"/><br/>
                            <b>Modified by : </b><br/>
                            <t t-raw="item.write_uid[1] + ' ' + item.write_date"/>
                        </t>
                    </t>
                    <a class="oe_file_attachment" t-att-title="item.title or ''" t-att-data-section="section.name" t-att-data-index="item_index" t-att-href="item.url">
                        <t t-raw="item.label"/>
                        <span t-if="widget.view.is_action_enabled('edit') &amp;&amp; section.name == 'files' and !item.callback" class="oe_sidebar_delete_item" t-att-data-id="item.id" title="Delete this attachment">
                            <i class="fa fa-trash-o"/>
                        </span>
                    </a>
                </li>
                <li t-if="widget.view.is_action_enabled('edit') &amp;&amp; section.name == 'files'" class="oe_sidebar_add_attachment">
                    <t t-call="HiddenInputFile">
                        <t t-set="fileupload_id" t-value="widget.fileupload_id"/>
                        <t t-set="fileupload_action" t-translation="off">/web/binary/upload_attachment</t>
                        <input type="hidden" name="model" t-att-value="widget.dataset and widget.dataset.model"/>
                        <input type="hidden" name="id" t-att-value="widget.model_id"/>
                        <input type="hidden" name="session_id" t-att-value="widget.session.session_id" t-if="widget.session.override_session"/>
                        <span>Add...</span>
                    </t>
                </li>
            </ul>
        </div>
    </t>
</div>

<t t-name="TreeView">
    <select t-if="toolbar" style="width: 30%">
    </select>
    <table class="oe_tree_table oe-treeview-table">
        <thead>
            <tr>
                <th t-foreach="fields_view" t-as="field"
                    t-if="!field.attrs.modifiers.tree_invisible"
                    class="treeview-header">
                    <t t-esc="field_value.attrs.string || fields[field.attrs.name].string" />
                </th>
            </tr>
        </thead>
        <tbody>
        </tbody>
    </table>
</t>
<tr t-name="TreeView.rows"
        t-foreach="records" t-as="record"
        t-att-id="'treerow_' + record.id"
        t-att-data-id="record.id" t-att-data-level="level + 1"
        t-att-data-row-parent-id="row_parent_id">
    <t t-set="children" t-value="record[children_field]"/>
    <t t-set="class" t-value="children and children.length ? 'treeview-tr' : 'treeview-td'"/>
    <t t-set="rank" t-value="'oe-treeview-first'"/>
    <t t-set="style" t-value="'background-position: ' + 19*(level) + 'px; padding-left: ' + (4 + 19*(level)) + 'px;'"/>

    <td t-foreach="fields_view" t-as="field"
        t-if="!field.attrs.modifiers.tree_invisible"
        t-att-data-id="record.id"
        t-att-style="color_for(record) + style "
        t-attf-class="#{class} #{rank} #{(fields[field.attrs.name].type === 'float') or (fields[field.attrs.name].type === 'integer') ? 'oe_number' : ''}">

        <span t-if="!field.attrs.modifiers.invisible" >
            <t t-esc="render(record[field.attrs.name], fields[field.attrs.name])" />
        </span>

        <t t-set="class" t-value="'treeview-td'"/>
        <t t-set="rank" t-value="''"/>
        <t t-set="style" t-value="''"/>
    </td>
</tr>

<table t-name="ListView" class="oe_list_content">
    <t t-set="columns_count" t-value="visible_columns.length + (options.selectable ? 1 : 0) + (options.deletable ? 1 : 0)"/>
    <thead>
        <tr t-if="(!!options.action_buttons and !options.$buttons) or (!!options.pager and !options.$pager)">
            <th t-att-colspan="columns_count">
                <div class="oe_list_buttons"/>
                <div class="oe_list_sidebar"/>
                <div class="oe_list_pager"/>
            </th>
        </tr>
        <tr t-if="options.header" class="oe_list_header_columns">
            <t t-foreach="columns" t-as="column">
                <th t-if="column.meta">
                    <t t-esc="column.string"/>
                </th>
            </t>
            <th t-if="options.selectable" width="1"  >
                <input type="checkbox" class="oe_list_record_selector"/>
            </th>
            <t t-foreach="columns" t-as="column">
                <th t-if="!column.meta and column.invisible !== '1'" t-att-data-id="column.id"
                    t-attf-class="oe_list_header_#{column.widget or column.type} #{((options.sortable and column.tag !== 'button') ? 'oe_sortable' : null)}"><div>
                    <t t-if="column.tag !== 'button'"><t t-esc="column.string"/></t>
                </div></th>
            </t>
            <th t-if="options.deletable" class="oe_list_record_delete" width="13px"/>
        </tr>
    </thead>
    <tfoot>
        <tr>
            <td t-if="options.selectable"/>
            <td t-foreach="aggregate_columns" t-as="column" class="oe_list_footer oe_number"
                t-att-data-field="column.id" t-att-title="column.label">
            </td>
            <td t-if="options.deletable" class="oe_list_record_delete"/>
        </tr>
    </tfoot>
</table>
<t t-name="ListView.buttons">
    <div class="oe_list_buttons">
    <t t-if="!widget.no_leaf and widget.options.action_buttons !== false and widget.options.addable and widget.is_action_enabled('create')">
        <button type="button" class="oe_list_add btn btn-primary btn-sm">
            <t t-esc="widget.options.addable"/>
        </button>
    </t>
    </div>
</t>
<t t-name="ListView.pager" t-if="!widget.no_leaf and widget.options.pager !== false" t-call="ViewPager">
    <span class="oe_list_pager_state"></span>
</t>
<t t-name="ListView.rows" t-foreach="records.length" t-as="index">
    <t t-call="ListView.row">
        <t t-set="record" t-value="records.at(index)"/>
    </t>
</t>
<tr t-name="ListView.row"
        t-att-data-id="record.get('id')"
        t-att-style="view.style_for(record)">
    <t t-set="asData" t-value="record.toForm().data"/>
    <t t-foreach="columns" t-as="column">
        <td t-if="column.meta"> </td>
    </t>
    <th t-if="options.selectable" class="oe_list_record_selector" width="1">
        <t t-set="checked" t-value="options.select_view_id == record.get('id') ? 'checked' : null"/>
        <input t-if="options.radio" type="radio" name="radiogroup" t-att-checked="checked"/>
        <input t-if="!options.radio" type="checkbox" name="radiogroup" t-att-checked="checked"/>
    </th>
    <t t-foreach="columns" t-as="column">
        <t t-set="number" t-value="column.type === 'integer' or column.type == 'float'"/>
        <t t-set="modifiers" t-value="column.modifiers_for(asData)"/>
        <td t-if="!column.meta and column.invisible !== '1'" t-att-title="column.help"
            t-attf-class="oe_list_field_cell oe_list_field_#{column.widget or column.type} #{number ? 'oe_number' : ''} #{column.tag === 'button' ? 'oe-button' : ''} #{modifiers.readonly ? 'oe_readonly' : ''} #{modifiers.required ? 'oe_required' : ''}"
            t-att-data-field="column.id"
            ><t t-raw="render_cell(record, column)"/></td>
    </t>
    <td t-if="options.deletable" class='oe_list_record_delete' width="13px">
        <button type="button" name="delete" class="oe_i">d</button>
    </td>
</tr>
<t t-extend="ListView.buttons">
    <t t-jquery="button.oe_list_add" t-operation="after">
        <button class="oe_button oe_list_save oe_highlight"
                type="button">Save</button>
        <span class="oe_alternative">
            <span class="oe_fade">or</span>
            <a href="#" class="oe_bold oe_list_discard">Discard</a>
        </span>
    </t>
</t>
<button t-name="ListView.row.text_button" type="button"
        t-att-title="widget.string" t-att-disabled="disabled || undefined"
        t-att-class="disabled ? 'oe_list_button_disabled btn_txt oe_link' : 'btn_txt oe_link'"
        ><t t-esc="widget.string"/></button>
<button t-name="ListView.row.button" type="button"
        t-att-title="widget.string" t-att-disabled="disabled || undefined"
        t-att-class="disabled ? 'oe_list_button_disabled' : ''"
        ><img t-attf-src="#{prefix}/web/static/src/img/icons/#{widget.icon}.png"
        t-att-alt="widget.string"/></button>
<t t-extend="ListView.row">
    <!-- adds back padding to row being rendered after edition, if necessary
         (if not deletable add back padding), otherwise the row being added is
         missing columns
     -->
    <t t-jquery="&gt; :last" t-operation="after">
        <td t-if="edited and !options.deletable" class="oe-listview-padding"/>
    </t>
</t>

<t t-name="FormView">
    <div class="oe_formview">
        <div class="oe_form_buttons"/>
        <div class="oe_form_sidebar"/>
        <div class="oe_form_pager"/>
        <div class="oe_form_container"/>
    </div>
</t>
<div t-name="FormView.buttons">
    <t t-if="widget.options.action_buttons !== false">
        <div class="oe_form_buttons_view">
            <button t-if="widget.is_action_enabled('edit')"
                    type="button"
                    class="oe_form_button_edit btn btn-default btn-sm" accesskey="E">
                Edit
            </button>
            <button t-if="widget.is_action_enabled('create')"
                    type="button" class="oe_form_button_create btn btn-default btn-sm"
                    accesskey="C">
                Create
            </button>
        </div>
        <span class="oe_form_buttons_edit">
            <button type="button" class="oe_form_button_save btn btn-primary btn-sm" accesskey="S">Save</button>
            <span class="oe_fade">or</span>
            <a href="#" class="oe_bold oe_form_button_cancel" accesskey="D">Discard</a>
        </span>
    </t>
</div>
<t t-name="FormView.pager" t-if="widget.options.pager !== false" t-call="ViewPager">
    <span class="oe_form_pager_state"></span>
</t>
<form t-name="FormView.set_default">
    <t t-set="args" t-value="widget.dialog_options.args"/>
    <table style="width: 100%">
        <tr>
            <td>
                <label for="formview_default_fields"
                       class="oe_label oe_align_right">
                    Default:
                </label>
            </td>
            <td class="oe_form_required">
                <select id="formview_default_fields">
                    <option value=""/>
                    <option t-foreach="args.fields" t-as="field"
                            t-att-value="field.name">
                        <t t-esc="field.string"/> = <t t-esc="field.displayed"/>
                    </option>
                </select>
            </td>
        </tr>
        <tr t-if="args.conditions.length">
            <td>
                <label for="formview_default_conditions"
                       class="oe_label oe_align_right">
                    Condition:
                </label>
            </td>
            <td>
                <select id="formview_default_conditions">
                    <option value=""/>
                    <option t-foreach="args.conditions" t-as="cond"
                            t-att-value="cond.name + '=' + cond.value">
                        <t t-esc="cond.string"/>=<t t-esc="cond.displayed"/>
                    </option>
                </select>
            </td>
        </tr>
        <tr>
            <td colspan="2">
                <input type="radio" id="formview_default_self"
                       value="self" name="scope" checked="checked"/>
                <label for="formview_default_self" class="oe_label"
                       style="display: inline;">
                    Only you
                </label>
                <br/>
                <input type="radio" id="formview_default_all"
                       value="all" name="scope"/>
                <label for="formview_default_all" class="oe_label"
                       style="display: inline;">
                    All users
                </label>
            </td>
        </tr>
    </table>
</form>

<t t-name="FormRenderingForm">
    <div t-attf-class="#{classnames}">
    </div>
</t>
<t t-name="FormRenderingSheet">
    <div class="oe_form_sheetbg">
        <div t-attf-class="oe_form_sheet oe_form_sheet_width #{classnames}">
        </div>
    </div>
</t>
<t t-name="FormRenderingGroup">
    <t t-if="string" t-call="FormRenderingSeparator"/>
    <table border="0" cellpadding="0" cellspacing="0" t-attf-class="oe_form_group #{classnames}"/>
</t>
<t t-name="FormRenderingNotebook">
    <div class="oe_clear">
        <ul t-attf-class="nav nav-tabs #{classnames}" role="tablist">
            <li t-foreach="pages" t-as="page" t-att-modifiers="page.modifiers">
                <a role="tab" t-attf-href="##{page.id}" t-att-accesskey="page.accesskey" data-toggle="tab">
                    <t t-esc="page.string"/>
                </a>
            </li>
        </ul>
        <div class="tab-content">
            <div role="tabpanel" t-foreach="pages" t-as="page" t-attf-class="tab-pane #{classnames}" t-att-id="id">
                <t t-raw="page.contents"/>
            </div>
        </div>
    </div>
</t>
<t t-name="FormRenderingSeparator">
    <div t-attf-class="oe_horizontal_separator oe_clear #{classnames}">
        <t t-esc="string"/>
    </div>
</t>
<t t-name="FormRenderingLabel">
    <label  t-att-for="_for"
            t-attf-class="#{classnames} oe_form_label#{help ? '_help' : ''} oe_align_#{align}">
        <t t-esc="string"/>
    </label>
</t>

<t t-name="GraphView.buttons">
    <div class="btn-group btn-group-sm">
        <button class="btn btn-default fa fa-bar-chart-o oe-bar-mode" title="Bar Chart"></button>
        <button class="btn btn-default fa fa-line-chart oe-line-mode" title="Line Chart"></button>
        <button class="btn btn-default fa fa-pie-chart oe-pie-mode" title="Pie Chart"></button>
    </div>
    <div class="btn-group btn-group-sm">
        <button class="btn btn-default dropdown-toggle" data-toggle="dropdown">
            Measure <span class="caret"/>
        </button>
        <ul class="oe-measure-list dropdown-menu">
            <li t-foreach="measures" t-as="measure" t-att-data-field="measure[0]">
                <a><t t-esc="measure[1].string"/></a>
            </li>
            <li class="divider"></li>
            <li data-field="__count__"><a>Quantity</a></li>
        </ul>
    </div>
</t>

<div t-name="GraphView.error" class="oe_view_nocontent" >
    <div class="oe_empty_custom_dashboard">
        <p><b><t t-esc="title"/></b></p>
        <p><t t-esc="description"/></p>
    </div>
</div>


<div t-name="PivotView" class="oe_pivot">
    <div class="o-field-selection"/>
    <div class="o-pivot-table"/>
</div>

<t t-name="PivotView.buttons">
    <div class="btn-group btn-group-sm">
        <button class="btn btn-default fa fa-expand oe-pivot-flip" title="Flip axis"></button>
        <button class="btn btn-default fa fa-arrows-alt oe-pivot-expand-all" title="Expand all"></button>
    </div>
    <div class="btn-group btn-group-sm">
        <button class="btn btn-default dropdown-toggle" data-toggle="dropdown">
            Measures <span class="caret"/>
        </button>
        <ul class="oe-measure-list dropdown-menu">
            <li t-foreach="measures" t-as="measure" t-att-data-field="measure[0]">
                <a><t t-esc="measure[1].string"/></a>
            </li>
            <li class="divider"></li>
            <li data-field="__count__"><a>Quantity</a></li>
        </ul>
    </div>
</t>

<t t-name="PivotView.FieldSelection">
    <ul class="dropdown-menu multi-level o-field-menu" role="menu">
        <t t-foreach="fields" t-as="field">
            <t t-if="(field[1].type === 'date') || (field[1].type === 'datetime')">
                <li class="pivot-dropdown-submenu" t-att-data-field="field[0]">
                    <a class="field-selection">
                        <t t-esc="field[1].string"/>
                    </a>
                    <ul class="dropdown-menu">
                        <li t-att-data-field="field[0]"><a t-att-data-interval="'day'">Day</a></li>
                        <li t-att-data-field="field[0]"><a t-att-data-interval="'week'">Week</a></li>
                        <li t-att-data-field="field[0]"><a t-att-data-interval="'month'">Month</a></li>
                        <li t-att-data-field="field[0]"><a t-att-data-interval="'quarter'">Quarter</a></li>
                        <li t-att-data-field="field[0]"><a t-att-data-interval="'year'">Year</a></li>
                    </ul>
                </li>
            </t>
            <t t-if="(field[1].type !== 'date') &amp;&amp; (field[1].type !== 'datetime')">
                <li t-att-data-field="field[0]"><a><t t-esc="field[1].string"/></a></li>
            </t>
        </t>
    </ul>
</t>

<div t-name="PivotView.nodata" class="oe_view_nocontent" >
    <div class="oe_empty_custom_dashboard">
        <p><b>No data to display.</b></p>
        <p>
                No data available for this pivot table.  Try to add some records, or make sure
                that there is at least one measure and no active filter in the search bar.
        </p>
    </div>
</div>


<t t-name="Widget">
    Unhandled widget
    <t t-js="dict">console.warn('Unhandled widget', dict.widget);</t>
</t>
<t t-name="WidgetLabel.tooltip">
    <div class="oe_tooltip_string" t-if="widget.string">
        <t t-esc="widget.node.attrs.string"/> <t t-if="debug and widget.nolabel">(nolabel)</t>
    </div>
    <p t-if="widget.node.attrs.help or (widget.field and widget.field.help)" class="oe_tooltip_help"><t t-esc="widget.node.attrs.help || widget.field.help"/></p>
    <ul t-if="debug" class="oe_tooltip_technical">
        <li data-item="field" t-if="widget.name">
            <span class="oe_tooltip_technical_title">Field:</span>
            <t t-esc="widget.name"/>
        </li>
        <li data-item="object" t-if="widget.view and widget.view.fields_view">
            <span class="oe_tooltip_technical_title">Object:</span>
            <t t-esc="widget.view.fields_view.model"/>
        </li>
        <li data-item="type" t-if="widget.field">
            <span class="oe_tooltip_technical_title">Type:</span>
            <t t-esc="widget.field.type"/>
        </li>
        <li t-if="widget.node.attrs.widget" data-item="widget">
            <span class="oe_tooltip_technical_title">Widget:</span>
            <t t-esc="widget.node.attrs.widget"/>
        </li>
        <li t-if="widget.node.attrs.size || (widget.field and widget.field.size)" data-item="size">
            <span class="oe_tooltip_technical_title">Size:</span>
            <t t-esc="widget.node.attrs.size || widget.field.size"/>
        </li>
        <li t-if="widget.node.attrs.context" data-item="context">
            <span class="oe_tooltip_technical_title">Context:</span>
            <t t-esc="widget.node.attrs.context"/>
        </li>
        <li t-if="widget.node.attrs.domain" data-item="domain">
            <span class="oe_tooltip_technical_title">Domain:</span>
            <t t-esc="widget.node.attrs.domain"/>
        </li>
        <li t-if="widget.node.attrs.modifiers and widget.node.attrs.modifiers != '{}'" data-item="modifiers">
            <span class="oe_tooltip_technical_title">Modifiers:</span>
            <t t-esc="widget.node.attrs.modifiers"/>
        </li>
        <li t-if="widget.field and widget.field.change_default" data-item="change_default">
            <span class="oe_tooltip_technical_title">Change default:</span>
            Yes
        </li>
        <li t-if="widget.node.attrs.on_change" data-item="on_change">
            <span class="oe_tooltip_technical_title">On change:</span>
            <t t-esc="widget.node.attrs.on_change"/>
        </li>
        <li t-if="widget.field and widget.field.relation" data-item="relation">
            <span class="oe_tooltip_technical_title">Relation:</span>
            <t t-esc="widget.field.relation"/>
        </li>
        <li t-if="widget.field and widget.field.selection" data-item="selection">
            <span class="oe_tooltip_technical_title">Selection:</span>
            <ul class="oe_tooltip_technical">
                <li t-foreach="widget.field.selection" t-as="option">
                    [<t t-esc="option[0]"/>]
                    <t t-if="option[1]"> - </t>
                    <t t-esc="option[1]"/>
                </li>
            </ul>
        </li>
    </ul>
</t>
<t t-name="FieldChar">
    <span t-att-class="'oe_form_field '+widget.widget_class" t-att-style="widget.node.attrs.style">
        <t t-if="!widget.get('effective_readonly')">
            <input t-att-type="widget.password ? 'password' : 'text'"
                t-att-id="widget.id_for_label"
                t-att-tabindex="widget.node.attrs.tabindex"
                t-att-autofocus="widget.node.attrs.autofocus"
                t-att-placeholder="widget.node.attrs.placeholder"
                t-att-maxlength="widget.field.size"
            /><img class="oe_field_translate oe_input_icon" t-if="widget.field.translate" t-att-src='_s + "/web/static/src/img/icons/terp-translate.png"' width="16" height="16" border="0"/>
        </t>
        <t t-if="widget.get('effective_readonly')">
            <span class="oe_form_char_content"></span>
        </t>
    </span>
</t>
<t t-name="KanbanSelection">
    <div class="btn-group kanban_state">
        <t t-foreach="widget.states" t-as="rec">
            <a t-if="widget.get('value') === rec.name">
                <a class="dropdown-toggle" data-toggle="dropdown">
                    <span t-att-class="rec.state_class" t-if="widget.get('value') === rec.name" t-att-title="rec.tooltip"/>
                    <span class="sr-only">Toggle Dropdown</span>
                </a>
            </a>
        </t>
        <ul class="dropdown-menu state" role="menu">
            <t t-foreach="widget.states" t-as="rec">
                <t t-if="widget.get('value') !== rec.name">
                    <li t-att-data-value="rec.name" ><a href="#">
                        <span t-att-class="rec.state_class" t-att-title="rec.tooltip"/>
                        <t t-raw="rec.state_name" /></a>
                    </li>
                </t>
            </t>
        </ul>
    </div>
</t>
<t t-name="Priority">
    <ul style="list-style: none; padding-left: 2px; display: inline-block;">
        <t t-foreach="widget.priorities" t-as="rec" >
            <li t-att-data-value="rec.click_value" style="display: inline-block;">
                <a t-if="!widget.get('readonly')" href="#" t-att-title="rec.name">
                    <i t-att-class="widget.get('value') gte rec.value and 'fa fa-star oe_star_on' or 'fa fa-star oe_star_off'"/>
                </a>
                <span t-if="widget.get('readonly')" t-att-title="rec.name" t-att-class="widget.get('value') gte rec.value and 'oe_e oe_star_on' or 'oe_e oe_star_off'">7</span>
            </li>
        </t>
    </ul>
</t>
<t t-name="FieldEmail">
    <span class="oe_form_field oe_form_field_email" t-att-style="widget.node.attrs.style">
        <a t-if="widget.get('effective_readonly')" href="#" class="oe_form_uri" target="_blank"/>
        <t t-if="!widget.get('effective_readonly')">
            <div>
                <input type="text"
                    t-att-id="widget.id_for_label"
                    t-att-tabindex="widget.node.attrs.tabindex"
                    t-att-autofocus="widget.node.attrs.autofocus"
                    t-att-placeholder="widget.node.attrs.placeholder"
                t-att-maxlength="widget.field.size"
                />
            </div>
        </t>
    </span>
</t>
<t t-name="FieldUrl" t-extend="FieldEmail">
    <t t-jquery="span:first">
        this.removeClass('oe_form_field_email').addClass('oe_form_field_url');
    </t>
</t>
<t t-name="FieldText">
    <div class="oe_form_field oe_form_field_text" t-att-style="widget.node.attrs.style">
        <t t-if="!widget.get('effective_readonly')">
            <textarea rows="6"
                t-att-name="widget.name"
                class="field_text"
                t-att-tabindex="widget.node.attrs.tabindex"
                t-att-autofocus="widget.node.attrs.autofocus"
                t-att-placeholder="! widget.get('effective_readonly') ? widget.node.attrs.placeholder : ''"
                t-att-maxlength="widget.field.size"
            ></textarea><img class="oe_field_translate oe_input_icon"
                            t-if="widget.field.translate and !widget.get('effective_readonly')"
                            t-att-src='_s + "/web/static/src/img/icons/terp-translate.png"' width="16" height="16" border="0"
            />
        </t>
        <t t-if="widget.get('effective_readonly')">
            <span class="oe_form_text_content"></span>
        </t>
    </div>
</t>
<t t-name="FieldTextHtml">
    <div t-att-class="'oe_form_field oe_form_field_html' + (widget.get('effective_readonly') ? ' oe_form_embedded_html' : '')"
            t-att-style="widget.node.attrs.style">
        <t t-if="! widget.get('effective_readonly')">
            <textarea/>
        </t>
    </div>
</t>
<t t-name="FieldCharDomain">
    <div class="oe_form_field">
        <span class="oe_domain_count"/>
        <button class="oe_button oe_link select_records" type="button"
            t-att-style="widget.node.attrs.style"
            t-att-accesskey="widget.node.attrs.accesskey">
            <span class="fa fa-arrow-right"/>
        </button>
    </div>
</t>
<t t-name="web.datepicker">
    <span>
        <t t-set="placeholder" t-value="widget.getParent().node and widget.getParent().node.attrs.placeholder"/>
        <div class="oe_datepicker_main input-group">
            <input type="text"
                t-att-name="widget.name"
                t-att-placeholder="placeholder"
                class="oe_datepicker_master"
            /><span class="fa fa-calendar datepickerbutton"/>
        </div>
    </span>
</t>
<t t-name="FieldDate">
    <span class="oe_form_field oe_datepicker_root oe_form_field_date" t-att-style="widget.node.attrs.style"/>
</t>
<t t-name="FieldDatetime">
    <span class="oe_form_field oe_datepicker_root oe_form_field_datetime" t-att-style="widget.node.attrs.style"/>
</t>
<t t-name="FieldSelection">
    <span class="oe_form_field oe_form_field_selection" t-att-style="widget.node.attrs.style">
    </span>
</t>
<t t-name="FieldSelectionSelect">
    <select t-if="!widget.get('effective_readonly')"
        t-att-name="widget.name"
        t-att-tabindex="widget.node.attrs.tabindex"
        t-att-autofocus="widget.node.attrs.autofocus"
        t-att-id="widget.id_for_label">
            <t t-foreach="values" t-as="option">
                <option t-att-value="JSON.stringify(option[0])">
                    <t t-esc="option[1]"/>
                </option>
            </t>
    </select>
</t>
<t t-name="FieldRadio">
    <span t-attf-class="oe_form_field oe_form_field_radio #{widget.options.horizontal ? 'oe_horizontal' : 'oe_vertical'}" t-att-style="widget.node.attrs.style">
        <span t-if="!widget.get('effective_readonly')">
            <t t-if="widget.options.horizontal">
                <t t-set="width" t-value="Math.floor(100 / widget.selection.length)"/>
                <t t-if="!widget.options.no_radiolabel">
                    <t t-foreach="widget.selection" t-as="selection">
                        <label t-att-for="widget.uniqueId + '_' + selection[0]" t-att-style="'width: ' + width + '%;'"><t t-esc="selection[1]"/></label>
                    </t>
                    <br/>
                </t>
                <t t-foreach="widget.selection" t-as="selection">
                    <div t-att-style="'width: ' + width + '%;'">
                        <span class="oe_radio_input"><input type="radio" t-att-name="widget.uniqueId" t-att-id="widget.uniqueId + '_' + selection[0]" t-att-value="selection[0]"/></span>
                    </div>
                </t>
            </t>
            <t t-if="!widget.options.horizontal">
                <t t-foreach="widget.selection" t-as="selection">
                    <div>
                        <span class="oe_radio_input"><input type="radio" t-att-id="widget.uniqueId + '_' + selection[0]" t-att-name="widget.uniqueId" t-att-value="selection[0]"/></span><label t-if="!widget.options.no_radiolabel" t-att-for="widget.uniqueId + '_' + selection[0]"><t t-esc="selection[1]"/></label>
                    </div>
                </t>
            </t>
        </span>
        <span t-if="widget.get('effective_readonly')" class="oe_radio_readonly"><t t-esc="widget.get('value')[1]"/></span>
    </span>
</t>
<t t-name="FieldMany2One">
    <span class="oe_form_field oe_form_field_many2one oe_form_field_with_button" t-att-style="widget.node.attrs.style">
        <t t-if="widget.get('effective_readonly')">
            <a t-if="! widget.options.no_open" href="#" class="oe_form_uri"/>
            <span t-if="widget.options.no_open" href="#" class="oe_form_uri"/>
            <span class="oe_form_m2o_follow"/>
        </t>
        <t t-if="!widget.get('effective_readonly')">
            <i t-if="! widget.options.no_open" href="#" tabindex="-1"
                class="oe_m2o_cm_button fa fa-external-link" draggable="false"/>
            <div>
                <input type="text"
                    t-att-id="widget.id_for_label"
                    t-att-tabindex="widget.node.attrs.tabindex"
                    t-att-autofocus="widget.node.attrs.autofocus"
                    t-att-placeholder="widget.node.attrs.placeholder"
                />
                <span class="oe_m2o_drop_down_button">
                    <img t-att-src='_s + "/web/static/src/img/down-arrow.png"' draggable="false"/>
                </span>
            </div>
        </t>
    </span>
</t>
<t t-name="Many2OneButton">
    <span class="oe_form_field">
    </span>
</t>
<t t-name="Many2OneButton.cell"
    ><img t-attf-src="#{prefix}/web/static/src/img/icons/#{widget.icon}.png" t-att-alt="widget.string" width="16" height="16"/>
</t>
<t t-name="FieldMany2ManyTags">
    <div class="oe_form_field oe_tags" t-att-style="widget.node.attrs.style">
        <t t-if="! widget.get('effective_readonly')">
            <textarea rows="1" style="width: 100%"
                t-att-placeholder="widget.node.attrs.placeholder"></textarea>
        </t>
    </div>
</t>
<t t-name="FieldMany2ManyTag">
    <t t-set="i" t-value="0"/>
    <t t-foreach="elements" t-as="el">
        <span class="oe_tag" t-att-data-index="i">
            <t t-esc="el[1]"/>
        </span>
        <t t-set="i" t-value="i + 1"/>
    </t>
</t>
<t t-name="FieldReference">
    <table class="oe_form_field oe_form_field_reference" border="0" cellpadding="0" cellspacing="0" t-att-style="widget.node.attrs.style">
    <tr>
        <td t-attf-class="oe_form_frame_cell oe_form_selection">
            <span t-attf-class="oe_form_view_reference_selection"/>
        </td>
        <td t-attf-class="oe_form_frame_cell oe_form_many2one" nowrap="true">
            <span t-attf-class="oe_form_view_reference_m2o"/>
        </td>
    </tr>
    </table>
</t>
<t t-name="FieldBoolean">
    <span class="oe_form_field oe_form_field_boolean" t-att-style="widget.node.attrs.style">
        <input type="checkbox"
            t-att-id="widget.id_for_label"
            t-att-name="widget.name"
            t-att-tabindex="widget.node.attrs.tabindex"
            t-att-autofocus="widget.node.attrs.autofocus"
            class="field_boolean"/>
    </span>
</t>
<t t-name="FieldProgressBar">
    <span class="oe_form_field oe_form_field_progressbar" t-att-style="widget.node.attrs.style">
        <span></span>
    </span>
</t>
<t t-name="FieldPercentPie">
    <div class="oe_form_field oe_form_field_percent_pie" t-att-style="widget.node.attrs.style">
        <svg></svg>
        <span t-if="widget.string"><t t-esc="widget.string"/></span>
    </div>
</t>
<t t-name="FieldBarChart">
    <div class="oe_form_field oe_form_field_bar_chart" t-att-style="widget.node.attrs.style">
        <svg></svg>
        <span t-if="widget.string"><t t-esc="widget.string"/></span>
    </div>
</t>
<t t-name="FieldStatus">
    <ul t-att-class="'oe_form_field_status ' + (widget.options.clickable ? 'oe_form_status_clickable' : 'oe_form_status')" t-att-style="widget.node.attrs.style"/>
</t>
<t t-name="FieldStatus.content">
    <t t-foreach="widget.selection.unfolded" t-as="i">
        <li t-att-class="i[0] === widget.get('value') ? 'oe_active' : ''" t-att-data-id="i[0]">
            <span class="label"><t t-esc="i[1]"/></span>
            <!-- are you mit ? -->
            <span class="arrow"><span></span></span>
        </li>
    </t>
    <t t-if="widget.selection.folded.length">
        <li>
            <span class="label oe_dropdown_toggle oe_dropdown_arrow">More</span>
            <ul class="oe_dropdown_menu">
                <t t-foreach="widget.selection.folded" t-as="i">
                    <li t-att-class="i[0] === widget.get('value') ? 'oe_active' : ''" t-att-data-id="i[0]">
                        <span class="label"><t t-esc="i[1]"/></span>
                    </li>
                </t>
            </ul>
        </li>
    </t>
</t>
<t t-name="FieldBinaryImage">
    <span class="oe_form_field oe_form_field_image" t-att-style="widget.node.attrs.style">
        <t t-if="!widget.get('effective_readonly')">
            <div class="oe_form_field_image_controls oe_edit_only">
              <i class="fa fa-pencil fa-1g pull-left col-md-offset-1 oe_form_binary_file_edit" title="Edit"/>
              <i class="fa fa-trash-o fa-1g col-md-offset-5 oe_form_binary_file_clear" title="Clear"/>
                <div class="oe_form_binary_progress" style="display: none">
                    <img t-att-src='_s + "/web/static/src/img/throbber.gif"' width="16" height="16"/>
                    <b>Uploading ...</b>
                </div>
                <t t-call="HiddenInputFile">
                    <t t-set="fileupload_id" t-value="widget.fileupload_id"/>
                </t>
            </div>
        </t>
    </span>
</t>
<t t-name="FieldBinaryImage-img">
    <img t-att-src='url'
        t-att-border="widget.readonly ? 0 : 1"
        t-att-name="widget.name"
        t-att-width="widget.node.attrs.img_width || widget.node.attrs.width"
        t-att-height="widget.node.attrs.img_height || widget.node.attrs.height"
    />
</t>
<t t-name="FieldBinaryFile">
    <t t-if="!widget.get('effective_readonly')">
        <table class="oe_form_field oe_form_field_binary" cellpadding="0" cellspacing="0" border="0" t-att-style="widget.node.attrs.style">
        <tr>
            <td>
                <input type="text" size="1" readonly="readonly"
                    t-att-name="widget.name"
                    t-att-tabindex="widget.node.attrs.tabindex"
                    t-att-autofocus="widget.node.attrs.autofocus"
                    class="field_binary"
                />
            </td>
            <td class="oe_form_binary" nowrap="true">
                <table cellspacing="0" cellpadding="0" border="0">
                <tr>
                    <td>
                        <t t-call="HiddenInputFile">
                            <t t-set="fileupload_id" t-value="widget.fileupload_id"/>
                            <t t-set="fileupload_style" t-translation="off">overflow-x: hidden</t>
                            <button class="oe_button oe_field_button" type="button">
                                <img t-att-src='_s + "/web/static/src/img/icons/STOCK_DIRECTORY.png"'/>
                                <span>Select</span>
                            </button>
                        </t>
                    </td>
                    <td>
                        <a class="oe_form_binary_file_save_data">
                            <button class="oe_button oe_form_binary_file_save" type="button" title="Save As">
                                <img t-att-src='_s + "/web/static/src/img/icons/gtk-save.png"'/>
                                <span>Save As</span>
                            </button>
                        </a>
                    </td>
                    <td>
                        <button class="oe_button oe_form_binary_file_clear" type="button" title="Clear">
                            <img t-att-src='_s + "/web/static/src/img/icons/STOCK_MISSING_IMAGE.png"'/>
                            <span>Clear</span>
                        </button>
                    </td>
                </tr>
                </table>
            </td>
            <td class="oe_form_binary_progress" style="display: none" nowrap="true">
                <img t-att-src='_s + "/web/static/src/img/throbber.gif"' width="16" height="16"/>
                <b>Uploading ...</b>
            </td>
        </tr>
        </table>
    </t>
    <t t-if="widget.get('effective_readonly')">
        <span t-att-style="widget.node.attrs.style">
            <a href="javascript:void(0)" class="oe_form_uri"/>
        </span>
    </t>
</t>
<t t-name="HiddenInputFile">
    <div t-attf-class="oe_hidden_input_file #{fileupload_class or ''}" t-att-style="fileupload_style">
        <form class="oe_form_binary_form" t-att-target="fileupload_id"
            method="post" enctype="multipart/form-data" t-att-action="fileupload_action || '/web/binary/upload'">
            <input type="hidden" name="session_id" value="" t-if="widget.session.override_session"/>
            <input type="hidden" name="callback" t-att-value="fileupload_id"/>
            <t t-raw="0"/>
            <input type="file" class="oe_form_binary_file" name="ufile" t-if="widget.widget!='image'"/>
            <input type="file" class="oe_form_binary_file" name="ufile" accept="image/*" t-if="widget.widget=='image'"/>
        </form>
        <iframe t-att-id="fileupload_id" t-att-name="fileupload_id" style="display: none"/>
    </div>
</t>
<t t-name="FieldBinaryFileUploader.files">
    <div class="oe_attachments">
        <t t-if="!widget.get('effective_readonly')">
            <t t-foreach="values" t-as="id">
                <t t-set="file" t-value="widget.data[id]"/>
                <div class="oe_attachment">
                    <span t-if="(file.upload or file.percent_loaded&lt;100)" t-attf-title="#{(file.name || file.filename) + (file.date?' \n('+file.date+')':'' )}" t-attf-name="#{file.name || file.filename}">
                        <span class="oe_fileuploader_in_process">...Upload in progress...</span>
                        <t t-raw="file.name || file.filename"/>
                    </span>
                    <a t-if="(!file.upload or file.percent_loaded&gt;=100)" t-att-href="file.url" t-attf-title="#{(file.name || file.filename) + (file.date?' \n('+file.date+')':'' )}">
                        <t t-raw="file.name || file.filename"/>
                    </a>
                    <t t-if="(!file.upload or file.percent_loaded&gt;=100)">
                        <i class="oe_right oe_delete fa fa-times-circle" title="Delete this file" t-attf-data-id="#{file.id}"/>
                    </t>
                </div>
            </t>
        </t>
        <t t-if="widget.get('effective_readonly')">
            <t t-foreach="widget.get('value')" t-as="id">
                <t t-set="file" t-value="widget.data[id]"/>
                <div>
                    <a t-att-href="file.url" t-attf-title="#{(file.name || file.filename) + (file.date?' \n('+file.date+')':'' )}">
                        <t t-raw="file.name || file.filename"/>
                    </a>
                </div>
            </t>
        </t>
    </div>
</t>
<t t-name="FieldBinaryFileUploader">
    <div t-att-style="widget.node.attrs.style" t-attf-class="oe_fileupload #{widget.node.attrs.class ? widget.node.attrs.class :''}">
        <div class="oe_placeholder_files"/>
        <div class="oe_add" t-if="!widget.get('effective_readonly')">
            <!-- uploader of file -->
            <button class="oe_attach"><i class="fa fa-paperclip"/></button>
            <span class='oe_attach_label'><t t-esc="widget.string"/></span>
            <t t-call="HiddenInputFile">
                <t t-set="fileupload_id" t-value="widget.fileupload_id"/>
                <t t-set="fileupload_action" t-translation="off">/web/binary/upload_attachment</t>
                <input type="hidden" name="model" t-att-value="widget.view.model"/>
                <input type="hidden" name="id" value="0"/>
                <input type="hidden" name="session_id" t-att-value="widget.session.session_id" t-if="widget.session.override_session"/>
            </t>
        </div>
    </div>
</t>
<t t-name="WidgetButton">
    <span t-if="widget.pre_text"> <t t-esc="widget.pre_text"/> </span>
    <button type="button" t-att-class="widget.is_stat_button ? 'oe_stat_button btn btn-default' : 'oe_button oe_form_button ' + (widget.node.attrs.class ? widget.node.attrs.class : '')"
        t-att-style="widget.node.attrs.style"
        t-att-tabindex="widget.node.attrs.tabindex"
        t-att-autofocus="widget.node.attrs.autofocus"
        t-att-accesskey="widget.node.attrs.accesskey">
        <img t-if="!widget.is_stat_button and widget.node.attrs.icon " t-att-src="_s + widget.node.attrs.icon" width="16" height="16"/>
        <div t-if="widget.is_stat_button and widget.icon_class" t-att-class="widget.icon_class"></div>
        <span t-if="widget.string and !widget.is_stat_button"><t t-esc="widget.string"/></span>
        <div t-if="widget.string and widget.is_stat_button"><t t-esc="widget.string"/></div>
    </button>
    <span t-if="widget.post_text"> <t t-esc="widget.post_text"/> </span>
</t>
<t t-name="WidgetButton.tooltip" t-extend="WidgetLabel.tooltip">
    <t t-jquery="div.oe_tooltip_string" t-operation="replace">
        <div class="oe_tooltip_string" t-if="debug || widget.string">
            <t t-if="debug">
                Button
                <t t-if="widget.string">: </t>
                <t t-if="!widget.string"> (no string)</t>
            </t>
            <t t-esc="widget.string"/>
        </div>
    </t>
    <t t-jquery="ul.oe_tooltip_technical" t-operation="append">
        <li t-if="widget.node.attrs.special" data-item="special">
            <span class="oe_tooltip_technical_title">Special:</span>
            <t t-esc="widget.node.attrs.special"/>
        </li>
        <t t-set="button_type" t-value="widget.node.attrs.type"/>
        <li t-if="button_type" data-item="button_type">
            <span class="oe_tooltip_technical_title">Button Type:</span>
            <t t-esc="button_type"/>
        </li>
        <li t-if="button_type === 'object'" data-item="button_method">
            <span class="oe_tooltip_technical_title">Method:</span>
            <t t-esc="widget.node.attrs.name"/>
        </li>
        <li t-if="button_type === 'action'" data-item="button_action">
            <span class="oe_tooltip_technical_title">Action ID:</span>
            <t t-esc="widget.node.attrs.name"/>
        </li>
    </t>
</t>

<t t-name="AbstractFormPopup.render">
    <div>
        <div class="o-modal-header">
            <div class="o-popup-search"/>
            <div class="o-search-options oe-search-options"/>
            <div class="oe_popup_list_pager"/>
        </div>
        <div class="oe_popup_list"/>
        <div class="oe_popup_form"/>
    </div>
</t>
<t t-name="SelectCreatePopup.search.buttons">
    <t t-if="! widget.options.disable_multiple_selection">
        <button type="button" class="oe_button oe_selectcreatepopup-search-select oe_highlight" disabled="disabled">Select</button>
    </t>
    <t t-if="!widget.options.no_create">
    <button type="button" class="oe_button oe_selectcreatepopup-search-create">Create</button>
    or </t><a class="oe_selectcreatepopup-search-close oe_bold oe_form_button_cancel" href="javascript:void(0)">Cancel</a>
</t>
<t t-name="AbstractFormPopup.buttons">
    <t t-if="! readonly">
        <t t-if="! multi_select">
            <button type="button" class="oe_button oe_abstractformpopup-form-save oe_highlight">Save</button>
        </t>
        <t t-if="multi_select">
            <button type="button" class="oe_button oe_abstractformpopup-form-save oe_highlight">Save &amp; Close</button>
            <button type="button" class="oe_button oe_abstractformpopup-form-save-new oe_highlight">Save &amp; New</button>
        </t>
        or
    </t>
    <a class="oe_abstractformpopup-form-close oe_bold oe_form_button_cancel" href="javascript:void(0)">
        <t t-if="! readonly">
            Discard
        </t>
        <t t-if="readonly">
            Close
        </t>
    </a>
</t>
<<<<<<< HEAD

<t t-name="One2Many.viewmanager" t-extend="ViewManager">
    <t t-jquery=".oe-view-manager-header">
        this.attr('t-if', 'widget.view_order.length != 1');
    </t>
</t>
=======
>>>>>>> 6efc3712
<t t-name="One2Many.formview" t-extend="FormView">
    <t t-jquery=".oe_form_buttons" t-operation="inner">
        <button type="button" class="oe_button oe_form_button_create">Add</button>
    </t>
</t>
<t t-name="One2Many.listview" t-extend="ListView">
    <t t-jquery="thead > tr:first">
        this.removeAttr('t-if');
    </t>

    <t t-jquery="td.oe-actions">
        this.removeAttr('t-if');
    </t>
    <t t-jquery="td.oe-actions" t-operation="prepend">
        <h3 class="oe_view_title"><t t-esc="fields_view.arch.attrs.string"/></h3>
    </t>
</t>

<div t-name="SearchView" class="oe_searchview form-control input-sm">
    <div class="oe_searchview_search fa fa-lg fa-search" title="Search Again"/>
    <div class="oe_searchview_facets"/>
    <div class="oe_searchview_unfold_drawer fa fa-lg fa-fw fa-chevron-right" title="Advanced Search..."/>
</div>

<div t-name="SearchView.InputView"
     class="oe_searchview_input"
     contenteditable="true"
     tabindex="0"/>
<!-- tabindex: makes div focusable -->
<div t-name="SearchView.FacetView"
     class="oe_tag oe_searchview_facet"
     tabindex="0">
    <span class="oe_facet_remove">x</span>
    <span t-if="widget.model.has('icon')"
            t-att-class="'label label-default fa ' + widget.model.get('icon')">
    </span>
    <span class="label label-default" t-if="!widget.model.has('icon')">
        <t t-esc="widget.model.get('category')"/>
    </span >
    <span class="oe_facet_values"/>
</div>
<span t-name="SearchView.FacetView.Value" class="oe_facet_value">
    <t t-esc="widget.model.get('label')"/>
</span>
<t t-name="SearchView.filters">
    <li t-foreach="widget.filters" t-as="filter" t-if="!filter.visible || filter.visible()"
            t-att-title="filter.attrs.string ? filter.attrs.help : undefined"
            t-att-data-index="filter_index">
        <a>
            <t t-esc="filter.attrs.string or filter.attrs.help or filter.attrs.name or 'Ω'"/>
        </a>
    </li>
</t>
<t t-name="SearchView.field">
    <label t-att-class="'oe_label' + (attrs.help ? '_help' : '')"
           t-att-title="attrs.help"
           t-att-for="element_id"
           t-att-style="style">
        <t t-esc="attrs.string || attrs.name"/>
        <span t-if="attrs.help">?</span>
    </label>
    <div t-att-style="style">
        <input type="text" size="15" t-att-name="attrs.name"
               t-att-autofocus="attrs.default_focus === '1' ? 'autofocus' : undefined"
               t-att-id="element_id"
               t-att-value="defaults[attrs.name] || ''"/>
        <t t-if="filters.length" t-raw="filters.render(defaults)"/>
    </div>
</t>
<t t-name="SearchView.date">
    <label t-att-class="'oe_label' + (attrs.help ? '_help' : '')"
           t-att-title="attrs.help"
           t-att-for="element_id"
           t-att-style="style">
        <t t-esc="attrs.string || attrs.name"/>
        <span t-if="attrs.help">?</span>
    </label>
    <div t-att-style="style">
        <span t-att-id="element_id"/>
        <t t-if="filters.length" t-raw="filters.render(defaults)"/>
    </div>
</t>
<t t-name="SearchView.field.selection">
    <label t-att-title="attrs.help"
           t-att-class="'oe_label' + (attrs.help ? '_help' : '')"
           t-att-for="element_id"
           t-att-style="style">
        <t t-esc="attrs.string || attrs.name"/>
        <span t-if="attrs.help">?</span>
    </label>
    <div t-att-style="style">
        <select t-att-name="attrs.name" t-att-id="element_id"
                t-att-autofocus="attrs.default_focus === '1' || undefined">
            <option t-if="prepend_empty"/>
            <t t-foreach="attrs.selection" t-as="option">
                <t t-set="selected" t-value="defaults[attrs.name] === option[0]"/>
                <option t-if="selected"
                        t-attf-selected="selected"
                        t-att-value="option_index">
                    <t t-esc="option[1]"/>
                </option>
                <option t-if="!selected" t-att-value="option_index">
                    <t t-esc="option[1]"/>
                </option>
            </t>
        </select>
        <t t-if="filters.length" t-raw="filters.render(defaults)"/>
    </div>
</t>
<div t-name="SearchView.FilterMenu" class="btn-group btn-group-sm">
    <button class="btn btn-default dropdown-toggle" data-toggle="dropdown">
        <span class="fa fa-filter"/> Filters <span class="caret"/>
    </button>
    <ul class="dropdown-menu filters-menu" role="menu">
        <li class="oe-add-filter closed-menu"><a>Add Custom Filter</a></li>
        <li class="oe-add-filter-menu"><button class="btn btn-default oe-apply-filter">Apply</button><a class="oe-add-condition"><span class="fa fa-plus-circle"/> Add a condition</a></li>
    </ul>
</div>

<div t-name="SearchView.GroupByMenu" class="btn-group btn-group-sm oe-groupby-menu">
    <button class="btn btn-default dropdown-toggle" data-toggle="dropdown">
        <span class="fa fa-bars"/> Group By <span class="caret"/>
    </button>
    <ul class="dropdown-menu group-by-menu" role="menu">
        <li class="divider"/>
        <li class="add-custom-group closed-menu"><a>Add custom group</a></li>
    </ul>
</div>

<t t-name="GroupByMenuSelector">
    <li><select class="form-control oe-add-group oe-group-selector">
        <t t-foreach="groupable_fields" t-as="field">
            <option t-att-data-name="field"><t t-esc="groupable_fields[field].string"/></option>
        </t>
    </select></li>
    <li><button class="btn btn-default oe-add-group oe-select-group">Apply</button></li>
</t>
<div t-name="SearchView.FavoriteMenu" class="btn-group btn-group-sm">
    <button class="btn btn-default dropdown-toggle" data-toggle="dropdown">
        <span class="fa fa-star"/> Favorites <span class="caret"/>
    </button>
    <ul class="dropdown-menu favorites-menu" role="menu">
        <li class="divider"/>
        <li class="oe-save-search closed-menu"><a>Save current search</a></li>
        <li class="oe-save-name"><input type="text" class="form-control"></input></li>
        <li class="oe-save-name">
            <span><input type="checkbox"/>Use by default</span>
        </li>
        <li class="oe-save-name">
            <span class="oe-share-filter"><input type="checkbox"/>Share with all users</span>
        </li>
        <li class="oe-save-name"><button class="btn btn-default">Save</button></li>
    </ul>
</div>
<t t-name="SearchView.extended_search.proposition">
    <li class="oe-filter-condition">
        <span class="o-or-filter">or</span>
        <span>
            <select class="searchview_extended_prop_field form-control">
                <t t-foreach="widget.attrs.fields" t-as="field">
                    <option t-att="{'selected': field === widget.attrs.selected ? 'selected' : null}"
                            t-att-value="field.name">
                        <t t-esc="field.string"/>
                    </option>
                </t>
            </select>
            <span class="searchview_extended_delete_prop fa fa-trash-o"/>
        </span>
        <select class="searchview_extended_prop_op form-control"/>
        <span class="searchview_extended_prop_value"/>
    </li>
</t>
<t t-name="SearchView.extended_search.proposition.char">
    <input class="field_char form-control"/>
</t>
<t t-name="SearchView.extended_search.proposition.empty">
    <span/>
</t>
<t t-name="SearchView.extended_search.proposition.integer">
    <input type="number" class="field_integer form-control" value = "0" step="1"/>
</t>
<t t-name="SearchView.extended_search.proposition.float">
    <input class="field_float form-control"
        t-att-type="widget.decimal_point === '.' ? 'number' : 'text'"
        t-attf-title="Number using #{widget.decimal_point  || '.' } as decimal separator."
        t-attf-pattern="[0-9]+([\\#{widget.decimal_point || '.' }][0-9]+)?"
        t-attf-value="0#{widget.decimal_point || '.' }0" step="0.01"/>
</t>
<t t-name="SearchView.extended_search.proposition.selection">
    <select class="form-control">
        <t t-foreach="widget.field.selection" t-as="element">
        <option t-att-value="element[0]"><t t-esc="element[1]"/></option>
        </t>
    </select>
</t>

<div t-name="SearchView.autocomplete" class="oe-autocomplete">
    <ul>
    </ul>
</div>
<t t-name="ExportView">
    <a id="exportview" href="javascript: void(0)" style="text-decoration: none;color: #3D3D3D;">Export</a>
</t>
<table t-name="ExportTreeView" class="oe_export"
       style="background-color: #F3F3F3;">
    <tr>
        <td colspan="3">
            This wizard will export all data that matches the current search criteria to a CSV file.
            You can export all data or only the fields that can be reimported after modification.
        </td>
    </tr>
    <tr>
        <td colspan="3">
            <label for="import_compat">Export Type:</label>
            <select id="import_compat" name="import_compat">
                <option value="yes">Import-Compatible Export</option>
                <option value="">Export all Data</option>
            </select>

            <label for="export_format">Export Formats</label>
            <select id="export_format" name="export_format"></select>
        </td>
    </tr>

    <tr>
        <th>Available fields</th>
        <th/>
        <th>
            Fields to export
            <a style="color: blue; text-decoration: none;" href="#" id="export_new_list">Save fields list</a>
            <div id="savenewlist"></div>
            <div id="ExistsExportList"></div>
        </th>
    </tr>
    <tr style="height: 400px;">
        <td class="oe_export_fields_selector_left">
            <div id="left_field_panel">
            </div>
        </td>
        <td class="oe_export_fields_selector_center">
            <!-- TODO: replace ids by 'oe_*' classes -->
            <button class="oe_button" id="add_field">Add</button>
            <button class="oe_button" id="remove_field">Remove</button>
            <button class="oe_button" id="remove_all_field">Remove All</button>
            <button class="oe_button" id="move_up">Move Up</button>
            <button class="oe_button" id="move_down">Move Down</button>
        </td>
        <td class="oe_export_fields_selector_right">
            <select name="fields_list" id="fields_list"
                    multiple="multiple"></select>
        </td>
    </tr>
</table>
<t t-name="ExportTreeView-Domain">
    <t t-if="! record.ids_to_export">
        <p><strong>Please pay attention that all records matching your search filter will be exported. Not only the selected ids.</strong></p>
    </t>
    <t t-if="record.ids_to_export">
        <p><strong>Please note that only the selected ids will be exported.</strong></p>
    </t>
</t>
<table t-name="ExportTreeView-Secondary"
       id="field-tree-structure" class="oe_export_fields_selector_export"
       cellspacing="0" cellpadding="0">
    <tr><th class="oe_export_tree_header"> Name </th></tr>
    <t t-call="ExportTreeView-Secondary.children"/>
</table>
<tr t-name="ExportTreeView-Secondary.children"
    t-foreach="fields" t-as="field"
    t-att-id="'treerow-' + field.id" class="oe_export_row">
    <td>
        <table class="tree_grid" border="0">
            <tr class="oe_export_row">
                <t t-foreach="(field.id).split('/')" t-as="level" >
                    <t t-if="(field.id).split('/')[0] != level">
                        <td width="18" t-translation="off">&amp;nbsp;</td>
                    </t>
                </t>
                <td valign="top" align="left" style="cursor: pointer;" width="18">
                    <t t-if="field.children">
                        <t t-if="(field.id).split('/').length != 3">
                            <img t-att-id="'parentimg-' + field.id" t-att-src='_s + "/web/static/src/img/expand.gif"' width="16" height="16" border="0"/>
                        </t>
                    </t>
                </td>
                <td id="tree-column" valign="middle" align="left" style="cursor: pointer;">
                    <a t-att-id="'export-' + field.id"  t-att-string="field.string" href="javascript: void(0);" style="text-decoration: none;">
                        <t t-esc="field.string"/>
                    </a>
                </td>
            </tr>
        </table>
    </td>
</tr>
<t t-name="ExportNewList">
    <tr>
        <th><label>Save as:</label></th>
        <td><input size="10" type="text" id="savelist_name"/></td>
        <td><button class="oe_button oe_export_button_export" id="add_export_list">Ok</button></td>
    </tr>
</t>
<t t-name="Exists.ExportList">
    <label for="saved_export_list">Saved exports:</label>

    <select id="saved_export_list">
        <option></option>
        <t t-foreach="existing_exports" t-as="export">
            <option t-att-value="export.id"><t t-esc="export.name"/></option>
        </t>
    </select>
    <button class="oe_button oe_export_button_export" id="delete_export_list" type="button">Delete</button>
</t>

<div t-name="Many2ManyKanban.quick_create" class="oe_kanban_quick_create">
    <input t-att-placeholder="_t('Type name to search')"/>
</div>
<t t-name="Throbber">
    <div>
        <div class="oe_blockui_spin" style="height: 50px">
        </div>
        <br />
        <div class="oe_throbber_message" style="color:white"></div>
    </div>
</t>
<t t-name="M2ODialog">
    <div>
        <p class="oe_grey"/>
        Name: <input class="oe_form_m2o_input_name" type="text"/>
    </div>
</t>
<t t-name="M2ODialog.buttons">
    <button class="oe_form_m2o_qc_button oe_button oe_highlight">Create</button>
    <button class="oe_form_m2o_sc_button oe_button">Create and edit</button> or
    <button class="oe_form_m2o_cancel_button oe_button oe_link"><span>Cancel</span></button>
</t>
<t t-name="FieldMonetary" t-extend="FieldChar">
    <t t-jquery="t:first" t-operation="before">
        <t t-if="widget.get('currency_info') and widget.get('currency_info').position === 'before'">
            <t t-esc="widget.get('currency_info').symbol"/>
        </t>
    </t>
    <t t-jquery="t:last" t-operation="after">
        <t t-if="widget.get('currency_info') and widget.get('currency_info').position === 'after'">
            <t t-esc="widget.get('currency_info').symbol"/>
        </t>
    </t>
</t>
<t t-name="FieldMany2ManyCheckBoxes">
    <t t-foreach="widget.get('records')" t-as="record">
        <div>
            <t t-if="selected[record[0]]">
                <input type="checkbox" t-att-data-record-id="JSON.stringify(record[0])" checked="true"/>
            </t>
            <t t-if="! selected[record[0]]">
                <input type="checkbox" t-att-data-record-id="JSON.stringify(record[0])"/>
            </t>
            <t t-esc="record[1]"/>
        </div>
    </t>
</t>
<t t-name="X2ManyCounter">
    <a href="javascript:void(0)"><t t-esc="text"/></a>
</t>
<t t-name="StatInfo">
    <strong><t t-esc="value"/></strong><br/><t t-esc="text"/>
</t>
<button t-name="toggle_button" type="button"
    t-att-title="widget.string"
    style="box-shadow: none; white-space:nowrap;">
    <img t-attf-src="#{prefix}/web/static/src/img/icons/#{widget.icon}.png"
    t-att-alt="widget.string"/>
</button>
<button t-name="FieldToggleBoolean" type="button"
    t-att-title="widget.string" class="oe_toggle_button">
    <img t-attf-src="#{_s}/web/static/src/img/icons/#{widget.icon}" t-att-alt="widget.string"/>
</button>

</templates><|MERGE_RESOLUTION|>--- conflicted
+++ resolved
@@ -1589,15 +1589,6 @@
         </t>
     </a>
 </t>
-<<<<<<< HEAD
-
-<t t-name="One2Many.viewmanager" t-extend="ViewManager">
-    <t t-jquery=".oe-view-manager-header">
-        this.attr('t-if', 'widget.view_order.length != 1');
-    </t>
-</t>
-=======
->>>>>>> 6efc3712
 <t t-name="One2Many.formview" t-extend="FormView">
     <t t-jquery=".oe_form_buttons" t-operation="inner">
         <button type="button" class="oe_button oe_form_button_create">Add</button>
