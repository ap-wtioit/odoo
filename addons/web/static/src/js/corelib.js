/*
 * Copyright (c) 2012, OpenERP S.A.
 * All rights reserved.
 *
 * Redistribution and use in source and binary forms, with or without
 * modification, are permitted provided that the following conditions are met:
 *
 * 1. Redistributions of source code must retain the above copyright notice, this
 *    list of conditions and the following disclaimer.
 * 2. Redistributions in binary form must reproduce the above copyright notice,
 *    this list of conditions and the following disclaimer in the documentation
 *    and/or other materials provided with the distribution.
 *
 * THIS SOFTWARE IS PROVIDED BY THE COPYRIGHT HOLDERS AND CONTRIBUTORS "AS IS" AND
 * ANY EXPRESS OR IMPLIED WARRANTIES, INCLUDING, BUT NOT LIMITED TO, THE IMPLIED
 * WARRANTIES OF MERCHANTABILITY AND FITNESS FOR A PARTICULAR PURPOSE ARE
 * DISCLAIMED. IN NO EVENT SHALL THE COPYRIGHT OWNER OR CONTRIBUTORS BE LIABLE FOR
 * ANY DIRECT, INDIRECT, INCIDENTAL, SPECIAL, EXEMPLARY, OR CONSEQUENTIAL DAMAGES
 * (INCLUDING, BUT NOT LIMITED TO, PROCUREMENT OF SUBSTITUTE GOODS OR SERVICES;
 * LOSS OF USE, DATA, OR PROFITS; OR BUSINESS INTERRUPTION) HOWEVER CAUSED AND
 * ON ANY THEORY OF LIABILITY, WHETHER IN CONTRACT, STRICT LIABILITY, OR TORT
 * (INCLUDING NEGLIGENCE OR OTHERWISE) ARISING IN ANY WAY OUT OF THE USE OF THIS
 * SOFTWARE, EVEN IF ADVISED OF THE POSSIBILITY OF SUCH DAMAGE.
 */

openerp.web.corelib = function(instance) {

/**
 * Improved John Resig's inheritance, based on:
 *
 * Simple JavaScript Inheritance
 * By John Resig http://ejohn.org/
 * MIT Licensed.
 *
 * Adds "include()"
 *
 * Defines The Class object. That object can be used to define and inherit classes using
 * the extend() method.
 *
 * Example:
 *
 * var Person = instance.web.Class.extend({
 *  init: function(isDancing){
 *     this.dancing = isDancing;
 *   },
 *   dance: function(){
 *     return this.dancing;
 *   }
 * });
 *
 * The init() method act as a constructor. This class can be instancied this way:
 *
 * var person = new Person(true);
 * person.dance();
 *
 * The Person class can also be extended again:
 *
 * var Ninja = Person.extend({
 *   init: function(){
 *     this._super( false );
 *   },
 *   dance: function(){
 *     // Call the inherited version of dance()
 *     return this._super();
 *   },
 *   swingSword: function(){
 *     return true;
 *   }
 * });
 *
 * When extending a class, each re-defined method can use this._super() to call the previous
 * implementation of that method.
 */
(function() {
    var initializing = false,
        fnTest = /xyz/.test(function(){xyz;}) ? /\b_super\b/ : /.*/;
    // The web Class implementation (does nothing)
    instance.web.Class = function(){};

    /**
     * Subclass an existing class
     *
     * @param {Object} prop class-level properties (class attributes and instance methods) to set on the new class
     */
    instance.web.Class.extend = function() {
        var _super = this.prototype;
        // Support mixins arguments
        var args = _.toArray(arguments);
        args.unshift({});
        var prop = _.extend.apply(_,args);

        // Instantiate a web class (but only create the instance,
        // don't run the init constructor)
        initializing = true;
        var prototype = new this();
        initializing = false;

        // Copy the properties over onto the new prototype
        for (var name in prop) {
            // Check if we're overwriting an existing function
            prototype[name] = typeof prop[name] == "function" &&
                              fnTest.test(prop[name]) ?
                    (function(name, fn) {
                        return function() {
                            var tmp = this._super;

                            // Add a new ._super() method that is the same
                            // method but on the super-class
                            this._super = _super[name];

                            // The method only need to be bound temporarily, so
                            // we remove it when we're done executing
                            var ret = fn.apply(this, arguments);
                            this._super = tmp;

                            return ret;
                        };
                    })(name, prop[name]) :
                    prop[name];
        }

        // The dummy class constructor
        function Class() {
            if(this.constructor !== instance.web.Class){
                throw new Error("You can only instanciate objects with the 'new' operator");
                return null;
            }
            // All construction is actually done in the init method
            if (!initializing && this.init) {
                var ret = this.init.apply(this, arguments);
                if (ret) { return ret; }
            }
            return this;
        }
        Class.include = function (properties) {
            for (var name in properties) {
                if (typeof properties[name] !== 'function'
                        || !fnTest.test(properties[name])) {
                    prototype[name] = properties[name];
                } else if (typeof prototype[name] === 'function'
                           && prototype.hasOwnProperty(name)) {
                    prototype[name] = (function (name, fn, previous) {
                        return function () {
                            var tmp = this._super;
                            this._super = previous;
                            var ret = fn.apply(this, arguments);
                            this._super = tmp;
                            return ret;
                        }
                    })(name, properties[name], prototype[name]);
                } else if (typeof _super[name] === 'function') {
                    prototype[name] = (function (name, fn) {
                        return function () {
                            var tmp = this._super;
                            this._super = _super[name];
                            var ret = fn.apply(this, arguments);
                            this._super = tmp;
                            return ret;
                        }
                    })(name, properties[name]);
                }
            }
        };

        // Populate our constructed prototype object
        Class.prototype = prototype;

        // Enforce the constructor to be what we expect
        Class.constructor = Class;

        // And make this class extendable
        Class.extend = arguments.callee;

        return Class;
    };
})();

// Mixins

/**
 * Mixin to structure objects' life-cycles folowing a parent-children
 * relationship. Each object can a have a parent and multiple children.
 * When an object is destroyed, all its children are destroyed too releasing
 * any resource they could have reserved before.
 */
instance.web.ParentedMixin = {
    __parentedMixin : true,
    init: function() {
        this.__parentedDestroyed = false;
        this.__parentedChildren = [];
        this.__parentedParent = null;
    },
    /**
     * Set the parent of the current object. When calling this method, the
     * parent will also be informed and will return the current object
     * when its getChildren() method is called. If the current object did
     * already have a parent, it is unregistered before, which means the
     * previous parent will not return the current object anymore when its
     * getChildren() method is called.
     */
    setParent : function(parent) {
        if (this.getParent()) {
            if (this.getParent().__parentedMixin) {
                this.getParent().__parentedChildren = _.without(this
                        .getParent().getChildren(), this);
            }
        }
        this.__parentedParent = parent;
        if (parent && parent.__parentedMixin) {
            parent.__parentedChildren.push(this);
        }
    },
    /**
     * Return the current parent of the object (or null).
     */
    getParent : function() {
        return this.__parentedParent;
    },
    /**
     * Return a list of the children of the current object.
     */
    getChildren : function() {
        return _.clone(this.__parentedChildren);
    },
    /**
     * Returns true if destroy() was called on the current object.
     */
    isDestroyed : function() {
        return this.__parentedDestroyed;
    },
    /**
        Utility method to only execute asynchronous actions if the current
        object has not been destroyed.

        @param {$.Deferred} promise The promise representing the asynchronous
                                    action.
        @param {bool} [reject=false] If true, the returned promise will be
                                     rejected with no arguments if the current
                                     object is destroyed. If false, the
                                     returned promise will never be resolved
                                     or rejected.
        @returns {$.Deferred} A promise that will mirror the given promise if
                              everything goes fine but will either be rejected
                              with no arguments or never resolved if the
                              current object is destroyed.
    */
    alive: function(promise, reject) {
        var def = $.Deferred();
        var self = this;
        promise.done(function() {
            if (! self.isDestroyed()) {
                if (! reject)
                    def.resolve.apply(def, arguments);
                else
                    def.reject();
            }
        }).fail(function() {
            if (! self.isDestroyed()) {
                if (! reject)
                    def.reject.apply(def, arguments);
                else
                    def.reject();
            }
        });
        return def.promise();
    },
    /**
     * Inform the object it should destroy itself, releasing any
     * resource it could have reserved.
     */
    destroy : function() {
        _.each(this.getChildren(), function(el) {
            el.destroy();
        });
        this.setParent(undefined);
        this.__parentedDestroyed = true;
    }
};

/**
 * Backbone's events. Do not ever use it directly, use EventDispatcherMixin instead.
 *
 * This class just handle the dispatching of events, it is not meant to be extended,
 * nor used directly. All integration with parenting and automatic unregistration of
 * events is done in EventDispatcherMixin.
 *
 * Copyright notice for the following Class:
 *
 * (c) 2010-2012 Jeremy Ashkenas, DocumentCloud Inc.
 * Backbone may be freely distributed under the MIT license.
 * For all details and documentation:
 * http://backbonejs.org
 *
 */
var Events = instance.web.Class.extend({
    on : function(events, callback, context) {
        var ev;
        events = events.split(/\s+/);
        var calls = this._callbacks || (this._callbacks = {});
        while (ev = events.shift()) {
            var list = calls[ev] || (calls[ev] = {});
            var tail = list.tail || (list.tail = list.next = {});
            tail.callback = callback;
            tail.context = context;
            list.tail = tail.next = {};
        }
        return this;
    },

    off : function(events, callback, context) {
        var ev, calls, node;
        if (!events) {
            delete this._callbacks;
        } else if (calls = this._callbacks) {
            events = events.split(/\s+/);
            while (ev = events.shift()) {
                node = calls[ev];
                delete calls[ev];
                if (!callback || !node)
                    continue;
                while ((node = node.next) && node.next) {
                    if (node.callback === callback
                            && (!context || node.context === context))
                        continue;
                    this.on(ev, node.callback, node.context);
                }
            }
        }
        return this;
    },

    callbackList: function() {
        var lst = [];
        _.each(this._callbacks || {}, function(el, eventName) {
            var node = el;
            while ((node = node.next) && node.next) {
                lst.push([eventName, node.callback, node.context]);
            }
        });
        return lst;
    },

    trigger : function(events) {
        var event, node, calls, tail, args, all, rest;
        if (!(calls = this._callbacks))
            return this;
        all = calls['all'];
        (events = events.split(/\s+/)).push(null);
        // Save references to the current heads & tails.
        while (event = events.shift()) {
            if (all)
                events.push({
                    next : all.next,
                    tail : all.tail,
                    event : event
                });
            if (!(node = calls[event]))
                continue;
            events.push({
                next : node.next,
                tail : node.tail
            });
        }
        rest = Array.prototype.slice.call(arguments, 1);
        while (node = events.pop()) {
            tail = node.tail;
            args = node.event ? [ node.event ].concat(rest) : rest;
            while ((node = node.next) !== tail) {
                node.callback.apply(node.context || this, args);
            }
        }
        return this;
    }
});

instance.web.EventDispatcherMixin = _.extend({}, instance.web.ParentedMixin, {
    __eventDispatcherMixin: true,
    init: function() {
        instance.web.ParentedMixin.init.call(this);
        this.__edispatcherEvents = new Events();
        this.__edispatcherRegisteredEvents = [];
    },
    on: function(events, dest, func) {
        var self = this;
        if (!(func instanceof Function)) {
            throw new Error("Event handler must be a function.");
        }
        events = events.split(/\s+/);
        _.each(events, function(eventName) {
            self.__edispatcherEvents.on(eventName, func, dest);
            if (dest && dest.__eventDispatcherMixin) {
                dest.__edispatcherRegisteredEvents.push({name: eventName, func: func, source: self});
            }
        });
        return this;
    },
    off: function(events, dest, func) {
        var self = this;
        events = events.split(/\s+/);
        _.each(events, function(eventName) {
            self.__edispatcherEvents.off(eventName, func, dest);
            if (dest && dest.__eventDispatcherMixin) {
                dest.__edispatcherRegisteredEvents = _.filter(dest.__edispatcherRegisteredEvents, function(el) {
                    return !(el.name === eventName && el.func === func && el.source === self);
                });
            }
        });
        return this;
    },
    trigger: function(events) {
        this.__edispatcherEvents.trigger.apply(this.__edispatcherEvents, arguments);
        return this;
    },
    destroy: function() {
        var self = this;
        _.each(this.__edispatcherRegisteredEvents, function(event) {
            event.source.__edispatcherEvents.off(event.name, event.func, self);
        });
        this.__edispatcherRegisteredEvents = [];
        _.each(this.__edispatcherEvents.callbackList(), function(cal) {
            this.off(cal[0], cal[2], cal[1]);
        }, this);
        this.__edispatcherEvents.off();
        instance.web.ParentedMixin.destroy.call(this);
    }
});

instance.web.PropertiesMixin = _.extend({}, instance.web.EventDispatcherMixin, {
    init: function() {
        instance.web.EventDispatcherMixin.init.call(this);
        this.__getterSetterInternalMap = {};
    },
    set: function(arg1, arg2, arg3) {
        var map;
        var options;
        if (typeof arg1 === "string") {
            map = {};
            map[arg1] = arg2;
            options = arg3 || {};
        } else {
            map = arg1;
            options = arg2 || {};
        }
        var self = this;
        var changed = false;
        _.each(map, function(val, key) {
            var tmp = self.__getterSetterInternalMap[key];
            if (tmp === val)
                return;
            changed = true;
            self.__getterSetterInternalMap[key] = val;
            if (! options.silent)
                self.trigger("change:" + key, self, {
                    oldValue: tmp,
                    newValue: val
                });
        });
        if (changed)
            self.trigger("change", self);
    },
    get: function(key) {
        return this.__getterSetterInternalMap[key];
    }
});

// Classes

/**
    A class containing common utility methods useful when working with OpenERP as well as the PropertiesMixin.
*/
instance.web.Controller = instance.web.Class.extend(instance.web.PropertiesMixin, {
    /**
     * Constructs the object and sets its parent if a parent is given.
     *
     * @param {instance.web.Controller} parent Binds the current instance to the given Controller instance.
     * When that controller is destroyed by calling destroy(), the current instance will be
     * destroyed too. Can be null.
     */
    init: function(parent) {
        instance.web.PropertiesMixin.init.call(this);
        this.setParent(parent);
    },
    /**
     * Proxies a method of the object, in order to keep the right ``this`` on
     * method invocations.
     *
     * This method is similar to ``Function.prototype.bind`` or ``_.bind``, and
     * even more so to ``jQuery.proxy`` with a fundamental difference: its
     * resolution of the method being called is lazy, meaning it will use the
     * method as it is when the proxy is called, not when the proxy is created.
     *
     * Other methods will fix the bound method to what it is when creating the
     * binding/proxy, which is fine in most javascript code but problematic in
     * OpenERP Web where developers may want to replace existing callbacks with
     * theirs.
     *
     * The semantics of this precisely replace closing over the method call.
     *
     * @param {String|Function} method function or name of the method to invoke
     * @returns {Function} proxied method
     */
    proxy: function (method) {
        var self = this;
        return function () {
            var fn = (typeof method === 'string') ? self[method] : method;
            return fn.apply(self, arguments);
        }
    },
    /**
     * Informs the action manager to do an action. This supposes that
     * the action manager can be found amongst the ancestors of the current widget.
     * If that's not the case this method will simply return `false`.
     */
    do_action: function() {
        var parent = this.getParent();
        if (parent) {
            return parent.do_action.apply(parent, arguments);
        }
        return false;
    },
    do_notify: function() {
        if (this.getParent()) {
            return this.getParent().do_notify.apply(this,arguments);
        }
        return false;
    },
    do_warn: function() {
        if (this.getParent()) {
            return this.getParent().do_warn.apply(this,arguments);
        }
        return false;
    },
    rpc: function(url, data, options) {
        return this.alive(instance.session.rpc(url, data, options));
    }
});

/**
 * Base class for all visual components. Provides a lot of functionalities helpful
 * for the management of a part of the DOM.
 *
 * Widget handles:
 * - Rendering with QWeb.
 * - Life-cycle management and parenting (when a parent is destroyed, all its children are
 *     destroyed too).
 * - Insertion in DOM.
 *
 * Guide to create implementations of the Widget class:
 * ==============================================
 *
 * Here is a sample child class:
 *
 * MyWidget = instance.base.Widget.extend({
 *     // the name of the QWeb template to use for rendering
 *     template: "MyQWebTemplate",
 *
 *     init: function(parent) {
 *         this._super(parent);
 *         // stuff that you want to init before the rendering
 *     },
 *     start: function() {
 *         // stuff you want to make after the rendering, `this.$el` holds a correct value
 *         this.$el.find(".my_button").click(/* an example of event binding * /);
 *
 *         // if you have some asynchronous operations, it's a good idea to return
 *         // a promise in start()
 *         var promise = this.rpc(...);
 *         return promise;
 *     }
 * });
 *
 * Now this class can simply be used with the following syntax:
 *
 * var my_widget = new MyWidget(this);
 * my_widget.appendTo($(".some-div"));
 *
 * With these two lines, the MyWidget instance was inited, rendered, it was inserted into the
 * DOM inside the ".some-div" div and its events were binded.
 *
 * And of course, when you don't need that widget anymore, just do:
 *
 * my_widget.destroy();
 *
 * That will kill the widget in a clean way and erase its content from the dom.
 */
instance.web.Widget = instance.web.Controller.extend({
    // Backbone-ish API
    tagName: 'div',
    id: null,
    className: null,
    attributes: {},
    events: {},
    /**
     * The name of the QWeb template that will be used for rendering. Must be
     * redefined in subclasses or the default render() method can not be used.
     *
     * @type string
     */
    template: null,
    /**
     * Constructs the widget and sets its parent if a parent is given.
     *
     * @constructs instance.web.Widget
     *
     * @param {instance.web.Widget} parent Binds the current instance to the given Widget instance.
     * When that widget is destroyed by calling destroy(), the current instance will be
     * destroyed too. Can be null.
     */
    init: function(parent) {
        this._super(parent);
        // Bind on_/do_* methods to this
        // We might remove this automatic binding in the future
        for (var name in this) {
            if(typeof(this[name]) == "function") {
                if((/^on_|^do_/).test(name)) {
                    this[name] = this[name].bind(this);
                }
            }
        }
        // FIXME: this should not be
        this.setElement(this._make_descriptive());
        this.session = instance.session;
    },
    /**
     * Destroys the current widget, also destroys all its children before destroying itself.
     */
    destroy: function() {
        _.each(this.getChildren(), function(el) {
            el.destroy();
        });
        if(this.$el) {
            this.$el.remove();
        }
        instance.web.PropertiesMixin.destroy.call(this);
    },
    /**
     * Renders the current widget and appends it to the given jQuery object or Widget.
     *
     * @param target A jQuery object or a Widget instance.
     */
    appendTo: function(target) {
        var self = this;
        return this.__widgetRenderAndInsert(function(t) {
            self.$el.appendTo(t);
        }, target);
    },
    /**
     * Renders the current widget and prepends it to the given jQuery object or Widget.
     *
     * @param target A jQuery object or a Widget instance.
     */
    prependTo: function(target) {
        var self = this;
        return this.__widgetRenderAndInsert(function(t) {
            self.$el.prependTo(t);
        }, target);
    },
    /**
     * Renders the current widget and inserts it after to the given jQuery object or Widget.
     *
     * @param target A jQuery object or a Widget instance.
     */
    insertAfter: function(target) {
        var self = this;
        return this.__widgetRenderAndInsert(function(t) {
            self.$el.insertAfter(t);
        }, target);
    },
    /**
     * Renders the current widget and inserts it before to the given jQuery object or Widget.
     *
     * @param target A jQuery object or a Widget instance.
     */
    insertBefore: function(target) {
        var self = this;
        return this.__widgetRenderAndInsert(function(t) {
            self.$el.insertBefore(t);
        }, target);
    },
    /**
     * Renders the current widget and replaces the given jQuery object.
     *
     * @param target A jQuery object or a Widget instance.
     */
    replace: function(target) {
        return this.__widgetRenderAndInsert(_.bind(function(t) {
            this.$el.replaceAll(t);
        }, this), target);
    },
    __widgetRenderAndInsert: function(insertion, target) {
        this.renderElement();
        insertion(target);
        return this.start();
    },
    /**
     * This is the method to implement to render the Widget.
     */
    renderElement: function() {
    },
    /**
     * Method called after rendering. Mostly used to bind actions, perform asynchronous
     * calls, etc...
     *
     * By convention, this method should return an object that can be passed to $.when() 
     * to inform the caller when this widget has been initialized.
     *
     * @returns {jQuery.Deferred or any}
     */
    start: function() {
        return $.when();
    },
    /**
     * Renders the element. The default implementation renders the widget using QWeb,
     * `this.template` must be defined. The context given to QWeb contains the "widget"
     * key that references `this`.
     */
    renderElement: function() {
        var $el;
        if (this.template) {
            $el = $(_.str.trim(instance.web.qweb.render(
                this.template, {widget: this})));
        } else {
            $el = this._make_descriptive();
        }
        this.replaceElement($el);
    },
    /**
     * Re-sets the widget's root element and replaces the old root element
     * (if any) by the new one in the DOM.
     *
     * @param {HTMLElement | jQuery} $el
     * @returns {*} this
     */
    replaceElement: function ($el) {
        var $oldel = this.$el;
        this.setElement($el);
        if ($oldel && !$oldel.is(this.$el)) {
            $oldel.replaceWith(this.$el);
        }
        return this;
    },
    /**
     * Re-sets the widget's root element (el/$el/$el).
     *
     * Includes:
     * * re-delegating events
     * * re-binding sub-elements
     * * if the widget already had a root element, replacing the pre-existing
     *   element in the DOM
     *
     * @param {HTMLElement | jQuery} element new root element for the widget
     * @return {*} this
     */
    setElement: function (element) {
        // NB: completely useless, as WidgetMixin#init creates a $el
        // always
        if (this.$el) {
            this.undelegateEvents();
        }

        this.$el = (element instanceof $) ? element : $(element);
        this.el = this.$el[0];

        this.delegateEvents();

        return this;
    },
    /**
     * Utility function to build small DOM elements.
     *
     * @param {String} tagName name of the DOM element to create
     * @param {Object} [attributes] map of DOM attributes to set on the element
     * @param {String} [content] HTML content to set on the element
     * @return {Element}
     */
    make: function (tagName, attributes, content) {
        var el = document.createElement(tagName);
        if (!_.isEmpty(attributes)) {
            $(el).attr(attributes);
        }
        if (content) {
            $(el).html(content);
        }
        return el;
    },
    /**
     * Makes a potential root element from the declarative builder of the
     * widget
     *
     * @return {jQuery}
     * @private
     */
    _make_descriptive: function () {
        var attrs = _.extend({}, this.attributes || {});
        if (this.id) { attrs.id = this.id; }
        if (this.className) { attrs['class'] = this.className; }
        return $(this.make(this.tagName, attrs));
    },
    delegateEvents: function () {
        var events = this.events;
        if (_.isEmpty(events)) { return; }

        for(var key in events) {
            if (!events.hasOwnProperty(key)) { continue; }

            var method = this.proxy(events[key]);

            var match = /^(\S+)(\s+(.*))?$/.exec(key);
            var event = match[1];
            var selector = match[3];

            event += '.widget_events';
            if (!selector) {
                this.$el.on(event, method);
            } else {
                this.$el.on(event, selector, method);
            }
        }
    },
    undelegateEvents: function () {
        this.$el.off('.widget_events');
    },
    /**
     * Shortcut for ``this.$el.find(selector)``
     *
     * @param {String} selector CSS selector, rooted in $el
     * @returns {jQuery} selector match
     */
    $: function(selector) {
        return this.$el.find(selector);
    }
});

instance.web.Registry = instance.web.Class.extend({
    /**
     * Stores a mapping of arbitrary key (strings) to object paths (as strings
     * as well).
     *
     * Resolves those paths at query time in order to always fetch the correct
     * object, even if those objects have been overloaded/replaced after the
     * registry was created.
     *
     * An object path is simply a dotted name from the instance root to the
     * object pointed to (e.g. ``"instance.web.Session"`` for an OpenERP
     * session object).
     *
     * @constructs instance.web.Registry
     * @param {Object} mapping a mapping of keys to object-paths
     */
    init: function (mapping) {
        this.parent = null;
        this.map = mapping || {};
    },
    /**
     * Retrieves the object matching the provided key string.
     *
     * @param {String} key the key to fetch the object for
     * @param {Boolean} [silent_error=false] returns undefined if the key or object is not found, rather than throwing an exception
     * @returns {Class} the stored class, to initialize or null if not found
     */
    get_object: function (key, silent_error) {
        var path_string = this.map[key];
        if (path_string === undefined) {
            if (this.parent) {
                return this.parent.get_object(key, silent_error);
            }
            if (silent_error) { return void 'nooo'; }
            return null;
        }

        var object_match = instance;
        var path = path_string.split('.');
        // ignore first section
        for(var i=1; i<path.length; ++i) {
            object_match = object_match[path[i]];

            if (object_match === undefined) {
                if (silent_error) { return void 'noooooo'; }
                return null;
            }
        }
        return object_match;
    },
    /**
     * Checks if the registry contains an object mapping for this key.
     *
     * @param {String} key key to look for
     */
    contains: function (key) {
        if (key === undefined) { return false; }
        if (key in this.map) {
            return true
        }
        if (this.parent) {
            return this.parent.contains(key);
        }
        return false;
    },
    /**
     * Tries a number of keys, and returns the first object matching one of
     * the keys.
     *
     * @param {Array} keys a sequence of keys to fetch the object for
     * @returns {Class} the first class found matching an object
     */
    get_any: function (keys) {
        for (var i=0; i<keys.length; ++i) {
            var key = keys[i];
            if (!this.contains(key)) {
                continue;
            }

            return this.get_object(key);
        }
        return null;
    },
    /**
     * Adds a new key and value to the registry.
     *
     * This method can be chained.
     *
     * @param {String} key
     * @param {String} object_path fully qualified dotted object path
     * @returns {instance.web.Registry} itself
     */
    add: function (key, object_path) {
        this.map[key] = object_path;
        return this;
    },
    /**
     * Creates and returns a copy of the current mapping, with the provided
     * mapping argument added in (replacing existing keys if needed)
     *
     * Parent and child remain linked, a new key in the parent (which is not
     * overwritten by the child) will appear in the child.
     *
     * @param {Object} [mapping={}] a mapping of keys to object-paths
     */
    extend: function (mapping) {
        var child = new instance.web.Registry(mapping);
        child.parent = this;
        return child;
    },
    /**
     * @deprecated use Registry#extend
     */
    clone: function (mapping) {
        console.warn('Registry#clone is deprecated, use Registry#extend');
        return this.extend(mapping);
    }
});

instance.web.JsonRPC = instance.web.Class.extend(instance.web.PropertiesMixin, {
    triggers: {
        'request': 'Request sent',
        'response': 'Response received',
        'response_failed': 'HTTP Error response or timeout received',
        'error': 'The received response is an JSON-RPC error',
    },
    /**
     * @constructs instance.web.JsonRPC
     *
     * @param {String} [server] JSON-RPC endpoint hostname
     * @param {String} [port] JSON-RPC endpoint port
     */
    init: function() {
        instance.web.PropertiesMixin.init.call(this);
        this.server = null;
        this.debug = ($.deparam($.param.querystring()).debug != undefined);
        this.override_session = false;
        this.session_id = undefined;
    },
    setup: function(origin) {
        var window_origin = location.protocol+"//"+location.host, self=this;
        this.origin = origin ? _.str.rtrim(origin,'/') : window_origin;
        this.prefix = this.origin;
        this.server = this.origin; // keep chs happy
        this.rpc_function = (this.origin == window_origin) ? this.rpc_json : this.rpc_jsonp;
    },
    /**
     * Executes an RPC call, registering the provided callbacks.
     *
     * Registers a default error callback if none is provided, and handles
     * setting the correct session id and session context in the parameter
     * objects
     *
     * @param {String} url RPC endpoint
     * @param {Object} params call parameters
     * @param {Object} options additional options for rpc call
     * @param {Function} success_callback function to execute on RPC call success
     * @param {Function} error_callback function to execute on RPC call failure
     * @returns {jQuery.Deferred} jquery-provided ajax deferred
     */
    rpc: function(url, params, options) {
        var self = this;
        options = options || {};
        // url can be an $.ajax option object
        if (_.isString(url)) {
            url = { url: url };
        }
        _.defaults(params, {
            context: this.user_context || {}
        });
        // Construct a JSON-RPC2 request, method is currently unused
        var payload = {
            jsonrpc: '2.0',
            method: 'call',
            params: params,
            id: _.uniqueId('r')
        };
        var deferred = $.Deferred();
        if (! options.shadow)
            this.trigger('request', url, payload);
        
<<<<<<< HEAD
        if (options.timeout)
            url.timeout = options.timeout;

=======
>>>>>>> 17db5520
        this.rpc_function(url, payload).then(
            function (response, textStatus, jqXHR) {
                if (! options.shadow)
                    self.trigger('response', response);
                if (!response.error) {
                    deferred.resolve(response["result"], textStatus, jqXHR);
                } else if (response.error.code === 100) {
                    self.uid = false;
                } else {
                    deferred.reject(response.error, $.Event());
                }
            },
            function(jqXHR, textStatus, errorThrown) {
                if (! options.shadow)
                    self.trigger('response_failed', jqXHR);
                var error = {
                    code: -32098,
                    message: "XmlHttpRequestError " + errorThrown,
                    data: {type: "xhr"+textStatus, debug: jqXHR.responseText, objects: [jqXHR, errorThrown] }
                };
                deferred.reject(error, $.Event());
            });
        // Allow deferred user to disable rpc_error call in fail
        deferred.fail(function() {
            deferred.fail(function(error, event) {
                if (!event.isDefaultPrevented()) {
                    self.trigger('error', error, event);
                }
            });
        });
        return deferred;
    },
    /**
     * Raw JSON-RPC call
     *
     * @returns {jQuery.Deferred} ajax-webd deferred object
     */
    rpc_json: function(url, payload) {
        var self = this;
        var ajax = _.extend({
            type: "POST",
            dataType: 'json',
            contentType: 'application/json',
            data: JSON.stringify(payload),
            processData: false,
            headers: {
                "X-Openerp-Session-Id": this.override_session ? this.session_id : undefined,
            },
        }, url);
        if (this.synch)
            ajax.async = false;
        return $.ajax(ajax);
    },
    rpc_jsonp: function(url, payload) {
        var self = this;
        // extracted from payload to set on the url
        var data = {
            session_id: this.session_id,
            id: payload.id,
        };

        var set_sid = function (response, textStatus, jqXHR) {
            // If response give us the http session id, we store it for next requests...
            if (response.session_id) {
                self.session_id = response.session_id;
            }
        };

        url.url = this.url(url.url, null);
        var ajax = _.extend({
            type: "GET",
            dataType: 'jsonp',
            jsonp: 'jsonp',
            cache: false,
            data: data
        }, url);
        if (this.synch)
            ajax.async = false;
        var payload_str = JSON.stringify(payload);
        var payload_url = $.param({r:payload_str});
        if (payload_url.length < 2000) {
            // Direct jsonp request
            ajax.data.r = payload_str;
            return $.ajax(ajax).done(set_sid);
        } else {
            // Indirect jsonp request
            var ifid = _.uniqueId('oe_rpc_iframe');
            var display = self.debug ? 'block' : 'none';
            var $iframe = $(_.str.sprintf("<iframe src='javascript:false;' name='%s' id='%s' style='display:%s'></iframe>", ifid, ifid, display));
            var $form = $('<form>')
                        .attr('method', 'POST')
                        .attr('target', ifid)
                        .attr('enctype', "multipart/form-data")
                        .attr('action', ajax.url + '?jsonp=1&' + $.param(data))
                        .append($('<input type="hidden" name="r" />').attr('value', payload_str))
                        .hide()
                        .appendTo($('body'));
            var cleanUp = function() {
                if ($iframe) {
                    $iframe.unbind("load").remove();
                }
                $form.remove();
            };
            var deferred = $.Deferred();
            // the first bind is fired up when the iframe is added to the DOM
            $iframe.bind('load', function() {
                // the second bind is fired up when the result of the form submission is received
                $iframe.unbind('load').bind('load', function() {
                    $.ajax(ajax).always(function() {
                        cleanUp();
                    }).done(function() {
                        deferred.resolve.apply(deferred, arguments);
                    }).fail(function() {
                        deferred.reject.apply(deferred, arguments);
                    });
                });
                // now that the iframe can receive data, we fill and submit the form
                $form.submit();
            });
            // append the iframe to the DOM (will trigger the first load)
            $form.after($iframe);
            return deferred.done(set_sid);
        }
    },

    url: function(path, params) {
        params = _.extend(params || {});
        if (this.override_session)
            params.session_id = this.session_id;
        var qs = '?' + $.param(params);
        var prefix = _.any(['http://', 'https://', '//'], _.bind(_.str.startsWith, null, path)) ? '' : this.prefix; 
        return prefix + path + qs;
    },
});

instance.web.py_eval = function(expr, context) {
    return py.eval(expr, _.extend({}, context || {}, {"true": true, "false": false, "null": null}));
};

}

// vim:et fdc=0 fdl=0 foldnestmax=3 fdm=syntax:<|MERGE_RESOLUTION|>--- conflicted
+++ resolved
@@ -1012,12 +1012,9 @@
         if (! options.shadow)
             this.trigger('request', url, payload);
         
-<<<<<<< HEAD
         if (options.timeout)
             url.timeout = options.timeout;
 
-=======
->>>>>>> 17db5520
         this.rpc_function(url, payload).then(
             function (response, textStatus, jqXHR) {
                 if (! options.shadow)
