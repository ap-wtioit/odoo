openerp.web.form = function (openerp) {

var _t = openerp.web._t,
   _lt = openerp.web._lt;
var QWeb = openerp.web.qweb;

openerp.web.views.add('form', 'openerp.web.FormView');
openerp.web.FormView = openerp.web.View.extend( /** @lends openerp.web.FormView# */{
    /**
     * Indicates that this view is not searchable, and thus that no search
     * view should be displayed (if there is one active).
     */
    searchable: false,
    template: "FormView",
    display_name: _lt('Form'),
    /**
     * @constructs openerp.web.FormView
     * @extends openerp.web.View
     *
     * @param {openerp.web.Session} session the current openerp session
     * @param {openerp.web.DataSet} dataset the dataset this view will work with
     * @param {String} view_id the identifier of the OpenERP view object
     * @param {Object} options
     *                  - sidebar : [true|false]
     *                  - resize_textareas : [true|false|max_height]
     *
     * @property {openerp.web.Registry} registry=openerp.web.form.widgets widgets registry for this form view instance
     */
    init: function(parent, dataset, view_id, options) {
        this._super(parent);
        this.set_default_options(options);
        this.dataset = dataset;
        this.model = dataset.model;
        this.view_id = view_id || false;
        this.fields_view = {};
        this.fields = {};
        this.fields_order = [];
        this.datarecord = {};
        this.default_focus_field = null;
        this.default_focus_button = null;
        this.registry = openerp.web.form.widgets;
        this.has_been_loaded = $.Deferred();
        this.$form_header = null;
        this.translatable_fields = [];
        _.defaults(this.options, {
            "not_interactible_on_create": false
        });
        this.is_initialized = $.Deferred();
        this.mutating_mutex = new $.Mutex();
        this.on_change_mutex = new $.Mutex();
        this.reload_mutex = new $.Mutex();
        this.set({"force_readonly": false});
        this.rendering_engine = new openerp.web.FormRenderingEngine(this);
    },
    start: function() {
        this._super();
        return this.init_view();
    },
    init_view: function() {
        if (this.embedded_view) {
            var def = $.Deferred().then(this.on_loaded);
            var self = this;
            $.async_when().then(function() {def.resolve(self.embedded_view);});
            return def.promise();
        } else {
            var context = new openerp.web.CompoundContext(this.dataset.get_context());
            return this.rpc("/web/view/load", {
                "model": this.model,
                "view_id": this.view_id,
                "view_type": "form",
                toolbar: this.options.sidebar,
                context: context
                }, this.on_loaded);
        }
    },
    destroy: function() {
        if (this.sidebar) {
            this.sidebar.attachments.destroy();
            this.sidebar.destroy();
        }
        _.each(this.get_widgets(), function(w) {
            w.destroy();
        });
        this._super();
    },
    on_loaded: function(data) {
        var self = this;
        if (!data) {
            throw new Error("No data provided.");
        }
        if (this.arch) {
            throw "Form view does not support multiple calls to on_loaded";
        }
        this.fields_order = [];
        this.fields_view = data;

        this.rendering_engine.set_fields_view(data);
        var $dest = this.$element.hasClass("oe_form_container") ? this.$element : this.$element.find('.oe_form_container');
        this.rendering_engine.render_to($dest);

        this.$form_header = this.$element.find('.oe_form_header:first');
        this.$form_header.find('div.oe_form_pager button[data-pager-action]').click(function() {
            var action = $(this).data('pager-action');
            self.on_pager_action(action);
        });

        this.$form_header.find('button.oe_form_button_save').click(this.on_button_save);
        this.$form_header.find('button.oe_form_button_cancel').click(this.on_button_cancel);

        if (!this.sidebar && this.options.sidebar && this.options.sidebar_id) {
            this.sidebar = new openerp.web.Sidebar(this, this.options.sidebar_id);
            this.sidebar.start();
            this.sidebar.do_unfold();
            this.sidebar.attachments = new openerp.web.form.SidebarAttachments(this.sidebar, this);
            this.sidebar.add_toolbar(this.fields_view.toolbar);
            this.set_common_sidebar_sections(this.sidebar);

            this.sidebar.add_section(_t('Customize'), 'customize');
            this.sidebar.add_items('customize', [{
                label: _t('Set Default'),
                form: this,
                callback: function (item) {
                    item.form.open_defaults_dialog();
                }
            }]);
        }
        this.has_been_loaded.resolve();
    },

    do_load_state: function(state, warm) {
        if (state.id && this.datarecord.id != state.id) {
            if (!this.dataset.get_id_index(state.id)) {
                this.dataset.ids.push(state.id);
            }
            this.dataset.select_id(state.id);
            if (warm) {
                this.do_show();
            }
        }
    },

    do_show: function () {
        var self = this;
        this.$element.show().css('visibility', 'hidden');
        this.$element.removeClass('oe_form_dirty');
        return this.has_been_loaded.pipe(function() {
            var result;
            if (self.dataset.index === null) {
                // null index means we should start a new record
                result = self.on_button_new();
            } else {
                result = self.dataset.read_index(_.keys(self.fields_view.fields), {
                    context : { 'bin_size' : true }
                }).pipe(self.on_record_loaded);
            }
            result.pipe(function() {
                self.$element.css('visibility', 'visible');
            });
            if (self.sidebar) {
                self.sidebar.$element.show();
            }
            return result;
        });
    },
    do_hide: function () {
        this._super();
        if (this.sidebar) {
            this.sidebar.$element.hide();
        }
    },
    on_record_loaded: function(record) {
        var self = this, set_values = [];
        if (!record) {
            this.do_warn("Form", "The record could not be found in the database.", true);
            return $.Deferred().reject();
        }
        this.datarecord = record;

        _(this.fields).each(function (field, f) {
            field.reset();
            var result = field.set_value(self.datarecord[f] || false);
            set_values.push(result);
            $.when(result).then(function() {
                field.validate();
            });
        });
        return $.when.apply(null, set_values).pipe(function() {
            if (!record.id) {
                // New record: Second pass in order to trigger the onchanges
                // respecting the fields order defined in the view
                _.each(self.fields_order, function(field_name) {
                    if (record[field_name] !== undefined) {
                        var field = self.fields[field_name];
                        field.dirty = true;
                        self.do_onchange(field);
                    }
                });
            }
            self.on_form_changed();
            self.is_initialized.resolve();
            self.do_update_pager(record.id == null);
            if (self.sidebar) {
                self.sidebar.attachments.do_update();
            }
            if (self.default_focus_field) {
                self.default_focus_field.focus();
            }
            if (record.id) {
                self.do_push_state({id:record.id});
            }
            self.$element.removeClass('oe_form_dirty');
        });
    },
    on_form_changed: function() {
        this.trigger("view_content_has_changed");
        _.each(this.get_widgets(), function(w) {
            if (w.field) {
                w.validate();
            }
            w.update_dom();
        });
    },
    do_notify_change: function() {
        this.$element.addClass('oe_form_dirty');
    },
    on_pager_action: function(action) {
        if (this.can_be_discarded()) {
            switch (action) {
                case 'first':
                    this.dataset.index = 0;
                    break;
                case 'previous':
                    this.dataset.previous();
                    break;
                case 'next':
                    this.dataset.next();
                    break;
                case 'last':
                    this.dataset.index = this.dataset.ids.length - 1;
                    break;
            }
            this.reload();
        }
    },
    do_update_pager: function(hide_index) {
        var $pager = this.$form_header.find('div.oe_form_pager');
        var index = hide_index ? '-' : this.dataset.index + 1;
        $pager.find('button').prop('disabled', this.dataset.ids.length < 2);
        $pager.find('span.oe_pager_index').html(index);
        $pager.find('span.oe_pager_count').html(this.dataset.ids.length);
    },
    parse_on_change: function (on_change, widget) {
        var self = this;
        var onchange = _.str.trim(on_change);
        var call = onchange.match(/^\s?(.*?)\((.*?)\)\s?$/);
        if (!call) {
            return null;
        }

        var method = call[1];
        if (!_.str.trim(call[2])) {
            return {method: method, args: [], context_index: null}
        }

        var argument_replacement = {
            'False': function () {return false;},
            'True': function () {return true;},
            'None': function () {return null;},
            'context': function (i) {
                context_index = i;
                var ctx = new openerp.web.CompoundContext(self.dataset.get_context(), widget.build_context() ? widget.build_context() : {});
                return ctx;
            }
        };
        var parent_fields = null, context_index = null;
        var args = _.map(call[2].split(','), function (a, i) {
            var field = _.str.trim(a);

            // literal constant or context
            if (field in argument_replacement) {
                return argument_replacement[field](i);
            }
            // literal number
            if (/^-?\d+(\.\d+)?$/.test(field)) {
                return Number(field);
            }
            // form field
            if (self.fields[field]) {
                var value = self.fields[field].get_value();
                return value == null ? false : value;
            }
            // parent field
            var splitted = field.split('.');
            if (splitted.length > 1 && _.str.trim(splitted[0]) === "parent" && self.dataset.parent_view) {
                if (parent_fields === null) {
                    parent_fields = self.dataset.parent_view.get_fields_values([self.dataset.child_name]);
                }
                var p_val = parent_fields[_.str.trim(splitted[1])];
                if (p_val !== undefined) {
                    return p_val == null ? false : p_val;
                }
            }
            // string literal
            var first_char = field[0], last_char = field[field.length-1];
            if ((first_char === '"' && last_char === '"')
                || (first_char === "'" && last_char === "'")) {
                return field.slice(1, -1);
            }

            throw new Error("Could not get field with name '" + field +
                            "' for onchange '" + onchange + "'");
        });

        return {
            method: method,
            args: args,
            context_index: context_index
        };
    },
    do_onchange: function(widget, processed) {
        var self = this;
        return this.on_change_mutex.exec(function() {
            try {
                var response = {}, can_process_onchange = $.Deferred();
                processed = processed || [];
                processed.push(widget.name);
                var on_change = widget.node.attrs.on_change;
                if (on_change) {
                    var change_spec = self.parse_on_change(on_change, widget);
                    if (change_spec) {
                        var ajax = {
                            url: '/web/dataset/onchange',
                            async: false
                        };
                        can_process_onchange = self.rpc(ajax, {
                            model: self.dataset.model,
                            method: change_spec.method,
                            args: [(self.datarecord.id == null ? [] : [self.datarecord.id])].concat(change_spec.args),
                            context_id: change_spec.context_index == undefined ? null : change_spec.context_index + 1
                        }).then(function(r) {
                            _.extend(response, r);
                        });
                    } else {
                        console.warn("Wrong on_change format", on_change);
                    }
                }
                // fail if onchange failed
                if (can_process_onchange.isRejected()) {
                    return can_process_onchange;
                }

                if (widget.field['change_default']) {
                    var fieldname = widget.name, value;
                    if (response.value && (fieldname in response.value)) {
                        // Use value from onchange if onchange executed
                        value = response.value[fieldname];
                    } else {
                        // otherwise get form value for field
                        value = self.fields[fieldname].get_value();
                    }
                    var condition = fieldname + '=' + value;

                    if (value) {
                        can_process_onchange = self.rpc({
                            url: '/web/dataset/call',
                            async: false
                        }, {
                            model: 'ir.values',
                            method: 'get_defaults',
                            args: [self.model, condition]
                        }).then(function (results) {
                            if (!results.length) { return; }
                            if (!response.value) {
                                response.value = {};
                            }
                            for(var i=0; i<results.length; ++i) {
                                // [whatever, key, value]
                                var triplet = results[i];
                                response.value[triplet[1]] = triplet[2];
                            }
                        });
                    }
                }
                if (can_process_onchange.isRejected()) {
                    return can_process_onchange;
                }

                return self.on_processed_onchange(response, processed);
            } catch(e) {
                console.error(e);
                return $.Deferred().reject();
            }
        });
    },
    on_processed_onchange: function(response, processed) {
        try {
        var result = response;
        if (result.value) {
            for (var f in result.value) {
                if (!result.value.hasOwnProperty(f)) { continue; }
                var field = this.fields[f];
                // If field is not defined in the view, just ignore it
                if (field) {
                    var value = result.value[f];
                    if (field.get_value() != value) {
                        field.set_value(value);
                        field.dirty = true;
                        if (!_.contains(processed, field.name)) {
                            this.do_onchange(field, processed);
                        }
                    }
                }
            }
            this.on_form_changed();
        }
        if (!_.isEmpty(result.warning)) {
        	openerp.web.dialog($(QWeb.render("CrashManagerWarning", result.warning)), {
                modal: true,
                buttons: [
                    {text: _t("Ok"), click: function() { $(this).dialog("close"); }}
                ]
            });
        }
        if (result.domain) {
            function edit_domain(node) {
                var new_domain = result.domain[node.attrs.name];
                if (new_domain) {
                    node.attrs.domain = new_domain;
                }
                _(node.children).each(edit_domain);
            }
            edit_domain(this.fields_view.arch);
        }
        return $.Deferred().resolve();
        } catch(e) {
            console.error(e);
            return $.Deferred().reject();
        }
    },
    on_button_save: function() {
        var self = this;
        return this.do_save().then(function(result) {
            self.do_prev_view({'created': result.created, 'default': 'page'});
        });
    },
    on_button_cancel: function() {
        if (this.can_be_discarded()) {
            return this.do_prev_view({'default': 'page'});
        }
    },
    on_button_new: function() {
        var self = this;
        var def = $.Deferred();
        $.when(this.has_been_loaded).then(function() {
            if (self.can_be_discarded()) {
                var keys = _.keys(self.fields_view.fields);
                if (keys.length) {
                    self.dataset.default_get(keys).pipe(self.on_record_loaded).then(function() {
                        def.resolve();
                    });
                } else {
                    self.on_record_loaded({}).then(function() {
                        def.resolve();
                    });
                }
            }
        });
        return def.promise();
    },
    can_be_discarded: function() {
        return !this.$element.is('.oe_form_dirty') || confirm(_t("Warning, the record has been modified, your changes will be discarded."));
    },
    /**
     * Triggers saving the form's record. Chooses between creating a new
     * record or saving an existing one depending on whether the record
     * already has an id property.
     *
     * @param {Function} success callback on save success
     * @param {Boolean} [prepend_on_create=false] if ``do_save`` creates a new record, should that record be inserted at the start of the dataset (by default, records are added at the end)
     */
    do_save: function(success, prepend_on_create) {
        var self = this;
        return this.mutating_mutex.exec(function() { return self.is_initialized.pipe(function() {
            try {
            var form_invalid = false,
                values = {},
                first_invalid_field = null;
            for (var f in self.fields) {
                f = self.fields[f];
                if (!f.is_valid()) {
                    form_invalid = true;
                    f.update_dom(true);
                    if (!first_invalid_field) {
                        first_invalid_field = f;
                    }
                } else if (f.name !== 'id' && !f.get("readonly") && (!self.datarecord.id || f.is_dirty())) {
                    // Special case 'id' field, do not save this field
                    // on 'create' : save all non readonly fields
                    // on 'edit' : save non readonly modified fields
                    values[f.name] = f.get_value();
                }
            }
            if (form_invalid) {
                first_invalid_field.focus();
                self.on_invalid();
                return $.Deferred().reject();
            } else {
                var save_deferral;
                if (!self.datarecord.id) {
                    //console.log("FormView(", self, ") : About to create", values);
                    save_deferral = self.dataset.create(values).pipe(function(r) {
                        return self.on_created(r, undefined, prepend_on_create);
                    }, null);
                } else if (_.isEmpty(values)) {
                    //console.log("FormView(", self, ") : Nothing to save");
                    save_deferral = $.Deferred().resolve({}).promise();
                } else {
                    //console.log("FormView(", self, ") : About to save", values);
                    save_deferral = self.dataset.write(self.datarecord.id, values, {}).pipe(function(r) {
                        return self.on_saved(r);
                    }, null);
                }
                return save_deferral.then(success);
            }
            } catch (e) {
                console.error(e);
                return $.Deferred().reject();
            }
        });});
    },
    on_invalid: function() {
        var msg = "<ul>";
        _.each(this.fields, function(f) {
            if (!f.is_valid()) {
                msg += "<li>" + f.node.attrs.string + "</li>";
            }
        });
        msg += "</ul>";
        this.do_warn("The following fields are invalid :", msg);
    },
    on_saved: function(r, success) {
        if (!r.result) {
            // should not happen in the server, but may happen for internal purpose
            return $.Deferred().reject();
        } else {
            return $.when(this.reload()).pipe(function () {
                return $.when(r).then(success); }, null);
        }
    },
    /**
     * Updates the form' dataset to contain the new record:
     *
     * * Adds the newly created record to the current dataset (at the end by
     *   default)
     * * Selects that record (sets the dataset's index to point to the new
     *   record's id).
     * * Updates the pager and sidebar displays
     *
     * @param {Object} r
     * @param {Function} success callback to execute after having updated the dataset
     * @param {Boolean} [prepend_on_create=false] adds the newly created record at the beginning of the dataset instead of the end
     */
    on_created: function(r, success, prepend_on_create) {
        if (!r.result) {
            // should not happen in the server, but may happen for internal purpose
            return $.Deferred().reject();
        } else {
            this.datarecord.id = r.result;
            if (!prepend_on_create) {
                this.dataset.alter_ids(this.dataset.ids.concat([this.datarecord.id]));
                this.dataset.index = this.dataset.ids.length - 1;
            } else {
            	this.dataset.alter_ids([this.datarecord.id].concat(this.dataset.ids));
                this.dataset.index = 0;
            }
            this.do_update_pager();
            if (this.sidebar) {
                this.sidebar.attachments.do_update();
            }
            //openerp.log("The record has been created with id #" + this.datarecord.id);
            this.reload();
            return $.when(_.extend(r, {created: true})).then(success);
        }
    },
    on_action: function (action) {
        console.debug('Executing action', action);
    },
    reload: function() {
        var self = this;
        return this.reload_mutex.exec(function() {
            if (self.dataset.index == null || self.dataset.index < 0) {
                return $.when(self.on_button_new());
            } else {
                return self.dataset.read_index(_.keys(self.fields_view.fields), {
                    context : { 'bin_size' : true }
                }).pipe(self.on_record_loaded);
            }
        });
    },
    get_widgets: function() {
        return _.filter(this.getChildren(), function(obj) {
            return obj instanceof openerp.web.form.Widget;
        });
    },
    get_fields_values: function(blacklist) {
    	blacklist = blacklist || [];
        var values = {};
        var ids = this.get_selected_ids();
        values["id"] = ids.length > 0 ? ids[0] : false;
        _.each(this.fields, function(value, key) {
        	if (_.include(blacklist, key))
        		return;
            var val = value.get_value();
            values[key] = val;
        });
        return values;
    },
    get_selected_ids: function() {
        var id = this.dataset.ids[this.dataset.index];
        return id ? [id] : [];
    },
    recursive_save: function() {
        var self = this;
        return $.when(this.do_save()).pipe(function(res) {
            if (self.dataset.parent_view)
                return self.dataset.parent_view.recursive_save();
        });
    },
    is_dirty: function() {
        return _.any(this.fields, function (value) {
            return value.is_dirty();
        });
    },
    is_interactible_record: function() {
        var id = this.datarecord.id;
        if (!id) {
            if (this.options.not_interactible_on_create)
                return false;
        } else if (typeof(id) === "string") {
            if(openerp.web.BufferedDataSet.virtual_id_regex.test(id))
                return false;
        }
        return true;
    },
    sidebar_context: function () {
        return this.do_save().pipe(_.bind(function() {return this.get_fields_values();}, this));
    },
    open_defaults_dialog: function () {
        var self = this;
        var fields = _.chain(this.fields)
            .map(function (field, name) {
                var value = field.get_value();
                // ignore fields which are empty, invisible, readonly, o2m
                // or m2m
                if (!value
                        || field.get('invisible')
                        || field.get("readonly")
                        || field.field.type === 'one2many'
                        || field.field.type === 'many2many') {
                    return false;
                }
                var displayed;
                switch(field.field.type) {
                case 'selection':
                    displayed = _(field.values).find(function (option) {
                            return option[0] === value;
                        })[1];
                    break;
                case 'many2one':
                    displayed = field.value[1] || value;
                    break;
                default:
                    displayed = value;
                }

                return {
                    name: name,
                    string: field.node_atts.string,
                    value: value,
                    displayed: displayed,
                    // convert undefined to false
                    change_default: !!field.field.change_default
                }
            })
            .compact()
            .sortBy(function (field) { return field.node_atts.string; })
            .value();
        var conditions = _.chain(fields)
            .filter(function (field) { return field.change_default; })
            .value();

        var d = new openerp.web.Dialog(this, {
            title: _t("Set Default"),
            args: {
                fields: fields,
                conditions: conditions
            },
            buttons: [
                {text: _t("Close"), click: function () { d.close(); }},
                {text: _t("Save default"), click: function () {
                    var $defaults = d.$element.find('#formview_default_fields');
                    var field_to_set = $defaults.val();
                    if (!field_to_set) {
                        $defaults.parent().addClass('oe_form_invalid');
                        return;
                    }
                    var condition = d.$element.find('#formview_default_conditions').val(),
                        all_users = d.$element.find('#formview_default_all').is(':checked');
                    new openerp.web.DataSet(self, 'ir.values').call(
                        'set_default', [
                            self.dataset.model,
                            field_to_set,
                            self.fields[field_to_set].get_value(),
                            all_users,
                            false,
                            condition || false
                    ]).then(function () { d.close(); });
                }}
            ]
        });
        d.template = 'FormView.set_default';
        d.open();
    }
});

/**
 * Interface to be implemented by rendering engines for the form view.
 */
openerp.web.FormRenderingEngineInterface = {
    set_fields_view: function(fields_view) {},
    render_to: function($element) {},
};

/**
 * Default rendering engine for the form view.
 * 
 * It is necessary to set the view using set_view() before usage.
 */
openerp.web.FormRenderingEngine = nova.Class.extend({
    init: function(view) {
        this.view = view;
        this.legacy_mode = false;
    },
    set_fields_view: function(fvg) {
        this.fvg = fvg;
        this.legacy_mode = (this.fvg.arch.tag === 'form');
    },
    set_registry: function(registry) {
        this.registry = registry;
    },
    render_to: function($element) {
        var self = this;
        this.$element = $element;

        // TODO: I know this will save the world and all the kitten for a moment,
        //       but one day, we will have to get rid of xml2json
        var xml = openerp.web.json_node_to_xml(this.fvg.arch);
        this.$form = $('<div>' + xml + '</div>');

        this.to_init = [];
        this.labels = {};
        this.process(this.$form);

        this.$form.appendTo(this.$element);
        // OpenERP views spec :
        //      - @width is obsolete ?

        _.each(this.to_init, function($elem) {
            var tag_name = $elem[0].tagName.toLowerCase();
            if (tag_name === "field") {
                var name = $elem.attr("name");
                var key = $elem.attr('widget') || self.fvg.fields[name].type;
                if (!self.view.registry.contains(key)) {
                    throw new Error("Widget type '"+ key + "' is not implemented");
                }
                var obj = self.view.registry.get_object(key);
                var w = new (obj)(self.view, openerp.web.xml_to_json($elem[0]));
                if (tag_name === "field") {
                    var $label = self.labels[$elem.attr("name")];
                    if ($label) {
                        w.set_input_id($label.attr("for"));
                    }
                }
                self.alter_field(w);
                w.replace($elem);
            } else {
                var key = tag_name;
                if (!self.view.registry.contains(key)) {
                    return;
                }
                var obj = self.view.registry.get_object(key);
                var w = new (obj)(self.view, openerp.web.xml_to_json($elem[0]));
                w.replace($elem);
            }
        });
        
        if (openerp.connection.debug) {
            $('<button>Outline Form Layout</button>').appendTo(this.$element).click($.proxy(this.toggle_layout_debugging, this));
        }
    },
    render_element: function(template, dict) {
        dict = dict || {};
        dict.legacy_mode = this.legacy_mode;
        return $(QWeb.render(template, dict));
    },
    alter_field: function(field) {},
    toggle_layout_debugging: function() {
        if (!this.$element.has('.oe_layout_debug_cell:first').length) {
            this.$element.find('.oe_form_group_cell').each(function() {
                var text = 'W:' + ($(this).attr('width') || '') + ' - C:' + $(this).attr('colspan'),
                    $span = $('<span class="oe_layout_debug_cell"/>').text(text);
                $span.prependTo($(this));
            });
        }
        this.$element.toggleClass('oe_layout_debugging');
    },
    process: function($tag) {
        var self = this;
        var tagname = $tag[0].nodeName.toLowerCase();
        var fn = self['process_' + tagname]; 
        if (this.registry && this.registry.contains(tagname)) {
            fn = this.registry.get_object(tagname);
        }
        if (fn) {
            var args = [].slice.call(arguments);
            args[0] = $tag;
            return fn.apply(self, args);
        } else {
            // generic tag handling, just process children
            $tag.children().each(function() {
                self.process($(this));
            });
            self.handle_invisible($tag, $tag.attr("modifiers"));
            $tag.removeAttr("modifiers");
            return $tag;
        }
    },
    process_form: function($form) {
        var $new_form = this.render_element('FormRenderingForm', $form.getAttributes());
            $dst = this.legacy_mode ? $new_form.find('group:first') : $new_form;
        $new_form.attr("modifiers", $form.attr("modifiers"));
        $form.children().appendTo($dst);
        if ($form[0] === this.$form[0]) {
            // If root element, replace it
            this.$form = $new_form;
        } else {
            $form.before($new_form).remove();
        }
        this.process($new_form);
    },
    preprocess_field: function($field) {
        var name = $field.attr('name'),
            field_colspan = parseInt($field.attr('colspan'), 10),
            field_modifiers = JSON.parse($field.attr('modifiers') || '{}');
            
        if ($field.attr('nolabel') === '1')
            return;
        $field.attr('nolabel', '1');
        var found = false;
        this.$form.find('label[for="' + name + '"]').each(function(i ,el) {
            if ($(el).parents("field").length === 0)
                found = true;
        });
        if (found)
            return;
        
        $label = $('<label/>').attr({
            'for' : name,
            "modifiers": JSON.stringify({invisible: field_modifiers.invisible}),
            "string": $field.attr('string'),
            "help": $field.attr('help'),
        });
        $label.insertBefore($field);
        if (field_colspan > 1) {
            $field.attr('colspan', field_colspan - 1);
        }
        return $label;
    },
    process_field: function($field) {
        var $label = this.preprocess_field($field);
        if ($label)
            this.process($label);

        if (!this.fvg.fields[$field.attr("name")]) {
            throw new Error("Field '" + name + "' specified in view could not be found.");
        }
        
        this.to_init.push($field);
        return $field;
    },
    process_group: function($group) {
        var self = this;
        if ($group.parent().is('.oe_form_group_cell')) {
            $group.parent().addClass('oe_form_group_nested');
        }
        $group.children('field').each(function() {
            self.preprocess_field($(this));
        });
        var $new_group = $(QWeb.render('FormRenderingGroup', $group.getAttributes())),
            $table;
        if ($new_group.is('table')) {
            $table = $new_group;
        } else {
            $table = $new_group.find('table:first');
        }
        $table.addClass('oe_form_group');
        var $tr, $td,
            cols = parseInt($group.attr('col') || 4, 10),
            row_cols = cols;

        var children = [];
        $group.children().each(function(a,b,c) {
            var $child = $(this),
                colspan = parseInt($child.attr('colspan') || 1, 10),
                tagName = $child[0].tagName.toLowerCase();
            if (tagName === 'newline') {
                $tr = null;
                return;
            }
            if (!$tr || row_cols < colspan) {
                $tr = $('<tr/>').addClass('oe_form_group_row').appendTo($table);
                row_cols = cols;
            }
            row_cols -= colspan;
            
            $td = $('<td/>').addClass('oe_form_group_cell').attr('colspan', colspan);
            // invisibility transfer
            var field_modifiers = JSON.parse($child.attr('modifiers') || '{}');
            var invisible = field_modifiers.invisible;
            field_modifiers.invisible = undefined;
            $child.attr('modifiers', JSON.stringify(field_modifiers));
            self.handle_invisible($td, JSON.stringify({invisible: invisible}));
            
            $tr.append($td.append($child));
            children.push($child[0]);
        });
        if (row_cols && $td) {
            $td.attr('colspan', parseInt($td.attr('colspan'), 10) + row_cols);
        }
        $group.before($new_group).remove();

        // Now compute width of cells
        $table.find('tbody > tr').each(function() {
            var to_compute = [],
                row_cols = cols,
                total = 100;
            $(this).children().each(function() {
                var $td = $(this),
                    $child = $td.children(':first');
                switch ($child[0].tagName.toLowerCase()) {
                    case 'separator':
                        if ($child.attr('orientation') === 'vertical') {
                            $td.addClass('oe_vertical_separator').attr('width', '1');
                            $td.empty();
                            row_cols--;
                        }
                        break;
                    case 'label':
                        if ($child.attr('for')) {
                            $td.attr('width', '1%');
                            row_cols--;
                            total--;
                        }
                        break;
                    default:
                        to_compute.push($td);
                }
            });
            var unit = Math.floor(total / row_cols);
            _.each(to_compute, function($td, i) {
                var width = parseInt($td.attr('colspan'), 10) * unit;
                $td.attr('width', ((i == to_compute.length - 1) ? total : width) + '%');
                total -= width;
            });
        });
        _.each(children, function(el) {
            self.process($(el));
        });
        this.handle_invisible($new_group, $group.attr("modifiers"));
        return $new_group;
    },
    process_notebook: function($notebook) {
        var self = this;
        var pages = [];
        $notebook.find('> page').each(function() {
            var $page = $(this),
                page_attrs = $page.getAttributes();
            page_attrs.id = _.uniqueId('notebook_page_');
            pages.push(page_attrs);
            var $new_page = self.render_element('FormRenderingNotebookPage', page_attrs),
                $dst = self.legacy_mode ? $new_page.find('group:first') : $new_page;
            $page.children().appendTo($dst);
            $page.before($new_page).remove();
            self.handle_invisible($new_page, $page.attr("modifiers"));
        });
        var $new_notebook = $(QWeb.render('FormRenderingNotebook', { pages : pages }));
        $notebook.children().appendTo($new_notebook);
        $notebook.before($new_notebook).remove();
        $new_notebook.children().each(function() {
            self.process($(this));
        });
        $new_notebook.tabs();
        this.handle_invisible($new_notebook, $notebook.attr("modifiers"));
        return $new_notebook;
    },
    process_separator: function($separator) {
        var $new_separator = $(QWeb.render('FormRenderingSeparator', $separator.getAttributes()));
        $separator.before($new_separator).remove();
        this.handle_invisible($new_separator, $separator.attr("modifiers"));
        return $new_separator;
    },
    process_label: function($label) {
        var name = $label.attr("for"),
            field_orm = this.fvg.fields[name];
        var dict = {
            string: $label.attr('string') || (field_orm || {}).string || '',
            help: $label.attr('help') || (field_orm || {}).help || '',
            _for: _.uniqueId('oe-field-input-'),
        };
        var align = parseFloat(dict.align);
        if (isNaN(align) || align === 1) {
            align = 'right';
        } else if (align === 0) {
            align = 'left';
        } else {
            align = 'center';
        }
        dict.align = align;
        var $new_label = $(QWeb.render('FormRenderingLabel', dict));
        $label.before($new_label).remove();
        this.handle_invisible($new_label, $label.attr("modifiers"));
        this.labels[name] = $new_label;
        return $new_label;
    },
    process_button: function($button) {
        this.to_init.push($button);
        return $button;
    },
    handle_invisible: function($element, str_modifiers) {
        var modifiers = JSON.parse(str_modifiers || "{}");
        if (modifiers.invisible === undefined)
            return;
        new openerp.web.form.InvisibilityChanger(this.view, this.view, modifiers.invisible, $element);
    },
});

openerp.web.FormDialog = openerp.web.Dialog.extend({
    init: function(parent, options, view_id, dataset) {
        this._super(parent, options);
        this.dataset = dataset;
        this.view_id = view_id;
        return this;
    },
    start: function() {
        this._super();
        this.form = new openerp.web.FormView(this, this.dataset, this.view_id, {
            sidebar: false,
            pager: false
        });
        this.form.appendTo(this.$element);
        this.form.on_created.add_last(this.on_form_dialog_saved);
        this.form.on_saved.add_last(this.on_form_dialog_saved);
        return this;
    },
    select_id: function(id) {
        if (this.form.dataset.select_id(id)) {
            return this.form.do_show();
        } else {
            this.do_warn("Could not find id in dataset");
            return $.Deferred().reject();
        }
    },
    on_form_dialog_saved: function(r) {
        this.close();
    }
});

/** @namespace */
openerp.web.form = {};

openerp.web.form.SidebarAttachments = openerp.web.OldWidget.extend({
    init: function(parent, form_view) {
        var $section = parent.add_section(_t('Attachments'), 'attachments');
        this.$div = $('<div class="oe-sidebar-attachments"></div>');
        $section.append(this.$div);

        this._super(parent, $section.attr('id'));
        this.view = form_view;
    },
    do_update: function() {
        if (!this.view.datarecord.id) {
            this.on_attachments_loaded([]);
        } else {
            (new openerp.web.DataSetSearch(
                this, 'ir.attachment', this.view.dataset.get_context(),
                [
                    ['res_model', '=', this.view.dataset.model],
                    ['res_id', '=', this.view.datarecord.id],
                    ['type', 'in', ['binary', 'url']]
                ])).read_slice(['name', 'url', 'type'], {}).then(this.on_attachments_loaded);
        }
    },
    on_attachments_loaded: function(attachments) {
        this.attachments = attachments;
        this.$div.html(QWeb.render('FormView.sidebar.attachments', this));
        this.$element.find('.oe-binary-file').change(this.on_attachment_changed);
        this.$element.find('.oe-sidebar-attachment-delete').click(this.on_attachment_delete);
    },
    on_attachment_changed: function(e) {
        window[this.element_id + '_iframe'] = this.do_update;
        var $e = $(e.target);
        if ($e.val() != '') {
            this.$element.find('form.oe-binary-form').submit();
            $e.parent().find('input[type=file]').prop('disabled', true);
            $e.parent().find('button').prop('disabled', true).find('img, span').toggle();
        }
    },
    on_attachment_delete: function(e) {
        var self = this, $e = $(e.currentTarget);
        var name = _.str.trim($e.parent().find('a.oe-sidebar-attachments-link').text());
        if (confirm(_.str.sprintf(_t("Do you really want to delete the attachment %s?"), name))) {
            this.rpc('/web/dataset/unlink', {
                model: 'ir.attachment',
                ids: [parseInt($e.attr('data-id'))]
            }, function(r) {
                $e.parent().remove();
                self.do_notify("Delete an attachment", "The attachment '" + name + "' has been deleted");
            });
        }
    }
});

openerp.web.form.compute_domain = function(expr, fields) {
    var stack = [];
    for (var i = expr.length - 1; i >= 0; i--) {
        var ex = expr[i];
        if (ex.length == 1) {
            var top = stack.pop();
            switch (ex) {
                case '|':
                    stack.push(stack.pop() || top);
                    continue;
                case '&':
                    stack.push(stack.pop() && top);
                    continue;
                case '!':
                    stack.push(!top);
                    continue;
                default:
                    throw new Error(_.str.sprintf(
                        _t("Unknown operator %s in domain %s"),
                        ex, JSON.stringify(expr)));
            }
        }

        var field = fields[ex[0]];
        if (!field) {
            throw new Error(_.str.sprintf(
                _t("Unknown field %s in domain %s"),
                ex[0], JSON.stringify(expr)));
        }
        var field_value = field.get_value ? fields[ex[0]].get_value() : fields[ex[0]].value;
        var op = ex[1];
        var val = ex[2];

        switch (op.toLowerCase()) {
            case '=':
            case '==':
                stack.push(field_value == val);
                break;
            case '!=':
            case '<>':
                stack.push(field_value != val);
                break;
            case '<':
                stack.push(field_value < val);
                break;
            case '>':
                stack.push(field_value > val);
                break;
            case '<=':
                stack.push(field_value <= val);
                break;
            case '>=':
                stack.push(field_value >= val);
                break;
            case 'in':
                if (!_.isArray(val)) val = [val];
                stack.push(_(val).contains(field_value));
                break;
            case 'not in':
                if (!_.isArray(val)) val = [val];
                stack.push(!_(val).contains(field_value));
                break;
            default:
                console.warn(
                    _t("Unsupported operator %s in domain %s"),
                    op, JSON.stringify(expr));
        }
    }
    return _.all(stack, _.identity);
};

/**
 * Must be applied over an class already possessing the GetterSetterMixin.
 *
 * Apply the result of the "invisible" domain to this.$element.
 */
openerp.web.form.InvisibilityChangerMixin = {
    init: function(field_manager, invisible_domain) {
        this._ic_field_manager = field_manager
        this._ic_invisible_modifier = invisible_domain;
        this._ic_field_manager.on("view_content_has_changed", this, function() {
            var result = this._ic_invisible_modifier === undefined ? false :
                openerp.web.form.compute_domain(this._ic_invisible_modifier, this._ic_field_manager.fields);
            this.set({"invisible": result});
        });
        this.set({invisible: this._ic_invisible_modifier === true});
    },
    start: function() {
        var check_visibility = function() {
            if (this.get("invisible")) {
                this.$element.hide();
            } else {
                this.$element.show();
            }
        };
        this.on("change:invisible", this, check_visibility);
        _.bind(check_visibility, this)();
    },
};

openerp.web.form.InvisibilityChanger = nova.Class.extend(_.extend({}, nova.GetterSetterMixin, openerp.web.form.InvisibilityChangerMixin, {
    init: function(parent, field_manager, invisible_domain, $element) {
        this.setParent(parent);
        nova.GetterSetterMixin.init.call(this);
        openerp.web.form.InvisibilityChangerMixin.init.call(this, field_manager, invisible_domain);
        this.$element = $element;
        this.start();
    },
}));

openerp.web.form.Widget = openerp.web.Widget.extend(/** @lends openerp.web.form.Widget# */
                                                    _.extend({}, openerp.web.form.InvisibilityChangerMixin, {
    /**
     * @constructs openerp.web.form.Widget
     * @extends openerp.web.Widget
     *
     * @param view
     * @param node
     */
    init: function(view, node) {
        this._super(view);
        this.view = view;
        this.node = node;
        this.modifiers = JSON.parse(this.node.attrs.modifiers || '{}');
        openerp.web.form.InvisibilityChangerMixin.init.call(this, view, this.modifiers.invisible);

        this.view.on("view_content_has_changed", this, this.process_modifiers);
    },
    start: function() {
        this._super();
        openerp.web.form.InvisibilityChangerMixin.start.call(this);
    },
    destroy: function() {
        $.fn.tipsy.clear();
        this._super.apply(this, arguments);
    },
    process_modifiers: function() {
        var compute_domain = openerp.web.form.compute_domain;
        var to_set = {};
        for (var a in this.modifiers) {
            if (!_.include(["invisible"], a)) {
                var val = compute_domain(this.modifiers[a], this.view.fields);
                to_set[a] = val;
            }
        }
        this.set(to_set);
    },
    update_dom: function() {
    },
    do_attach_tooltip: function(widget, trigger, options) {
        widget = widget || this;
        trigger = trigger || this.$element;
        options = _.extend({
                delayIn: 500,
                delayOut: 0,
                fade: true,
                title: function() {
                    var template = widget.template + '.tooltip';
                    if (!QWeb.has_template(template)) {
                        template = 'WidgetLabel.tooltip';
                    }
                    return QWeb.render(template, {
                        debug: openerp.connection.debug,
                        widget: widget
                })},
                gravity: $.fn.tipsy.autoBounds(50, 'nw'),
                html: true,
                opacity: 0.85,
                trigger: 'hover'
            }, options || {});
        trigger.tipsy(options);
    },
    _build_view_fields_values: function(blacklist) {
        var a_dataset = this.view.dataset;
        var fields_values = this.view.get_fields_values(blacklist);
        var active_id = a_dataset.ids[a_dataset.index];
        _.extend(fields_values, {
            active_id: active_id || false,
            active_ids: active_id ? [active_id] : [],
            active_model: a_dataset.model,
            parent: {}
        });
        if (a_dataset.parent_view) {
        	fields_values.parent = a_dataset.parent_view.get_fields_values([a_dataset.child_name]);
        }
        return fields_values;
    },
    _build_eval_context: function(blacklist) {
        var a_dataset = this.view.dataset;
        return new openerp.web.CompoundContext(a_dataset.get_context(), this._build_view_fields_values(blacklist));
    },
    /**
     * Builds a new context usable for operations related to fields by merging
     * the fields'context with the action's context.
     */
    build_context: function(blacklist) {
        // only use the model's context if there is not context on the node
        var v_context = this.node.attrs.context;
        if (! v_context) {
            v_context = (this.field || {}).context || {};
        }
        
        if (v_context.__ref || true) { //TODO: remove true
            var fields_values = this._build_eval_context(blacklist);
            v_context = new openerp.web.CompoundContext(v_context).set_eval_context(fields_values);
        }
        return v_context;
    },
    build_domain: function() {
        var f_domain = this.field.domain || [];
        var n_domain = this.node.attrs.domain || null;
        // if there is a domain on the node, overrides the model's domain
        var final_domain = n_domain !== null ? n_domain : f_domain;
        if (!(final_domain instanceof Array) || true) { //TODO: remove true
            var fields_values = this._build_eval_context();
            final_domain = new openerp.web.CompoundDomain(final_domain).set_eval_context(fields_values);
        }
        return final_domain;
    }
}));

openerp.web.form.WidgetButton = openerp.web.form.Widget.extend({
    template: 'WidgetButton',
    init: function(view, node) {
        this._super(view, node);
        this.force_disabled = false;
        this.string = (this.node.attrs.string || '').replace(/_/g, '');
        if (this.node.attrs.default_focus == '1') {
            // TODO fme: provide enter key binding to widgets
            this.view.default_focus_button = this;
        }
    },
    start: function() {
        this._super.apply(this, arguments);
        this.$element.click(this.on_click);
        if (this.node.attrs.help || openerp.connection.debug) {
            this.do_attach_tooltip();
        }
    },
    on_click: function() {
        var self = this;
        this.force_disabled = true;
        this.check_disable();
        this.execute_action().always(function() {
            self.force_disabled = false;
            self.check_disable();
        });
    },
    execute_action: function() {
        var self = this;
        var exec_action = function() {
            if (self.node.attrs.confirm) {
                var def = $.Deferred();
                var dialog = openerp.web.dialog($('<div/>').text(self.node.attrs.confirm), {
                    title: _t('Confirm'),
                    modal: true,
                    buttons: [
                        {text: _t("Cancel"), click: function() {
                                def.resolve();
                                $(this).dialog("close");
                            }
                        },
                        {text: _t("Ok"), click: function() {
                                self.on_confirmed().then(function() {
                                    def.resolve();
                                });
                                $(this).dialog("close");
                            }
                        }
                    ]
                });
                return def.promise();
            } else {
                return self.on_confirmed();
            }
        };
        if (!this.node.attrs.special) {
            return this.view.recursive_save().pipe(exec_action);
        } else {
            return exec_action();
        }
    },
    on_confirmed: function() {
        var self = this;

        var context = this.node.attrs.context;
        if (context && context.__ref) {
            context = new openerp.web.CompoundContext(context);
            context.set_eval_context(this._build_eval_context());
        }

        return this.view.do_execute_action(
            _.extend({}, this.node.attrs, {context: context}),
            this.view.dataset, this.view.datarecord.id, function () {
                self.view.reload();
            });
    },
    update_dom: function() {
        this._super.apply(this, arguments);
        this.check_disable();
    },
    check_disable: function() {
        var disabled = (this.force_disabled || !this.view.is_interactible_record());
        this.$element.prop('disabled', disabled);
        this.$element.css('color', disabled ? 'grey' : '');
    }
});

/**
 * Interface implemented by the form view or any other object
 * able to provide the features necessary for the fields to work.
 * 
 * Properties:
 *     - ...
 * Events:
 *     - view_content_has_changed : when the values of the fields have changed. When
 *     this event is triggered all fields should reprocess their modifiers.
 */

openerp.web.form.FieldManagerInterface = {

};

/**
 * Interface to be implemented by fields.
 * 
 * Properties:
 *     - readonly: boolean. If set to true the field should appear in readonly mode.
 *     - force_readonly: boolean, When it is true, the field should always appear
 *      in read only mode, no matter what the value of the "readonly" property can be.
 * Events:
 *     - ...
 * 
 */
openerp.web.form.FieldInterface = {
    /**
     * Constructor takes 2 arguments:
     * - field_manager: Implements FieldManagerInterface
     * - node: the "<field>" node in json form
     */
    init: function(field_manager, node) {},
    /**
     * Called by the form view to indicate the value of the field.
     * 
     * set_value() may return an object that can be passed to $.when() that represents the moment when
     * the field has finished all operations necessary before the user can effectively use the widget.
     * 
     * Multiple calls to set_value() can occur at any time and must be handled correctly by the implementation,
     * regardless of any asynchronous operation currently running and the status of any promise that a
     * previous call to set_value() could have returned.
     * 
     * set_value() must be able, at any moment, to handle the syntax returned by the "read" method of the
     * osv class in the OpenERP server as well as the syntax used by the set_value() (see below). It must
     * also be able to handle any other format commonly used in the _defaults key on the models in the addons
     * as well as any format commonly returned in a on_change. It must be able to autodetect those formats as
     * no information is ever given to know which format is used.
     */
    set_value: function(value) {},
    /**
     * Get the current value of the widget.
     * 
     * Must always return a syntaxically correct value to be passed to the "write" method of the osv class in
     * the OpenERP server, although it is not assumed to respect the constraints applied to the field.
     * For example if the field is marqued as "required", a call to get_value() can return false.
     * 
     * get_value() can also be called *before* a call to set_value() and, in that case, is supposed to
     * return a defaut value according to the type of field.
     * 
     * This method is always assumed to perform synchronously, it can not return a promise.
     * 
     * If there was no user interaction to modify the value of the field, it is always assumed that
     * get_value() return the same semantic value than the one passed in the last call to set_value(),
     * altough the syntax can be different. This can be the case for type of fields that have a different
     * syntax for "read" and "write" (example: m2o: set_value([0, "Administrator"]), get_value() => 0).
     */
    get_value: function() {},
    /**
     * Inform the current object of the id it should use to match a html <label> that exists somewhere in the
     * view.
     */
    set_input_id: function(id) {}
};

/**
 * Abstract class for classes implementing FieldInterface.
 * 
 * Properties:
 *     - effective_readonly: when it is true, the widget is displayed as readonly. Vary depending
 *      the values of the "readonly" property and the "force_readonly" property on the field manager.
 * 
 */
openerp.web.form.AbstractField = openerp.web.form.Widget.extend(/** @lends openerp.web.form.AbstractField# */{
    /**
     * @constructs openerp.web.form.AbstractField
     * @extends openerp.web.form.Widget
     *
     * @param field_manager
     * @param node
     */
    init: function(field_manager, node) {
        this._super(field_manager, node);
        this.name = this.node.attrs.name;
        this.value = false;
        this.view.fields[this.name] = this;
        this.view.fields_order.push(this.name);
        this.type = this.node.attrs.widget;
        this.field = this.view.fields_view.fields[this.name] || {};
        this.set({required: this.modifiers['required'] === true});
        this.invalid = this.dirty = false;
        
        // some events to make the property "effective_readonly" sync automatically with "readonly" and
        // "force_readonly"
        this.set({"readonly": this.modifiers['readonly'] === true});
        var test_effective_readonly = function() {
            this.set({"effective_readonly": this.get("readonly") || this.get("force_readonly")});
        };
        this.on("change:readonly", this, test_effective_readonly);
        this.on("change:force_readonly", this, test_effective_readonly);
        _.bind(test_effective_readonly, this)();
    },
    start: function() {
        this._super.apply(this, arguments);
        if (this.field.translate) {
            this.view.translatable_fields.push(this);
            this.$element.addClass('oe_form_field_translatable');
            this.$element.find('.oe_field_translate').click(this.on_translate);
        }
        if (this.node.attrs.nolabel && openerp.connection.debug) {
            this.do_attach_tooltip(this, this.$label || this.$element);
        }
        if (!this.disable_utility_classes) {
            var set_disabled = function() {
                this.$element.toggleClass('disabled', this.get("effective_readonly"));
            };
            this.on("change:effective_readonly", this, set_disabled);
            _.bind(set_disabled, this)();
            var set_required = function() {
                this.$element.toggleClass('oe_form_required', this.get("required"));
            };
            this.on("change:required", this, set_required);
            _.bind(set_required, this)();
        }
    },
    set_value: function(value) {
        this.value = value;
        this.invalid = false;
        this.update_dom();
        this.on_value_changed();
    },
    set_value_from_ui: function() {
        this.on_value_changed();
    },
    on_value_changed: function() {
    },
    on_translate: function() {
        this.view.open_translate_dialog(this);
    },
    get_value: function() {
        return this.value;
    },
    is_valid: function() {
        return !this.invalid;
    },
    is_dirty: function() {
        return this.dirty && !this.get("effective_readonly");
    },
    update_dom: function(show_invalid) {
        this._super.apply(this, arguments);
        if (this.field.translate) {
            this.$element.find('.oe_field_translate').toggle(!!this.view.datarecord.id);
        }
        if (!this.disable_utility_classes) {
            if (show_invalid) {
                this.$element.toggleClass('oe_form_invalid', !this.is_valid());
            }
        }
    },
    on_ui_change: function() {
        this.dirty = true;
        this.validate();
        if (this.is_valid()) {
            this.set_value_from_ui();
            this.view.do_onchange(this);
            this.view.on_form_changed(true);
            this.view.do_notify_change();
        } else {
            this.update_dom(true);
        }
    },
    validate: function() {
        this.invalid = false;
    },
    focus: function($element) {
        if ($element) {
            setTimeout(function() {
                $element.focus();
            }, 50);
        }
    },
    reset: function() {
        this.dirty = false;
    },
    get_definition_options: function() {
        if (!this.definition_options) {
            var str = this.node.attrs.options || '{}';
            this.definition_options = JSON.parse(str);
        }
        return this.definition_options;
    },
    set_input_id: function(id) {
        this.id_for_label = id;
    },
});

/**
 * A mixin to apply on any field that has to completely re-render when its readonly state
 * switch.
 */
openerp.web.form.ReinitializeFieldMixin =  {
    /**
     * Default implementation of start(), use it or call explicitly initialize_field().
     */
    start: function() {
        this._super();
        this.initialize_field();
    },
    initialize_field: function() {
        this.on("change:effective_readonly", this, function() {
            this.destroy_content();
            this.renderElement();
            this.initialize_content();
            this.render_value();
        });
        this.initialize_content();
        this.render_value();
    },
    /**
     * Called to destroy anything that could have been created previously, called before a
     * re-initialization.
     */
    destroy_content: function() {},
    /**
     * Called to initialize the content.
     */
    initialize_content: function() {},
    /**
     * Called to render the value. Should also be explicitly called at the end of a set_value().
     */
    render_value: function() {},
};

openerp.web.form.FieldChar = openerp.web.form.AbstractField.extend(_.extend({}, openerp.web.form.ReinitializeFieldMixin, {
    template: 'FieldChar',
    init: function (view, node) {
        this._super(view, node);
        this.password = this.node.attrs.password === 'True' || this.node.attrs.password === '1';
    },
    initialize_content: function() {
        this.$element.find('input').change(this.on_ui_change);
    },
    set_value: function(value) {
        this._super.apply(this, arguments);
        this.render_value();
    },
    render_value: function() {
        var show_value = openerp.web.format_value(this.value, this, '');
        if (!this.get("effective_readonly")) {
            this.$element.find('input').val(show_value);
        } else {
            if (this.password) {
                show_value = new Array(show_value.length + 1).join('*');
            }
            this.$element.text(show_value);
        }
    },
    set_value_from_ui: function() {
        this.value = openerp.web.parse_value(this.$element.find('input').val(), this);
        this._super();
    },
    validate: function() {
        this.invalid = false;
        if (!this.get("effective_readonly")) {
            try {
                var value = openerp.web.parse_value(this.$element.find('input').val(), this, '');
                this.invalid = this.get("required") && value === '';
            } catch(e) {
                this.invalid = true;
            }
        }
    },
    focus: function($element) {
        this._super($element || this.$element.find('input:first'));
    }
}));

openerp.web.form.FieldID = openerp.web.form.FieldChar.extend({
    
});

openerp.web.form.FieldEmail = openerp.web.form.FieldChar.extend({
    template: 'FieldEmail',
    initialize_content: function() {
        this._super();
        this.$element.find('button').click(this.on_button_clicked);
    },
    render_value: function() {
        if (!this.get("effective_readonly")) {
            this._super();
        } else {
            this.$element.find('a')
                    .attr('href', 'mailto:' + this.value)
                    .text(this.value);
        }
    },
    on_button_clicked: function() {
        if (!this.value || !this.is_valid()) {
            this.do_warn("E-mail error", "Can't send email to invalid e-mail address");
        } else {
            location.href = 'mailto:' + this.value;
        }
    }
});

openerp.web.form.FieldUrl = openerp.web.form.FieldChar.extend({
    template: 'FieldUrl',
    initialize_content: function() {
        this._super();
        this.$element.find('button').click(this.on_button_clicked);
    },
    render_value: function() {
        if (!this.get("effective_readonly")) {
            this._super();
        } else {
            var tmp = this.value;
            var s = /(\w+):(.+)/.exec(tmp);
            if (!s) {
                tmp = "http://" + this.value;
            }
            this.$element.find('a').attr('href', tmp).text(tmp);
        }
    },
    on_button_clicked: function() {
        if (!this.value) {
            this.do_warn("Resource error", "This resource is empty");
        } else {
            window.open(this.value);
        }
    }
});

openerp.web.form.FieldFloat = openerp.web.form.FieldChar.extend({
    init: function (view, node) {
        this._super(view, node);
<<<<<<< HEAD
        this.value = 0;
        if (this.node.attrs.digits) {
            this.digits = py.eval(this.node.attrs.digits).toJSON();
=======
        if (node.attrs.digits) {
            this.digits = py.eval(node.attrs.digits);
>>>>>>> 603485ba
        } else {
            this.digits = this.field.digits;
        }
    },
    set_value: function(value) {
        if (value === false || value === undefined) {
            // As in GTK client, floats default to 0
            value = 0;
        }
        this._super.apply(this, [value]);
    }
});

openerp.web.DateTimeWidget = openerp.web.OldWidget.extend({
    template: "web.datetimepicker",
    jqueryui_object: 'datetimepicker',
    type_of_date: "datetime",
    init: function(parent) {
        this._super(parent);
        this.name = parent.name;
    },
    start: function() {
        var self = this;
        this.$input = this.$element.find('input.oe_datepicker_master');
        this.$input_picker = this.$element.find('input.oe_datepicker_container');
        this.$input.change(this.on_change);
        this.picker({
            onSelect: this.on_picker_select,
            changeMonth: true,
            changeYear: true,
            showWeek: true,
            showButtonPanel: true
        });
        this.$element.find('img.oe_datepicker_trigger').click(function() {
            if (!self.get("effective_readonly") && !self.picker('widget').is(':visible')) {
                self.picker('setDate', self.value ? openerp.web.auto_str_to_date(self.value) : new Date());
                self.$input_picker.show();
                self.picker('show');
                self.$input_picker.hide();
            }
        });
        this.set_readonly(false);
        this.value = false;
    },
    picker: function() {
        return $.fn[this.jqueryui_object].apply(this.$input_picker, arguments);
    },
    on_picker_select: function(text, instance) {
        var date = this.picker('getDate');
        this.$input.val(date ? this.format_client(date) : '').change();
    },
    set_value: function(value) {
        this.value = value;
        this.$input.val(value ? this.format_client(value) : '');
    },
    get_value: function() {
        return this.value;
    },
    set_value_from_ui: function() {
        var value = this.$input.val() || false;
        this.value = this.parse_client(value);
    },
    set_readonly: function(readonly) {
        this.readonly = readonly;
        this.$input.prop('readonly', this.readonly);
        this.$element.find('img.oe_datepicker_trigger').toggleClass('oe_input_icon_disabled', readonly);
    },
    is_valid: function() {
        var value = this.$input.val();
        if (value === "") {
            return true;
        } else {
            try {
                this.parse_client(value);
                return true;
            } catch(e) {
                return false;
            }
        }
    },
    parse_client: function(v) {
        return openerp.web.parse_value(v, {"widget": this.type_of_date});
    },
    format_client: function(v) {
        return openerp.web.format_value(v, {"widget": this.type_of_date});
    },
    on_change: function() {
        if (this.is_valid()) {
            this.set_value_from_ui();
        }
    }
});

openerp.web.DateWidget = openerp.web.DateTimeWidget.extend({
    jqueryui_object: 'datepicker',
    type_of_date: "date"
});

openerp.web.form.FieldDatetime = openerp.web.form.AbstractField.extend(_.extend({}, openerp.web.form.ReinitializeFieldMixin, {
    template: "EmptyComponent",
    build_widget: function() {
        return new openerp.web.DateTimeWidget(this);
    },
    destroy_content: function() {
        if (this.datewidget) {
            this.datewidget.destroy();
            this.datewidget = undefined;
        }
    },
    initialize_content: function() {
        if (!this.get("effective_readonly")) {
            this.datewidget = this.build_widget();
            this.datewidget.on_change.add_last(this.on_ui_change);
            this.datewidget.appendTo(this.$element);
        }
    },
    set_value: function(value) {
        this._super(value);
        this.render_value();
    },
    render_value: function() {
        if (!this.get("effective_readonly")) {
            this.datewidget.set_value(this.value);
        } else {
            this.$element.text(openerp.web.format_value(this.value, this, ''));
        }
    },
    get_value: function() {
        if (!this.get("effective_readonly")) {
            return this.datewidget.get_value();
        } else {
            return this.value;
        }
    },
    validate: function() {
        this.invalid = false;
        if (!this.get("effective_readonly")) {
            this.invalid = !this.datewidget.is_valid() || (this.get("required") && !this.datewidget.get_value());
        }
    },
    focus: function($element) {
        this._super($element || (this.datewidget && this.datewidget.$input));
    }
}));

openerp.web.form.FieldDate = openerp.web.form.FieldDatetime.extend({
    build_widget: function() {
        return new openerp.web.DateWidget(this);
    }
});

openerp.web.form.FieldText = openerp.web.form.AbstractField.extend(_.extend({}, openerp.web.form.ReinitializeFieldMixin, {
    template: 'FieldText',
    initialize_content: function() {
        this.$textarea = undefined;
        if (!this.get("effective_readonly")) {
            this.$textarea = this.$element.find('textarea').change(this.on_ui_change);
            this.resized = false;
        }
    },
    set_value: function(value) {
        this._super.apply(this, arguments);
        this.render_value();
    },
    render_value: function() {
        var show_value = openerp.web.format_value(this.value, this, '');
        if (!this.get("effective_readonly")) {
            this.$textarea.val(show_value);
            if (!this.resized && this.view.options.resize_textareas) {
                this.do_resize(this.view.options.resize_textareas);
                this.resized = true;
            }
        } else {
            this.$element.text(show_value);
        }
    },
    set_value_from_ui: function() {
        this.value = openerp.web.parse_value(this.$textarea.val(), this);
        this._super();
    },
    validate: function() {
        this.invalid = false;
        if (!this.get("effective_readonly")) {
            try {
                var value = openerp.web.parse_value(this.$textarea.val(), this, '');
                this.invalid = this.get("required") && value === '';
            } catch(e) {
                this.invalid = true;
            }
        }
    },
    focus: function($element) {
        this._super($element || this.$textarea);
    },
    do_resize: function(max_height) {
        max_height = parseInt(max_height, 10);
        var $input = this.$textarea,
            $div = $('<div style="position: absolute; z-index: 1000; top: 0"/>').width($input.width()),
            new_height;
        $div.text($input.val());
        _.each('font-family,font-size,white-space'.split(','), function(style) {
            $div.css(style, $input.css(style));
        });
        $div.appendTo($('body'));
        new_height = $div.height();
        if (new_height < 90) {
            new_height = 90;
        }
        if (!isNaN(max_height) && new_height > max_height) {
            new_height = max_height;
        }
        $div.remove();
        $input.height(new_height);
    },
    reset: function() {
        this.resized = false;
    }
}));

openerp.web.form.FieldBoolean = openerp.web.form.AbstractField.extend({
    template: 'FieldBoolean',
    start: function() {
        this._super.apply(this, arguments);
        this.$checkbox = $("input", this.$element);
        this.$element.click(this.on_ui_change);
        var check_readonly = function() {
            this.$checkbox.prop('disabled', this.get("effective_readonly"));
        };
        this.on("change:effective_readonly", this, check_readonly);
        _.bind(check_readonly, this)();
    },
    set_value: function(value) {
        this._super.apply(this, arguments);
        this.$checkbox[0].checked = value;
    },
    set_value_from_ui: function() {
        this.value = this.$checkbox.is(':checked');
        this._super.apply(this, arguments);
    },
    focus: function($element) {
        this._super($element || this.$checkbox);
    }
});

openerp.web.form.FieldProgressBar = openerp.web.form.AbstractField.extend({
    template: 'FieldProgressBar',
    start: function() {
        this._super.apply(this, arguments);
        this.$element.progressbar({
            value: this.value,
            disabled: this.get("effective_readonly")
        });
    },
    set_value: function(value) {
        this._super.apply(this, arguments);
        var show_value = Number(value);
        if (isNaN(show_value)) {
            show_value = 0;
        }
        var formatted_value = openerp.web.format_value(show_value, { type : 'float' }, '0');
        this.$element.progressbar('option', 'value', show_value).find('span').html(formatted_value + '%');
    }
});

openerp.web.form.FieldTextXml = openerp.web.form.AbstractField.extend({
// to replace view editor
});

openerp.web.form.FieldSelection = openerp.web.form.AbstractField.extend(_.extend({}, openerp.web.form.ReinitializeFieldMixin, {
    template: 'FieldSelection',
    init: function(view, node) {
        var self = this;
        this._super(view, node);
        this.values = _.clone(this.field.selection);
        _.each(this.values, function(v, i) {
            if (v[0] === false && v[1] === '') {
                self.values.splice(i, 1);
            }
        });
        this.values.unshift([false, '']);
    },
    initialize_content: function() {
        // Flag indicating whether we're in an event chain containing a change
        // event on the select, in order to know what to do on keyup[RETURN]:
        // * If the user presses [RETURN] as part of changing the value of a
        //   selection, we should just let the value change and not let the
        //   event broadcast further (e.g. to validating the current state of
        //   the form in editable list view, which would lead to saving the
        //   current row or switching to the next one)
        // * If the user presses [RETURN] with a select closed (side-effect:
        //   also if the user opened the select and pressed [RETURN] without
        //   changing the selected value), takes the action as validating the
        //   row
        var ischanging = false;
        this.$element.find('select')
            .change(this.on_ui_change)
            .change(function () { ischanging = true; })
            .click(function () { ischanging = false; })
            .keyup(function (e) {
                if (e.which !== 13 || !ischanging) { return; }
                e.stopPropagation();
                ischanging = false;
            });
    },
    set_value: function(value) {
        value = value === null ? false : value;
        value = value instanceof Array ? value[0] : value;
        this._super(value);
        this.render_value();
    },
    render_value: function() {
        if (!this.get("effective_readonly")) {
            var index = 0;
            for (var i = 0, ii = this.values.length; i < ii; i++) {
                if (this.values[i][0] === this.value) index = i;
            }
            this.$element.find('select')[0].selectedIndex = index;
        } else {
            var self = this;
            var option = _(this.values)
                .detect(function (record) { return record[0] === self.value; }); 
            this.$element.text(option ? option[1] : this.values[0][1]);
        }
    },
    set_value_from_ui: function() {
        this.value = this.values[this.$element.find('select')[0].selectedIndex][0];
        this._super();
    },
    validate: function() {
        if (this.get("effective_readonly")) {
            this.invalid = false;
            return;
        }
        var value = this.values[this.$element.find('select')[0].selectedIndex];
        this.invalid = !(value && !(this.get("required") && value[0] === false));
    },
    focus: function($element) {
        this._super($element || this.$element.find('select:first'));
    }
}));

// jquery autocomplete tweak to allow html
(function() {
    var proto = $.ui.autocomplete.prototype,
        initSource = proto._initSource;

    function filter( array, term ) {
        var matcher = new RegExp( $.ui.autocomplete.escapeRegex(term), "i" );
        return $.grep( array, function(value) {
            return matcher.test( $( "<div>" ).html( value.label || value.value || value ).text() );
        });
    }

    $.extend( proto, {
        _initSource: function() {
            if ( this.options.html && $.isArray(this.options.source) ) {
                this.source = function( request, response ) {
                    response( filter( this.options.source, request.term ) );
                };
            } else {
                initSource.call( this );
            }
        },

        _renderItem: function( ul, item) {
            return $( "<li></li>" )
                .data( "item.autocomplete", item )
                .append( $( "<a></a>" )[ this.options.html ? "html" : "text" ]( item.label ) )
                .appendTo( ul );
        }
    });
})();

openerp.web.form.dialog = function(content, options) {
    options = _.extend({
        width: '90%',
        height: 'auto',
        min_width: '800px'
    }, options || {});
    var dialog = new openerp.web.Dialog(null, options, content).open();
    return dialog.$element;
};

openerp.web.form.FieldMany2One = openerp.web.form.AbstractField.extend(_.extend({}, openerp.web.form.ReinitializeFieldMixin, {
    template: "FieldMany2One",
    init: function(view, node) {
        this._super(view, node);
        this.limit = 7;
        this.value = null;
        this.cm_id = _.uniqueId('m2o_cm_');
        this.last_search = [];
        this.tmp_value = undefined;
    },
    initialize_content: function() {
        if (!this.get("effective_readonly"))
            this.render_editable();
        this.render_value();
    },
    render_editable: function() {
        var self = this;
        this.$input = this.$element.find("input");
        this.$drop_down = this.$element.find(".oe-m2o-drop-down-button");
        this.$menu_btn = this.$element.find(".oe-m2o-cm-button");

        // context menu
        var init_context_menu_def = $.Deferred().then(function(e) {
            var rdataset = new openerp.web.DataSetStatic(self, "ir.values", self.build_context());
            rdataset.call("get", ['action', 'client_action_relate',
                [[self.field.relation, false]], false, rdataset.get_context()], false, 0)
                .then(function(result) {
                self.related_entries = result;

                var $cmenu = $("#" + self.cm_id);
                $cmenu.append(QWeb.render("FieldMany2One.context_menu", {widget: self}));
                var bindings = {};
                bindings[self.cm_id + "_search"] = function() {
                    if (self.get("effective_readonly"))
                        return;
                    self._search_create_popup("search");
                };
                bindings[self.cm_id + "_create"] = function() {
                    if (self.get("effective_readonly"))
                        return;
                    self._search_create_popup("form");
                };
                bindings[self.cm_id + "_open"] = function() {
                    if (!self.value) {
                        return;
                    }
                    var pop = new openerp.web.form.FormOpenPopup(self.view);
                    pop.show_element(
                        self.field.relation,
                        self.value[0],
                        self.build_context(),
                        {
                            title: _t("Open: ") + (self.string || self.name)
                        }
                    );
                    pop.on_write_completed.add_last(function() {
                        self.set_value(self.value[0]);
                    });
                };
                _.each(_.range(self.related_entries.length), function(i) {
                    bindings[self.cm_id + "_related_" + i] = function() {
                        self.open_related(self.related_entries[i]);
                    };
                });
                var cmenu = self.$menu_btn.contextMenu(self.cm_id, {'noRightClick': true,
                    bindings: bindings, itemStyle: {"color": ""},
                    onContextMenu: function() {
                        if(self.value) {
                            $("#" + self.cm_id + " .oe_m2o_menu_item_mandatory").removeClass("oe-m2o-disabled-cm");
                        } else {
                            $("#" + self.cm_id + " .oe_m2o_menu_item_mandatory").addClass("oe-m2o-disabled-cm");
                        }
                        if (!self.get("effective_readonly")) {
                            $("#" + self.cm_id + " .oe_m2o_menu_item_noreadonly").removeClass("oe-m2o-disabled-cm");
                        } else {
                            $("#" + self.cm_id + " .oe_m2o_menu_item_noreadonly").addClass("oe-m2o-disabled-cm");
                        }
                        return true;
                    }, menuStyle: {width: "200px"}
                });
                $.async_when().then(function() {self.$menu_btn.trigger(e);});
            });
        });
        var ctx_callback = function(e) {init_context_menu_def.resolve(e); e.preventDefault()};
        this.$menu_btn.click(ctx_callback);

        // some behavior for input
        this.$input.keyup(function() {
            if (self.$input.val() === "") {
                self._change_int_value(null);
            } else if (self.value === null || (self.value && self.$input.val() !== self.value[1])) {
                self._change_int_value(undefined);
            }
        });
        this.$drop_down.click(function() {
            if (self.get("effective_readonly"))
                return;
            if (self.$input.autocomplete("widget").is(":visible")) {
                self.$input.autocomplete("close");
            } else {
                if (self.value) {
                    self.$input.autocomplete("search", "");
                } else {
                    self.$input.autocomplete("search");
                }
                self.$input.focus();
            }
        });
        var anyoneLoosesFocus = function() {
            if (!self.$input.is(":focus") &&
                    !self.$input.autocomplete("widget").is(":visible") &&
                    !self.value) {
                if (self.value === undefined && self.last_search.length > 0) {
                    self._change_int_ext_value(self.last_search[0]);
                } else {
                    self._change_int_ext_value(null);
                }
            }
        };
        this.$input.focusout(anyoneLoosesFocus);

        var isSelecting = false;
        // autocomplete
        this.$input.autocomplete({
            source: function(req, resp) { self.get_search_result(req, resp); },
            select: function(event, ui) {
                isSelecting = true;
                var item = ui.item;
                if (item.id) {
                    self._change_int_value([item.id, item.name]);
                } else if (item.action) {
                    self._change_int_value(undefined);
                    item.action();
                    return false;
                }
            },
            focus: function(e, ui) {
                e.preventDefault();
            },
            html: true,
            close: anyoneLoosesFocus,
            minLength: 0,
            delay: 0
        });
        this.$input.autocomplete("widget").addClass("openerp openerp2");
        // used to correct a bug when selecting an element by pushing 'enter' in an editable list
        this.$input.keyup(function(e) {
            if (e.which === 13) {
                if (isSelecting)
                    e.stopPropagation();
            }
            isSelecting = false;
        });
    },
    // autocomplete component content handling
    get_search_result: function(request, response) {
        var search_val = request.term;
        var self = this;

        if (this.abort_last) {
            this.abort_last();
            delete this.abort_last;
        }
        var dataset = new openerp.web.DataSetStatic(this, this.field.relation, self.build_context());

        dataset.name_search(search_val, self.build_domain(), 'ilike',
                this.limit + 1, function(data) {
            self.last_search = data;
            // possible selections for the m2o
            var values = _.map(data, function(x) {
                return {
                    label: _.str.escapeHTML(x[1]),
                    value:x[1],
                    name:x[1],
                    id:x[0]
                };
            });

            // search more... if more results that max
            if (values.length > self.limit) {
                values = values.slice(0, self.limit);
                values.push({label: _t("<em>   Search More...</em>"), action: function() {
                    dataset.name_search(search_val, self.build_domain(), 'ilike'
                    , false, function(data) {
                        self._change_int_value(null);
                        self._search_create_popup("search", data);
                    });
                }});
            }
            // quick create
            var raw_result = _(data.result).map(function(x) {return x[1];});
            if (search_val.length > 0 &&
                !_.include(raw_result, search_val) &&
                (!self.value || search_val !== self.value[1])) {
                values.push({label: _.str.sprintf(_t('<em>   Create "<strong>%s</strong>"</em>'),
                        $('<span />').text(search_val).html()), action: function() {
                    self._quick_create(search_val);
                }});
            }
            // create...
            values.push({label: _t("<em>   Create and Edit...</em>"), action: function() {
                self._change_int_value(null);
                self._search_create_popup("form", undefined, {"default_name": search_val});
            }});

            response(values);
        });
        this.abort_last = dataset.abort_last;
    },
    _quick_create: function(name) {
        var self = this;
        var slow_create = function () {
            self._change_int_value(null);
            self._search_create_popup("form", undefined, {"default_name": name});
        };
        if (self.get_definition_options().quick_create === undefined || self.get_definition_options().quick_create) {
            var dataset = new openerp.web.DataSetStatic(this, this.field.relation, self.build_context());
            dataset.name_create(name, function(data) {
                self._change_int_ext_value(data);
            }).fail(function(error, event) {
                event.preventDefault();
                slow_create();
            });
        } else
            slow_create();
    },
    // all search/create popup handling
    _search_create_popup: function(view, ids, context) {
        var self = this;
        var pop = new openerp.web.form.SelectCreatePopup(this);
        pop.select_element(
            self.field.relation,
            {
                title: (view === 'search' ? _t("Search: ") : _t("Create: ")) + (this.string || this.name),
                initial_ids: ids ? _.map(ids, function(x) {return x[0]}) : undefined,
                initial_view: view,
                disable_multiple_selection: true
            },
            self.build_domain(),
            new openerp.web.CompoundContext(self.build_context(), context || {})
        );
        pop.on_select_elements.add(function(element_ids) {
            var dataset = new openerp.web.DataSetStatic(self, self.field.relation, self.build_context());
            dataset.name_get([element_ids[0]], function(data) {
                self._change_int_ext_value(data[0]);
            });
        });
    },
    _change_int_ext_value: function(value) {
        this._change_int_value(value);
        this.render_value();
    },
    render_value: function() {
        var self = this;
        if (!this.get("effective_readonly")) {
            this.$input.val(this.value ? this.value[1] : "");
        } else {
            self.$element.find('a')
                 .unbind('click')
                 .text(this.value ? this.value[1] : '')
                 .click(function () {
                    self.do_action({
                        type: 'ir.actions.act_window',
                        res_model: self.field.relation,
                        res_id: self.value[0],
                        context: self.build_context(),
                        views: [[false, 'page'], [false, 'form']],
                        target: 'current'
                    });
                    return false;
                 });
        }
    },
    _change_int_value: function(value) {
        this.value = value;
        var back_orig_value = this.original_value;
        if (this.value === null || this.value) {
            this.original_value = this.value;
        }
        if (back_orig_value === undefined) { // first use after a set_value()
            return;
        }
        if (this.value !== undefined && ((back_orig_value ? back_orig_value[0] : null)
                !== (this.value ? this.value[0] : null))) {
            this.on_ui_change();
        }
    },
    set_value: function(value) {
        value = value || null;
        this.invalid = false;
        var self = this;
        this.tmp_value = value;
        self.update_dom();
        self.on_value_changed();
        var real_set_value = function(rval) {
            self.tmp_value = undefined;
            self.value = rval;
            self.original_value = undefined;
            self._change_int_ext_value(rval);
        };
        if (value && !(value instanceof Array)) {
            // name_get in a m2o does not use the context of the field
            var dataset = new openerp.web.DataSetStatic(this, this.field.relation, self.view.dataset.get_context());
            dataset.name_get([value], function(data) {
                real_set_value(data[0]);
            }).fail(function() {self.tmp_value = undefined;});
        } else {
            $.async_when().then(function() {real_set_value(value);});
        }
    },
    get_value: function() {
        if (this.tmp_value !== undefined) {
            if (this.tmp_value instanceof Array) {
                return this.tmp_value[0];
            }
            return this.tmp_value ? this.tmp_value : false;
        }
        if (this.value === undefined)
            return this.original_value ? this.original_value[0] : false;
        return this.value ? this.value[0] : false;
    },
    validate: function() {
        this.invalid = false;
        var val = this.tmp_value !== undefined ? this.tmp_value : this.value;
        if (val === null) {
            this.invalid = this.get("required");
        }
    },
    open_related: function(related) {
        var self = this;
        if (!self.value)
            return;
        var additional_context = {
                active_id: self.value[0],
                active_ids: [self.value[0]],
                active_model: self.field.relation
        };
        self.rpc("/web/action/load", {
            action_id: related[2].id,
            context: additional_context
        }, function(result) {
            result.result.context = _.extend(result.result.context || {}, additional_context);
            self.do_action(result.result);
        });
    },
    focus: function ($element) {
        this._super($element || this.$input);
    }
}));

/*
# Values: (0, 0,  { fields })    create
#         (1, ID, { fields })    update
#         (2, ID)                remove (delete)
#         (3, ID)                unlink one (target id or target of relation)
#         (4, ID)                link
#         (5)                    unlink all (only valid for one2many)
*/
var commands = {
    // (0, _, {values})
    CREATE: 0,
    'create': function (values) {
        return [commands.CREATE, false, values];
    },
    // (1, id, {values})
    UPDATE: 1,
    'update': function (id, values) {
        return [commands.UPDATE, id, values];
    },
    // (2, id[, _])
    DELETE: 2,
    'delete': function (id) {
        return [commands.DELETE, id, false];
    },
    // (3, id[, _]) removes relation, but not linked record itself
    FORGET: 3,
    'forget': function (id) {
        return [commands.FORGET, id, false];
    },
    // (4, id[, _])
    LINK_TO: 4,
    'link_to': function (id) {
        return [commands.LINK_TO, id, false];
    },
    // (5[, _[, _]])
    DELETE_ALL: 5,
    'delete_all': function () {
        return [5, false, false];
    },
    // (6, _, ids) replaces all linked records with provided ids
    REPLACE_WITH: 6,
    'replace_with': function (ids) {
        return [6, false, ids];
    }
};
openerp.web.form.FieldOne2Many = openerp.web.form.AbstractField.extend({
    multi_selection: false,
    init: function(view, node) {
        this._super(view, node);
        this.is_loaded = $.Deferred();
        this.initial_is_loaded = this.is_loaded;
        this.is_setted = $.Deferred();
        this.form_last_update = $.Deferred();
        this.init_form_last_update = this.form_last_update;
        this.disable_utility_classes = true;
    },
    start: function() {
        this._super.apply(this, arguments);

        var self = this;

        this.dataset = new openerp.web.form.One2ManyDataSet(this, this.field.relation);
        this.dataset.o2m = this;
        this.dataset.parent_view = this.view;
        this.dataset.child_name = this.name;
        //this.dataset.child_name = 
        this.dataset.on_change.add_last(function() {
            self.trigger_on_change();
        });

        this.is_setted.then(function() {
            self.load_views();
        });
        this.is_loaded.then(function() {
            self.on("change:effective_readonly", self, function() {
                self.is_loaded = self.is_loaded.pipe(function() {
                    self.viewmanager.destroy();
                    return $.when(self.load_views()).then(function() {
                        self.reload_current_view();
                    });
                });
            });
        });
    },
    trigger_on_change: function() {
        var tmp = this.doing_on_change;
        this.doing_on_change = true;
        this.on_ui_change();
        this.doing_on_change = tmp;
    },
    load_views: function() {
        var self = this;
        
        var modes = this.node.attrs.mode;
        modes = !!modes ? modes.split(",") : ["tree"];
        var views = [];
        _.each(modes, function(mode) {
            var view = {
                view_id: false,
                view_type: mode == "tree" ? "list" : mode,
                options: { sidebar : false }
            };
            if (self.field.views && self.field.views[mode]) {
                view.embedded_view = self.field.views[mode];
            }
            if(view.view_type === "list") {
                view.options.selectable = self.multi_selection;
                if (self.get("effective_readonly")) {
                    view.options.addable = null;
                    view.options.deletable = null;
                    view.options.isClarkGable = false;
                }
            } else if (view.view_type === "form") {
                if (self.get("effective_readonly")) {
                    view.view_type = 'page';
                }
                view.options.not_interactible_on_create = true;
            }
            views.push(view);
        });
        this.views = views;

        this.viewmanager = new openerp.web.ViewManager(this, this.dataset, views, {});
        this.viewmanager.template = 'One2Many.viewmanager';
        this.viewmanager.registry = openerp.web.views.extend({
            list: 'openerp.web.form.One2ManyListView',
            form: 'openerp.web.form.One2ManyFormView',
            page: 'openerp.web.PageView'
        });
        var once = $.Deferred().then(function() {
            self.init_form_last_update.resolve();
        });
        var def = $.Deferred().then(function() {
            self.initial_is_loaded.resolve();
        });
        this.viewmanager.on_controller_inited.add_last(function(view_type, controller) {
            if (view_type == "list") {
                controller.o2m = self;
                if (self.get("effective_readonly"))
                    controller.set_editable(false);
            } else if (view_type == "form" || view_type == 'page') {
                if (view_type == 'page' || self.get("effective_readonly")) {
                    $(".oe_form_buttons", controller.$element).children().remove();
                }
                controller.on_record_loaded.add_last(function() {
                    once.resolve();
                });
                controller.on_pager_action.add_first(function() {
                    self.save_any_view();
                });
            } else if (view_type == "graph") {
                self.reload_current_view()
            }
            def.resolve();
        });
        this.viewmanager.on_mode_switch.add_first(function(n_mode, b, c, d, e) {
            $.when(self.save_any_view()).then(function() {
                if(n_mode === "list")
                    $.async_when().then(function() {self.reload_current_view();});
            });
        });
        this.is_setted.then(function() {
            $.async_when().then(function () {
                self.viewmanager.appendTo(self.$element);
            });
        });
        return def;
    },
    reload_current_view: function() {
        var self = this;
        return self.is_loaded = self.is_loaded.pipe(function() {
            var active_view = self.viewmanager.active_view;
            var view = self.viewmanager.views[active_view].controller;
            if(active_view === "list") {
                return view.reload_content();
            } else if (active_view === "form" || active_view === 'page') {
                if (self.dataset.index === null && self.dataset.ids.length >= 1) {
                    self.dataset.index = 0;
                }
                var act = function() {
                    return view.do_show();
                };
                self.form_last_update = self.form_last_update.pipe(act, act);
                return self.form_last_update;
            } else if (active_view === "graph") {
                return view.do_search(self.build_domain(), self.dataset.get_context(), []);
            }
        }, undefined);
    },
    set_value: function(value) {
        value = value || [];
        var self = this;
        this.dataset.reset_ids([]);
        if(value.length >= 1 && value[0] instanceof Array) {
            var ids = [];
            _.each(value, function(command) {
                var obj = {values: command[2]};
                switch (command[0]) {
                    case commands.CREATE:
                        obj['id'] = _.uniqueId(self.dataset.virtual_id_prefix);
                        obj.defaults = {};
                        self.dataset.to_create.push(obj);
                        self.dataset.cache.push(_.extend(_.clone(obj), {values: _.clone(command[2])}));
                        ids.push(obj.id);
                        return;
                    case commands.UPDATE:
                        obj['id'] = command[1];
                        self.dataset.to_write.push(obj);
                        self.dataset.cache.push(_.extend(_.clone(obj), {values: _.clone(command[2])}));
                        ids.push(obj.id);
                        return;
                    case commands.DELETE:
                        self.dataset.to_delete.push({id: command[1]});
                        return;
                    case commands.LINK_TO:
                        ids.push(command[1]);
                        return;
                    case commands.DELETE_ALL:
                        self.dataset.delete_all = true;
                        return;
                }
            });
            this._super(ids);
            this.dataset.set_ids(ids);
        } else if (value.length >= 1 && typeof(value[0]) === "object") {
            var ids = [];
            this.dataset.delete_all = true;
            _.each(value, function(command) {
                var obj = {values: command};
                obj['id'] = _.uniqueId(self.dataset.virtual_id_prefix);
                obj.defaults = {};
                self.dataset.to_create.push(obj);
                self.dataset.cache.push(_.clone(obj));
                ids.push(obj.id);
            });
            this._super(ids);
            this.dataset.set_ids(ids);
        } else {
            this._super(value);
            this.dataset.reset_ids(value);
        }
        if (this.dataset.index === null && this.dataset.ids.length > 0) {
            this.dataset.index = 0;
        }
        self.is_setted.resolve();
        return self.reload_current_view();
    },
    get_value: function() {
        var self = this;
        if (!this.dataset)
            return [];
        this.save_any_view();
        var val = this.dataset.delete_all ? [commands.delete_all()] : [];
        val = val.concat(_.map(this.dataset.ids, function(id) {
            var alter_order = _.detect(self.dataset.to_create, function(x) {return x.id === id;});
            if (alter_order) {
                return commands.create(alter_order.values);
            }
            alter_order = _.detect(self.dataset.to_write, function(x) {return x.id === id;});
            if (alter_order) {
                return commands.update(alter_order.id, alter_order.values);
            }
            return commands.link_to(id);
        }));
        return val.concat(_.map(
            this.dataset.to_delete, function(x) {
                return commands['delete'](x.id);}));
    },
    save_any_view: function() {
        if (this.doing_on_change)
            return false;
    	return this.session.synchronized_mode(_.bind(function() {
	        if (this.viewmanager && this.viewmanager.views && this.viewmanager.active_view &&
	            this.viewmanager.views[this.viewmanager.active_view] &&
	            this.viewmanager.views[this.viewmanager.active_view].controller) {
	            var view = this.viewmanager.views[this.viewmanager.active_view].controller;
	            if (this.viewmanager.active_view === "form") {
	                if (!view.is_initialized.isResolved()) {
	                    return false;
	                }
	                var res = $.when(view.do_save());
	                if (!res.isResolved() && !res.isRejected()) {
	                    console.warn("Asynchronous get_value() is not supported in form view.");
	                }
	                return res;
	            } else if (this.viewmanager.active_view === "list") {
	                var res = $.when(view.ensure_saved());
	                if (!res.isResolved() && !res.isRejected()) {
	                    console.warn("Asynchronous get_value() is not supported in list view.");
	                }
	                return res;
	            }
	        }
	        return false;
	    }, this));
    },
    is_valid: function() {
        this.validate();
        return this._super();
    },
    validate: function() {
        this.invalid = false;
        if (!this.viewmanager.views[this.viewmanager.active_view])
            return;
        var view = this.viewmanager.views[this.viewmanager.active_view].controller;
        if (this.viewmanager.active_view === "form") {
            for (var f in view.fields) {
                f = view.fields[f];
                if (!f.is_valid()) {
                    this.invalid = true;
                    return;
                }
            }
        }
    },
    is_dirty: function() {
        this.save_any_view();
        return this._super();
    }
});

openerp.web.form.One2ManyDataSet = openerp.web.BufferedDataSet.extend({
    get_context: function() {
        this.context = this.o2m.build_context([this.o2m.name]);
        return this.context;
    }
});

openerp.web.form.One2ManyListView = openerp.web.ListView.extend({
    _template: 'One2Many.listview',
    do_add_record: function () {
        if (this.options.editable) {
            this._super.apply(this, arguments);
        } else {
            var self = this;
            var pop = new openerp.web.form.SelectCreatePopup(this);
            pop.on_default_get.add(self.dataset.on_default_get);
            pop.select_element(
                self.o2m.field.relation,
                {
                    title: _t("Create: ") + self.name,
                    initial_view: "form",
                    alternative_form_view: self.o2m.field.views ? self.o2m.field.views["form"] : undefined,
                    create_function: function(data, callback, error_callback) {
                        return self.o2m.dataset.create(data).then(function(r) {
                            self.o2m.dataset.set_ids(self.o2m.dataset.ids.concat([r.result]));
                            self.o2m.dataset.on_change();
                        }).then(callback, error_callback);
                    },
                    read_function: function() {
                        return self.o2m.dataset.read_ids.apply(self.o2m.dataset, arguments);
                    },
                    parent_view: self.o2m.view,
                    child_name: self.o2m.name,
                    form_view_options: {'not_interactible_on_create':true}
                },
                self.o2m.build_domain(),
                self.o2m.build_context()
            );
            pop.on_select_elements.add_last(function() {
                self.o2m.reload_current_view();
            });
        }
    },
    do_activate_record: function(index, id) {
        var self = this;
        var pop = new openerp.web.form.FormOpenPopup(self.o2m.view);
        pop.show_element(self.o2m.field.relation, id, self.o2m.build_context(), {
            title: _t("Open: ") + self.name,
            auto_write: false,
            alternative_form_view: self.o2m.field.views ? self.o2m.field.views["form"] : undefined,
            parent_view: self.o2m.view,
            child_name: self.o2m.name,
            read_function: function() {
                return self.o2m.dataset.read_ids.apply(self.o2m.dataset, arguments);
            },
            form_view_options: {'not_interactible_on_create':true},
            readonly: self.o2m.get("effective_readonly")
        });
        pop.on_write.add(function(id, data) {
            self.o2m.dataset.write(id, data, {}, function(r) {
                self.o2m.reload_current_view();
            });
        });
    },
    do_button_action: function (name, id, callback) {
        var self = this;
        var def = $.Deferred().then(callback).then(function() {self.o2m.view.reload();});
        return this._super(name, id, _.bind(def.resolve, def));
    }
});

openerp.web.form.One2ManyFormView = openerp.web.FormView.extend({
    form_template: 'One2Many.formview',
    on_loaded: function(data) {
        this._super(data);
        var self = this;
        this.$form_header.find('button.oe_form_button_create').click(function() {
            self.do_save().then(self.on_button_new);
        });
    },
    do_notify_change: function() {
        if (this.dataset.parent_view) {
            this.dataset.parent_view.do_notify_change();
        } else {
            this._super.apply(this, arguments);
        }
    }
});

/*
 * TODO niv: clean those deferred stuff, it could be better
 */
openerp.web.form.FieldMany2Many = openerp.web.form.AbstractField.extend({
    multi_selection: false,
    init: function(view, node) {
        this._super(view, node);
        this.is_loaded = $.Deferred();
        this.initial_is_loaded = this.is_loaded;
        this.is_setted = $.Deferred();
    },
    start: function() {
        this._super.apply(this, arguments);

        var self = this;

        this.dataset = new openerp.web.form.Many2ManyDataSet(this, this.field.relation);
        this.dataset.m2m = this;
        this.dataset.on_unlink.add_last(function(ids) {
            self.on_ui_change();
        });
        
        this.is_setted.then(function() {
            self.load_view();
        });
        this.is_loaded.then(function() {
            self.on("change:effective_readonly", self, function() {
                self.is_loaded = self.is_loaded.pipe(function() {
                    self.list_view.destroy();
                    return $.when(self.load_view()).then(function() {
                        self.reload_content();
                    });
                });
            });
        })
    },
    set_value: function(value) {
        value = value || [];
        if (value.length >= 1 && value[0] instanceof Array) {
            value = value[0][2];
        }
        this._super(value);
        this.dataset.set_ids(value);
        var self = this;
        self.reload_content();
        this.is_setted.resolve();
    },
    get_value: function() {
        return [commands.replace_with(this.dataset.ids)];
    },
    validate: function() {
        this.invalid = false;
    },
    load_view: function() {
        var self = this;
        this.list_view = new openerp.web.form.Many2ManyListView(this, this.dataset, false, {
                    'addable': self.get("effective_readonly") ? null : _t("Add"),
                    'deletable': self.get("effective_readonly") ? false : true,
                    'selectable': self.multi_selection,
                    'isClarkGable': self.get("effective_readonly") ? false : true
            });
        var embedded = (this.field.views || {}).tree;
        if (embedded) {
            this.list_view.set_embedded_view(embedded);
        }
        this.list_view.m2m_field = this;
        var loaded = $.Deferred();
        this.list_view.on_loaded.add_last(function() {
            self.initial_is_loaded.resolve();
            loaded.resolve();
        });
        $.async_when().then(function () {
            self.list_view.appendTo(self.$element);
        });
        return loaded;
    },
    reload_content: function() {
        var self = this;
        this.is_loaded = this.is_loaded.pipe(function() {
            return self.list_view.reload_content();
        });
    },
});

openerp.web.form.Many2ManyDataSet = openerp.web.DataSetStatic.extend({
    get_context: function() {
        this.context = this.m2m.build_context();
        return this.context;
    }
});

/**
 * @class
 * @extends openerp.web.ListView
 */
openerp.web.form.Many2ManyListView = openerp.web.ListView.extend(/** @lends openerp.web.form.Many2ManyListView# */{
    do_add_record: function () {
        var pop = new openerp.web.form.SelectCreatePopup(this);
        pop.select_element(
            this.model,
            {
                title: _t("Add: ") + this.name
            },
            new openerp.web.CompoundDomain(this.m2m_field.build_domain(), ["!", ["id", "in", this.m2m_field.dataset.ids]]),
            this.m2m_field.build_context()
        );
        var self = this;
        pop.on_select_elements.add(function(element_ids) {
            _.each(element_ids, function(one_id) {
                if(! _.detect(self.dataset.ids, function(x) {return x == one_id;})) {
                    self.dataset.set_ids([].concat(self.dataset.ids, [one_id]));
                    self.m2m_field.on_ui_change();
                    self.reload_content();
                }
            });
        });
    },
    do_activate_record: function(index, id) {
        var self = this;
        var pop = new openerp.web.form.FormOpenPopup(this);
        pop.show_element(this.dataset.model, id, this.m2m_field.build_context(), {
            title: _t("Open: ") + this.name,
            readonly: this.getParent().get("effective_readonly")
        });
        pop.on_write_completed.add_last(function() {
            self.reload_content();
        });
    }
});

/**
 * @class
 * @extends openerp.web.OldWidget
 */
openerp.web.form.SelectCreatePopup = openerp.web.OldWidget.extend(/** @lends openerp.web.form.SelectCreatePopup# */{
    template: "SelectCreatePopup",
    /**
     * options:
     * - initial_ids
     * - initial_view: form or search (default search)
     * - disable_multiple_selection
     * - alternative_form_view
     * - create_function (defaults to a naive saving behavior)
     * - parent_view
     * - child_name
     * - form_view_options
     * - list_view_options
     * - read_function
     */
    select_element: function(model, options, domain, context) {
        var self = this;
        this.model = model;
        this.domain = domain || [];
        this.context = context || {};
        this.options = _.defaults(options || {}, {"initial_view": "search", "create_function": function() {
            return self.create_row.apply(self, arguments);
        }, read_function: null});
        this.initial_ids = this.options.initial_ids;
        this.created_elements = [];
        this.renderElement();
        openerp.web.form.dialog(this.$element, {
            close: function() {
                self.check_exit();
            },
            title: options.title || ""
        });
        this.start();
    },
    start: function() {
        this._super();
        var self = this;
        this.dataset = new openerp.web.ProxyDataSet(this, this.model,
            this.context);
        this.dataset.create_function = function() {
            return self.options.create_function.apply(null, arguments).then(function(r) {
                self.created_elements.push(r.result);
            });
        };
        this.dataset.write_function = function() {
            return self.write_row.apply(self, arguments);
        };
        this.dataset.read_function = this.options.read_function;
        this.dataset.parent_view = this.options.parent_view;
        this.dataset.child_name = this.options.child_name;
        this.dataset.on_default_get.add(this.on_default_get);
        if (this.options.initial_view == "search") {
            self.rpc('/web/session/eval_domain_and_context', {
                domains: [],
                contexts: [this.context]
            }, function (results) {
                var search_defaults = {};
                _.each(results.context, function (value, key) {
                    var match = /^search_default_(.*)$/.exec(key);
                    if (match) {
                        search_defaults[match[1]] = value;
                    }
                });
                self.setup_search_view(search_defaults);
            });
        } else { // "form"
            this.new_object();
        }
    },
    stop: function () {
        this.$element.dialog('close');
        this._super();
    },
    setup_search_view: function(search_defaults) {
        var self = this;
        if (this.searchview) {
            this.searchview.destroy();
        }
        this.searchview = new openerp.web.SearchView(this,
                this.dataset, false,  search_defaults);
        this.searchview.on_search.add(function(domains, contexts, groupbys) {
            if (self.initial_ids) {
                self.do_search(domains.concat([[["id", "in", self.initial_ids]], self.domain]),
                    contexts, groupbys);
                self.initial_ids = undefined;
            } else {
                self.do_search(domains.concat([self.domain]), contexts.concat(self.context), groupbys);
            }
        });
        this.searchview.on_loaded.add_last(function () {
            self.view_list = new openerp.web.form.SelectCreateListView(self,
                    self.dataset, false,
                    _.extend({'deletable': false,
                        'selectable': !self.options.disable_multiple_selection
                    }, self.options.list_view_options || {}));
            self.view_list.popup = self;
            self.view_list.appendTo($(".oe-select-create-popup-view-list", self.$element)).pipe(function() {
                self.view_list.do_show();
            }).pipe(function() {
                self.searchview.do_search();
            });
            self.view_list.on_loaded.add_last(function() {
                var $buttons = self.view_list.$element.find(".oe-actions");
                $buttons.prepend(QWeb.render("SelectCreatePopup.search.buttons"));
                var $cbutton = $buttons.find(".oe_selectcreatepopup-search-close");
                $cbutton.click(function() {
                    self.destroy();
                });
                var $sbutton = $buttons.find(".oe_selectcreatepopup-search-select");
                if(self.options.disable_multiple_selection) {
                    $sbutton.hide();
                }
                $sbutton.click(function() {
                    self.on_select_elements(self.selected_ids);
                    self.destroy();
                });
            });
        });
        this.searchview.appendTo($(".oe-select-create-popup-view-list", self.$element));
    },
    do_search: function(domains, contexts, groupbys) {
        var self = this;
        this.rpc('/web/session/eval_domain_and_context', {
            domains: domains || [],
            contexts: contexts || [],
            group_by_seq: groupbys || []
        }, function (results) {
            self.view_list.do_search(results.domain, results.context, results.group_by);
        });
    },
    create_row: function() {
        var self = this;
        var wdataset = new openerp.web.DataSetSearch(this, this.model, this.context, this.domain);
        wdataset.parent_view = this.options.parent_view;
        wdataset.child_name = this.options.child_name;
        return wdataset.create.apply(wdataset, arguments);
    },
    write_row: function() {
        var self = this;
        var wdataset = new openerp.web.DataSetSearch(this, this.model, this.context, this.domain);
        wdataset.parent_view = this.options.parent_view;
        wdataset.child_name = this.options.child_name;
        return wdataset.write.apply(wdataset, arguments);
    },
    on_select_elements: function(element_ids) {
    },
    on_click_element: function(ids) {
        this.selected_ids = ids || [];
        if(this.selected_ids.length > 0) {
            this.$element.find(".oe_selectcreatepopup-search-select").removeAttr('disabled');
        } else {
            this.$element.find(".oe_selectcreatepopup-search-select").attr('disabled', "disabled");
        }
    },
    new_object: function() {
        var self = this;
        if (this.searchview) {
            this.searchview.hide();
        }
        if (this.view_list) {
            this.view_list.$element.hide();
        }
        this.dataset.index = null;
        this.view_form = new openerp.web.FormView(this, this.dataset, false, self.options.form_view_options);
        if (this.options.alternative_form_view) {
            this.view_form.set_embedded_view(this.options.alternative_form_view);
        }
        this.view_form.appendTo(this.$element.find(".oe-select-create-popup-view-form"));
        this.view_form.on_loaded.add_last(function() {
            var $buttons = self.view_form.$element.find(".oe_form_buttons");
            $buttons.html(QWeb.render("SelectCreatePopup.form.buttons", {widget:self}));
            var $nbutton = $buttons.find(".oe_selectcreatepopup-form-save-new");
            $nbutton.click(function() {
                $.when(self.view_form.do_save()).then(function() {
                    self.view_form.reload_mutex.exec(function() {
                        self.view_form.on_button_new();
                    });
                });
            });
            var $nbutton = $buttons.find(".oe_selectcreatepopup-form-save");
            $nbutton.click(function() {
                $.when(self.view_form.do_save()).then(function() {
                    self.view_form.reload_mutex.exec(function() {
                        self.check_exit();
                    });
                });
            });
            var $cbutton = $buttons.find(".oe_selectcreatepopup-form-close");
            $cbutton.click(function() {
                self.check_exit();
            });
        });
        this.view_form.do_show();
    },
    check_exit: function() {
        if (this.created_elements.length > 0) {
            this.on_select_elements(this.created_elements);
        }
        this.destroy();
    },
    on_default_get: function(res) {}
});

openerp.web.form.SelectCreateListView = openerp.web.ListView.extend({
    do_add_record: function () {
        this.popup.new_object();
    },
    select_record: function(index) {
        this.popup.on_select_elements([this.dataset.ids[index]]);
        this.popup.destroy();
    },
    do_select: function(ids, records) {
        this._super(ids, records);
        this.popup.on_click_element(ids);
    }
});

/**
 * @class
 * @extends openerp.web.OldWidget
 */
openerp.web.form.FormOpenPopup = openerp.web.OldWidget.extend(/** @lends openerp.web.form.FormOpenPopup# */{
    template: "FormOpenPopup",
    /**
     * options:
     * - alternative_form_view
     * - auto_write (default true)
     * - read_function
     * - parent_view
     * - child_name
     * - form_view_options
     * - readonly
     */
    show_element: function(model, row_id, context, options) {
        this.model = model;
        this.row_id = row_id;
        this.context = context || {};
        this.options = _.defaults(options || {}, {"auto_write": true});
        this.renderElement();
        openerp.web.dialog(this.$element, {
            title: options.title || '',
            modal: true,
            width: 960,
            height: 600
        });
        this.start();
    },
    start: function() {
        this._super();
        this.dataset = new openerp.web.form.FormOpenDataset(this, this.model, this.context);
        this.dataset.fop = this;
        this.dataset.ids = [this.row_id];
        this.dataset.index = 0;
        this.dataset.parent_view = this.options.parent_view;
        this.dataset.child_name = this.options.child_name;
        this.setup_form_view();
    },
    on_write: function(id, data) {
        if (!this.options.auto_write)
            return;
        var self = this;
        var wdataset = new openerp.web.DataSetSearch(this, this.model, this.context, this.domain);
        wdataset.parent_view = this.options.parent_view;
        wdataset.child_name = this.options.child_name;
        wdataset.write(id, data, {}, function(r) {
            self.on_write_completed();
        });
    },
    on_write_completed: function() {},
    setup_form_view: function() {
        var self = this;
        var FormClass = this.options.readonly
                ? openerp.web.views.get_object('page')
                : openerp.web.views.get_object('form');
        this.view_form = new FormClass(this, this.dataset, false, self.options.form_view_options);
        if (this.options.alternative_form_view) {
            this.view_form.set_embedded_view(this.options.alternative_form_view);
        }
        this.view_form.appendTo(this.$element.find(".oe-form-open-popup-form-view"));
        this.view_form.on_loaded.add_last(function() {
            var $buttons = self.view_form.$element.find(".oe_form_buttons");
            $buttons.html(QWeb.render("FormOpenPopup.form.buttons"));
            var $nbutton = $buttons.find(".oe_formopenpopup-form-save");
            $nbutton.click(function() {
                self.view_form.do_save().then(function() {
                    self.destroy();
                });
            });
            var $cbutton = $buttons.find(".oe_formopenpopup-form-close");
            $cbutton.click(function() {
                self.destroy();
            });
            if (self.options.readonly) {
                $nbutton.hide();
                $cbutton.text(_t("Close"));
            }
            self.view_form.do_show();
        });
        this.dataset.on_write.add(this.on_write);
    }
});

openerp.web.form.FormOpenDataset = openerp.web.ProxyDataSet.extend({
    read_ids: function() {
        if (this.fop.options.read_function) {
            return this.fop.options.read_function.apply(null, arguments);
        } else {
            return this._super.apply(this, arguments);
        }
    }
});

openerp.web.form.FieldReference = openerp.web.form.AbstractField.extend(_.extend({}, openerp.web.form.ReinitializeFieldMixin, {
    template: 'FieldReference',
    init: function(view, node) {
        this._super(view, node);
        this.fields_view = {
            fields: {
                selection: {
                    selection: view.fields_view.fields[this.name].selection
                },
                m2o: {
                    relation: null
                }
            }
        };
        this.get_fields_values = view.get_fields_values;
        this.get_selected_ids = view.get_selected_ids;
        this.do_onchange = this.on_form_changed = this.do_notify_change = this.on_nop;
        this.dataset = this.view.dataset;
        this.view_id = 'reference_' + _.uniqueId();
        this.fields = {};
        this.fields_order = [];
        this.reference_ready = true;
    },
    on_nop: function() {
    },
    on_selection_changed: function() {
        if (this.reference_ready) {
            var sel = this.selection.get_value();
            this.m2o.field.relation = sel;
            this.m2o.set_value(null);
            this.m2o.$element.toggle(sel !== false);
        }
    },
    destroy_content: function() {
        if (this.selection) {
            this.selection.destroy();
            this.selection = undefined;
        }
        if (this.m2o) {
            this.m2o.destroy();
            this.m2o.undefined;
        }
    },
    initialize_content: function() {
        if (!this.get("effective_readonly")) {
            this.selection = new openerp.web.form.FieldSelection(this, { attrs: {
                name: 'selection',
                widget: 'selection'
            }});
            this.selection.on_value_changed.add_last(this.on_selection_changed);
            
            this.selection.$element = $(".oe_form_view_reference_selection", this.$element);
            this.selection.renderElement();
            this.selection.start();
        }
        this.m2o = new openerp.web.form.FieldMany2One(this, { attrs: {
            name: 'm2o',
            widget: 'many2one'
        }});
        this.m2o.set({"readonly": this.get("effective_readonly")});
        this.m2o.on_ui_change.add_last(this.on_ui_change);
        this.m2o.$element = $(".oe_form_view_reference_m2o", this.$element);
        this.m2o.renderElement();
        this.m2o.start();
    },
    is_valid: function() {
        return this.get("required") === false || typeof(this.get_value()) === 'string';
    },
    is_dirty: function() {
        return this.selection.is_dirty() || this.m2o.is_dirty();
    },
    set_value: function(value) {
        this._super(value);
        this.render_value();
    },
    render_value: function() {
        this.reference_ready = false;
        var vals = [], sel_val, m2o_val;
        if (typeof(this.value) === 'string') {
            vals = this.value.split(',');
        }
        sel_val = vals[0] || false;
        m2o_val = vals[1] ? parseInt(vals[1], 10) : false;
        if (!this.get("effective_readonly")) {
            this.selection.set_value(sel_val);
        }
        this.m2o.field.relation = sel_val;
        this.m2o.set_value(m2o_val);
        this.m2o.$element.toggle(sel_val !== false);
        this.reference_ready = true;
    },
    get_value: function() {
        var model = this.selection.get_value(),
            id = this.m2o.get_value();
        if (typeof(model) === 'string' && typeof(id) === 'number') {
            return model + ',' + id;
        } else {
            return false;
        }
    }
}));

openerp.web.form.FieldBinary = openerp.web.form.AbstractField.extend(_.extend({}, openerp.web.form.ReinitializeFieldMixin, {
    init: function(view, node) {
        this._super(view, node);
        this.iframe = this.element_id + '_iframe';
        this.binary_value = false;
    },
    initialize_content: function() {
        this.$element.find('input.oe-binary-file').change(this.on_file_change);
        this.$element.find('button.oe-binary-file-save').click(this.on_save_as);
        this.$element.find('.oe-binary-file-clear').click(this.on_clear);
    },
    human_filesize : function(size) {
        var units = ['B', 'KB', 'MB', 'GB', 'TB', 'PB', 'EB', 'ZB', 'YB'];
        var i = 0;
        while (size >= 1024) {
            size /= 1024;
            ++i;
        }
        return size.toFixed(2) + ' ' + units[i];
    },
    on_file_change: function(e) {
        // TODO: on modern browsers, we could directly read the file locally on client ready to be used on image cropper
        // http://www.html5rocks.com/tutorials/file/dndfiles/
        // http://deepliquid.com/projects/Jcrop/demos.php?demo=handler
        window[this.iframe] = this.on_file_uploaded;
        if ($(e.target).val() != '') {
            this.$element.find('form.oe-binary-form input[name=session_id]').val(this.session.session_id);
            this.$element.find('form.oe-binary-form').submit();
            this.$element.find('.oe-binary-progress').show();
            this.$element.find('.oe-binary').hide();
        }
    },
    on_file_uploaded: function(size, name, content_type, file_base64) {
        delete(window[this.iframe]);
        if (size === false) {
            this.do_warn("File Upload", "There was a problem while uploading your file");
            // TODO: use openerp web crashmanager
            console.warn("Error while uploading file : ", name);
        } else {
            this.on_file_uploaded_and_valid.apply(this, arguments);
            this.on_ui_change();
        }
        this.$element.find('.oe-binary-progress').hide();
        this.$element.find('.oe-binary').show();
    },
    on_file_uploaded_and_valid: function(size, name, content_type, file_base64) {
    },
    on_save_as: function() {
        $.blockUI();
        this.session.get_file({
            url: '/web/binary/saveas_ajax',
            data: {data: JSON.stringify({
                model: this.view.dataset.model,
                id: (this.view.datarecord.id || ''),
                field: this.name,
                filename_field: (this.node.attrs.filename || ''),
                context: this.view.dataset.get_context()
            })},
            complete: $.unblockUI,
            error: openerp.webclient.crashmanager.on_rpc_error
        });
    },
    on_clear: function() {
        if (this.value !== false) {
            this.value = false;
            this.binary_value = false;
            this.on_ui_change();
        }
        return false;
    }
}));

openerp.web.form.FieldBinaryFile = openerp.web.form.FieldBinary.extend({
    template: 'FieldBinaryFile',
    initialize_content: function() {
        this._super();
        if (this.get("effective_readonly")) {
            var self = this;
            this.$element.find('a').click(function() {
                if (self.value) {
                    self.on_save_as();
                }
                return false;
            });
        }
    },
    set_value: function(value) {
        this._super.apply(this, arguments);
        this.render_value();
    },
    render_value: function() {
        if (!this.get("effective_readonly")) {
            var show_value;
            if (this.node.attrs.filename) {
                show_value = this.view.datarecord[this.node.attrs.filename] || '';
            } else {
                show_value = (this.value != null && this.value !== false) ? this.value : '';
            }
            this.$element.find('input').eq(0).val(show_value);
        } else {
            this.$element.find('a').show(!!this.value);
            if (this.value) {
                var show_value = _t("Download") + " " + (this.view.datarecord[this.node.attrs.filename] || '');
                this.$element.find('a').text(show_value);
            }
        }
    },
    on_file_uploaded_and_valid: function(size, name, content_type, file_base64) {
        this.value = file_base64;
        this.binary_value = true;
        var show_value = name + " (" + this.human_filesize(size) + ")";
        this.$element.find('input').eq(0).val(show_value);
        this.set_filename(name);
    },
    set_filename: function(value) {
        var filename = this.node.attrs.filename;
        if (this.view.fields[filename]) {
            this.view.fields[filename].set_value(value);
            this.view.fields[filename].on_ui_change();
        }
    },
    on_clear: function() {
        this._super.apply(this, arguments);
        this.$element.find('input').eq(0).val('');
        this.set_filename('');
    }
});

openerp.web.form.FieldBinaryImage = openerp.web.form.FieldBinary.extend({
    template: 'FieldBinaryImage',
    initialize_content: function() {
        this._super();
        this.$placeholder = $(".oe_form_field-binary-image-placeholder", this.$element);
        if (!this.get("effective_readonly"))
            this.$element.find('.oe-binary').show();
        else
            this.$element.find('.oe-binary').hide();
    },
    set_value: function(value) {
        this._super.apply(this, arguments);
        this.render_value();
    },
    render_value: function() {
        var url;
        if (this.value && this.value.substr(0, 10).indexOf(' ') == -1) {
            url = 'data:image/png;base64,' + this.value;
        } else if (this.value) {
            url = '/web/binary/image?session_id=' + this.session.session_id + '&model=' +
                this.view.dataset.model +'&id=' + (this.view.datarecord.id || '') + '&field=' + this.name + '&t=' + (new Date().getTime());
        } else {
            url = "/web/static/src/img/placeholder.png";
        }
        var rendered = QWeb.render("FieldBinaryImage-img", {widget: this, url: url});;
        this.$placeholder.html(rendered);
    },
    on_file_change: function() {
        this.render_value();
        this._super.apply(this, arguments);
    },
    on_file_uploaded_and_valid: function(size, name, content_type, file_base64) {
        this.value = file_base64;
        this.binary_value = true;
        this.render_value();
    },
    on_clear: function() {
        this._super.apply(this, arguments);
        this.render_value();
    }
});

openerp.web.form.FieldStatus = openerp.web.form.AbstractField.extend({
    template: "EmptyComponent",
    start: function() {
        this._super();
        this.selected_value = null;

        this.render_list();
    },
    set_value: function(value) {
        this._super(value);
        this.selected_value = value;

        this.render_list();
    },
    render_list: function() {
        var self = this;
        var shown = _.map(((this.node.attrs || {}).statusbar_visible || "").split(","),
            function(x) { return _.str.trim(x); });
        shown = _.select(shown, function(x) { return x.length > 0; });

        if (shown.length == 0) {
            this.to_show = this.field.selection;
        } else {
            this.to_show = _.select(this.field.selection, function(x) {
                return _.indexOf(shown, x[0]) !== -1 || x[0] === self.selected_value;
            });
        }

        var content = openerp.web.qweb.render("FieldStatus.content", {widget: this, _:_});
        this.$element.html(content);

        var colors = JSON.parse((this.node.attrs || {}).statusbar_colors || "{}");
        var color = colors[this.selected_value];
        if (color) {
            var elem = this.$element.find("li.oe-arrow-list-selected span");
            elem.css("border-color", color);
            if (this.check_white(color))
                elem.css("color", "white");
            elem = this.$element.find("li.oe-arrow-list-selected .oe-arrow-list-before");
            elem.css("border-left-color", "rgba(0,0,0,0)");
            elem = this.$element.find("li.oe-arrow-list-selected .oe-arrow-list-after");
            elem.css("border-color", "rgba(0,0,0,0)");
            elem.css("border-left-color", color);
        }
    },
    check_white: function(color) {
        var div = $("<div></div>");
        div.css("display", "none");
        div.css("color", color);
        div.appendTo($("body"));
        var ncolor = div.css("color");
        div.remove();
        var res = /^\s*rgb\s*\(\s*(\d+)\s*,\s*(\d+)\s*,\s*(\d+)\s*\)\s*$/.exec(ncolor);
        if (!res) {
            return false;
        }
        var comps = [parseInt(res[1]), parseInt(res[2]), parseInt(res[3])];
        var lum = comps[0] * 0.3 + comps[1] * 0.59 + comps[1] * 0.11;
        if (lum < 128) {
            return true;
        }
        return false;
    }
});

/**
 * Registry of form widgets, called by :js:`openerp.web.FormView`
 */
openerp.web.form.widgets = new openerp.web.Registry({
    'button' : 'openerp.web.form.WidgetButton',
    'char' : 'openerp.web.form.FieldChar',
    'id' : 'openerp.web.form.FieldID',
    'email' : 'openerp.web.form.FieldEmail',
    'url' : 'openerp.web.form.FieldUrl',
    'text' : 'openerp.web.form.FieldText',
    'date' : 'openerp.web.form.FieldDate',
    'datetime' : 'openerp.web.form.FieldDatetime',
    'selection' : 'openerp.web.form.FieldSelection',
    'many2one' : 'openerp.web.form.FieldMany2One',
    'many2many' : 'openerp.web.form.FieldMany2Many',
    'one2many' : 'openerp.web.form.FieldOne2Many',
    'one2many_list' : 'openerp.web.form.FieldOne2Many',
    'reference' : 'openerp.web.form.FieldReference',
    'boolean' : 'openerp.web.form.FieldBoolean',
    'float' : 'openerp.web.form.FieldFloat',
    'integer': 'openerp.web.form.FieldFloat',
    'float_time': 'openerp.web.form.FieldFloat',
    'progressbar': 'openerp.web.form.FieldProgressBar',
    'image': 'openerp.web.form.FieldBinaryImage',
    'binary': 'openerp.web.form.FieldBinaryFile',
    'statusbar': 'openerp.web.form.FieldStatus'
});

};

// vim:et fdc=0 fdl=0 foldnestmax=3 fdm=syntax:<|MERGE_RESOLUTION|>--- conflicted
+++ resolved
@@ -1783,14 +1783,9 @@
 openerp.web.form.FieldFloat = openerp.web.form.FieldChar.extend({
     init: function (view, node) {
         this._super(view, node);
-<<<<<<< HEAD
         this.value = 0;
         if (this.node.attrs.digits) {
-            this.digits = py.eval(this.node.attrs.digits).toJSON();
-=======
-        if (node.attrs.digits) {
             this.digits = py.eval(node.attrs.digits);
->>>>>>> 603485ba
         } else {
             this.digits = this.field.digits;
         }
