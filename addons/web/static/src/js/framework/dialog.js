odoo.define('web.Dialog', function (require) {
"use strict";

var core = require('web.core');
var Widget = require('web.Widget');

var QWeb = core.qweb;
var _t = core._t;

/**
    A useful class to handle dialogs.

    Attributes:
    - $footer: A jQuery element targeting a dom part where buttons can be added. It always exists
    during the lifecycle of the dialog.
*/
var Dialog = Widget.extend({
    /**
        Constructor.

        @param {Widget} parent
        @param {dictionary} options
            - title
            - subtitle
            - size: one of the following: 'large', 'medium', 'small'
            - dialogClass: class to add to the modal-body
            - buttons: It must be a list of dictionaries -> text, classes, close, click, disabled
                -> If no buttons, a "ok" primary button is added with close = true
                -> By default: close = false and classes = 'btn-primary' if only one button and 'btn-default' if many buttons
            - $content: Some content to replace this.$el .
    */
    init: function (parent, options) {
        this._super(parent);
        this._opened = $.Deferred();

        options = _.defaults(options || {}, {
            title: _t('Odoo'), subtitle: '',
            size: 'large',
            dialogClass: '',
            $content: false,
            buttons: [{text: _t("Ok"), close: true}]
        });

        this.$content = options.$content;

        this.title = options.title;
        this.subtitle = options.subtitle;
        this.$modal = $(QWeb.render('Dialog', {title: this.title, subtitle: this.subtitle}));

        switch(options.size) {
            case 'large':
                this.$modal.find('.modal-dialog').addClass('modal-lg');
                break;
            case 'small':
                this.$modal.find('.modal-dialog').addClass('modal-sm');
                break;
        }

        this.dialogClass = options.dialogClass;
        this.$footer = this.$modal.find(".modal-footer");

        this.set_buttons(options.buttons);
        
        this.$modal.on('hidden.bs.modal', _.bind(this.destroy, this));
    },

    renderElement: function() {
        this._super();
        if(this.$content) {
            this.setElement(this.$content);
        }
    },

    set_buttons: function(buttons) {
        var self = this;

        self.$footer.empty();

        _.each(buttons, function(b) {
            var text = b.text || "";
            var classes = b.classes || ((buttons.length === 1)? "btn-primary" : "btn-default");

            var $b = $(QWeb.render('WidgetButton', { widget : { string: text, node: { attrs: {'class': classes} }}}));
            $b.prop('disabled', b.disabled);
            $b.on('click', function(e) {
                var click_def;
                if(b.click) {
                    click_def = b.click.call(self, e);
                }
                if(b.close) {
                    $.when(click_def).always(self.close.bind(self));
                }
            });
            self.$footer.append($b);
        });
    },
    
    set_title: function(title, subtitle) {
        this.title = title || "";
        if (subtitle !== undefined) {
            this.subtitle = subtitle || "";
        }

        var $title = this.$modal.find('.modal-title').first();
        var $subtitle = $title.find('.o_subtitle').detach();
        $title.html(this.title);
        $subtitle.html(this.subtitle).appendTo($title);

        return this;
    },

    opened: function(handler) {
        return (handler)? this._opened.then(handler) : this._opened;
    },

    open: function() {
        $('.tooltip').remove(); // remove open tooltip if any to prevent them staying when modal is opened

        var self = this;
        this.replace(this.$modal.find(".modal-body")).then(function() {
            self.$el.addClass('modal-body ' + self.dialogClass);
            self.$modal.modal('show');
            self._opened.resolve();
        });
        
        return self;
    },

    close: function() {
        this.$modal.modal('hide');
    },

<<<<<<< HEAD
    destroy: function() {
        if (this.isDestroyed()) {
=======
    destroy: function(reason) {
        if(this.isDestroyed())
>>>>>>> 489ea428
            return;
        }

        this.trigger("closed", reason);

        this._super();

        $('.tooltip').remove(); //remove open tooltip if any to prevent them staying when modal has disappeared
        this.$modal.modal('hide');
        this.$modal.remove();

        setTimeout(function () { // Keep class modal-open (deleted by bootstrap hide fnct) on body to allow scrolling inside the modal
            var modals = $('body > .modal').filter(':visible');
            if(modals.length) {
                modals.last().focus();
                $('body').addClass('modal-open');
            }
        }, 0);
    }
});

// static method to open simple alert dialog
Dialog.alert = function (owner, message, options) {
    var buttons = [{
        text: _t("Ok"),
        close: true,
        click: options && options.confirm_callback,
    }];
    return new Dialog(owner, _.extend({
        size: 'medium',
        buttons: buttons,
        $content: $('<div>', {
            text: message,
        }),
        title: _t("Alert"),
    }, options)).open();
};

// static method to open simple confirm dialog
Dialog.confirm = function (owner, message, options) {
    var buttons = [
        {
            text: _t("Ok"),
            classes: 'btn-primary',
            close: true,
            click: options && options.confirm_callback
        },
        {
            text: _t("Cancel"),
            close: true,
            click: options && options.cancel_callback
        }
    ];
    return new Dialog(owner, _.extend({
        size: 'medium',
        buttons: buttons,
        $content: $('<div>', {
            text: message,
        }),
        title: _t("Confirmation"),
    }, options)).open();
};

return Dialog;

});<|MERGE_RESOLUTION|>--- conflicted
+++ resolved
@@ -130,13 +130,8 @@
         this.$modal.modal('hide');
     },
 
-<<<<<<< HEAD
-    destroy: function() {
+    destroy: function(reason) {
         if (this.isDestroyed()) {
-=======
-    destroy: function(reason) {
-        if(this.isDestroyed())
->>>>>>> 489ea428
             return;
         }
 
