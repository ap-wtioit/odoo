odoo.define('web.datepicker', function (require) {
"use strict";

var core = require('web.core');
var field_utils = require('web.field_utils');
var time = require('web.time');
var Widget = require('web.Widget');

var _t = core._t;

var DateWidget = Widget.extend({
    template: "web.datepicker",
    type_of_date: "date",
    events: {
        'error.datetimepicker': 'errorDatetime',
        'change .o_datepicker_input': 'changeDatetime',
        'click input': '_onInputClicked',
        'input input': '_onInput',
        'keydown': '_onKeydown',
        'show.datetimepicker': '_onDateTimePickerShow',
        'hide.datetimepicker': '_onDateTimePickerHide',
    },
    /**
     * @override
     */
    init: function (parent, options) {
        this._super.apply(this, arguments);

        this.name = parent.name;
        this.options = _.extend({
            locale: moment.locale(),
            format : this.type_of_date === 'datetime' ? time.getLangDatetimeFormat() : time.getLangDateFormat(),
            minDate: moment({ y: 1900 }),
            maxDate: moment().add(200, "y"),
            useCurrent: false,
            icons: {
                time: 'fa fa-clock-o',
                date: 'fa fa-calendar',
                up: 'fa fa-chevron-up',
                down: 'fa fa-chevron-down',
                previous: 'fa fa-chevron-left',
                next: 'fa fa-chevron-right',
                today: 'fa fa-calendar-check-o',
                clear: 'fa fa-delete',
                close: 'fa fa-times'
            },
            calendarWeeks: true,
            buttons: {
                showToday: false,
                showClear: false,
                showClose: false,
            },
            widgetParent: 'body',
            keyBinds: null,
        }, options || {});

        this.__libInput = 0;
        // tempusdominus doesn't offer any elegant way to check whether the
        // datepicker is open or not, so we have to listen to hide/show events
        // and manually keep track of the 'open' state
        this.__isOpen = false;
    },
    /**
     * @override
     */
    start: function () {
        this.$input = this.$('input.o_datepicker_input');
        this.__libInput++;
        this.$el.datetimepicker(this.options);
        this.__libInput--;
        this._setReadonly(false);
    },
    /**
     * @override
     */
    destroy: function () {
        if (this._onScroll) {
            window.removeEventListener('scroll', this._onScroll, true);
        }
        this.__libInput++;
        this.$el.datetimepicker('destroy');
        this.__libInput--;
        this._super.apply(this, arguments);
    },

    //--------------------------------------------------------------------------
    // Public
    //--------------------------------------------------------------------------

    /**
     * set datetime value
     */
    changeDatetime: function () {
        if (this.__libInput > 0) {
            if (this.options.warn_future) {
                this._warnFuture(this.getValue());
            }
            this.trigger("datetime_changed");
            return;
        }
        var oldValue = this.getValue();
        if (this.isValid()) {
            this._setValueFromUi();
            var newValue = this.getValue();
            var hasChanged = !oldValue !== !newValue;
            if (oldValue && newValue) {
                var formattedOldValue = oldValue.format(time.getLangDatetimeFormat());
                var formattedNewValue = newValue.format(time.getLangDatetimeFormat());
                if (formattedNewValue !== formattedOldValue) {
                    hasChanged = true;
                }
            }
            if (hasChanged) {
                if (this.options.warn_future) {
                    this._warnFuture(newValue);
                }
                this.trigger("datetime_changed");
            }
        } else {
            var formattedValue = oldValue ? this._formatClient(oldValue) : null;
            this.$input.val(formattedValue);
        }
    },
    /**
     * Library clears the wrong date format so just ignore error
     */
    errorDatetime: function (e) {
        return false;
    },
    /**
     * Focuses the datepicker input. This function must be called in order to
     * prevent 'input' events triggered by the lib to bubble up, and to cause
     * unwanted effects (like triggering 'field_changed' events)
     */
    focus: function () {
        this.__libInput++;
        this.$input.focus();
        this.__libInput--;
    },
    /**
     * @returns {Moment|false}
     */
    getValue: function () {
        var value = this.get('value');
        return value && value.clone();
    },
    /**
     * @returns {boolean}
     */
    isValid: function () {
        var value = this.$input.val();
        if (value === "") {
            return true;
        } else {
            try {
                this._parseClient(value);
                return true;
            } catch (e) {
                return false;
            }
        }
    },
    /**
     * @returns {Moment|false} value
     */
    maxDate: function (date) {
        this.__libInput++;
        this.$el.datetimepicker('maxDate', date || null);
        this.__libInput--;
    },
    /**
     * @returns {Moment|false} value
     */
    minDate: function (date) {
        this.__libInput++;
        this.$el.datetimepicker('minDate', date || null);
        this.__libInput--;
    },
    /**
     * @param {Moment|false} value
     */
    setValue: function (value) {
        this.set({'value': value});
        var formatted_value = value ? this._formatClient(value) : null;
        this.$input.val(formatted_value);
        this.__libInput++;
        this.$el.datetimepicker('date', value || null);
        this.__libInput--;
    },

    //--------------------------------------------------------------------------
    // Private
    //--------------------------------------------------------------------------

    /**
     * add a warning to communicate that a date in the future has been set
     *
     * @private
     * @param {Moment} currentDate
     */
    _warnFuture: function (currentDate) {
        if (!this.$warning) {
            this.$warning = $('<span>', {
                class: 'fa fa-exclamation-triangle o_tz_warning o_datepicker_warning',
            });
            var title = _t("This date is on the future. Make sure it is what you expected.");
            this.$warning.attr('title', title);
            this.$input.after(this.$warning);
        }
        if (currentDate && currentDate.isAfter(moment())) {
            this.$warning.show();
        } else {
            this.$warning.hide();
        }
    },

    /**
     * @private
     * @param {Moment} v
     * @returns {string}
     */
    _formatClient: function (v) {
        return field_utils.format[this.type_of_date](v, null, {timezone: false});
    },
    /**
     * @private
     * @param {string|false} v
     * @returns {Moment}
     */
    _parseClient: function (v) {
        return field_utils.parse[this.type_of_date](v, null, {timezone: false});
    },
    /**
     * @private
     * @param {boolean} readonly
     */
    _setReadonly: function (readonly) {
        this.readonly = readonly;
        this.$input.prop('readonly', this.readonly);
    },
    /**
     * set the value from the input value
     *
     * @private
     */
    _setValueFromUi: function () {
        var value = this.$input.val() || false;
        this.setValue(this._parseClient(value));
    },

    //--------------------------------------------------------------------------
    // Handlers
    //--------------------------------------------------------------------------

    /**
     * Reacts to the datetimepicker being hidden
     * Used to unbind the scroll event from the datetimepicker
     *
     * @private
     */
    _onDateTimePickerHide: function () {
        this.__isOpen = false;
<<<<<<< HEAD
        if (this._onScroll) {
            window.removeEventListener('scroll', this._onScroll, true);
        }
=======
        this.changeDatetime();
>>>>>>> bd3e510e
    },
    /**
     * Reacts to the datetimepicker being shown
     * Could set/verify our widget value
     * And subsequently update the datetimepicker
     *
     * @private
     */
    _onDateTimePickerShow: function () {
        this.__isOpen = true;
        if (this.$input.val().length !== 0 && this.isValid()) {
            this.$input.select();
        }
        var self = this;
        this._onScroll = function (ev) {
            if (ev.target !== self.$input.get(0)) {
                self.__libInput++;
                self.$el.datetimepicker('hide');
                self.__libInput--;
            }
        };
        window.addEventListener('scroll', this._onScroll, true);
    },
    /**
     * @private
     * @param {KeyEvent} ev
     */
    _onKeydown: function (ev) {
        if (ev.which === $.ui.keyCode.ESCAPE) {
            if (this.__isOpen) {
                // we don't want any other effects than closing the datepicker,
                // like leaving the edition of a row in editable list view
                ev.stopImmediatePropagation();
                this.__libInput++;
                this.$el.datetimepicker('hide');
                this.__libInput--;
                this.focus();
            }
        }
    },
    /**
     * Prevents 'input' events triggered by the library to bubble up, as they
     * might have unwanted effects (like triggering 'field_changed' events in
     * the context of field widgets)
     *
     * @private
     * @param {Event} ev
     */
    _onInput: function (ev) {
        if (this.__libInput > 0) {
            ev.stopImmediatePropagation();
        }
    },
    /**
     * @private
     */
    _onInputClicked: function () {
        this.__libInput++;
        this.$el.datetimepicker('toggle');
        this.__libInput--;
        this.focus();
    },
});

var DateTimeWidget = DateWidget.extend({
    type_of_date: "datetime",
    init: function (parent, options) {
        this._super(parent, _.extend({
            buttons: {
                showToday: false,
                showClear: false,
                showClose: true,
            },
        }, options || {}));
    },
});

return {
    DateWidget: DateWidget,
    DateTimeWidget: DateTimeWidget,
};

});<|MERGE_RESOLUTION|>--- conflicted
+++ resolved
@@ -260,13 +260,10 @@
      */
     _onDateTimePickerHide: function () {
         this.__isOpen = false;
-<<<<<<< HEAD
+        this.changeDatetime();
         if (this._onScroll) {
             window.removeEventListener('scroll', this._onScroll, true);
         }
-=======
-        this.changeDatetime();
->>>>>>> bd3e510e
     },
     /**
      * Reacts to the datetimepicker being shown
