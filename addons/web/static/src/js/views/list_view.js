--- conflicted
+++ resolved
@@ -939,18 +939,11 @@
                     $row = self.$current.children(
                         '[data-id=' + record.get('id') + ']');
                 }
-<<<<<<< HEAD
-                var $newRow = $(self.render_record(record));
-                $newRow.find('.o_list_record_selector input').prop('checked', !!$row.find('.o_list_record_selector input').prop('checked'));
-                $row.replaceWith($newRow);
-=======
-
                 if ($row.length) {
                     var $newRow = $(self.render_record(record));
-                    $newRow.find('.oe_list_record_selector input').prop('checked', !!$row.find('.oe_list_record_selector input').prop('checked'));
+                    $newRow.find('.o_list_record_selector input').prop('checked', !!$row.find('.o_list_record_selector input').prop('checked'));
                     $row.replaceWith($newRow);
                 }
->>>>>>> e876beca
             },
             'add': function (ev, records, record, index) {
                 var $new_row = $(self.render_record(record));
