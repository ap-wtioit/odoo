--- conflicted
+++ resolved
@@ -4,12 +4,8 @@
 
 
 .jumbotron {
-<<<<<<< HEAD
-  padding: @jumbotron-padding (@jumbotron-padding / 2);
-=======
   padding-top:    @jumbotron-padding;
   padding-bottom: @jumbotron-padding;
->>>>>>> 63e92cbc
   margin-bottom: @jumbotron-padding;
   color: @jumbotron-color;
   background-color: @jumbotron-bg;
