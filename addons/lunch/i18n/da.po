# Danish translation for openobject-addons
# Copyright (c) 2014 Rosetta Contributors and Canonical Ltd 2014
# This file is distributed under the same license as the openobject-addons package.
# FIRST AUTHOR <EMAIL@ADDRESS>, 2014.
#
msgid ""
msgstr ""
<<<<<<< HEAD
"Project-Id-Version: openobject-addons\n"
"Report-Msgid-Bugs-To: FULL NAME <EMAIL@ADDRESS>\n"
"POT-Creation-Date: 2014-08-14 13:09+0000\n"
"PO-Revision-Date: 2014-08-14 16:10+0000\n"
"Last-Translator: FULL NAME <EMAIL@ADDRESS>\n"
"Language-Team: Danish <da@li.org>\n"
=======
"Project-Id-Version: Odoo 8.0\n"
"Report-Msgid-Bugs-To: \n"
"POT-Creation-Date: 2015-01-21 14:08+0000\n"
"PO-Revision-Date: 2016-04-11 12:48+0000\n"
"Last-Translator: Hans Henrik Gabelgaard <hhg@gabelgaard.org>\n"
"Language-Team: Danish (http://www.transifex.com/odoo/odoo-8/language/da/)\n"
>>>>>>> 0410d118
"MIME-Version: 1.0\n"
"Content-Type: text/plain; charset=UTF-8\n"
"Content-Transfer-Encoding: 8bit\n"
"X-Launchpad-Export-Date: 2014-08-15 07:23+0000\n"
"X-Generator: Launchpad (build 17156)\n"

#. module: lunch
#: model:ir.actions.act_window,help:lunch.action_lunch_alert
msgid ""
"<p class=\"oe_view_nocontent_create\">\n"
"                Click to create a lunch alert. \n"
"            </p>\n"
"              <p>\n"
"                Alerts are used to warn employee from possible issues "
"concerning the lunch orders.\n"
"                To create a lunch alert you have to define its recurrency, "
"the time interval during which the alert should be executed and the message "
"to display.\n"
"            </p>\n"
"            <p>\n"
"                Example: <br/>\n"
"                - Recurency: Everyday<br/>\n"
"                - Time interval: from 00h00 am to 11h59 pm<br/>\n"
"                - Message: \"You must order before 10h30 am\"\n"
"              </p>\n"
"            "
msgstr ""

#. module: lunch
#: model:ir.actions.act_window,help:lunch.action_lunch_product_categories
msgid ""
"<p class=\"oe_view_nocontent_create\">\n"
"                Click to create a lunch category. \n"
"            </p>\n"
"              <p>\n"
"                Here you can find every lunch categories for products.\n"
"              </p>\n"
"            "
msgstr ""

#. module: lunch
#: model:ir.actions.act_window,help:lunch.action_lunch_order_tree
msgid ""
"<p class=\"oe_view_nocontent_create\">\n"
"                Click to create a lunch order. \n"
"            </p>\n"
"            <p>\n"
"                A lunch order is defined by its user, date and order lines.\n"
"                Each order line corresponds to a product, an additional note "
"and a price.\n"
"                Before selecting your order lines, don't forget to read the "
"warnings displayed in the reddish area.\n"
"            </p>\n"
"            "
msgstr ""

#. module: lunch
#: model:ir.actions.act_window,help:lunch.action_lunch_control_accounts
msgid ""
"<p class=\"oe_view_nocontent_create\">\n"
"                Click to create a new payment. \n"
"            </p>\n"
"              <p>\n"
"                A cashmove can either be an expense or a payment.<br/>\n"
"                An expense is automatically created at the order "
"receipt.<br/>\n"
"                A payment represents the employee reimbursement to the "
"company.\n"
"              </p>\n"
"            "
msgstr ""

#. module: lunch
#: model:ir.actions.act_window,help:lunch.action_lunch_cashmove
msgid ""
"<p class=\"oe_view_nocontent_create\">\n"
"                Click to create a payment. \n"
"            </p>\n"
"              <p>\n"
"                Here you can see the employees' payment. A payment is a cash "
"move from the employee to the company.\n"
"              </p>\n"
"            "
msgstr ""

#. module: lunch
#: model:ir.actions.act_window,help:lunch.action_lunch_products
msgid ""
"<p class=\"oe_view_nocontent_create\">\n"
"                Click to create a product for lunch. \n"
"            </p>\n"
"              <p>\n"
"                A product is defined by its name, category, price and "
"supplier.\n"
"              </p>\n"
"            "
msgstr ""

#. module: lunch
#: model:ir.actions.act_window,help:lunch.action_lunch_control_suppliers
msgid ""
"<p>\n"
"                Here you can see every orders grouped by suppliers and by "
"date.\n"
"              </p>\n"
"              <p>\n"
"                - Click on the <img "
"src=\"../../../web/static/src/img/icons/terp-call-start.png\"/> to announce "
"that the order is ordered <br/>\n"
"                - Click on the <img "
"src=\"../../../web/static/src/img/icons/gtk-apply.png\"/> to announce that "
"the order is received <br/>\n"
"                - Click on the <img "
"src=\"../../../web/static/src/img/icons/gtk-cancel.png\"/> red X to announce "
"that the order isn't available\n"
"              </p>\n"
"            "
msgstr ""

#. module: lunch
#: model:ir.actions.act_window,help:lunch.action_lunch_order_by_supplier_form
msgid ""
"<p>\n"
"                Here you can see today's orders grouped by suppliers.\n"
"              </p>\n"
"              <p>\n"
"                - Click on the <img "
"src=\"../../../web/static/src/img/icons/terp-call-start.png\"/> to announce "
"that the order is ordered <br/>\n"
"                - Click on the <img "
"src=\"../../../web/static/src/img/icons/gtk-apply.png\"/> to announce that "
"the order is received <br/>\n"
"                - Click on the <img "
"src=\"../../../web/static/src/img/icons/gtk-cancel.png\"/> to announce that "
"the order isn't available\n"
"              </p>\n"
"            "
msgstr ""

#. module: lunch
#: model:ir.actions.act_window,help:lunch.action_lunch_cashmove_form
msgid ""
"<p>\n"
"                Here you can see your cash moves.<br/>A cash moves can be "
"either an expense or a payment.\n"
"                An expense is automatically created when an order is "
"received while a payment is a reimbursement to the company encoded by the "
"manager.\n"
"              </p>\n"
"            "
msgstr ""

#. module: lunch
#: view:lunch.cancel:lunch.cancel_order_lines_view
msgid "A cancelled meal should not be paid by employees."
msgstr ""

#. module: lunch
#: code:addons/lunch/lunch.py:267
#, python-format
msgid "Add"
msgstr ""

#. module: lunch
#: model:ir.ui.menu,name:lunch.menu_lunch_cash
msgid "Administrate Cash Moves"
msgstr ""

#. module: lunch
#: model:ir.ui.menu,name:lunch.menu_lunch_admin
msgid "Administrate Orders"
msgstr ""

#. module: lunch
#: model:ir.actions.act_window,name:lunch.action_lunch_alert
#: model:ir.ui.menu,name:lunch.menu_lunch_alert
#: field:lunch.order,alerts:0
msgid "Alerts"
msgstr ""

#. module: lunch
#: field:lunch.cashmove,amount:0
msgid "Amount"
msgstr ""

#. module: lunch
#: field:lunch.alert,active_to:0
msgid "And"
msgstr ""

#. module: lunch
#: selection:report.lunch.order.line,month:0
msgid "April"
msgstr ""

#. module: lunch
#: view:lunch.cancel:lunch.cancel_order_lines_view
msgid "Are you sure you want to cancel these meals?"
msgstr ""

#. module: lunch
#: view:lunch.order.order:lunch.order_order_lines_view
msgid "Are you sure you want to order these meals?"
msgstr ""

#. module: lunch
#: selection:report.lunch.order.line,month:0
msgid "August"
msgstr ""

#. module: lunch
#: field:lunch.alert,active_from:0
msgid "Between"
msgstr ""

#. module: lunch
#: view:lunch.cashmove:lunch.view_lunch_cashmove_filter
msgid "By Employee"
msgstr ""

#. module: lunch
#: view:lunch.order.line:lunch.lunch_order_line_search_view
msgid "By Supplier"
msgstr ""

#. module: lunch
#: view:lunch.cashmove:lunch.view_lunch_employee_payment_filter
msgid "By User"
msgstr ""

#. module: lunch
#: view:lunch.cancel:lunch.cancel_order_lines_view
#: view:lunch.order.line:lunch.orders_order_lines_tree_view
#: view:lunch.order.order:lunch.order_order_lines_view
#: view:lunch.validation:lunch.validate_order_lines_view
msgid "Cancel"
msgstr ""

#. module: lunch
#: view:lunch.cancel:lunch.cancel_order_lines_view
msgid "Cancel Orders"
msgstr ""

#. module: lunch
#: view:lunch.cancel:lunch.cancel_order_lines_view
msgid "Cancel a meal means that we didn't receive it from the supplier."
msgstr ""

#. module: lunch
#: model:ir.actions.act_window,name:lunch.cancel_order_lines
msgid "Cancel meals"
msgstr ""

#. module: lunch
#: selection:lunch.order,state:0
#: view:lunch.order.line:lunch.lunch_order_line_search_view
#: selection:lunch.order.line,state:0
msgid "Cancelled"
msgstr ""

#. module: lunch
#: field:lunch.order.line,cashmove:0
msgid "Cash Move"
msgstr ""

#. module: lunch
#: field:lunch.product,category_id:0
#: field:lunch.product.category,name:0
msgid "Category"
msgstr ""

#. module: lunch
#: model:ir.ui.menu,name:lunch.menu_lunch_config
msgid "Configuration"
msgstr ""

#. module: lunch
#: view:lunch.order.line:lunch.orders_order_lines_tree_view
msgid "Confirm"
msgstr ""

#. module: lunch
#: selection:lunch.order,state:0
msgid "Confirmed"
msgstr ""

#. module: lunch
#: model:ir.actions.act_window,name:lunch.action_lunch_control_accounts
#: model:ir.ui.menu,name:lunch.menu_lunch_control_accounts
msgid "Control Accounts"
msgstr ""

#. module: lunch
#: model:ir.actions.act_window,name:lunch.action_lunch_control_suppliers
msgid "Control Suppliers"
msgstr ""

#. module: lunch
#: field:lunch.alert,create_uid:0
#: field:lunch.cancel,create_uid:0
#: field:lunch.cashmove,create_uid:0
#: field:lunch.order,create_uid:0
#: field:lunch.order.line,create_uid:0
#: field:lunch.order.order,create_uid:0
#: field:lunch.product,create_uid:0
#: field:lunch.product.category,create_uid:0
#: field:lunch.validation,create_uid:0
msgid "Created by"
msgstr ""

#. module: lunch
#: field:lunch.alert,create_date:0
#: field:lunch.cancel,create_date:0
#: field:lunch.cashmove,create_date:0
#: field:lunch.order,create_date:0
#: field:lunch.order.line,create_date:0
#: field:lunch.order.order,create_date:0
#: field:lunch.product,create_date:0
#: field:lunch.product.category,create_date:0
#: field:lunch.validation,create_date:0
msgid "Created on"
msgstr ""

#. module: lunch
#: field:lunch.cashmove,date:0
#: field:lunch.order,date:0
#: field:lunch.order.line,date:0
msgid "Date"
msgstr ""

#. module: lunch
#: field:report.lunch.order.line,date:0
msgid "Date Order"
msgstr ""

#. module: lunch
#: field:lunch.alert,specific_day:0
#: field:report.lunch.order.line,day:0
msgid "Day"
msgstr ""

#. module: lunch
#: selection:report.lunch.order.line,month:0
msgid "December"
msgstr ""

#. module: lunch
#: field:lunch.cashmove,description:0
#: field:lunch.product,description:0
#: view:website:lunch.report_lunchorder
msgid "Description"
msgstr ""

#. module: lunch
#: view:lunch.validation:lunch.validate_order_lines_view
msgid "Did your received these meals?"
msgstr ""

#. module: lunch
#: code:addons/lunch/lunch.py:199
#, python-format
msgid "Don't forget the alerts displayed in the reddish area"
msgstr ""

#. module: lunch
#: model:ir.ui.menu,name:lunch.menu_lunch_cashmove
msgid "Employee Payments"
msgstr ""

#. module: lunch
#: selection:lunch.alert,alter_type:0
msgid "Every Day"
msgstr ""

#. module: lunch
#: selection:lunch.alert,alter_type:0
msgid "Every Week"
msgstr ""

#. module: lunch
#: selection:report.lunch.order.line,month:0
msgid "February"
msgstr ""

#. module: lunch
#: field:lunch.alert,friday:0
msgid "Friday"
msgstr ""

#. module: lunch
#: view:lunch.cashmove:lunch.view_lunch_cashmove_filter
#: view:lunch.order.line:lunch.lunch_order_line_search_view
msgid "Group By"
msgstr ""

#. module: lunch
#: model:ir.module.category,description:lunch.module_lunch_category
msgid ""
"Helps you handle your lunch needs, if you are a manager you will be able to "
"create new products, cashmoves and to confirm or cancel orders."
msgstr ""

#. module: lunch
#: field:lunch.alert,id:0
#: field:lunch.cancel,id:0
#: field:lunch.cashmove,id:0
#: field:lunch.order,id:0
#: field:lunch.order.line,id:0
#: field:lunch.order.order,id:0
#: field:lunch.product,id:0
#: field:lunch.product.category,id:0
#: field:lunch.validation,id:0
#: field:report.lunch.order.line,id:0
#: field:report.lunch.report_lunchorder,id:0
msgid "ID"
msgstr ""

#. module: lunch
#: field:lunch.cashmove,state:0
msgid "Is an order or a Payment"
msgstr ""

#. module: lunch
#: selection:report.lunch.order.line,month:0
msgid "January"
msgstr ""

#. module: lunch
#: selection:report.lunch.order.line,month:0
msgid "July"
msgstr ""

#. module: lunch
#: selection:report.lunch.order.line,month:0
msgid "June"
msgstr ""

#. module: lunch
#: field:lunch.alert,write_uid:0
#: field:lunch.cancel,write_uid:0
#: field:lunch.cashmove,write_uid:0
#: field:lunch.order,write_uid:0
#: field:lunch.order.line,write_uid:0
#: field:lunch.order.order,write_uid:0
#: field:lunch.product,write_uid:0
#: field:lunch.product.category,write_uid:0
#: field:lunch.validation,write_uid:0
msgid "Last Updated by"
msgstr ""

#. module: lunch
#: field:lunch.alert,write_date:0
#: field:lunch.cancel,write_date:0
#: field:lunch.cashmove,write_date:0
#: field:lunch.order,write_date:0
#: field:lunch.order.line,write_date:0
#: field:lunch.order.order,write_date:0
#: field:lunch.product,write_date:0
#: field:lunch.product.category,write_date:0
#: field:lunch.validation,write_date:0
msgid "Last Updated on"
msgstr ""

#. module: lunch
#: view:lunch.order:lunch.orders_form_view
msgid "List"
msgstr ""

#. module: lunch
#: model:ir.module.category,name:lunch.module_lunch_category
#: model:ir.ui.menu,name:lunch.menu_lunch
#: model:ir.ui.menu,name:lunch.menu_lunch_title
msgid "Lunch"
msgstr "Frokost"

#. module: lunch
#: model:ir.model,name:lunch.model_lunch_alert
msgid "Lunch Alert"
msgstr ""

#. module: lunch
#: code:addons/lunch/lunch.py:43
#: model:ir.actions.report.xml,name:lunch.action_report_lunch_order
#: model:ir.model,name:lunch.model_lunch_order
#: view:website:lunch.report_lunchorder
#, python-format
msgid "Lunch Order"
msgstr ""

#. module: lunch
#: model:ir.model,name:lunch.model_report_lunch_order_line
msgid "Lunch Orders Statistics"
msgstr ""

#. module: lunch
#: model:res.groups,name:lunch.group_lunch_manager
msgid "Manager"
msgstr ""

#. module: lunch
#: selection:report.lunch.order.line,month:0
msgid "March"
msgstr ""

#. module: lunch
#: selection:report.lunch.order.line,month:0
msgid "May"
msgstr ""

#. module: lunch
#: view:lunch.alert:lunch.alert_form_view
#: field:lunch.alert,message:0
msgid "Message"
msgstr ""

#. module: lunch
#: field:lunch.alert,monday:0
msgid "Monday"
msgstr ""

#. module: lunch
#: field:report.lunch.order.line,month:0
msgid "Month"
msgstr ""

#. module: lunch
#: view:lunch.cashmove:lunch.view_lunch_employee_payment_filter
msgid "My Account grouped"
msgstr ""

#. module: lunch
#: view:lunch.order:lunch.view_search_my_order
msgid "My Orders"
msgstr ""

#. module: lunch
#: view:website:lunch.report_lunchorder
msgid "Name/Date"
msgstr ""

#. module: lunch
#: selection:lunch.order,state:0
#: selection:lunch.order.line,state:0
msgid "New"
msgstr ""

#. module: lunch
#: model:ir.actions.act_window,name:lunch.action_lunch_order_form
#: model:ir.ui.menu,name:lunch.menu_lunch_order_form
msgid "New Order"
msgstr ""

#. module: lunch
#: view:lunch.order.line:lunch.lunch_order_line_search_view
msgid "Not Received"
msgstr ""

#. module: lunch
#: field:lunch.order.line,note:0
#: field:report.lunch.order.line,note:0
msgid "Note"
msgstr ""

#. module: lunch
#: selection:report.lunch.order.line,month:0
msgid "November"
msgstr ""

#. module: lunch
#: selection:report.lunch.order.line,month:0
msgid "October"
msgstr ""

#. module: lunch
#: view:lunch.validation:lunch.validate_order_lines_view
msgid "Once a meal is received a new cash move is created for the employee."
msgstr ""

#. module: lunch
#: field:lunch.cashmove,order_id:0
#: selection:lunch.cashmove,state:0
#: view:lunch.order.line:lunch.orders_order_lines_tree_view
#: field:lunch.order.line,order_id:0
#: view:website:lunch.report_lunchorder
msgid "Order"
msgstr ""

#. module: lunch
#: view:lunch.order.order:lunch.order_order_lines_view
msgid "Order Meals"
msgstr ""

#. module: lunch
#: view:lunch.order.line:lunch.lunch_order_line_search_view
msgid "Order Month"
msgstr ""

#. module: lunch
#: view:lunch.order.order:lunch.order_order_lines_view
msgid ""
"Order a meal doesn't mean that we have to pay it.\n"
"                        A meal should be paid when it is received."
msgstr ""

#. module: lunch
#: view:lunch.order.line:lunch.orders_order_lines_tree_view
msgid "Order lines Tree"
msgstr ""

#. module: lunch
#: view:lunch.order.order:lunch.order_order_lines_view
msgid "Order meal"
msgstr ""

#. module: lunch
#: model:ir.actions.act_window,name:lunch.order_order_lines
msgid "Order meals"
msgstr ""

#. module: lunch
#: selection:lunch.order.line,state:0
msgid "Ordered"
msgstr ""

#. module: lunch
#: view:lunch.order:lunch.orders_form_view
msgid "Orders Form"
msgstr ""

#. module: lunch
#: view:lunch.order:lunch.orders_tree_view
msgid "Orders Tree"
msgstr ""

#. module: lunch
#: model:ir.actions.act_window,name:lunch.action_lunch_order_by_supplier_form
#: model:ir.ui.menu,name:lunch.menu_lunch_control_suppliers
msgid "Orders by Supplier"
msgstr ""

#. module: lunch
#: selection:lunch.order,state:0
msgid "Partially Confirmed"
msgstr ""

#. module: lunch
#: view:lunch.cashmove:lunch.view_lunch_employee_payment_filter
#: selection:lunch.cashmove,state:0
msgid "Payment"
msgstr ""

#. module: lunch
#: model:ir.ui.menu,name:lunch.menu_lunch_order_tree
msgid "Previous Orders"
msgstr ""

#. module: lunch
#: field:lunch.order.line,price:0
#: field:lunch.product,price:0
msgid "Price"
msgstr ""

#. module: lunch
#: field:lunch.order.line,product_id:0
#: field:lunch.product,name:0
msgid "Product"
msgstr ""

#. module: lunch
#: model:ir.actions.act_window,name:lunch.action_lunch_product_categories
#: model:ir.ui.menu,name:lunch.menu_lunch_product_categories
msgid "Product Categories"
msgstr ""

#. module: lunch
#: view:lunch.product.category:lunch.product_category_form_view
msgid "Product Category:"
msgstr ""

#. module: lunch
#: model:ir.actions.act_window,name:lunch.action_lunch_products
#: model:ir.ui.menu,name:lunch.menu_lunch_products
#: field:lunch.order,order_line_ids:0
msgid "Products"
msgstr ""

#. module: lunch
#: view:lunch.product:lunch.products_form_view
#: view:lunch.product.category:lunch.product_category_form_view
msgid "Products Form"
msgstr ""

#. module: lunch
#: view:lunch.product:lunch.products_tree_view
msgid "Products Tree"
msgstr ""

#. module: lunch
#: view:lunch.validation:lunch.validate_order_lines_view
msgid "Receive Meals"
msgstr ""

#. module: lunch
#: model:ir.actions.act_window,name:lunch.validate_order_lines
msgid "Receive meals"
msgstr ""

#. module: lunch
#: view:lunch.order.line:lunch.lunch_order_line_search_view
#: selection:lunch.order.line,state:0
msgid "Received"
msgstr ""

#. module: lunch
#: field:lunch.alert,alter_type:0
msgid "Recurrency"
msgstr ""

#. module: lunch
#: model:ir.actions.act_window,name:lunch.action_lunch_cashmove
msgid "Register Cash Moves"
msgstr ""

#. module: lunch
#: field:lunch.alert,saturday:0
msgid "Saturday"
msgstr ""

#. module: lunch
#: view:lunch.alert:lunch.alert_form_view
msgid "Schedule Date"
msgstr ""

#. module: lunch
#: view:lunch.alert:lunch.alert_form_view
msgid "Schedule Hour"
msgstr ""

#. module: lunch
#: view:lunch.alert:lunch.alert_search_view
#: view:lunch.order.line:lunch.lunch_order_line_search_view
msgid "Search"
msgstr ""

#. module: lunch
#: code:addons/lunch/lunch.py:193
#, python-format
msgid "Select a product and put your order comments on the note."
msgstr ""

#. module: lunch
#: view:lunch.order:lunch.orders_form_view
msgid "Select your order"
msgstr ""

#. module: lunch
#: selection:report.lunch.order.line,month:0
msgid "September"
msgstr ""

#. module: lunch
#: selection:lunch.alert,alter_type:0
msgid "Specific Day"
msgstr ""

#. module: lunch
#: field:lunch.order,state:0
#: field:lunch.order.line,state:0
msgid "Status"
msgstr ""

#. module: lunch
#: field:lunch.alert,sunday:0
msgid "Sunday"
msgstr ""

#. module: lunch
#: field:lunch.order.line,supplier:0
#: field:lunch.product,supplier:0
msgid "Supplier"
msgstr ""

#. module: lunch
#: view:lunch.order.line:lunch.lunch_order_line_search_view
msgid "Supplier Order by Month"
msgstr ""

#. module: lunch
#: code:addons/lunch/lunch.py:190
#, python-format
msgid "This is the first time you order a meal"
msgstr ""

#. module: lunch
#: field:lunch.alert,thursday:0
msgid "Thursday"
msgstr ""

#. module: lunch
#: view:lunch.order.line:lunch.lunch_order_line_search_view
msgid "Today"
msgstr ""

#. module: lunch
#: model:ir.ui.menu,name:lunch.menu_lunch_order_by_supplier_form
msgid "Today's Orders by Supplier"
msgstr ""

#. module: lunch
#: view:lunch.cashmove:lunch.casmove_tree
#: view:lunch.cashmove:lunch.casmove_tree_view
#: view:lunch.order:lunch.orders_tree_view
#: field:lunch.order,total:0
#: view:lunch.order.line:lunch.orders_order_lines_tree_view
#: view:website:lunch.report_lunchorder
msgid "Total"
msgstr ""

#. module: lunch
#: field:report.lunch.order.line,price_total:0
msgid "Total Price"
msgstr ""

#. module: lunch
#: field:lunch.alert,tuesday:0
msgid "Tuesday"
msgstr ""

#. module: lunch
#: view:website:lunch.report_lunchorder
msgid "Unit Price"
msgstr ""

#. module: lunch
#: field:lunch.order.line,user_id:0
#: model:res.groups,name:lunch.group_lunch_user
msgid "User"
msgstr ""

#. module: lunch
#: field:lunch.cashmove,user_id:0
#: field:lunch.order,user_id:0
#: field:report.lunch.order.line,user_id:0
msgid "User Name"
msgstr ""

#. module: lunch
#: view:lunch.order:lunch.view_search_my_order
msgid "Users"
msgstr ""

#. module: lunch
#: field:lunch.alert,wednesday:0
msgid "Wednesday"
msgstr ""

#. module: lunch
#: model:ir.model,name:lunch.model_lunch_order_order
msgid "Wizard to order a meal"
msgstr ""

#. module: lunch
#: view:lunch.alert:lunch.alert_form_view
msgid "Write the message you want to display during the defined period..."
msgstr ""

#. module: lunch
#: field:report.lunch.order.line,year:0
msgid "Year"
msgstr ""

#. module: lunch
#: model:ir.actions.act_window,name:lunch.action_lunch_cashmove_form
msgid "Your Account"
msgstr ""

#. module: lunch
#: model:ir.ui.menu,name:lunch.menu_lunch_cashmove_form
msgid "Your Lunch Account"
msgstr ""

#. module: lunch
#: model:ir.actions.act_window,name:lunch.action_lunch_order_tree
msgid "Your Orders"
msgstr ""

#. module: lunch
#: code:addons/lunch/lunch.py:196
#, python-format
msgid "Your favorite meals will be created based on your last orders."
msgstr ""

#. module: lunch
#: view:lunch.alert:lunch.alert_form_view
#: view:lunch.alert:lunch.alert_tree_view
msgid "alert tree"
msgstr ""

#. module: lunch
#: model:ir.model,name:lunch.model_lunch_cancel
msgid "cancel lunch order"
msgstr ""

#. module: lunch
#: view:lunch.cancel:lunch.cancel_order_lines_view
msgid "cancel order lines"
msgstr ""

#. module: lunch
#: view:lunch.cashmove:lunch.casmove_form_view
msgid "cashmove form"
msgstr ""

#. module: lunch
#: view:lunch.cashmove:lunch.casmove_tree
#: view:lunch.cashmove:lunch.casmove_tree_view
msgid "cashmove tree"
msgstr ""

#. module: lunch
#: model:ir.model,name:lunch.model_lunch_cashmove
#: view:lunch.cashmove:lunch.view_lunch_cashmove_filter
msgid "lunch cashmove"
msgstr ""

#. module: lunch
#: view:lunch.cashmove:lunch.view_lunch_employee_payment_filter
msgid "lunch employee payment"
msgstr ""

#. module: lunch
#: model:ir.model,name:lunch.model_lunch_order_line
msgid "lunch order line"
msgstr ""

#. module: lunch
#: view:lunch.order:lunch.view_search_my_order
msgid "lunch orders"
msgstr ""

#. module: lunch
#: model:ir.model,name:lunch.model_lunch_product
msgid "lunch product"
msgstr ""

#. module: lunch
#: model:ir.model,name:lunch.model_lunch_product_category
msgid "lunch product category"
msgstr ""

#. module: lunch
#: model:ir.model,name:lunch.model_lunch_validation
msgid "lunch validation for order"
msgstr ""

#. module: lunch
#: field:lunch.order.line,name:0
msgid "unknown"
msgstr ""

#. module: lunch
#: view:lunch.validation:lunch.validate_order_lines_view
msgid "validate order lines"
msgstr ""<|MERGE_RESOLUTION|>--- conflicted
+++ resolved
@@ -1,30 +1,22 @@
-# Danish translation for openobject-addons
-# Copyright (c) 2014 Rosetta Contributors and Canonical Ltd 2014
-# This file is distributed under the same license as the openobject-addons package.
-# FIRST AUTHOR <EMAIL@ADDRESS>, 2014.
-#
-msgid ""
-msgstr ""
-<<<<<<< HEAD
-"Project-Id-Version: openobject-addons\n"
-"Report-Msgid-Bugs-To: FULL NAME <EMAIL@ADDRESS>\n"
-"POT-Creation-Date: 2014-08-14 13:09+0000\n"
-"PO-Revision-Date: 2014-08-14 16:10+0000\n"
-"Last-Translator: FULL NAME <EMAIL@ADDRESS>\n"
-"Language-Team: Danish <da@li.org>\n"
-=======
+# Translation of Odoo Server.
+# This file contains the translation of the following modules:
+# * lunch
+# 
+# Translators:
+# jonas jensen <j.jensen@tcomp.dk>, 2015
+msgid ""
+msgstr ""
 "Project-Id-Version: Odoo 8.0\n"
 "Report-Msgid-Bugs-To: \n"
 "POT-Creation-Date: 2015-01-21 14:08+0000\n"
 "PO-Revision-Date: 2016-04-11 12:48+0000\n"
 "Last-Translator: Hans Henrik Gabelgaard <hhg@gabelgaard.org>\n"
 "Language-Team: Danish (http://www.transifex.com/odoo/odoo-8/language/da/)\n"
->>>>>>> 0410d118
 "MIME-Version: 1.0\n"
 "Content-Type: text/plain; charset=UTF-8\n"
-"Content-Transfer-Encoding: 8bit\n"
-"X-Launchpad-Export-Date: 2014-08-15 07:23+0000\n"
-"X-Generator: Launchpad (build 17156)\n"
+"Content-Transfer-Encoding: \n"
+"Language: da\n"
+"Plural-Forms: nplurals=2; plural=(n != 1);\n"
 
 #. module: lunch
 #: model:ir.actions.act_window,help:lunch.action_lunch_alert
@@ -33,11 +25,8 @@
 "                Click to create a lunch alert. \n"
 "            </p>\n"
 "              <p>\n"
-"                Alerts are used to warn employee from possible issues "
-"concerning the lunch orders.\n"
-"                To create a lunch alert you have to define its recurrency, "
-"the time interval during which the alert should be executed and the message "
-"to display.\n"
+"                Alerts are used to warn employee from possible issues concerning the lunch orders.\n"
+"                To create a lunch alert you have to define its recurrency, the time interval during which the alert should be executed and the message to display.\n"
 "            </p>\n"
 "            <p>\n"
 "                Example: <br/>\n"
@@ -68,10 +57,8 @@
 "            </p>\n"
 "            <p>\n"
 "                A lunch order is defined by its user, date and order lines.\n"
-"                Each order line corresponds to a product, an additional note "
-"and a price.\n"
-"                Before selecting your order lines, don't forget to read the "
-"warnings displayed in the reddish area.\n"
+"                Each order line corresponds to a product, an additional note and a price.\n"
+"                Before selecting your order lines, don't forget to read the warnings displayed in the reddish area.\n"
 "            </p>\n"
 "            "
 msgstr ""
@@ -84,10 +71,8 @@
 "            </p>\n"
 "              <p>\n"
 "                A cashmove can either be an expense or a payment.<br/>\n"
-"                An expense is automatically created at the order "
-"receipt.<br/>\n"
-"                A payment represents the employee reimbursement to the "
-"company.\n"
+"                An expense is automatically created at the order receipt.<br/>\n"
+"                A payment represents the employee reimbursement to the company.\n"
 "              </p>\n"
 "            "
 msgstr ""
@@ -99,8 +84,7 @@
 "                Click to create a payment. \n"
 "            </p>\n"
 "              <p>\n"
-"                Here you can see the employees' payment. A payment is a cash "
-"move from the employee to the company.\n"
+"                Here you can see the employees' payment. A payment is a cash move from the employee to the company.\n"
 "              </p>\n"
 "            "
 msgstr ""
@@ -112,8 +96,7 @@
 "                Click to create a product for lunch. \n"
 "            </p>\n"
 "              <p>\n"
-"                A product is defined by its name, category, price and "
-"supplier.\n"
+"                A product is defined by its name, category, price and supplier.\n"
 "              </p>\n"
 "            "
 msgstr ""
@@ -122,19 +105,12 @@
 #: model:ir.actions.act_window,help:lunch.action_lunch_control_suppliers
 msgid ""
 "<p>\n"
-"                Here you can see every orders grouped by suppliers and by "
-"date.\n"
+"                Here you can see every orders grouped by suppliers and by date.\n"
 "              </p>\n"
 "              <p>\n"
-"                - Click on the <img "
-"src=\"../../../web/static/src/img/icons/terp-call-start.png\"/> to announce "
-"that the order is ordered <br/>\n"
-"                - Click on the <img "
-"src=\"../../../web/static/src/img/icons/gtk-apply.png\"/> to announce that "
-"the order is received <br/>\n"
-"                - Click on the <img "
-"src=\"../../../web/static/src/img/icons/gtk-cancel.png\"/> red X to announce "
-"that the order isn't available\n"
+"                - Click on the <img src=\"../../../web/static/src/img/icons/terp-call-start.png\"/> to announce that the order is ordered <br/>\n"
+"                - Click on the <img src=\"../../../web/static/src/img/icons/gtk-apply.png\"/> to announce that the order is received <br/>\n"
+"                - Click on the <img src=\"../../../web/static/src/img/icons/gtk-cancel.png\"/> red X to announce that the order isn't available\n"
 "              </p>\n"
 "            "
 msgstr ""
@@ -146,15 +122,9 @@
 "                Here you can see today's orders grouped by suppliers.\n"
 "              </p>\n"
 "              <p>\n"
-"                - Click on the <img "
-"src=\"../../../web/static/src/img/icons/terp-call-start.png\"/> to announce "
-"that the order is ordered <br/>\n"
-"                - Click on the <img "
-"src=\"../../../web/static/src/img/icons/gtk-apply.png\"/> to announce that "
-"the order is received <br/>\n"
-"                - Click on the <img "
-"src=\"../../../web/static/src/img/icons/gtk-cancel.png\"/> to announce that "
-"the order isn't available\n"
+"                - Click on the <img src=\"../../../web/static/src/img/icons/terp-call-start.png\"/> to announce that the order is ordered <br/>\n"
+"                - Click on the <img src=\"../../../web/static/src/img/icons/gtk-apply.png\"/> to announce that the order is received <br/>\n"
+"                - Click on the <img src=\"../../../web/static/src/img/icons/gtk-cancel.png\"/> to announce that the order isn't available\n"
 "              </p>\n"
 "            "
 msgstr ""
@@ -163,11 +133,8 @@
 #: model:ir.actions.act_window,help:lunch.action_lunch_cashmove_form
 msgid ""
 "<p>\n"
-"                Here you can see your cash moves.<br/>A cash moves can be "
-"either an expense or a payment.\n"
-"                An expense is automatically created when an order is "
-"received while a payment is a reimbursement to the company encoded by the "
-"manager.\n"
+"                Here you can see your cash moves.<br/>A cash moves can be either an expense or a payment.\n"
+"                An expense is automatically created when an order is received while a payment is a reimbursement to the company encoded by the manager.\n"
 "              </p>\n"
 "            "
 msgstr ""
@@ -181,7 +148,7 @@
 #: code:addons/lunch/lunch.py:267
 #, python-format
 msgid "Add"
-msgstr ""
+msgstr "Tilføj"
 
 #. module: lunch
 #: model:ir.ui.menu,name:lunch.menu_lunch_cash
@@ -195,25 +162,24 @@
 
 #. module: lunch
 #: model:ir.actions.act_window,name:lunch.action_lunch_alert
-#: model:ir.ui.menu,name:lunch.menu_lunch_alert
-#: field:lunch.order,alerts:0
+#: model:ir.ui.menu,name:lunch.menu_lunch_alert field:lunch.order,alerts:0
 msgid "Alerts"
 msgstr ""
 
 #. module: lunch
 #: field:lunch.cashmove,amount:0
 msgid "Amount"
-msgstr ""
+msgstr "Beløb"
 
 #. module: lunch
 #: field:lunch.alert,active_to:0
 msgid "And"
-msgstr ""
+msgstr "Og"
 
 #. module: lunch
 #: selection:report.lunch.order.line,month:0
 msgid "April"
-msgstr ""
+msgstr "April"
 
 #. module: lunch
 #: view:lunch.cancel:lunch.cancel_order_lines_view
@@ -228,7 +194,7 @@
 #. module: lunch
 #: selection:report.lunch.order.line,month:0
 msgid "August"
-msgstr ""
+msgstr "August"
 
 #. module: lunch
 #: field:lunch.alert,active_from:0
@@ -256,7 +222,7 @@
 #: view:lunch.order.order:lunch.order_order_lines_view
 #: view:lunch.validation:lunch.validate_order_lines_view
 msgid "Cancel"
-msgstr ""
+msgstr "Annuller"
 
 #. module: lunch
 #: view:lunch.cancel:lunch.cancel_order_lines_view
@@ -278,7 +244,7 @@
 #: view:lunch.order.line:lunch.lunch_order_line_search_view
 #: selection:lunch.order.line,state:0
 msgid "Cancelled"
-msgstr ""
+msgstr "Annulleret"
 
 #. module: lunch
 #: field:lunch.order.line,cashmove:0
@@ -286,31 +252,30 @@
 msgstr ""
 
 #. module: lunch
-#: field:lunch.product,category_id:0
-#: field:lunch.product.category,name:0
+#: field:lunch.product,category_id:0 field:lunch.product.category,name:0
 msgid "Category"
-msgstr ""
+msgstr "Kategori"
 
 #. module: lunch
 #: model:ir.ui.menu,name:lunch.menu_lunch_config
 msgid "Configuration"
-msgstr ""
+msgstr "Konfiguration"
 
 #. module: lunch
 #: view:lunch.order.line:lunch.orders_order_lines_tree_view
 msgid "Confirm"
-msgstr ""
+msgstr "Bekræft"
 
 #. module: lunch
 #: selection:lunch.order,state:0
 msgid "Confirmed"
-msgstr ""
+msgstr "Bekræftet"
 
 #. module: lunch
 #: model:ir.actions.act_window,name:lunch.action_lunch_control_accounts
 #: model:ir.ui.menu,name:lunch.menu_lunch_control_accounts
 msgid "Control Accounts"
-msgstr ""
+msgstr "Kontrol Konti"
 
 #. module: lunch
 #: model:ir.actions.act_window,name:lunch.action_lunch_control_suppliers
@@ -318,60 +283,50 @@
 msgstr ""
 
 #. module: lunch
-#: field:lunch.alert,create_uid:0
-#: field:lunch.cancel,create_uid:0
-#: field:lunch.cashmove,create_uid:0
-#: field:lunch.order,create_uid:0
-#: field:lunch.order.line,create_uid:0
-#: field:lunch.order.order,create_uid:0
-#: field:lunch.product,create_uid:0
-#: field:lunch.product.category,create_uid:0
+#: field:lunch.alert,create_uid:0 field:lunch.cancel,create_uid:0
+#: field:lunch.cashmove,create_uid:0 field:lunch.order,create_uid:0
+#: field:lunch.order.line,create_uid:0 field:lunch.order.order,create_uid:0
+#: field:lunch.product,create_uid:0 field:lunch.product.category,create_uid:0
 #: field:lunch.validation,create_uid:0
 msgid "Created by"
-msgstr ""
-
-#. module: lunch
-#: field:lunch.alert,create_date:0
-#: field:lunch.cancel,create_date:0
-#: field:lunch.cashmove,create_date:0
-#: field:lunch.order,create_date:0
-#: field:lunch.order.line,create_date:0
-#: field:lunch.order.order,create_date:0
+msgstr "Oprettet af"
+
+#. module: lunch
+#: field:lunch.alert,create_date:0 field:lunch.cancel,create_date:0
+#: field:lunch.cashmove,create_date:0 field:lunch.order,create_date:0
+#: field:lunch.order.line,create_date:0 field:lunch.order.order,create_date:0
 #: field:lunch.product,create_date:0
 #: field:lunch.product.category,create_date:0
 #: field:lunch.validation,create_date:0
 msgid "Created on"
-msgstr ""
-
-#. module: lunch
-#: field:lunch.cashmove,date:0
-#: field:lunch.order,date:0
+msgstr "Oprettet den"
+
+#. module: lunch
+#: field:lunch.cashmove,date:0 field:lunch.order,date:0
 #: field:lunch.order.line,date:0
 msgid "Date"
-msgstr ""
+msgstr "Dato"
 
 #. module: lunch
 #: field:report.lunch.order.line,date:0
 msgid "Date Order"
-msgstr ""
-
-#. module: lunch
-#: field:lunch.alert,specific_day:0
-#: field:report.lunch.order.line,day:0
+msgstr "Dato Rækkefølge"
+
+#. module: lunch
+#: field:lunch.alert,specific_day:0 field:report.lunch.order.line,day:0
 msgid "Day"
-msgstr ""
+msgstr "Dag"
 
 #. module: lunch
 #: selection:report.lunch.order.line,month:0
 msgid "December"
-msgstr ""
-
-#. module: lunch
-#: field:lunch.cashmove,description:0
-#: field:lunch.product,description:0
+msgstr "December"
+
+#. module: lunch
+#: field:lunch.cashmove,description:0 field:lunch.product,description:0
 #: view:website:lunch.report_lunchorder
 msgid "Description"
-msgstr ""
+msgstr "Beskrivelse"
 
 #. module: lunch
 #: view:lunch.validation:lunch.validate_order_lines_view
@@ -402,18 +357,18 @@
 #. module: lunch
 #: selection:report.lunch.order.line,month:0
 msgid "February"
-msgstr ""
+msgstr "Februar"
 
 #. module: lunch
 #: field:lunch.alert,friday:0
 msgid "Friday"
-msgstr ""
+msgstr "Fredag"
 
 #. module: lunch
 #: view:lunch.cashmove:lunch.view_lunch_cashmove_filter
 #: view:lunch.order.line:lunch.lunch_order_line_search_view
 msgid "Group By"
-msgstr ""
+msgstr "Gruppér efter"
 
 #. module: lunch
 #: model:ir.module.category,description:lunch.module_lunch_category
@@ -423,19 +378,14 @@
 msgstr ""
 
 #. module: lunch
-#: field:lunch.alert,id:0
-#: field:lunch.cancel,id:0
-#: field:lunch.cashmove,id:0
-#: field:lunch.order,id:0
-#: field:lunch.order.line,id:0
-#: field:lunch.order.order,id:0
-#: field:lunch.product,id:0
-#: field:lunch.product.category,id:0
-#: field:lunch.validation,id:0
+#: field:lunch.alert,id:0 field:lunch.cancel,id:0 field:lunch.cashmove,id:0
+#: field:lunch.order,id:0 field:lunch.order.line,id:0
+#: field:lunch.order.order,id:0 field:lunch.product,id:0
+#: field:lunch.product.category,id:0 field:lunch.validation,id:0
 #: field:report.lunch.order.line,id:0
 #: field:report.lunch.report_lunchorder,id:0
 msgid "ID"
-msgstr ""
+msgstr "Id"
 
 #. module: lunch
 #: field:lunch.cashmove,state:0
@@ -445,48 +395,40 @@
 #. module: lunch
 #: selection:report.lunch.order.line,month:0
 msgid "January"
-msgstr ""
+msgstr "Januar"
 
 #. module: lunch
 #: selection:report.lunch.order.line,month:0
 msgid "July"
-msgstr ""
+msgstr "Juli"
 
 #. module: lunch
 #: selection:report.lunch.order.line,month:0
 msgid "June"
-msgstr ""
-
-#. module: lunch
-#: field:lunch.alert,write_uid:0
-#: field:lunch.cancel,write_uid:0
-#: field:lunch.cashmove,write_uid:0
-#: field:lunch.order,write_uid:0
-#: field:lunch.order.line,write_uid:0
-#: field:lunch.order.order,write_uid:0
-#: field:lunch.product,write_uid:0
-#: field:lunch.product.category,write_uid:0
+msgstr "Juni"
+
+#. module: lunch
+#: field:lunch.alert,write_uid:0 field:lunch.cancel,write_uid:0
+#: field:lunch.cashmove,write_uid:0 field:lunch.order,write_uid:0
+#: field:lunch.order.line,write_uid:0 field:lunch.order.order,write_uid:0
+#: field:lunch.product,write_uid:0 field:lunch.product.category,write_uid:0
 #: field:lunch.validation,write_uid:0
 msgid "Last Updated by"
-msgstr ""
-
-#. module: lunch
-#: field:lunch.alert,write_date:0
-#: field:lunch.cancel,write_date:0
-#: field:lunch.cashmove,write_date:0
-#: field:lunch.order,write_date:0
-#: field:lunch.order.line,write_date:0
-#: field:lunch.order.order,write_date:0
-#: field:lunch.product,write_date:0
-#: field:lunch.product.category,write_date:0
+msgstr "Sidst opdateret af"
+
+#. module: lunch
+#: field:lunch.alert,write_date:0 field:lunch.cancel,write_date:0
+#: field:lunch.cashmove,write_date:0 field:lunch.order,write_date:0
+#: field:lunch.order.line,write_date:0 field:lunch.order.order,write_date:0
+#: field:lunch.product,write_date:0 field:lunch.product.category,write_date:0
 #: field:lunch.validation,write_date:0
 msgid "Last Updated on"
-msgstr ""
+msgstr "Sidst opdateret den"
 
 #. module: lunch
 #: view:lunch.order:lunch.orders_form_view
 msgid "List"
-msgstr ""
+msgstr "Liste"
 
 #. module: lunch
 #: model:ir.module.category,name:lunch.module_lunch_category
@@ -517,33 +459,32 @@
 #. module: lunch
 #: model:res.groups,name:lunch.group_lunch_manager
 msgid "Manager"
-msgstr ""
+msgstr "Leder"
 
 #. module: lunch
 #: selection:report.lunch.order.line,month:0
 msgid "March"
-msgstr ""
+msgstr "Marts"
 
 #. module: lunch
 #: selection:report.lunch.order.line,month:0
 msgid "May"
-msgstr ""
-
-#. module: lunch
-#: view:lunch.alert:lunch.alert_form_view
-#: field:lunch.alert,message:0
+msgstr "Maj"
+
+#. module: lunch
+#: view:lunch.alert:lunch.alert_form_view field:lunch.alert,message:0
 msgid "Message"
-msgstr ""
+msgstr "Besked"
 
 #. module: lunch
 #: field:lunch.alert,monday:0
 msgid "Monday"
-msgstr ""
+msgstr "Mandag"
 
 #. module: lunch
 #: field:report.lunch.order.line,month:0
 msgid "Month"
-msgstr ""
+msgstr "Måned"
 
 #. module: lunch
 #: view:lunch.cashmove:lunch.view_lunch_employee_payment_filter
@@ -561,10 +502,9 @@
 msgstr ""
 
 #. module: lunch
-#: selection:lunch.order,state:0
-#: selection:lunch.order.line,state:0
+#: selection:lunch.order,state:0 selection:lunch.order.line,state:0
 msgid "New"
-msgstr ""
+msgstr "Ny"
 
 #. module: lunch
 #: model:ir.actions.act_window,name:lunch.action_lunch_order_form
@@ -578,20 +518,19 @@
 msgstr ""
 
 #. module: lunch
-#: field:lunch.order.line,note:0
-#: field:report.lunch.order.line,note:0
+#: field:lunch.order.line,note:0 field:report.lunch.order.line,note:0
 msgid "Note"
-msgstr ""
+msgstr "Notat"
 
 #. module: lunch
 #: selection:report.lunch.order.line,month:0
 msgid "November"
-msgstr ""
+msgstr "November"
 
 #. module: lunch
 #: selection:report.lunch.order.line,month:0
 msgid "October"
-msgstr ""
+msgstr "Oktober"
 
 #. module: lunch
 #: view:lunch.validation:lunch.validate_order_lines_view
@@ -599,13 +538,11 @@
 msgstr ""
 
 #. module: lunch
-#: field:lunch.cashmove,order_id:0
-#: selection:lunch.cashmove,state:0
+#: field:lunch.cashmove,order_id:0 selection:lunch.cashmove,state:0
 #: view:lunch.order.line:lunch.orders_order_lines_tree_view
-#: field:lunch.order.line,order_id:0
-#: view:website:lunch.report_lunchorder
+#: field:lunch.order.line,order_id:0 view:website:lunch.report_lunchorder
 msgid "Order"
-msgstr ""
+msgstr "Ordre"
 
 #. module: lunch
 #: view:lunch.order.order:lunch.order_order_lines_view
@@ -615,7 +552,7 @@
 #. module: lunch
 #: view:lunch.order.line:lunch.lunch_order_line_search_view
 msgid "Order Month"
-msgstr ""
+msgstr "Ordre måned"
 
 #. module: lunch
 #: view:lunch.order.order:lunch.order_order_lines_view
@@ -669,7 +606,7 @@
 #: view:lunch.cashmove:lunch.view_lunch_employee_payment_filter
 #: selection:lunch.cashmove,state:0
 msgid "Payment"
-msgstr ""
+msgstr "Betaling"
 
 #. module: lunch
 #: model:ir.ui.menu,name:lunch.menu_lunch_order_tree
@@ -677,22 +614,20 @@
 msgstr ""
 
 #. module: lunch
-#: field:lunch.order.line,price:0
-#: field:lunch.product,price:0
+#: field:lunch.order.line,price:0 field:lunch.product,price:0
 msgid "Price"
-msgstr ""
-
-#. module: lunch
-#: field:lunch.order.line,product_id:0
-#: field:lunch.product,name:0
+msgstr "Pris"
+
+#. module: lunch
+#: field:lunch.order.line,product_id:0 field:lunch.product,name:0
 msgid "Product"
-msgstr ""
+msgstr "Produkt"
 
 #. module: lunch
 #: model:ir.actions.act_window,name:lunch.action_lunch_product_categories
 #: model:ir.ui.menu,name:lunch.menu_lunch_product_categories
 msgid "Product Categories"
-msgstr ""
+msgstr "Produkt kategorier"
 
 #. module: lunch
 #: view:lunch.product.category:lunch.product_category_form_view
@@ -704,7 +639,7 @@
 #: model:ir.ui.menu,name:lunch.menu_lunch_products
 #: field:lunch.order,order_line_ids:0
 msgid "Products"
-msgstr ""
+msgstr "Produkter"
 
 #. module: lunch
 #: view:lunch.product:lunch.products_form_view
@@ -731,12 +666,12 @@
 #: view:lunch.order.line:lunch.lunch_order_line_search_view
 #: selection:lunch.order.line,state:0
 msgid "Received"
-msgstr ""
+msgstr "Modtaget"
 
 #. module: lunch
 #: field:lunch.alert,alter_type:0
 msgid "Recurrency"
-msgstr ""
+msgstr "Gentagelse"
 
 #. module: lunch
 #: model:ir.actions.act_window,name:lunch.action_lunch_cashmove
@@ -746,7 +681,7 @@
 #. module: lunch
 #: field:lunch.alert,saturday:0
 msgid "Saturday"
-msgstr ""
+msgstr "Lørdag"
 
 #. module: lunch
 #: view:lunch.alert:lunch.alert_form_view
@@ -762,7 +697,7 @@
 #: view:lunch.alert:lunch.alert_search_view
 #: view:lunch.order.line:lunch.lunch_order_line_search_view
 msgid "Search"
-msgstr ""
+msgstr "Søg"
 
 #. module: lunch
 #: code:addons/lunch/lunch.py:193
@@ -778,7 +713,7 @@
 #. module: lunch
 #: selection:report.lunch.order.line,month:0
 msgid "September"
-msgstr ""
+msgstr "September"
 
 #. module: lunch
 #: selection:lunch.alert,alter_type:0
@@ -786,21 +721,19 @@
 msgstr ""
 
 #. module: lunch
-#: field:lunch.order,state:0
-#: field:lunch.order.line,state:0
+#: field:lunch.order,state:0 field:lunch.order.line,state:0
 msgid "Status"
-msgstr ""
+msgstr "Status"
 
 #. module: lunch
 #: field:lunch.alert,sunday:0
 msgid "Sunday"
-msgstr ""
-
-#. module: lunch
-#: field:lunch.order.line,supplier:0
-#: field:lunch.product,supplier:0
+msgstr "Søndag"
+
+#. module: lunch
+#: field:lunch.order.line,supplier:0 field:lunch.product,supplier:0
 msgid "Supplier"
-msgstr ""
+msgstr "Leverandør"
 
 #. module: lunch
 #: view:lunch.order.line:lunch.lunch_order_line_search_view
@@ -816,12 +749,12 @@
 #. module: lunch
 #: field:lunch.alert,thursday:0
 msgid "Thursday"
-msgstr ""
+msgstr "Torsdag"
 
 #. module: lunch
 #: view:lunch.order.line:lunch.lunch_order_line_search_view
 msgid "Today"
-msgstr ""
+msgstr "I dag"
 
 #. module: lunch
 #: model:ir.ui.menu,name:lunch.menu_lunch_order_by_supplier_form
@@ -831,37 +764,35 @@
 #. module: lunch
 #: view:lunch.cashmove:lunch.casmove_tree
 #: view:lunch.cashmove:lunch.casmove_tree_view
-#: view:lunch.order:lunch.orders_tree_view
-#: field:lunch.order,total:0
+#: view:lunch.order:lunch.orders_tree_view field:lunch.order,total:0
 #: view:lunch.order.line:lunch.orders_order_lines_tree_view
 #: view:website:lunch.report_lunchorder
 msgid "Total"
-msgstr ""
+msgstr "Total"
 
 #. module: lunch
 #: field:report.lunch.order.line,price_total:0
 msgid "Total Price"
-msgstr ""
+msgstr "Total pris"
 
 #. module: lunch
 #: field:lunch.alert,tuesday:0
 msgid "Tuesday"
-msgstr ""
+msgstr "Tirsdag"
 
 #. module: lunch
 #: view:website:lunch.report_lunchorder
 msgid "Unit Price"
-msgstr ""
+msgstr "Enhedspris"
 
 #. module: lunch
 #: field:lunch.order.line,user_id:0
 #: model:res.groups,name:lunch.group_lunch_user
 msgid "User"
-msgstr ""
-
-#. module: lunch
-#: field:lunch.cashmove,user_id:0
-#: field:lunch.order,user_id:0
+msgstr "Bruger"
+
+#. module: lunch
+#: field:lunch.cashmove,user_id:0 field:lunch.order,user_id:0
 #: field:report.lunch.order.line,user_id:0
 msgid "User Name"
 msgstr ""
@@ -869,12 +800,12 @@
 #. module: lunch
 #: view:lunch.order:lunch.view_search_my_order
 msgid "Users"
-msgstr ""
+msgstr "Brugere"
 
 #. module: lunch
 #: field:lunch.alert,wednesday:0
 msgid "Wednesday"
-msgstr ""
+msgstr "Onsdag"
 
 #. module: lunch
 #: model:ir.model,name:lunch.model_lunch_order_order
@@ -889,7 +820,7 @@
 #. module: lunch
 #: field:report.lunch.order.line,year:0
 msgid "Year"
-msgstr ""
+msgstr "År"
 
 #. module: lunch
 #: model:ir.actions.act_window,name:lunch.action_lunch_cashmove_form
@@ -976,9 +907,16 @@
 msgstr ""
 
 #. module: lunch
+#: view:lunch.cancel:lunch.cancel_order_lines_view
+#: view:lunch.order.order:lunch.order_order_lines_view
+#: view:lunch.validation:lunch.validate_order_lines_view
+msgid "or"
+msgstr "eller"
+
+#. module: lunch
 #: field:lunch.order.line,name:0
 msgid "unknown"
-msgstr ""
+msgstr "ukendt"
 
 #. module: lunch
 #: view:lunch.validation:lunch.validate_order_lines_view
