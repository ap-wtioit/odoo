# Norwegian Bokmal translation for openobject-addons
# Copyright (c) 2014 Rosetta Contributors and Canonical Ltd 2014
# This file is distributed under the same license as the openobject-addons package.
# FIRST AUTHOR <EMAIL@ADDRESS>, 2014.
#
msgid ""
msgstr ""
<<<<<<< HEAD
"Project-Id-Version: openobject-addons\n"
"Report-Msgid-Bugs-To: FULL NAME <EMAIL@ADDRESS>\n"
"POT-Creation-Date: 2014-09-23 16:27+0000\n"
"PO-Revision-Date: 2014-08-14 16:10+0000\n"
"Last-Translator: FULL NAME <EMAIL@ADDRESS>\n"
"Language-Team: Norwegian Bokmal <nb@li.org>\n"
=======
"Project-Id-Version: Odoo 8.0\n"
"Report-Msgid-Bugs-To: \n"
"POT-Creation-Date: 2015-01-21 14:07+0000\n"
"PO-Revision-Date: 2016-01-13 15:18+0000\n"
"Last-Translator: Martin Trigaux\n"
"Language-Team: Norwegian Bokmål (http://www.transifex.com/odoo/odoo-8/language/nb/)\n"
>>>>>>> 1812b8f3
"MIME-Version: 1.0\n"
"Content-Type: text/plain; charset=UTF-8\n"
"Content-Transfer-Encoding: 8bit\n"
"X-Launchpad-Export-Date: 2014-09-24 08:57+0000\n"
"X-Generator: Launchpad (build 17196)\n"

#. module: analytic
#: code:addons/analytic/analytic.py:278
#, python-format
msgid "%s (copy)"
msgstr "%s (kopi)"

#. module: analytic
#: field:account.analytic.account,child_complete_ids:0
msgid "Account Hierarchy"
msgstr "konto hierarkiet"

#. module: analytic
#: field:account.analytic.account,manager_id:0
msgid "Account Manager"
msgstr "kontofører"

#. module: analytic
#: field:account.analytic.account,name:0
msgid "Account/Contract Name"
msgstr "Konto/kontrakt navn."

#. module: analytic
#: field:account.analytic.line,amount:0
msgid "Amount"
msgstr "Beløp"

#. module: analytic
#: view:account.analytic.account:analytic.view_account_analytic_account_form
#: selection:account.analytic.account,type:0
#: field:account.analytic.line,account_id:0
#: model:ir.model,name:analytic.model_account_analytic_account
msgid "Analytic Account"
msgstr "Analytisk konto"

#. module: analytic
#: model:res.groups,name:analytic.group_analytic_accounting
msgid "Analytic Accounting"
msgstr "Analytisk bokføring"

#. module: analytic
#: field:account.analytic.account,line_ids:0
msgid "Analytic Entries"
msgstr "Analytiske registreringer"

#. module: analytic
#: model:ir.model,name:analytic.model_account_analytic_line
msgid "Analytic Line"
msgstr "Analytisk linje"

#. module: analytic
#: selection:account.analytic.account,type:0
msgid "Analytic View"
msgstr "Analytisk vis."

#. module: analytic
#: field:account.analytic.account,balance:0
msgid "Balance"
msgstr "Saldo"

#. module: analytic
#: help:account.analytic.line,amount:0
msgid ""
"Calculated by multiplying the quantity and the price given in the Product's "
"cost price. Always expressed in the company main currency."
msgstr ""
"Beregnet ved å multiplisere antall og pris gitt av produktets kostpris. "
"Alltid uttrykt i firmaets hovedvaluta."

#. module: analytic
#: selection:account.analytic.account,state:0
msgid "Cancelled"
msgstr "Annulert"

#. module: analytic
#: field:account.analytic.account,child_ids:0
msgid "Child Accounts"
msgstr "underordnede kontoer"

#. module: analytic
#: selection:account.analytic.account,state:0
msgid "Closed"
msgstr "Lukket"

#. module: analytic
#: field:account.analytic.account,company_id:0
#: field:account.analytic.line,company_id:0
msgid "Company"
msgstr "Firma"

#. module: analytic
#: model:mail.message.subtype,name:analytic.mt_account_closed
msgid "Contract Finished"
msgstr ""

#. module: analytic
#: view:account.analytic.account:analytic.view_account_analytic_account_form
msgid "Contract Information"
msgstr "Kontrakt informasjon."

#. module: analytic
#: model:mail.message.subtype,name:analytic.mt_account_opened
msgid "Contract Opened"
msgstr ""

#. module: analytic
#: model:mail.message.subtype,description:analytic.mt_account_closed
msgid "Contract closed"
msgstr ""

#. module: analytic
#: model:mail.message.subtype,description:analytic.mt_account_opened
msgid "Contract opened"
msgstr ""

#. module: analytic
#: selection:account.analytic.account,type:0
msgid "Contract or Project"
msgstr "Kontrakt eller prosjekt."

#. module: analytic
#: model:mail.message.subtype,description:analytic.mt_account_pending
msgid "Contract pending"
msgstr ""

#. module: analytic
#: model:mail.message.subtype,name:analytic.mt_account_pending
msgid "Contract to Renew"
msgstr ""

#. module: analytic
#: code:addons/analytic/analytic.py:238
#, python-format
msgid "Contract: "
msgstr "Kontrakt. "

#. module: analytic
#: field:account.analytic.line,create_date:0
msgid "Create Date"
msgstr ""

#. module: analytic
#: field:account.analytic.account,create_uid:0
#: field:account.analytic.line,create_uid:0
msgid "Created by"
msgstr ""

#. module: analytic
#: field:account.analytic.account,create_date:0
msgid "Created on"
msgstr ""

#. module: analytic
#: field:account.analytic.account,credit:0
msgid "Credit"
msgstr "Kredit"

#. module: analytic
#: field:account.analytic.account,currency_id:0
msgid "Currency"
msgstr "Valuta"

#. module: analytic
#: field:account.analytic.account,partner_id:0
msgid "Customer"
msgstr "Kunde."

#. module: analytic
#: field:account.analytic.line,date:0
msgid "Date"
msgstr "Dato"

#. module: analytic
#: help:account.analytic.account,message_last_post:0
msgid "Date of the last message posted on the record."
msgstr ""

#. module: analytic
#: field:account.analytic.account,debit:0
msgid "Debit"
msgstr "Debet"

#. module: analytic
#: field:account.analytic.account,description:0
#: field:account.analytic.line,name:0
msgid "Description"
msgstr "Beskrivelse"

#. module: analytic
#: view:account.analytic.account:analytic.view_account_analytic_account_form
msgid "End Date"
msgstr "Sluttdato."

#. module: analytic
#: code:addons/analytic/analytic.py:160
#, python-format
msgid "Error!"
msgstr "Feil!"

#. module: analytic
#: constraint:account.analytic.account:0
msgid "Error! You cannot create recursive analytic accounts."
msgstr "Feil! Du kan ikke opprette rekursive analytiske kontoer."

#. module: analytic
#: field:account.analytic.account,date:0
msgid "Expiration Date"
msgstr "Utløpsdato"

#. module: analytic
#: field:account.analytic.account,message_follower_ids:0
msgid "Followers"
msgstr "Følgere."

#. module: analytic
#: field:account.analytic.account,complete_name:0
msgid "Full Name"
msgstr ""

#. module: analytic
#: help:account.analytic.account,message_summary:0
msgid ""
"Holds the Chatter summary (number of messages, ...). This summary is "
"directly in html format in order to be inserted in kanban views."
msgstr ""

#. module: analytic
#: field:account.analytic.account,id:0
#: field:account.analytic.line,id:0
msgid "ID"
msgstr ""

#. module: analytic
#: help:account.analytic.account,message_unread:0
msgid "If checked new messages require your attention."
msgstr ""

#. module: analytic
#: help:account.analytic.account,type:0
msgid ""
"If you select the View Type, it means you won't allow to create journal "
"entries using that account.\n"
"The type 'Analytic account' stands for usual accounts that you only want to "
"use in accounting.\n"
"If you select Contract or Project, it offers you the possibility to manage "
"the validity and the invoicing options for this account.\n"
"The special type 'Template of Contract' allows you to define a template with "
"default data that you can reuse easily."
msgstr ""

#. module: analytic
#: code:addons/analytic/analytic.py:160
#, python-format
msgid ""
"If you set a company, the currency selected has to be the same as it's "
"currency. \n"
"You can remove the company belonging, and thus change the currency, only on "
"analytic account of type 'view'. This can be really useful for consolidation "
"purposes of several companies charts with different currencies, for example."
msgstr ""

#. module: analytic
#: selection:account.analytic.account,state:0
msgid "In Progress"
msgstr "I arbeid."

#. module: analytic
#: field:account.analytic.account,message_is_follower:0
msgid "Is a Follower"
msgstr "Er en følger."

#. module: analytic
#: field:account.analytic.account,message_last_post:0
msgid "Last Message Date"
msgstr ""

#. module: analytic
#: field:account.analytic.account,write_uid:0
#: field:account.analytic.line,write_uid:0
msgid "Last Updated by"
msgstr ""

#. module: analytic
#: field:account.analytic.account,write_date:0
#: field:account.analytic.line,write_date:0
msgid "Last Updated on"
msgstr ""

#. module: analytic
#: field:account.analytic.account,message_ids:0
msgid "Messages"
msgstr "Meldinger."

#. module: analytic
#: help:account.analytic.account,message_ids:0
msgid "Messages and communication history"
msgstr "Meldinger og kommunikasjon historie."

#. module: analytic
#: selection:account.analytic.account,state:0
msgid "New"
msgstr "Ny"

#. module: analytic
#: view:account.analytic.account:analytic.view_account_analytic_account_form
msgid ""
"Once the end date of the contract is\n"
"                                        passed or the maximum number of "
"service\n"
"                                        units (e.g. support contract) is\n"
"                                        reached, the account manager is "
"notified \n"
"                                        by email to renew the contract with "
"the\n"
"                                        customer."
msgstr ""

#. module: analytic
#: field:account.analytic.account,parent_id:0
msgid "Parent Analytic Account"
msgstr "Overordnet analytisk konto"

#. module: analytic
#: field:account.analytic.account,quantity_max:0
msgid "Prepaid Service Units"
msgstr "Forhåndsbetalte tjeneste enheter."

#. module: analytic
#: field:account.analytic.account,user_id:0
msgid "Project Manager"
msgstr "Prosjektleder."

#. module: analytic
#: field:account.analytic.account,quantity:0
#: field:account.analytic.line,unit_amount:0
msgid "Quantity"
msgstr "Antall"

#. module: analytic
#: code:addons/analytic/analytic.py:272
#, python-format
msgid "Quick account creation disallowed."
msgstr ""

#. module: analytic
#: field:account.analytic.account,code:0
msgid "Reference"
msgstr "Referanse."

#. module: analytic
#: view:account.analytic.account:analytic.view_account_analytic_account_form
msgid "Renewal"
msgstr ""

#. module: analytic
#: help:account.analytic.account,quantity_max:0
msgid ""
"Sets the higher limit of time to work on the contract, based on the "
"timesheet. (for instance, number of hours in a limited support contract.)"
msgstr ""

#. module: analytic
#: help:account.analytic.line,unit_amount:0
msgid "Specifies the amount of quantity to count."
msgstr "Angir mengden avnkvantitet å telle."

#. module: analytic
#: field:account.analytic.account,date_start:0
msgid "Start Date"
msgstr "Startdato."

#. module: analytic
#: field:account.analytic.account,state:0
msgid "Status"
msgstr "Status."

#. module: analytic
#: field:account.analytic.account,message_summary:0
msgid "Summary"
msgstr "Oppsummering."

#. module: analytic
#: selection:account.analytic.account,state:0
msgid "Template"
msgstr "Mal"

#. module: analytic
#: field:account.analytic.account,template_id:0
#: selection:account.analytic.account,type:0
msgid "Template of Contract"
msgstr "Mal av kontrakt."

#. module: analytic
#: view:account.analytic.account:analytic.view_account_analytic_account_form
msgid "Terms and Conditions"
msgstr "Vilkår og betingelser."

#. module: analytic
#: selection:account.analytic.account,state:0
msgid "To Renew"
msgstr "Å fornye."

#. module: analytic
#: field:account.analytic.account,type:0
msgid "Type of Account"
msgstr "Konto type."

#. module: analytic
#: field:account.analytic.account,message_unread:0
msgid "Unread Messages"
msgstr "Uleste meldinger."

#. module: analytic
#: field:account.analytic.line,user_id:0
msgid "User"
msgstr "Bruker"

#. module: analytic
#: code:addons/analytic/analytic.py:272
#, python-format
msgid "Warning"
msgstr ""

#. module: analytic
#: constraint:account.analytic.line:0
msgid "You cannot create analytic line on view account."
msgstr "Du kan ikke opprette en analytisk linje på vis konto."<|MERGE_RESOLUTION|>--- conflicted
+++ resolved
@@ -1,30 +1,22 @@
-# Norwegian Bokmal translation for openobject-addons
-# Copyright (c) 2014 Rosetta Contributors and Canonical Ltd 2014
-# This file is distributed under the same license as the openobject-addons package.
-# FIRST AUTHOR <EMAIL@ADDRESS>, 2014.
-#
-msgid ""
-msgstr ""
-<<<<<<< HEAD
-"Project-Id-Version: openobject-addons\n"
-"Report-Msgid-Bugs-To: FULL NAME <EMAIL@ADDRESS>\n"
-"POT-Creation-Date: 2014-09-23 16:27+0000\n"
-"PO-Revision-Date: 2014-08-14 16:10+0000\n"
-"Last-Translator: FULL NAME <EMAIL@ADDRESS>\n"
-"Language-Team: Norwegian Bokmal <nb@li.org>\n"
-=======
+# Translation of Odoo Server.
+# This file contains the translation of the following modules:
+# * analytic
+# 
+# Translators:
+# FIRST AUTHOR <EMAIL@ADDRESS>, 2014
+msgid ""
+msgstr ""
 "Project-Id-Version: Odoo 8.0\n"
 "Report-Msgid-Bugs-To: \n"
 "POT-Creation-Date: 2015-01-21 14:07+0000\n"
 "PO-Revision-Date: 2016-01-13 15:18+0000\n"
 "Last-Translator: Martin Trigaux\n"
 "Language-Team: Norwegian Bokmål (http://www.transifex.com/odoo/odoo-8/language/nb/)\n"
->>>>>>> 1812b8f3
 "MIME-Version: 1.0\n"
 "Content-Type: text/plain; charset=UTF-8\n"
-"Content-Transfer-Encoding: 8bit\n"
-"X-Launchpad-Export-Date: 2014-09-24 08:57+0000\n"
-"X-Generator: Launchpad (build 17196)\n"
+"Content-Transfer-Encoding: \n"
+"Language: nb\n"
+"Plural-Forms: nplurals=2; plural=(n != 1);\n"
 
 #. module: analytic
 #: code:addons/analytic/analytic.py:278
@@ -90,9 +82,7 @@
 msgid ""
 "Calculated by multiplying the quantity and the price given in the Product's "
 "cost price. Always expressed in the company main currency."
-msgstr ""
-"Beregnet ved å multiplisere antall og pris gitt av produktets kostpris. "
-"Alltid uttrykt i firmaets hovedvaluta."
+msgstr "Beregnet ved å multiplisere antall og pris gitt av produktets kostpris. Alltid uttrykt i firmaets hovedvaluta."
 
 #. module: analytic
 #: selection:account.analytic.account,state:0
@@ -164,18 +154,18 @@
 #. module: analytic
 #: field:account.analytic.line,create_date:0
 msgid "Create Date"
-msgstr ""
+msgstr "Opprettet dato"
 
 #. module: analytic
 #: field:account.analytic.account,create_uid:0
 #: field:account.analytic.line,create_uid:0
 msgid "Created by"
-msgstr ""
+msgstr "Opprettet av"
 
 #. module: analytic
 #: field:account.analytic.account,create_date:0
 msgid "Created on"
-msgstr ""
+msgstr "Opprettet"
 
 #. module: analytic
 #: field:account.analytic.account,credit:0
@@ -200,7 +190,7 @@
 #. module: analytic
 #: help:account.analytic.account,message_last_post:0
 msgid "Date of the last message posted on the record."
-msgstr ""
+msgstr "Dato for siste melding på denne posten."
 
 #. module: analytic
 #: field:account.analytic.account,debit:0
@@ -242,48 +232,40 @@
 #. module: analytic
 #: field:account.analytic.account,complete_name:0
 msgid "Full Name"
-msgstr ""
+msgstr "Fullt navn"
 
 #. module: analytic
 #: help:account.analytic.account,message_summary:0
 msgid ""
 "Holds the Chatter summary (number of messages, ...). This summary is "
 "directly in html format in order to be inserted in kanban views."
-msgstr ""
-
-#. module: analytic
-#: field:account.analytic.account,id:0
-#: field:account.analytic.line,id:0
+msgstr "Inneholder meldings-sammendrag (antall meldinger, ...). Dette sammendraget er i HTML-format, slik at det det kan bli satt rett inn i kanban-visninger."
+
+#. module: analytic
+#: field:account.analytic.account,id:0 field:account.analytic.line,id:0
 msgid "ID"
-msgstr ""
+msgstr "ID"
 
 #. module: analytic
 #: help:account.analytic.account,message_unread:0
 msgid "If checked new messages require your attention."
-msgstr ""
+msgstr "Hvis det er merket nye meldinger så krever dette din oppmerksomhet."
 
 #. module: analytic
 #: help:account.analytic.account,type:0
 msgid ""
-"If you select the View Type, it means you won't allow to create journal "
-"entries using that account.\n"
-"The type 'Analytic account' stands for usual accounts that you only want to "
-"use in accounting.\n"
-"If you select Contract or Project, it offers you the possibility to manage "
-"the validity and the invoicing options for this account.\n"
-"The special type 'Template of Contract' allows you to define a template with "
-"default data that you can reuse easily."
+"If you select the View Type, it means you won't allow to create journal entries using that account.\n"
+"The type 'Analytic account' stands for usual accounts that you only want to use in accounting.\n"
+"If you select Contract or Project, it offers you the possibility to manage the validity and the invoicing options for this account.\n"
+"The special type 'Template of Contract' allows you to define a template with default data that you can reuse easily."
 msgstr ""
 
 #. module: analytic
 #: code:addons/analytic/analytic.py:160
 #, python-format
 msgid ""
-"If you set a company, the currency selected has to be the same as it's "
-"currency. \n"
-"You can remove the company belonging, and thus change the currency, only on "
-"analytic account of type 'view'. This can be really useful for consolidation "
-"purposes of several companies charts with different currencies, for example."
+"If you set a company, the currency selected has to be the same as it's currency. \n"
+"You can remove the company belonging, and thus change the currency, only on analytic account of type 'view'. This can be really useful for consolidation purposes of several companies charts with different currencies, for example."
 msgstr ""
 
 #. module: analytic
@@ -299,19 +281,19 @@
 #. module: analytic
 #: field:account.analytic.account,message_last_post:0
 msgid "Last Message Date"
-msgstr ""
+msgstr "Siste meldingsdato"
 
 #. module: analytic
 #: field:account.analytic.account,write_uid:0
 #: field:account.analytic.line,write_uid:0
 msgid "Last Updated by"
-msgstr ""
+msgstr "Sist oppdatert av"
 
 #. module: analytic
 #: field:account.analytic.account,write_date:0
 #: field:account.analytic.line,write_date:0
 msgid "Last Updated on"
-msgstr ""
+msgstr "Sist oppdatert"
 
 #. module: analytic
 #: field:account.analytic.account,message_ids:0
@@ -332,13 +314,10 @@
 #: view:account.analytic.account:analytic.view_account_analytic_account_form
 msgid ""
 "Once the end date of the contract is\n"
-"                                        passed or the maximum number of "
-"service\n"
+"                                        passed or the maximum number of service\n"
 "                                        units (e.g. support contract) is\n"
-"                                        reached, the account manager is "
-"notified \n"
-"                                        by email to renew the contract with "
-"the\n"
+"                                        reached, the account manager is notified \n"
+"                                        by email to renew the contract with the\n"
 "                                        customer."
 msgstr ""
 
@@ -446,7 +425,7 @@
 #: code:addons/analytic/analytic.py:272
 #, python-format
 msgid "Warning"
-msgstr ""
+msgstr "Advarsel"
 
 #. module: analytic
 #: constraint:account.analytic.line:0
