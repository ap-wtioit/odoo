--- conflicted
+++ resolved
@@ -1,18 +1,3 @@
-<<<<<<< HEAD
-# Greek translation for openobject-addons
-# Copyright (c) 2014 Rosetta Contributors and Canonical Ltd 2014
-# This file is distributed under the same license as the openobject-addons package.
-# FIRST AUTHOR <EMAIL@ADDRESS>, 2014.
-#
-msgid ""
-msgstr ""
-"Project-Id-Version: openobject-addons\n"
-"Report-Msgid-Bugs-To: FULL NAME <EMAIL@ADDRESS>\n"
-"POT-Creation-Date: 2014-09-23 16:27+0000\n"
-"PO-Revision-Date: 2014-08-14 16:10+0000\n"
-"Last-Translator: FULL NAME <EMAIL@ADDRESS>\n"
-"Language-Team: Greek <el@li.org>\n"
-=======
 # Translation of Odoo Server.
 # This file contains the translation of the following modules:
 # * analytic
@@ -28,23 +13,22 @@
 "PO-Revision-Date: 2015-12-05 23:33+0000\n"
 "Last-Translator: Goutoudis Kostas <goutoudis@gmail.com>\n"
 "Language-Team: Greek (http://www.transifex.com/odoo/odoo-8/language/el/)\n"
->>>>>>> 83a4a582
 "MIME-Version: 1.0\n"
 "Content-Type: text/plain; charset=UTF-8\n"
-"Content-Transfer-Encoding: 8bit\n"
-"X-Launchpad-Export-Date: 2014-09-24 08:57+0000\n"
-"X-Generator: Launchpad (build 17196)\n"
+"Content-Transfer-Encoding: \n"
+"Language: el\n"
+"Plural-Forms: nplurals=2; plural=(n != 1);\n"
 
 #. module: analytic
 #: code:addons/analytic/analytic.py:278
 #, python-format
 msgid "%s (copy)"
-msgstr ""
+msgstr "%s (αντίγραφο)"
 
 #. module: analytic
 #: field:account.analytic.account,child_complete_ids:0
 msgid "Account Hierarchy"
-msgstr ""
+msgstr "Ιεραρχία Λογαριασμών"
 
 #. module: analytic
 #: field:account.analytic.account,manager_id:0
@@ -54,7 +38,7 @@
 #. module: analytic
 #: field:account.analytic.account,name:0
 msgid "Account/Contract Name"
-msgstr ""
+msgstr "Όνομα λογαριασμού/σύμβασης"
 
 #. module: analytic
 #: field:account.analytic.line,amount:0
@@ -72,7 +56,7 @@
 #. module: analytic
 #: model:res.groups,name:analytic.group_analytic_accounting
 msgid "Analytic Accounting"
-msgstr ""
+msgstr "Αναλυτική Λογιστική"
 
 #. module: analytic
 #: field:account.analytic.account,line_ids:0
@@ -87,7 +71,7 @@
 #. module: analytic
 #: selection:account.analytic.account,type:0
 msgid "Analytic View"
-msgstr ""
+msgstr "Αναλυτική Προβολή"
 
 #. module: analytic
 #: field:account.analytic.account,balance:0
@@ -99,10 +83,7 @@
 msgid ""
 "Calculated by multiplying the quantity and the price given in the Product's "
 "cost price. Always expressed in the company main currency."
-msgstr ""
-"Υπολογίστηκε πολλαπλασιάζοντας τη νποσότητα επί την τιμή που προκύπτει από "
-"την τιμή κόστους του πίνακα Προϊόντων. Πάντα εκφράζεται στο κύριο νόμισμα "
-"της εταιρείας."
+msgstr "Υπολογίστηκε πολλαπλασιάζοντας τη νποσότητα επί την τιμή που προκύπτει από την τιμή κόστους του πίνακα Προϊόντων. Πάντα εκφράζεται στο κύριο νόμισμα της εταιρείας."
 
 #. module: analytic
 #: selection:account.analytic.account,state:0
@@ -128,27 +109,27 @@
 #. module: analytic
 #: model:mail.message.subtype,name:analytic.mt_account_closed
 msgid "Contract Finished"
-msgstr ""
+msgstr "Ολοκληρωμένη Σύμβαση"
 
 #. module: analytic
 #: view:account.analytic.account:analytic.view_account_analytic_account_form
 msgid "Contract Information"
-msgstr ""
+msgstr "Πληροφορίες Σύμβασης"
 
 #. module: analytic
 #: model:mail.message.subtype,name:analytic.mt_account_opened
 msgid "Contract Opened"
-msgstr ""
+msgstr "Ανοικτή Σύμβαση"
 
 #. module: analytic
 #: model:mail.message.subtype,description:analytic.mt_account_closed
 msgid "Contract closed"
-msgstr ""
+msgstr "Κλειστή Σύμβαση"
 
 #. module: analytic
 #: model:mail.message.subtype,description:analytic.mt_account_opened
 msgid "Contract opened"
-msgstr ""
+msgstr "Ανοικτή σύμβαση"
 
 #. module: analytic
 #: selection:account.analytic.account,type:0
@@ -158,34 +139,34 @@
 #. module: analytic
 #: model:mail.message.subtype,description:analytic.mt_account_pending
 msgid "Contract pending"
-msgstr ""
+msgstr "Σύμβαση σε εκκρεμότητα"
 
 #. module: analytic
 #: model:mail.message.subtype,name:analytic.mt_account_pending
 msgid "Contract to Renew"
-msgstr ""
+msgstr "Σύμβαση προς Ανανέωση"
 
 #. module: analytic
 #: code:addons/analytic/analytic.py:238
 #, python-format
 msgid "Contract: "
-msgstr ""
+msgstr "Σύμβαση:"
 
 #. module: analytic
 #: field:account.analytic.line,create_date:0
 msgid "Create Date"
-msgstr ""
+msgstr "Δημιουργία Ημερομηνίας"
 
 #. module: analytic
 #: field:account.analytic.account,create_uid:0
 #: field:account.analytic.line,create_uid:0
 msgid "Created by"
-msgstr ""
+msgstr "Δημιουργήθηκε από"
 
 #. module: analytic
 #: field:account.analytic.account,create_date:0
 msgid "Created on"
-msgstr ""
+msgstr "Δημιουργήθηκε στις"
 
 #. module: analytic
 #: field:account.analytic.account,credit:0
@@ -195,12 +176,12 @@
 #. module: analytic
 #: field:account.analytic.account,currency_id:0
 msgid "Currency"
-msgstr ""
+msgstr "Νόμισμα"
 
 #. module: analytic
 #: field:account.analytic.account,partner_id:0
 msgid "Customer"
-msgstr ""
+msgstr "Πελάτης"
 
 #. module: analytic
 #: field:account.analytic.line,date:0
@@ -210,7 +191,7 @@
 #. module: analytic
 #: help:account.analytic.account,message_last_post:0
 msgid "Date of the last message posted on the record."
-msgstr ""
+msgstr "Ημερομηνία του τελευταίου μηνύματος "
 
 #. module: analytic
 #: field:account.analytic.account,debit:0
@@ -226,139 +207,120 @@
 #. module: analytic
 #: view:account.analytic.account:analytic.view_account_analytic_account_form
 msgid "End Date"
-msgstr ""
+msgstr "Ημερομηνία Λήξης"
 
 #. module: analytic
 #: code:addons/analytic/analytic.py:160
 #, python-format
 msgid "Error!"
-msgstr ""
+msgstr "Σφάλμα!"
 
 #. module: analytic
 #: constraint:account.analytic.account:0
 msgid "Error! You cannot create recursive analytic accounts."
-msgstr ""
+msgstr "Σφάλμα! Δεν μπορείτε να χρησιμοποιείτε διαδοχικούς αναλυτικούς λογαριασμούς."
 
 #. module: analytic
 #: field:account.analytic.account,date:0
 msgid "Expiration Date"
-msgstr ""
+msgstr "Ημερομηνία Λήξης"
 
 #. module: analytic
 #: field:account.analytic.account,message_follower_ids:0
 msgid "Followers"
-msgstr ""
+msgstr "Ακόλουθοι"
 
 #. module: analytic
 #: field:account.analytic.account,complete_name:0
 msgid "Full Name"
-msgstr ""
+msgstr "Πλήρες Όνομα"
 
 #. module: analytic
 #: help:account.analytic.account,message_summary:0
 msgid ""
 "Holds the Chatter summary (number of messages, ...). This summary is "
 "directly in html format in order to be inserted in kanban views."
-msgstr ""
-
-#. module: analytic
-#: field:account.analytic.account,id:0
-#: field:account.analytic.line,id:0
+msgstr "Κρατά την συνολική σύνοψη (αριθμός των μυνημάτων, ...). Αυτή η σύνοψη είναι κατ' ευθείαν σε html format για να μπορεί να ενσωματωθεί σε εμφανίσεις kanban."
+
+#. module: analytic
+#: field:account.analytic.account,id:0 field:account.analytic.line,id:0
 msgid "ID"
-msgstr ""
+msgstr "Κωδικός"
 
 #. module: analytic
 #: help:account.analytic.account,message_unread:0
 msgid "If checked new messages require your attention."
-msgstr ""
+msgstr "Εάν επιλεγεί τα νέα μηνύματα χρειάζονται την προσοχή σας"
 
 #. module: analytic
 #: help:account.analytic.account,type:0
 msgid ""
-"If you select the View Type, it means you won't allow to create journal "
-"entries using that account.\n"
-"The type 'Analytic account' stands for usual accounts that you only want to "
-"use in accounting.\n"
-"If you select Contract or Project, it offers you the possibility to manage "
-"the validity and the invoicing options for this account.\n"
-"The special type 'Template of Contract' allows you to define a template with "
-"default data that you can reuse easily."
-msgstr ""
+"If you select the View Type, it means you won't allow to create journal entries using that account.\n"
+"The type 'Analytic account' stands for usual accounts that you only want to use in accounting.\n"
+"If you select Contract or Project, it offers you the possibility to manage the validity and the invoicing options for this account.\n"
+"The special type 'Template of Contract' allows you to define a template with default data that you can reuse easily."
+msgstr "Εάν επιλέξετε τον Τύπο Προβολή, σημαίνει ότι δεν θα μπορείτε να δημιουργήσετε ημερολογιακές εγγραφές χρησιμοποιώντας αυτόν τον λογαριασμό.\nΟ τύπος 'Αναλυτικός λογαριασμός' χρησιμοποιείται για συνηθισμένους λογαριασμούς τους οποίους θέλετε να χρησιμοποιείτε μόνο στη λογιστική.\nΕάν επιλέξετε Σύμβαση ή Έργο, σας δίνεται η δυνατότητα να διαχειριστείτε την εγκυρότητα και τις επιλογές τιμολόγησης αυτού του λογαριασμού.\nΟ ειδικός τύπος 'Πρότυπο Σύμβασης' σας επιτρέπει να καθορίσετε ένα πρότυπο με προεπιλεγμένα δεδομένα το οποίο μπορείτε να σώσετε εύκολα. "
 
 #. module: analytic
 #: code:addons/analytic/analytic.py:160
 #, python-format
 msgid ""
-"If you set a company, the currency selected has to be the same as it's "
-"currency. \n"
-"You can remove the company belonging, and thus change the currency, only on "
-"analytic account of type 'view'. This can be really useful for consolidation "
-"purposes of several companies charts with different currencies, for example."
-msgstr ""
+"If you set a company, the currency selected has to be the same as it's currency. \n"
+"You can remove the company belonging, and thus change the currency, only on analytic account of type 'view'. This can be really useful for consolidation purposes of several companies charts with different currencies, for example."
+msgstr "Εάν ορίσετε μια εταιρία, το επιλεγμένο νόμισμα πρέπει να είναι το ίδιο με το νόμισμά της. \nΜπορείτε να αφαιρέσετε τα περιουσιακά στοιχεία και κατά συνέπεια να αλλάξετε το νόμισμα, μόνο στον αναλυτικό λογαριασμό του τύπου 'προβολή'. Αυτό μπορεί να είναι ιδιαίτερα χρήσιμο, για παράδειγμα, για την ενοποίηση αρκετών καταστάσεων επιχειρήσεων με διαφορετικό νόμισμα."
 
 #. module: analytic
 #: selection:account.analytic.account,state:0
 msgid "In Progress"
-msgstr ""
+msgstr "Σε Εξέλιξη"
 
 #. module: analytic
 #: field:account.analytic.account,message_is_follower:0
 msgid "Is a Follower"
-msgstr ""
+msgstr "Είναι Ακόλουθος"
 
 #. module: analytic
 #: field:account.analytic.account,message_last_post:0
 msgid "Last Message Date"
-msgstr ""
+msgstr "Τελευταία ημερομηνία μηνύματος"
 
 #. module: analytic
 #: field:account.analytic.account,write_uid:0
 #: field:account.analytic.line,write_uid:0
 msgid "Last Updated by"
-<<<<<<< HEAD
-msgstr ""
-=======
 msgstr "Τελευταία Ενημέρωση από"
->>>>>>> 83a4a582
 
 #. module: analytic
 #: field:account.analytic.account,write_date:0
 #: field:account.analytic.line,write_date:0
 msgid "Last Updated on"
-<<<<<<< HEAD
-msgstr ""
-=======
 msgstr "Τελευταία Ενημέρωση στις"
->>>>>>> 83a4a582
 
 #. module: analytic
 #: field:account.analytic.account,message_ids:0
 msgid "Messages"
-msgstr ""
+msgstr "Μηνύματα"
 
 #. module: analytic
 #: help:account.analytic.account,message_ids:0
 msgid "Messages and communication history"
-msgstr ""
+msgstr "Μηνύματα και ιστορικό επικοινωνίας"
 
 #. module: analytic
 #: selection:account.analytic.account,state:0
 msgid "New"
-msgstr ""
+msgstr "Νέα"
 
 #. module: analytic
 #: view:account.analytic.account:analytic.view_account_analytic_account_form
 msgid ""
 "Once the end date of the contract is\n"
-"                                        passed or the maximum number of "
-"service\n"
+"                                        passed or the maximum number of service\n"
 "                                        units (e.g. support contract) is\n"
-"                                        reached, the account manager is "
-"notified \n"
-"                                        by email to renew the contract with "
-"the\n"
+"                                        reached, the account manager is notified \n"
+"                                        by email to renew the contract with the\n"
 "                                        customer."
-msgstr ""
+msgstr "Μόλις η ημερομηνία λήξης της σύμβασης\n                                        παρέλθει ή το μέγιστο πλήθος μονάδων\n                                        υπηρεσίας (π.χ. συμβόλαιο υποστήριξης)\n                                        εξαντληθεί, ενημερώνεται ο διαχειριστής του\n                                        λογαριασμού μέσω e-mail για ανανέωση της\n                                        σύμβασης με τον πελάτη."
 
 #. module: analytic
 #: field:account.analytic.account,parent_id:0
@@ -368,12 +330,12 @@
 #. module: analytic
 #: field:account.analytic.account,quantity_max:0
 msgid "Prepaid Service Units"
-msgstr ""
+msgstr "Μονάδες Προπληρωμένων Υπηρεσιών"
 
 #. module: analytic
 #: field:account.analytic.account,user_id:0
 msgid "Project Manager"
-msgstr ""
+msgstr "Διαχειριστής Έργου"
 
 #. module: analytic
 #: field:account.analytic.account,quantity:0
@@ -385,24 +347,24 @@
 #: code:addons/analytic/analytic.py:272
 #, python-format
 msgid "Quick account creation disallowed."
-msgstr ""
+msgstr "Μη επιτρεπτή η άμεση δημιουργία λογαριασμού."
 
 #. module: analytic
 #: field:account.analytic.account,code:0
 msgid "Reference"
-msgstr ""
+msgstr "Παραπομπή"
 
 #. module: analytic
 #: view:account.analytic.account:analytic.view_account_analytic_account_form
 msgid "Renewal"
-msgstr ""
+msgstr "Ανανέωση"
 
 #. module: analytic
 #: help:account.analytic.account,quantity_max:0
 msgid ""
 "Sets the higher limit of time to work on the contract, based on the "
 "timesheet. (for instance, number of hours in a limited support contract.)"
-msgstr ""
+msgstr "Ρυθμίζει το ανώτατο χρονικό όριο για εργασία στη σύμβαση, με βάση το χρονοδιάγραμμα. (για παράδειγμα, πλήθος ωρών σε μία σύμβαση με περιορισμένη υποστήριξη.)"
 
 #. module: analytic
 #: help:account.analytic.line,unit_amount:0
@@ -412,17 +374,17 @@
 #. module: analytic
 #: field:account.analytic.account,date_start:0
 msgid "Start Date"
-msgstr ""
+msgstr "Ημερομηνία Έναρξης"
 
 #. module: analytic
 #: field:account.analytic.account,state:0
 msgid "Status"
-msgstr ""
+msgstr "Καθεστώς"
 
 #. module: analytic
 #: field:account.analytic.account,message_summary:0
 msgid "Summary"
-msgstr ""
+msgstr "Περίληψη"
 
 #. module: analytic
 #: selection:account.analytic.account,state:0
@@ -433,31 +395,27 @@
 #: field:account.analytic.account,template_id:0
 #: selection:account.analytic.account,type:0
 msgid "Template of Contract"
-msgstr ""
+msgstr "Πρότυπο Σύμβασης"
 
 #. module: analytic
 #: view:account.analytic.account:analytic.view_account_analytic_account_form
 msgid "Terms and Conditions"
-<<<<<<< HEAD
-msgstr ""
-=======
 msgstr "Όροι και Προϋποθέσεις"
->>>>>>> 83a4a582
 
 #. module: analytic
 #: selection:account.analytic.account,state:0
 msgid "To Renew"
-msgstr ""
+msgstr "Προς Ανανέωση"
 
 #. module: analytic
 #: field:account.analytic.account,type:0
 msgid "Type of Account"
-msgstr ""
+msgstr "Είδος Λογαριασμού"
 
 #. module: analytic
 #: field:account.analytic.account,message_unread:0
 msgid "Unread Messages"
-msgstr ""
+msgstr "Αδιάβαστα Μυνήματα"
 
 #. module: analytic
 #: field:account.analytic.line,user_id:0
@@ -468,9 +426,9 @@
 #: code:addons/analytic/analytic.py:272
 #, python-format
 msgid "Warning"
-msgstr ""
+msgstr "Προσοχή"
 
 #. module: analytic
 #: constraint:account.analytic.line:0
 msgid "You cannot create analytic line on view account."
-msgstr ""+msgstr "Δεν μπορείτε να δημιουργήσετε αναλυτική γραμμή για την προβολή λογαριασμού."