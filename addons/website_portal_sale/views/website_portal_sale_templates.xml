--- conflicted
+++ resolved
@@ -156,62 +156,9 @@
 
     <template id="orders_followup" name="Sales Order">
       <t t-call="website_portal.portal_layout">
-<<<<<<< HEAD
         <t t-set="sales_order" t-value="order"/> <!-- rename to ensure breadcrumb compatibility (differentiate with purchase orders) -->
         <div id="optional_placeholder"></div>
         <div class="container">
-=======
-        <div class="page-header">
-            <span class="h3">Your Invoices</span>
-            <t t-call="website_portal.portal_searchbar"/>
-        </div>
-        <t t-if="not invoices">
-            <p>There are currently no invoices and payments for your account.</p>
-        </t>
-        <t t-if="invoices">
-            <div class="table-responsive"><table class="table table-hover o_my_status_table">
-                <thead>
-                  <tr class="active">
-                    <th>Invoice #</th>
-                    <th>Invoice Date</th>
-                    <th class='hidden-xs'>Due Date</th>
-                    <th></th>
-                    <th></th>
-                    <th>Amount Due</th>
-                  </tr>
-                </thead>
-                <t t-foreach="invoices" t-as="invoice">
-                    <tr>
-                        <td class= "cell_overflow">
-                            <a t-att-href="'/my/invoices/pdf/'+str(invoice.id)" t-att-title="invoice.number"><t t-esc="invoice.number"/></a>
-                        </td>
-                        <td><span t-field="invoice.date_invoice"/></td>
-                        <td class='hidden-xs'><span t-field="invoice.date_due"/></td>
-                        <td>
-                            <t t-if="invoice.state == 'open'">
-                                <span class="label label-info"><i class="fa fa-fw fa-clock-o"></i><span class="hidden-xs"> Waiting for Payment</span></span>
-                            </t>
-                            <t t-if="invoice.state == 'paid'">
-                                <span class="label label-default"><i class="fa fa-fw fa-check"></i><span class="hidden-xs"> Paid</span></span>
-                            </t>
-                            <t t-if="invoice.state == 'cancel'">
-                                <span class="label label-default"><i class="fa fa-fw fa-remove"></i><span class="hidden-xs"> Cancelled</span></span>
-                            </t>
-                        </td>
-                        <td>
-                          <a t-if="invoice.state == 'open'" t-attf-href="/website_payment/pay?reference=#{invoice.number}&amp;amount=#{invoice.residual}&amp;currency_id=#{invoice.currency_id.id}&amp;country_id=#{invoice.partner_id.country_id.id}" alt="Pay Now" class="btn btn-xs btn-primary"><i class="fa fa-arrow-circle-right"/><span class='hidden-xs'> Pay Now</span></a>
-                        </td>
-                        <td><span t-field="invoice.residual" t-options='{"widget": "monetary", "display_currency": invoice.currency_id}'/></td>
-                    </tr>
-                </t>
-            </table></div>
-            <div t-if="pager" class="o_portal_pager text-center">
-                <t t-call="website.pager"/>
-            </div>
-        </t>
-      </t>
-    </template>
->>>>>>> 0f2b2c4e
 
           <div class="panel panel-default">
             <div class="panel-heading">
@@ -250,7 +197,7 @@
                     </div>
                     <div>
                       <t t-foreach="invoices" t-as="i">
-                        <t t-set="report_url" t-value="'/my/invoices/%s' % i.id"/>
+                        <t t-set="report_url" t-value="'/my/invoices/pdf/%s' % i.id"/>
                         <div>
                           <a t-att-href="report_url"><span class="fa fa-download"/></a>
                           <a t-att-href="report_url"><span t-esc="i.number"/></a>
