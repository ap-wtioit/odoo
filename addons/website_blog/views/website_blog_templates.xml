<?xml version="1.0" encoding="utf-8"?>
<openerp>
<data>

<template id="editor_head" inherit_id="website.editor_head" name="Blog Editor" groups="base.group_document_user">
    <xpath expr="//script[@id='website_tour_js']" position="after">
        <script type="text/javascript" src="/website_blog/static/src/js/website_blog.editor.js"></script>
        <script type="text/javascript" src="/website_blog/static/src/js/website.tour.blog.js"></script>
    </xpath>
</template>

<!-- Layout add nav and footer -->
<template id="header_footer_custom" inherit_id="website.layout" name="Footer News Blog Link">
    <xpath expr="//footer//div[@name='info']/ul" position="inside">
        <li><a t-attf-href="/blog/%(website_blog.blog_blog_1)d">News</a></li>
    </xpath>
</template>

<!-- Overview of all blog posts -->
<template id="latest_blogs" name="Latest Blogs">
    <t t-call="website.layout">
        <div id="wrap">
            <div class="oe_structure"/>
            <section class="container">
                <div class="alert alert-warning alert-dismissable mt16" groups="base.group_website_publisher">
                   <button type="button" class="close" data-dismiss="alert" aria-hidden="true">&amp;times;</button>
                   <p>
                   This page is great to improve your <strong>Search Engine Optimization</strong>;
                   You can review titles, keywords and descriptions of all blogs at once.
                   </p><p>
                   You should <strong>add a banner on the top</strong> as it is a frequent landing page for new visitors.
                   <span class="text-muted">This box will not be visible to your visitors.</span>
                   </p>
                </div>
                <t t-call="website.pager" >
                    <t t-set="classname">pull-right</t>
                </t>
            </section>
<<<<<<< HEAD
            <section class="container">
                <h1 class="text-center">Latest Blogs</h1>
=======
            <section data-snippet-id="title" class="container">
                <div class="row">
                    <div class="col-md-12 text-center">
                        <h1>Latest Posts</h1>
                    </div>
                </div>
>>>>>>> cf139fae
            </section>
            <section class="container">
                <div class="row">
                    <t t-set="count" t-value="0"/>
                    <t t-foreach="posts" t-as="post">
                      <div class="col-md-4">
                        <h4>
<<<<<<< HEAD
                            <a t-attf-href="/blog/#{ slug(blog.blog_id) }/post/#{ slug(blog) }?#{ tag and 'tag=%s' % tag.id or '' }#{tag and date and '&amp;' or ''}#{ date and 'date=%s' % date or ''}" t-field="blog.name"></a>
                            <span t-if="not blog.website_published" class="text-warning">
=======
                            <a t-attf-href="#{blog_url('', ['blogpost'], blogpost=post)}" t-field="post.name"></a>
                            <span t-if="not post.website_published" class="text-warning">
>>>>>>> cf139fae
                                &amp;nbsp;
                                <span class="fa fa-warning" title="Not published"/>
                            </span>
                        </h4>
                        <div class="text-muted">
                            <span class="fa fa-calendar"> <span t-field="post.create_date"/> &amp;nbsp;</span>
                            <span class="fa fa-folder-open"> In
                                <a t-attf-href="#{blog_url(blog=post.blog_id)}">
                                <span t-field="post.blog_id"/>
                                </a> &amp;nbsp;
                            </span>
                        </div>
                        <div class="text-muted fa fa-tags">
                            <span t-field="post.website_meta_keywords"/>
                            <span t-if="editable and not post.website_meta_keywords" class="label label-danger">
                                No keywords defined!
                            </span>
                        </div>
                        <div class="text-muted" t-if="len(post.message_ids) &gt; 0">
                            <span class="fa fa-comment-o">
<<<<<<< HEAD
                                <a t-attf-href="/blog/#{ slug(blog.blog_id) }/post/#{ slug(blog) }/?#{ tag and 'tag=%s' % tag.id or '' }#{tag and date and '&amp;' or ''}#{ date and 'date=%s' % date or ''}#comments">
                                    <t t-if="len(blog.message_ids) &lt;= 1" ><t t-esc="len(blog.message_ids)"/> comment</t>
                                    <t t-if="len(blog.message_ids) > 1"><t t-esc="len(blog.message_ids)"/> comments</t>
=======
                                <a t-attf-href="#{blog_url('', ['blogpost'], blogpost=post)}#comments">
                                    <t t-if="len(post.message_ids) &lt;= 1" ><t t-esc="len(post.message_ids)"/> comment</t>
                                    <t t-if="len(post.message_ids) > 1"><t t-esc="len(post.message_ids)"/> comments</t>
>>>>>>> cf139fae
                                </a>
                            </span>
                        </div>
                        <div class="text-muted mb16" t-field="post.website_meta_description"/>
                      </div>
                      <t t-set="count" t-value="count+1"/>
                      <div class="clearfix" t-if="(count % 3) == 0"/>
                    </t>
                </div>
            </section>
            <div class="oe_structure"/>
        </div>
    </t>
</template>


<!-- Blog Post Summary -->
<template id="blog_post_short" name="Blog Posts">
    <t t-call="website_blog.index">
<<<<<<< HEAD
        <div class="oe_structure">
            <section class="mb0">
                <div class="container">
                    <div class="row">
                        <t t-call="website.pager" >
                            <t t-set="classname">pull-right</t>
                        </t>
                        <div class="col-md-12 mb32 mt16 text-center">
                            <h1 t-field="blog.name"/>
                            <h3 class="text-muted" t-field="blog.subtitle"/>
                        </div>
                    </div>
                </div>
            </section>
        </div>
        <div class="container">
            <div class="row">
              <div class="col-md-8 col-md-offset-2" t-ignore="True" id="main_column">
=======
    <div t-if="not blog_posts" class="container mb64">
      <p class="css_editable_hidden">
        <h1>No blog post yet.</h1>
      </p>
      <t groups="base.group_website_publisher">
        <t groups="base.group_document_user">
          <p>Click on "Content" on the top menu to write your first blog post.</p>
        </t>
      </t>
    </div>
    <t t-foreach="blog_posts" t-as="blog_post">
      <div t-att-data-publish="blog_post.website_published and 'on' or 'off'">
        <h2 class="text-center">
            <a t-attf-href="#{post_url(blogpost=blog_post)}" t-field="blog_post.name"></a>
        </h2>
        <p class="post-meta text-muted text-center" name='blog_post_data'>
            <span class="fa fa-calendar oe_date"> <span t-field="blog_post.create_date"/> &amp;nbsp;</span>
            <span t-if="len(blog_post.message_ids) &gt; 0" class="fa fa-comment-o">
                <a t-attf-href="#{post_url(blogpost=blog_post)}#comments">
                    <t t-if="len(blog_post.message_ids) &lt;= 1" ><t t-esc="len(blog_post.message_ids)"/> comment</t>
                    <t t-if="len(blog_post.message_ids) > 1"><t t-esc="len(blog_post.message_ids)"/> comments</t>
                </a>
            </span>
            <span t-if="not blog_post.website_published" class="label label-danger">not published</span>
        </p>
        <div t-raw="blog_post.shortened_content" class="blog_content"/>
        <hr/>
      </div>
>>>>>>> cf139fae

                <div t-if="not blog_posts" class="container mb64">
                  <p class="css_editable_hidden">
                    <h1>No blog post yet.</h1>
                  </p>
                  <p groups="base.group_document_user">
                    Click on "Content" on the top menu to write your first blog post.
                  </p>
                </div>

                <div t-foreach="blog_posts" t-as="blog_post" class="mb32">

<<<<<<< HEAD
                  <img class="img-circle pull-right mt16"
                    t-att-src="'/website/image?model=res.partner&amp;field=image_small&amp;id='+str(blog_post.create_uid.partner_id.id)"
                    style="width: 50px;"/>

                  <a t-attf-href="/blog/#{ slug(blog_post.blog_id) }/post/#{ slug(blog_post) }">
                      <h2 t-field="blog_post.name" class="mb4"/>
                  </a>

                  <div class="text-muted">
                      <h4
                        t-field="blog_post.sub_title"
                        class="mb4 mt4"/>
                      <p name='blog_post_data' class="mb0">

                        <span t-field="blog_post.create_uid.partner_id.name"/>
                        &#5760; <span t-field="blog_post.create_date" t-field-options='{"format": "MMMM yyyy"}'/>
                        <span t-if="len(blog_post.message_ids) &gt; 0">
                            &#5760; <t t-esc="len(blog_post.message_ids)"/>
                            <t t-if="len(blog_post.message_ids) &lt;= 1" >comment</t>
                            <t t-if="len(blog_post.message_ids) > 1">comments</t>
                        </span>

                        <span t-if="not blog_post.website_published" class="label label-danger">not published</span>
                      </p>
                  </div>

                </div>
              </div>
            </div>
        </div>

        <div class="oe_structure"/>
    </t>
=======
<!-- Option: Blog Post Summary: show tags -->
<template id="opt_blog_post_short_tags" name="Tags"
        inherit_option_id="website_blog.blog_post_short" inherit_id="website_blog.blog_post_short">
    <xpath expr="//p[@name='blog_post_data']" position="after">
        <p class="post-meta text-muted text-center" t-if="len(blog_post.tag_ids)">
            <span class="fa fa-tags"/>
            <t t-foreach="blog_post.tag_ids" t-as="tag">
                <a t-attf-href="#{blog_url(tag=tag)}" t-esc="tag.name"/> &amp;nbsp;
            </t>
        </p>
    </xpath>
>>>>>>> cf139fae
</template>

<!-- Blog Post Complete -->
<template id="blog_post_complete" name="Blog Post">
  <t t-call="website_blog.index">

    <div class="cover js_fullheight" id="title" t-attf-style="background-image: url(#{blog_post.content_image})" t-ignore="True">
        <div class="container">
          <div class="container text-right mt16">
            <div class="btn-group css_non_editable_mode_hidden">
                <a id="change_cover" class="btn btn-primary">
                    Change Cover
                </a>
                <a id="clear_cover" class="btn btn-danger">
                    <span class="fa fa-times"/>
                </a>
            </div>
            <t t-call="website.publish_management">
                <t t-set="object" t-value="blog_post"/>
                <t t-set="publish_edit" t-value="True"/>
                <li>
                    <form class="duplicate hidden" action="/blogpost/duplicate">
                        <input name="blog_post_id" t-att-value="blog_post.id"/>
                    </form>
                    <a href="#" class="duplicate" onclick="$(this).prev('form').submit()">Duplicate</a>
                </li>
            </t>
          </div>
        </div>
        <div class="blog_title">
            <h1 t-field="blog_post.name" id="blog_post_name" t-att-data-blog-id="blog_post.id"/>
            <h2 t-field="blog_post.sub_title"/>
            <div>
                <img class="img-circle" t-att-src="'/website/image?model=res.partner&amp;field=image_small&amp;id='+str(blog_post.create_uid.partner_id.id)" style="width: 30px; margin-right: 10px;"/>
                <small id="blog_author" t-field="blog_post.create_uid.partner_id.name"/><br/>
            </div>
            <div t-if="blog_post.content_image" id="blog_angle_down">
                <strong><a href="#blog_content" class="fa fa-angle-down fa-3x fa-inverse mt32"/></strong>
            </div>
        </div>
    </div>

    <div id="blog_content" t-field="blog_post.content" class="mt32"/>

    <section id="comments" class="read_width" t-if="blog_post.website_message_ids">
        <hr/>
        <ul class="media-list" id="comments-list">
            <li t-foreach="blog_post.website_message_ids" t-as="message" class="media">
                <span class="pull-left">
                    <img class="media-object img img-circle" t-att-src="'/website/image?model=mail.message&amp;field=author_avatar&amp;id='+str(message.id)" style="width: 30px"/>
                </span>
                <div class="media-body">
                    <t t-call="website.publish_short">
                        <t t-set="object" t-value="message"/>
                    </t>
                    <strong t-field="message.author_id"/> <span class="text-muted">on <span t-field="message.date"/></span>
                    <div t-field="message.body"/>
                </div>
            </li>
        </ul>
    </section>

    <t t-if="next_post">
        <div class="cover cover_footer mb0 text-center" t-attf-style="background-image: url(#{next_post.content_image})" t-ignore="True">
            <div class="blog_title">
                <a class="hidden js_next" t-attf-href="/blog/#{ slug(next_post.blog_id) }/post/#{ slug(next_post) }/#wrap"/>
                <h1 t-field="next_post.name"/>
                <h2 t-field="next_post.sub_title"/>
                <div>
                    <img class="img-circle" t-att-src="'/website/image?model=res.partner&amp;field=image_small&amp;id='+str(next_post.create_uid.partner_id.id)" style="width: 30px; margin-right: 10px;"/>
                    <small id="blog_author" t-field="next_post.create_uid.partner_id.name"/>
                </div>
                <p class="mt32">Read Next <span class="fa fa-long-arrow-right"/></p>
            </div>
        </div>
    </t>

  </t>
</template>

<template id="blog_breadcrumb" name="Breadcrumb"
        inherit_option_id="website_blog.blog_post_complete">
    <xpath expr="//div[@id='title']" position="before">
        <div class="container">
          <div class="row">
            <div class="col-sm-9">
                <ol class="breadcrumb">
                    <li><a t-attf-href="#{blog_url(tag=None, date_begin=None, date_end=None)}"><span t-field="blog.name"/></a></li>
                    <li t-if="tag"><a t-attf-href="#{blog_url(date_begin=None, date_end=None)}"><span t-field="tag.name"/></a></li>
                    <li t-if="date"><a t-attf-href="#{blog_url(tag=None)}" t-esc="date"/></li>
                    <li class="active"><span t-field="blog_post.name"/></li>
                </ol>
            </div><div class="col-sm-3">
            </div>
          </div>
        </div>
    </xpath>
</template>

<!-- Options: Blog Post: user can reply -->
<template id="opt_blog_post_complete_comment" name="Allow blog post comment"
        inherit_option_id="website_blog.blog_post_complete"
        groups="website_mail.group_comment">
    <xpath expr="//ul[@id='comments-list']" position="before">
        <section class="mb32 read_width css_editable_mode_hidden">
            <form id="comment" t-attf-action="/blogpost/comment" method="POST">
                <div class="media">
                    <span class="pull-left">
                        <img class="img img-circle media-object" t-att-src="'/website/image?model=res.partner&amp;field=image_small&amp;id='+str(user_id.partner_id.id)" style="width: 30px"/>
                    </span>
                    <div class="media-body">
                        <input name="blog_post_id" t-att-value="blog_post.id" type="hidden"/>
                        <textarea rows="3" name="comment" class="form-control" placeholder="Write a comment..."></textarea>
                        <button type="submit" class="btn btn-primary mt8">Post</button>
                    </div>
                </div>
            </form>
        </section>
    </xpath>
</template>

<!-- Options: Blog Post: user can select text for tweet -->
<template id="opt_blog_post_select_to_tweet" name="Select to Tweet"
        inherit_option_id="website_blog.blog_post_complete">
    <xpath expr="//div[@id='blog_content']" position="attributes">
        <attribute name="class">js_tweet mt32</attribute>
    </xpath>
    <xpath expr="//div[@id='title']//div[@class='blog_title']" position="attributes">
        <attribute name="class">blog_title js_tweet</attribute>
    </xpath>
</template>

<<<<<<< HEAD
<!-- Options: Blog Post: user can add Inline Discussion -->
<template id="opt_blog_post_inline_discussion" name="Allow comment in text"
        inherit_option_id="website_blog.blog_post_complete">
    <xpath expr="//div[@id='blog_content']" position="before">
        <div class="js_discuss"/>
=======
<!-- Options: Blog Post: show tags -->
<template id="opt_blog_post_complete_tags" name="Tags"
        inherit_option_id="website_blog.blog_post_complete" inherit_id="website_blog.blog_post_complete">
    <xpath expr="//p[@name='blog_post_data']" position="after">
        <p class="post-meta text-muted text-center" t-if="len(blog_post.tag_ids)">
            <span class="fa fa-tags"/>
            <t t-foreach="blog_post.tag_ids" t-as="tag">
                <a t-attf-href="#{blog_url(tag=tag)}" t-esc="tag.name"/> &amp;nbsp;
            </t>
        </p>
>>>>>>> cf139fae
    </xpath>
</template>

<!-- Page -->
<template id="index" name="Blog Navigation">
    <t t-call="website.layout">
        <t t-set="head">
            <link rel='stylesheet' href='/website_blog/static/src/css/website_blog.css'/>
            <script type="text/javascript" src="/website_blog/static/src/js/website_blog.inline.discussion.js"></script>
            <script type="text/javascript" src="/website_blog/static/src/js/website_blog.js"/>
            <script type="text/javascript" src="/website_blog/static/lib/contentshare.js"/>
        </t>
        <div id="wrap" class="js_blog">
            <t t-raw="0"/>
        </div>
    </t>
</template>

<!-- Option:Right Column for extra info -->

<template id="index_right" name="Right Column"
        inherit_option_id="website_blog.blog_post_short">
    <xpath expr="//div[@id='main_column']" position="attributes">
        <attribute name="class">col-sm-8</attribute>
    </xpath>
    <xpath expr="//div[@id='main_column']" position="after">
        <div class="col-lg-3 col-lg-offset-1 col-sm-4" id="blog_right_column"/>
    </xpath>
</template>

<!-- Option:Right Column: tags -->
<template id="opt_blog_rc_tags" name="Tags"
        inherit_option_id="website_blog.index_right">
    <xpath expr="//div[@id='blog_right_column']" position="inside">
        <section class="mt32">
        <h4>Tags</h4>
        <ul class="nav nav-pills nav-stacked">
            <t t-foreach="tags" t-as="nav_tag">
            <li t-att-class="tag and tag.id == nav_tag.id and 'active' or None" style="display: inline-block;">
                <a t-attf-href="#{blog_url(tag=nav_tag)}"><span t-field="nav_tag.name"/></a>
            </li>
            </t>
        </ul>
        </section>
    </xpath>
</template>

<!-- Option:Right Column: archives -->
<template id="opt_blog_rc_history" name="Archives"
        inherit_option_id="website_blog.index_right">
    <xpath expr="//div[@id='blog_right_column']" position="inside">
        <section class="mt32">
        <h4>Archives</h4>
        <ul class="nav nav-pills nav-stacked">
            <t t-foreach="nav_list" t-as="months">
            <li t-att-class="months['date_begin'] == date and 'active' or None">
                <a t-ignore="True" t-attf-href="#{blog_url(date_begin=months['date_begin'], date_end=months['date_end'])}"><t t-esc="months['create_date']"/><span class="pull-right badge" t-esc="months['create_date_count']"/></a>
            </li>
            </t>
        </ul>
        </section>
    </xpath>
</template>

<!-- Option:Right Column: about us -->
<template id="opt_blog_rc_about_us" name="About Us" priority="2"
        inherit_option_id="website_blog.index_right">
    <xpath expr="//div[@id='blog_right_column']" position="inside">
        <section class="mt32">
        <h4>About us</h4>
        <p>
            Write a small text here for when <b>new visitors</b> find your website
            through your <b>blog entries</b>, referenced in Google.
        </p>
        <div>
            <a href="/page/website.contactus"><button class="btn btn-primary">Contact us</button></a>
        </div>
        </section>
    </xpath>
</template>

<!-- Option:Right Column: follow us -->
<template id="opt_blog_rc_follow_us" name="Follow us" priority="4"
        inherit_option_id="website_blog.index_right">
    <xpath expr="//div[@id='blog_right_column']" position="inside">
        <section class="mt32">
            <h4>Follow us<small t-if="blog">: <t t-esc="blog.name"/></small></h4>
            <t t-if="blog">
                <t t-call="website_mail.follow">
                    <t t-set="email" t-value="user_id.email"/>
                    <t t-set="object" t-value="blog"/>
                </t>
            </t>
            <p class="text-muted mb0 mt16">
                Participate on our social stream.
            </p>
            <h2 class="mt4">
                <a t-att-href="website.social_facebook" t-if="website.social_facebook"><i class="fa fa-facebook-square"/></a>
                <a t-att-href="website.social_twitter" t-if="website.social_twitter"><i class="fa fa-twitter"/></a>
                <a t-att-href="website.social_linkedin" t-if="website.social_linkedin"><i class="fa fa-linkedin"/></a>
                <a t-att-href="website.social_youtube" t-if="website.social_youtube"><i class="fa fa-youtube-play"/></a>
                <a t-att-href="website.social_googleplus" t-if="website.social_googleplus"><i class="fa fa-google-plus-square"/></a>
                <a t-att-href="website.social_github" t-if="website.social_github"><i class="fa fa-github"/></a>
            </h2>
        </section>
    </xpath>
</template>

<!-- Option:Right Column: blogs -->
<template id="opt_blog_rc_blogs" name="Our Blogs" priority="6"
        inherit_option_id="website_blog.index_right">
    <xpath expr="//div[@id='blog_right_column']" position="inside">
        <section class="mt32 mb32">
        <h4>Our Blogs</h4>
        <ul class="nav nav-pills nav-stacked">
            <t t-foreach="blogs" t-as="nav_blog">
                <li t-att-class="nav_blog.id == blog.id and 'active' or ''">
                    <a t-attf-href="#{blog_url(blog=nav_blog)}">
                        <span t-field="nav_blog.name"/>
                    </a>
                </li>
            </t>
        </ul>
        </section>
    </xpath>
</template>

</data>
</openerp><|MERGE_RESOLUTION|>--- conflicted
+++ resolved
@@ -36,17 +36,12 @@
                     <t t-set="classname">pull-right</t>
                 </t>
             </section>
-<<<<<<< HEAD
-            <section class="container">
-                <h1 class="text-center">Latest Blogs</h1>
-=======
             <section data-snippet-id="title" class="container">
                 <div class="row">
                     <div class="col-md-12 text-center">
                         <h1>Latest Posts</h1>
                     </div>
                 </div>
->>>>>>> cf139fae
             </section>
             <section class="container">
                 <div class="row">
@@ -54,13 +49,8 @@
                     <t t-foreach="posts" t-as="post">
                       <div class="col-md-4">
                         <h4>
-<<<<<<< HEAD
-                            <a t-attf-href="/blog/#{ slug(blog.blog_id) }/post/#{ slug(blog) }?#{ tag and 'tag=%s' % tag.id or '' }#{tag and date and '&amp;' or ''}#{ date and 'date=%s' % date or ''}" t-field="blog.name"></a>
-                            <span t-if="not blog.website_published" class="text-warning">
-=======
                             <a t-attf-href="#{blog_url('', ['blogpost'], blogpost=post)}" t-field="post.name"></a>
                             <span t-if="not post.website_published" class="text-warning">
->>>>>>> cf139fae
                                 &amp;nbsp;
                                 <span class="fa fa-warning" title="Not published"/>
                             </span>
@@ -81,15 +71,9 @@
                         </div>
                         <div class="text-muted" t-if="len(post.message_ids) &gt; 0">
                             <span class="fa fa-comment-o">
-<<<<<<< HEAD
-                                <a t-attf-href="/blog/#{ slug(blog.blog_id) }/post/#{ slug(blog) }/?#{ tag and 'tag=%s' % tag.id or '' }#{tag and date and '&amp;' or ''}#{ date and 'date=%s' % date or ''}#comments">
-                                    <t t-if="len(blog.message_ids) &lt;= 1" ><t t-esc="len(blog.message_ids)"/> comment</t>
-                                    <t t-if="len(blog.message_ids) > 1"><t t-esc="len(blog.message_ids)"/> comments</t>
-=======
                                 <a t-attf-href="#{blog_url('', ['blogpost'], blogpost=post)}#comments">
                                     <t t-if="len(post.message_ids) &lt;= 1" ><t t-esc="len(post.message_ids)"/> comment</t>
                                     <t t-if="len(post.message_ids) > 1"><t t-esc="len(post.message_ids)"/> comments</t>
->>>>>>> cf139fae
                                 </a>
                             </span>
                         </div>
@@ -109,7 +93,6 @@
 <!-- Blog Post Summary -->
 <template id="blog_post_short" name="Blog Posts">
     <t t-call="website_blog.index">
-<<<<<<< HEAD
         <div class="oe_structure">
             <section class="mb0">
                 <div class="container">
@@ -128,36 +111,6 @@
         <div class="container">
             <div class="row">
               <div class="col-md-8 col-md-offset-2" t-ignore="True" id="main_column">
-=======
-    <div t-if="not blog_posts" class="container mb64">
-      <p class="css_editable_hidden">
-        <h1>No blog post yet.</h1>
-      </p>
-      <t groups="base.group_website_publisher">
-        <t groups="base.group_document_user">
-          <p>Click on "Content" on the top menu to write your first blog post.</p>
-        </t>
-      </t>
-    </div>
-    <t t-foreach="blog_posts" t-as="blog_post">
-      <div t-att-data-publish="blog_post.website_published and 'on' or 'off'">
-        <h2 class="text-center">
-            <a t-attf-href="#{post_url(blogpost=blog_post)}" t-field="blog_post.name"></a>
-        </h2>
-        <p class="post-meta text-muted text-center" name='blog_post_data'>
-            <span class="fa fa-calendar oe_date"> <span t-field="blog_post.create_date"/> &amp;nbsp;</span>
-            <span t-if="len(blog_post.message_ids) &gt; 0" class="fa fa-comment-o">
-                <a t-attf-href="#{post_url(blogpost=blog_post)}#comments">
-                    <t t-if="len(blog_post.message_ids) &lt;= 1" ><t t-esc="len(blog_post.message_ids)"/> comment</t>
-                    <t t-if="len(blog_post.message_ids) > 1"><t t-esc="len(blog_post.message_ids)"/> comments</t>
-                </a>
-            </span>
-            <span t-if="not blog_post.website_published" class="label label-danger">not published</span>
-        </p>
-        <div t-raw="blog_post.shortened_content" class="blog_content"/>
-        <hr/>
-      </div>
->>>>>>> cf139fae
 
                 <div t-if="not blog_posts" class="container mb64">
                   <p class="css_editable_hidden">
@@ -170,7 +123,6 @@
 
                 <div t-foreach="blog_posts" t-as="blog_post" class="mb32">
 
-<<<<<<< HEAD
                   <img class="img-circle pull-right mt16"
                     t-att-src="'/website/image?model=res.partner&amp;field=image_small&amp;id='+str(blog_post.create_uid.partner_id.id)"
                     style="width: 50px;"/>
@@ -204,7 +156,8 @@
 
         <div class="oe_structure"/>
     </t>
-=======
+</template>
+
 <!-- Option: Blog Post Summary: show tags -->
 <template id="opt_blog_post_short_tags" name="Tags"
         inherit_option_id="website_blog.blog_post_short" inherit_id="website_blog.blog_post_short">
@@ -216,7 +169,6 @@
             </t>
         </p>
     </xpath>
->>>>>>> cf139fae
 </template>
 
 <!-- Blog Post Complete -->
@@ -249,6 +201,7 @@
         <div class="blog_title">
             <h1 t-field="blog_post.name" id="blog_post_name" t-att-data-blog-id="blog_post.id"/>
             <h2 t-field="blog_post.sub_title"/>
+            <p class="post-meta text-muted text-center" name="blog_post_data"/>
             <div>
                 <img class="img-circle" t-att-src="'/website/image?model=res.partner&amp;field=image_small&amp;id='+str(blog_post.create_uid.partner_id.id)" style="width: 30px; margin-right: 10px;"/>
                 <small id="blog_author" t-field="blog_post.create_uid.partner_id.name"/><br/>
@@ -261,7 +214,7 @@
 
     <div id="blog_content" t-field="blog_post.content" class="mt32"/>
 
-    <section id="comments" class="read_width" t-if="blog_post.website_message_ids">
+    <section id="comments" class="read_width">
         <hr/>
         <ul class="media-list" id="comments-list">
             <li t-foreach="blog_post.website_message_ids" t-as="message" class="media">
@@ -349,13 +302,14 @@
     </xpath>
 </template>
 
-<<<<<<< HEAD
 <!-- Options: Blog Post: user can add Inline Discussion -->
 <template id="opt_blog_post_inline_discussion" name="Allow comment in text"
         inherit_option_id="website_blog.blog_post_complete">
     <xpath expr="//div[@id='blog_content']" position="before">
         <div class="js_discuss"/>
-=======
+    </xpath>
+</template>
+
 <!-- Options: Blog Post: show tags -->
 <template id="opt_blog_post_complete_tags" name="Tags"
         inherit_option_id="website_blog.blog_post_complete" inherit_id="website_blog.blog_post_complete">
@@ -366,7 +320,6 @@
                 <a t-attf-href="#{blog_url(tag=tag)}" t-esc="tag.name"/> &amp;nbsp;
             </t>
         </p>
->>>>>>> cf139fae
     </xpath>
 </template>
 
