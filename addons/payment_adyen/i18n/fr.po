# Translation of Odoo Server.
# This file contains the translation of the following modules:
# * payment_adyen
#
# Translators:
# Clo <clo@odoo.com>, 2015
# Maxime Chambreuil <maxime.chambreuil@gmail.com>, 2015
# Symons Xavier <xsy@openerp.com>, 2015
msgid ""
msgstr ""
"Project-Id-Version: Odoo 9.0\n"
"Report-Msgid-Bugs-To: \n"
<<<<<<< HEAD
"POT-Creation-Date: 2016-08-19 10:25+0000\n"
=======
"POT-Creation-Date: 2016-08-18 14:07+0000\n"
>>>>>>> bc1a0a32
"PO-Revision-Date: 2015-11-18 18:13+0000\n"
"Last-Translator: Maxime Chambreuil <maxime.chambreuil@gmail.com>\n"
"Language-Team: French (http://www.transifex.com/odoo/odoo-9/language/fr/)\n"
"Language: fr\n"
"MIME-Version: 1.0\n"
"Content-Type: text/plain; charset=UTF-8\n"
"Content-Transfer-Encoding: \n"
"Plural-Forms: nplurals=2; plural=(n > 1);\n"

#. module: payment_adyen
#: code:addons/payment_adyen/models/adyen.py:192
#, python-format
msgid "; multiple order found"
msgstr "; plusieurs commandes trouvées"

#. module: payment_adyen
#: code:addons/payment_adyen/models/adyen.py:190
#, python-format
msgid "; no order found"
msgstr "; aucune commande trouvée"

#. module: payment_adyen
<<<<<<< HEAD
=======
#: model:payment.acquirer,cancel_msg:payment_adyen.payment_acquirer_adyen
msgid "<span><i>Cancel,</i> Your payment has been cancelled.</span>"
msgstr "<span><i>Annuler,</i> votre paiement a été annulé.</span>"

#. module: payment_adyen
#: model:payment.acquirer,done_msg:payment_adyen.payment_acquirer_adyen
msgid ""
"<span><i>Done,</i> Your online payment has been successfully processed. "
"Thank you for your order.</span>"
msgstr ""
"<span><i>Terminé,</i> votre paiement en ligne a été enregistré. Merci de "
"votre commande.</span>"

#. module: payment_adyen
#: model:payment.acquirer,error_msg:payment_adyen.payment_acquirer_adyen
msgid ""
"<span><i>Error,</i> Please be aware that an error occurred during the "
"transaction. The order has been confirmed but won't be paid. Don't hesitate "
"to contact us if you have any questions on the status of your order.</span>"
msgstr ""
"<span><i>Erreur,</i> une erreur est survenue pendant la transaction. La "
"commande a été confirmée mais ne sera pas payée. N'hésitez pas à nous "
"contacter si vous avez une question sur le statut de votre commande.</span>"

#. module: payment_adyen
#: model:payment.acquirer,pending_msg:payment_adyen.payment_acquirer_adyen
msgid ""
"<span><i>Pending,</i> Your online payment has been successfully processed. "
"But your order is not validated yet.</span>"
msgstr ""
"<span><i>En cours,</i> votre paiement en ligne a été enregistré. Mais votre "
"commande n'est pas encore validée.</span>"

#. module: payment_adyen
#: model:payment.acquirer,name:payment_adyen.payment_acquirer_adyen
msgid "Adyen"
msgstr "Adyen"

#. module: payment_adyen
>>>>>>> bc1a0a32
#: code:addons/payment_adyen/models/adyen.py:241
#, python-format
msgid "Adyen: feedback error"
msgstr "Adyen : Erreur de rétroaction"

#. module: payment_adyen
#: code:addons/payment_adyen/models/adyen.py:203
#, python-format
msgid "Adyen: invalid merchantSig, received %s, computed %s"
msgstr "Adyen : merchantSig incorrect, %s reçu, %s calculé"

#. module: payment_adyen
#: code:addons/payment_adyen/models/adyen.py:188
#, python-format
msgid "Adyen: received data for reference %s"
msgstr "Adyen : données reçues pour la référence %s"

#. module: payment_adyen
#: code:addons/payment_adyen/models/adyen.py:181
#, python-format
msgid ""
"Adyen: received data with missing reference (%s) or missing pspReference (%s)"
msgstr ""
"Adyen : données reçues avec des références manquantes (%s) ou pspReference "
"(%s) manquante"

#. module: payment_adyen
#: model:ir.ui.view,arch_db:payment_adyen.acquirer_form_adyen
msgid "How to configure your Adyen account?"
msgstr "Comment configurer votre compte Adyen?"

#. module: payment_adyen
#: model:ir.model.fields,field_description:payment_adyen.field_payment_acquirer_adyen_merchant_account
msgid "Merchant Account"
msgstr "Compte marchand"

#. module: payment_adyen
#: model:ir.model,name:payment_adyen.model_payment_acquirer
msgid "Payment Acquirer"
msgstr "Intermédiaire de paiement"

#. module: payment_adyen
#: model:ir.model,name:payment_adyen.model_payment_transaction
msgid "Payment Transaction"
msgstr "Transaction"

#. module: payment_adyen
#: model:ir.model.fields,field_description:payment_adyen.field_payment_acquirer_adyen_skin_code
msgid "Skin Code"
msgstr "Skin Code"

#. module: payment_adyen
#: model:ir.model.fields,field_description:payment_adyen.field_payment_acquirer_adyen_skin_hmac_key
msgid "Skin HMAC Key"
msgstr "Skin HMAC Key"

<<<<<<< HEAD
#~ msgid "<span><i>Cancel,</i> Your payment has been cancelled.</span>"
#~ msgstr "<span><i>Annuler,</i> votre paiement a été annulé.</span>"

#~ msgid ""
#~ "<span><i>Done,</i> Your online payment has been successfully processed. "
#~ "Thank you for your order.</span>"
#~ msgstr ""
#~ "<span><i>Terminé,</i> votre paiement en ligne a été enregistré. Merci de "
#~ "votre commande.</span>"

#~ msgid ""
#~ "<span><i>Error,</i> Please be aware that an error occurred during the "
#~ "transaction. The order has been confirmed but won't be paid. Don't "
#~ "hesitate to contact us if you have any questions on the status of your "
#~ "order.</span>"
#~ msgstr ""
#~ "<span><i>Erreur,</i> une erreur est survenue pendant la transaction. La "
#~ "commande a été confirmée mais ne sera pas payée. N'hésitez pas à nous "
#~ "contacter si vous avez une question sur le statut de votre commande.</"
#~ "span>"

#~ msgid ""
#~ "<span><i>Pending,</i> Your online payment has been successfully "
#~ "processed. But your order is not validated yet.</span>"
#~ msgstr ""
#~ "<span><i>En cours,</i> votre paiement en ligne a été enregistré. Mais "
#~ "votre commande n'est pas encore validée.</span>"

#~ msgid "Adyen"
#~ msgstr "Adyen"

#~ msgid ""
#~ "You will be redirected to the Adyen website after clicking on the payment "
#~ "button."
#~ msgstr ""
#~ "Vous serez redirigé sur le site Adyen après avoir cliqué sur le bouton de "
#~ "paiement."
=======
#. module: payment_adyen
#: model:payment.acquirer,pre_msg:payment_adyen.payment_acquirer_adyen
msgid ""
"You will be redirected to the Adyen website after clicking on the payment "
"button."
msgstr ""
"Vous serez redirigé sur le site Adyen après avoir cliqué sur le bouton de "
"paiement."
>>>>>>> bc1a0a32
<|MERGE_RESOLUTION|>--- conflicted
+++ resolved
@@ -10,11 +10,7 @@
 msgstr ""
 "Project-Id-Version: Odoo 9.0\n"
 "Report-Msgid-Bugs-To: \n"
-<<<<<<< HEAD
-"POT-Creation-Date: 2016-08-19 10:25+0000\n"
-=======
 "POT-Creation-Date: 2016-08-18 14:07+0000\n"
->>>>>>> bc1a0a32
 "PO-Revision-Date: 2015-11-18 18:13+0000\n"
 "Last-Translator: Maxime Chambreuil <maxime.chambreuil@gmail.com>\n"
 "Language-Team: French (http://www.transifex.com/odoo/odoo-9/language/fr/)\n"
@@ -37,8 +33,6 @@
 msgstr "; aucune commande trouvée"
 
 #. module: payment_adyen
-<<<<<<< HEAD
-=======
 #: model:payment.acquirer,cancel_msg:payment_adyen.payment_acquirer_adyen
 msgid "<span><i>Cancel,</i> Your payment has been cancelled.</span>"
 msgstr "<span><i>Annuler,</i> votre paiement a été annulé.</span>"
@@ -78,7 +72,6 @@
 msgstr "Adyen"
 
 #. module: payment_adyen
->>>>>>> bc1a0a32
 #: code:addons/payment_adyen/models/adyen.py:241
 #, python-format
 msgid "Adyen: feedback error"
@@ -135,45 +128,6 @@
 msgid "Skin HMAC Key"
 msgstr "Skin HMAC Key"
 
-<<<<<<< HEAD
-#~ msgid "<span><i>Cancel,</i> Your payment has been cancelled.</span>"
-#~ msgstr "<span><i>Annuler,</i> votre paiement a été annulé.</span>"
-
-#~ msgid ""
-#~ "<span><i>Done,</i> Your online payment has been successfully processed. "
-#~ "Thank you for your order.</span>"
-#~ msgstr ""
-#~ "<span><i>Terminé,</i> votre paiement en ligne a été enregistré. Merci de "
-#~ "votre commande.</span>"
-
-#~ msgid ""
-#~ "<span><i>Error,</i> Please be aware that an error occurred during the "
-#~ "transaction. The order has been confirmed but won't be paid. Don't "
-#~ "hesitate to contact us if you have any questions on the status of your "
-#~ "order.</span>"
-#~ msgstr ""
-#~ "<span><i>Erreur,</i> une erreur est survenue pendant la transaction. La "
-#~ "commande a été confirmée mais ne sera pas payée. N'hésitez pas à nous "
-#~ "contacter si vous avez une question sur le statut de votre commande.</"
-#~ "span>"
-
-#~ msgid ""
-#~ "<span><i>Pending,</i> Your online payment has been successfully "
-#~ "processed. But your order is not validated yet.</span>"
-#~ msgstr ""
-#~ "<span><i>En cours,</i> votre paiement en ligne a été enregistré. Mais "
-#~ "votre commande n'est pas encore validée.</span>"
-
-#~ msgid "Adyen"
-#~ msgstr "Adyen"
-
-#~ msgid ""
-#~ "You will be redirected to the Adyen website after clicking on the payment "
-#~ "button."
-#~ msgstr ""
-#~ "Vous serez redirigé sur le site Adyen après avoir cliqué sur le bouton de "
-#~ "paiement."
-=======
 #. module: payment_adyen
 #: model:payment.acquirer,pre_msg:payment_adyen.payment_acquirer_adyen
 msgid ""
@@ -181,5 +135,4 @@
 "button."
 msgstr ""
 "Vous serez redirigé sur le site Adyen après avoir cliqué sur le bouton de "
-"paiement."
->>>>>>> bc1a0a32
+"paiement."