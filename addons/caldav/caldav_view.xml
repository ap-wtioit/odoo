--- conflicted
+++ resolved
@@ -17,17 +17,10 @@
     <record model="ir.ui.view" id="view_calendar_collection_tree">
         <field name="name">Calendar Collections : Tree</field>
         <field name="model">document.directory</field>
-<<<<<<< HEAD
-        <field name="type">tree</field>        
-        <field name="arch" type="xml">
-            <tree string="Calendar Collections" toolbar="1">
-                <field name="name"/>                
-=======
         <field name="type">tree</field>
         <field name="arch" type="xml">
             <tree string="Calendar Collections" toolbar="1">
                 <field name="name"/>
->>>>>>> 4b41a8ab
                 <field name="user_id"/>
                 <field name="create_date"/>
                 <field name="write_date"/>
@@ -60,13 +53,8 @@
         <field name="view_id" ref="view_calendar_collection_form"/>
         <field name="act_window_id" ref="action_calendar_collection_form"/>
     </record>
-<<<<<<< HEAD
-    
-    <menuitem        
-=======
 
     <menuitem
->>>>>>> 4b41a8ab
         id="menu_calendar"
         name="Calendar"
         parent="base.menu_document_configuration"/>
@@ -85,11 +73,7 @@
                     <field name="name"/>
                     <field name="type"/>
                     <field name="user_id"/>
-<<<<<<< HEAD
-                    <field name="collection_id" required="1"/>                                        
-=======
                     <field name="collection_id" required="1"/>
->>>>>>> 4b41a8ab
                     <field name="line_ids" mode="form,tree" colspan="4" nolabel="1">
 					    <form string="Calendar Lines">
 					        <field name="name" required="1" select="1" />
@@ -126,19 +110,11 @@
     <record model="ir.ui.view" id="view_caldav_tree">
         <field name="name">Calendar : Tree</field>
         <field name="model">basic.calendar</field>
-<<<<<<< HEAD
-        <field name="type">tree</field>        
-        <field name="arch" type="xml">
-            <tree string="Calendars" toolbar="1">
-                <field name="name"/>  
-                <field name="type"/>               
-=======
         <field name="type">tree</field>
         <field name="arch" type="xml">
             <tree string="Calendars" toolbar="1">
                 <field name="name"/>
                 <field name="type"/>
->>>>>>> 4b41a8ab
                 <field name="user_id"/>
                 <field name="create_date"/>
                 <field name="write_date"/>
@@ -151,13 +127,8 @@
         <field name="type">ir.actions.act_window</field>
         <field name="res_model">basic.calendar</field>
         <field name="view_type">form</field>
-<<<<<<< HEAD
-        <field name="view_mode">tree,form</field>        
-    </record>    
-=======
         <field name="view_mode">tree,form</field>
     </record>
->>>>>>> 4b41a8ab
 
     <record id="action_caldav_view1" model="ir.actions.act_window.view">
         <field eval="10" name="sequence"/>
@@ -176,9 +147,6 @@
         action="action_caldav_form"
         id="menu_caldav_directories"
         parent="menu_calendar"/>
-<<<<<<< HEAD
-=======
 
->>>>>>> 4b41a8ab
 	</data>
 </openerp>