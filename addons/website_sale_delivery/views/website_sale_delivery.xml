<?xml version="1.0" encoding="utf-8"?>
<openerp>
<data>

    <template id="cart_delivery" name="Delivery Costs" inherit_id="website_sale.total">
        <xpath expr="//div[@id='order_total_untaxed']" position="before">
            <div class="row" id="order_delivery" t-if="website_sale_order and website_sale_order.has_delivery">
                  <span class="col-xs-6 text-right text-muted" title="Delivery will be updated after choosing a new delivery method"> Delivery:</span>
                  <span class="col-xs-6 text-left text-muted">
                      <span t-field="website_sale_order.amount_delivery" style="white-space: nowrap;" t-options='{
                              "widget": "monetary",
<<<<<<< HEAD
                              "from_currency": website_sale_order.currency_id,
                              "display_currency": user_id.partner_id.property_product_pricelist.currency_id
=======
                              "display_currency": "website_sale_order.currency_id"
>>>>>>> eb83ab23
                          }'/>
                  </span>
            </div>
        </xpath>
    </template>

    <template id="assets_frontend" inherit_id="website.assets_frontend" name="Shop">
      <xpath expr="." position="inside">
        <script type="text/javascript" src="/website_sale_delivery/static/src/js/website_sale_delivery.js"></script>
      </xpath>
    </template>

    <template id="payment_delivery" name="Delivery Costs" inherit_id="website_sale.payment">
        <xpath expr="//div[@id='payment_method']" position="before">
            <div t-if="deliveries" class="row" id="delivery_carrier">
                <div class="col-lg-5 col-sm-6">
                <h4>Choose your Delivery Method</h4>
                    <ul class="list-unstyled">
                        <li t-foreach="deliveries" t-as="delivery">
                            <t t-if="delivery.available">
                                <label>
                                    <input t-att-value="delivery.id" type="radio" name="delivery_type"
                                        t-att-checked="order.carrier_id and order.carrier_id.id == delivery.id and 'checked' or False"/>
                                    <abbr t-att-title="delivery.website_description"><span t-field="delivery.name"/></abbr>
                                    <span class="badge" t-field="delivery.price"
                                        t-options='{
                                            "widget": "monetary",
                                            "from_currency": delivery.product_id.company_id.currency_id,
                                            "display_currency": website_sale_order.currency_id
                                        }'/>
                                    <div t-field="delivery.website_description" class="text-muted"/>
                                </label>
                            </t>
                        </li>
                    </ul>
                </div>
            </div>
        </xpath>
    </template>

    <template id="shipping_tracking" name="Shipping tracking on orders followup" inherit_id="website_sale_stock.orders_followup_shipping">
        <xpath expr="//div[@id='picking_info']" position="after">
            <div t-if="i.carrier_tracking_ref">
                Tracking: <span t-field="i.carrier_id.name"/>
                <t t-if="i.carrier_id and i.carrier_id.delivery_type not in ['fixed', 'base_on_rule']">
                    <a t-att-href="i.carrier_id.get_tracking_link(i)[0]" target="_blank"><span t-field="i.carrier_tracking_ref"/></a>
                </t>
                <t t-if="not i.carrier_id or i.carrier_id.delivery_type in ['fixed', 'base_on_rule']">
                    <span t-field="i.carrier_tracking_ref"/>
                </t>
            </div>
        </xpath>
    </template>

</data>
</openerp><|MERGE_RESOLUTION|>--- conflicted
+++ resolved
@@ -9,12 +9,7 @@
                   <span class="col-xs-6 text-left text-muted">
                       <span t-field="website_sale_order.amount_delivery" style="white-space: nowrap;" t-options='{
                               "widget": "monetary",
-<<<<<<< HEAD
-                              "from_currency": website_sale_order.currency_id,
-                              "display_currency": user_id.partner_id.property_product_pricelist.currency_id
-=======
-                              "display_currency": "website_sale_order.currency_id"
->>>>>>> eb83ab23
+                              "display_currency": website_sale_order.currency_id,
                           }'/>
                   </span>
             </div>
