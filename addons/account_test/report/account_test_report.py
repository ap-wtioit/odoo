--- conflicted
+++ resolved
@@ -1,17 +1,7 @@
 # -*- coding: utf-8 -*-
 import datetime
-<<<<<<< HEAD
 from openerp import api, models, _
-=======
-import time
-
-from openerp.osv import osv
-from openerp.tools.translate import _
-from openerp.report import report_sxw
 from openerp.tools.safe_eval import safe_eval as eval
-
-
->>>>>>> bf1e9996
 #
 # Use period and Journal for selection or resources
 #
