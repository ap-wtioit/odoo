--- conflicted
+++ resolved
@@ -522,14 +522,10 @@
         IrValues = self.env['ir.values'].sudo()
         for name, model, field in classified['default']:
             if isinstance(self[name], models.BaseModel):
-<<<<<<< HEAD
-                value = self[name].ids
-=======
                 if self._fields[name].type == 'many2one':
                     value = self[name].id
                 else:
                     value = self[name].ids
->>>>>>> 6dc0f314
             else:
                 value = self[name]
             IrValues.set_default(model, field, value)
