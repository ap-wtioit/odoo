# -*- coding: utf-8 -*-
# Part of Odoo. See LICENSE file for full copyright and licensing details.
import datetime
import dateutil
import logging
import time
from collections import defaultdict, Mapping

from odoo import api, fields, models, SUPERUSER_ID, tools,  _
from odoo.exceptions import AccessError, UserError, ValidationError
from odoo.modules.registry import Registry
from odoo.osv import expression
from odoo.tools import pycompat
from odoo.tools.safe_eval import safe_eval

_logger = logging.getLogger(__name__)

MODULE_UNINSTALL_FLAG = '_force_unlink'


# base environment for doing a safe_eval
SAFE_EVAL_BASE = {
    'datetime': datetime,
    'dateutil': dateutil,
    'time': time,
}

def make_compute(text, deps):
    """ Return a compute function from its code body and dependencies. """
    func = lambda self: safe_eval(text, SAFE_EVAL_BASE, {'self': self}, mode="exec")
    deps = [arg.strip() for arg in deps.split(",")] if deps else []
    return api.depends(*deps)(func)


# generic INSERT and UPDATE queries
INSERT_QUERY = "INSERT INTO {table} ({cols}) VALUES {rows} RETURNING id"
UPDATE_QUERY = "UPDATE {table} SET {assignment} WHERE {condition} RETURNING id"

def query_insert(cr, table, rows):
    """ Insert rows in a table. ``rows`` is a list of dicts, all with the same
        set of keys. Return the ids of the new rows.
    """
    if isinstance(rows, Mapping):
        rows = [rows]
    cols = list(rows[0])
    query = INSERT_QUERY.format(
        table=table,
        cols=",".join(cols),
        rows=",".join("%s" for row in rows),
    )
    params = [tuple(row[col] for col in cols) for row in rows]
    cr.execute(query, params)
    return [row[0] for row in cr.fetchall()]

def query_update(cr, table, values, selectors):
    """ Update the table with the given values (dict), and use the columns in
        ``selectors`` to select the rows to update.
    """
    setters = set(values) - set(selectors)
    query = UPDATE_QUERY.format(
        table=table,
        assignment=",".join("{0}=%({0})s".format(s) for s in setters),
        condition=" AND ".join("{0}=%({0})s".format(s) for s in selectors),
    )
    cr.execute(query, values)
    return [row[0] for row in cr.fetchall()]


#
# IMPORTANT: this must be the first model declared in the module
#
class Base(models.AbstractModel):
    """ The base model, which is implicitly inherited by all models. """
    _name = 'base'
    _description = 'Base'


class Unknown(models.AbstractModel):
    """
    Abstract model used as a substitute for relational fields with an unknown
    comodel.
    """
    _name = '_unknown'
    _description = 'Unknown'


class IrModel(models.Model):
    _name = 'ir.model'
    _description = "Models"
    _order = 'model'

    def _default_field_id(self):
        if self.env.context.get('install_mode'):
            return []                   # no default field when importing
        return [(0, 0, {'name': 'x_name', 'field_description': 'Name', 'ttype': 'char'})]

    name = fields.Char(string='Model Description', translate=True, required=True)
    model = fields.Char(default='x_', required=True, index=True)
    info = fields.Text(string='Information')
    field_id = fields.One2many('ir.model.fields', 'model_id', string='Fields', required=True, copy=True,
                               default=_default_field_id)
    inherited_model_ids = fields.Many2many('ir.model', compute='_inherited_models', string="Inherited models",
                                           help="The list of models that extends the current model.")
    state = fields.Selection([('manual', 'Custom Object'), ('base', 'Base Object')], string='Type', default='manual', readonly=True)
    access_ids = fields.One2many('ir.model.access', 'model_id', string='Access')
    rule_ids = fields.One2many('ir.rule', 'model_id', string='Record Rules')
    transient = fields.Boolean(string="Transient Model")
    modules = fields.Char(compute='_in_modules', string='In Apps', help='List of modules in which the object is defined or inherited')
    view_ids = fields.One2many('ir.ui.view', compute='_view_ids', string='Views')
    count = fields.Integer(compute='_compute_count', string="Count (incl. archived)",
                           help="Total number of records in this model")

    @api.depends()
    def _inherited_models(self):
        for model in self:
            parent_names = list(self.env[model.model]._inherits)
            if parent_names:
                model.inherited_model_ids = self.search([('model', 'in', parent_names)])

    @api.depends()
    def _in_modules(self):
        installed_modules = self.env['ir.module.module'].search([('state', '=', 'installed')])
        installed_names = set(installed_modules.mapped('name'))
        xml_ids = models.Model._get_external_ids(self)
        for model in self:
            module_names = set(xml_id.split('.')[0] for xml_id in xml_ids[model.id])
            model.modules = ", ".join(sorted(installed_names & module_names))

    @api.depends()
    def _view_ids(self):
        for model in self:
            model.view_ids = self.env['ir.ui.view'].search([('model', '=', model.model)])

    @api.depends()
    def _compute_count(self):
        cr = self.env.cr
        for model in self:
            records = self.env[model.model]
            if not records._abstract:
                cr.execute('SELECT COUNT(*) FROM "%s"' % records._table)
                model.count = cr.fetchone()[0]

    @api.constrains('model')
    def _check_model_name(self):
        for model in self:
            if model.state == 'manual':
                if not model.model.startswith('x_'):
                    raise ValidationError(_("The model name must start with 'x_'."))
            if not models.check_object_name(model.model):
                raise ValidationError(_("The model name can only contain lowercase characters, digits, underscores and dots."))

    _sql_constraints = [
        ('obj_name_uniq', 'unique (model)', 'Each model must be unique!'),
    ]

    def _get(self, name):
        """ Return the (sudoed) `ir.model` record with the given name.
        The result may be an empty recordset if the model is not found.
        """
        model_id = self._get_id(name) if name else False
        return self.sudo().browse(model_id)

    @tools.ormcache('name')
    def _get_id(self, name):
        self.env.cr.execute("SELECT id FROM ir_model WHERE model=%s", (name,))
        result = self.env.cr.fetchone()
        return result and result[0]

    # overridden to allow searching both on model name (field 'model') and model
    # description (field 'name')
    @api.model
    def _name_search(self, name='', args=None, operator='ilike', limit=100):
        if args is None:
            args = []
        domain = args + ['|', ('model', operator, name), ('name', operator, name)]
        return super(IrModel, self).search(domain, limit=limit).name_get()

    def _drop_table(self):
        for model in self:
            current_model = self.env.get(model.model)
            if current_model is not None:
                table = current_model._table
                kind = tools.table_kind(self._cr, table)
                if kind == 'v':
                    self._cr.execute('DROP VIEW "%s"' % table)
                elif kind == 'r':
                    self._cr.execute('DROP TABLE "%s" CASCADE' % table)
                    # discard all translations for this model
                    self._cr.execute("""
                        DELETE FROM ir_translation
                        WHERE type IN ('model', 'model_terms') AND name LIKE %s
                    """, [model.model + ',%'])
            else:
                _logger.warning('The model %s could not be dropped because it did not exist in the registry.', model.model)
        return True

    @api.multi
    def unlink(self):
        # Prevent manual deletion of module tables
        if not self._context.get(MODULE_UNINSTALL_FLAG):
            for model in self:
                if model.state != 'manual':
                    raise UserError(_("Model '%s' contains module data and cannot be removed.") % model.name)
                # prevent screwing up fields that depend on these models' fields
                model.field_id._prepare_update()

        # delete fields whose comodel is being removed
        self.env['ir.model.fields'].search([('relation', 'in', self.mapped('model'))]).unlink()

        self._drop_table()
        res = super(IrModel, self).unlink()

        # Reload registry for normal unlink only. For module uninstall, the
        # reload is done independently in odoo.modules.loading.
        if not self._context.get(MODULE_UNINSTALL_FLAG):
            # setup models; this automatically removes model from registry
            self.pool.setup_models(self._cr)

        return res

    @api.multi
    def write(self, vals):
        if '__last_update' in self._context:
            self = self.with_context({k: v for k, v in self._context.items() if k != '__last_update'})
        if 'model' in vals and any(rec.model != vals['model'] for rec in self):
            raise UserError(_('Field "Model" cannot be modified on models.'))
        if 'state' in vals and any(rec.state != vals['state'] for rec in self):
            raise UserError(_('Field "Type" cannot be modified on models.'))
        if 'transient' in vals and any(rec.transient != vals['transient'] for rec in self):
            raise UserError(_('Field "Transient Model" cannot be modified on models.'))
        # Filter out operations 4 from field id, because the web client always
        # writes (4,id,False) even for non dirty items.
        if 'field_id' in vals:
            vals['field_id'] = [op for op in vals['field_id'] if op[0] != 4]
        return super(IrModel, self).write(vals)

    @api.model
    def create(self, vals):
        res = super(IrModel, self).create(vals)
        if vals.get('state', 'manual') == 'manual':
            # setup models; this automatically adds model in registry
            self.pool.setup_models(self._cr)
            # update database schema
            self.pool.init_models(self._cr, [vals['model']], dict(self._context, update_custom_fields=True))
        return res

    @api.model
    def name_create(self, name):
        """ Infer the model from the name. E.g.: 'My New Model' should become 'x_my_new_model'. """
        vals = {
            'name': name,
            'model': 'x_' + '_'.join(name.lower().split(' ')),
        }
        return self.create(vals).name_get()[0]

    def _reflect_model_params(self, model):
        """ Return the values to write to the database for the given model. """
        return {
            'model': model._name,
            'name': model._description,
            'info': next(cls.__doc__ for cls in type(model).mro() if cls.__doc__),
            'state': 'manual' if model._custom else 'base',
            'transient': model._transient,
        }

    def _reflect_model(self, model):
        """ Reflect the given model and return the corresponding record. Also
            create entries in 'ir.model.data'.
        """
        cr = self.env.cr

        # create/update the entries in 'ir.model' and 'ir.model.data'
        params = self._reflect_model_params(model)
        ids = query_update(cr, self._table, params, ['model'])
        if not ids:
            ids = query_insert(cr, self._table, params)

        record = self.browse(ids)
        self.pool.post_init(record.modified, set(params) - {'model', 'state'})

        if model._module == self._context.get('module'):
            # self._module is the name of the module that last extended self
            xmlid = 'model_' + model._name.replace('.', '_')
            cr.execute("SELECT * FROM ir_model_data WHERE name=%s AND module=%s",
                       (xmlid, self._context['module']))
            if not cr.rowcount:
                cr.execute(""" INSERT INTO ir_model_data (module, name, model, res_id, date_init, date_update)
                               VALUES (%s, %s, %s, %s, (now() at time zone 'UTC'), (now() at time zone 'UTC')) """,
                           (self._context['module'], xmlid, record._name, record.id))

        return record

    @api.model
    def _instanciate(self, model_data):
        """ Return a class for the custom model given by parameters ``model_data``. """
        class CustomModel(models.Model):
            _name = pycompat.to_text(model_data['model'])
            _description = model_data['name']
            _module = False
            _custom = True
            _transient = bool(model_data['transient'])
            __doc__ = model_data['info']

        return CustomModel

    def _add_manual_models(self):
        """ Add extra models to the registry. """
        # clean up registry first
        custom_models = [name for name, model_class in self.pool.items() if model_class._custom]
        for name in custom_models:
            del self.pool.models[name]
        # add manual models
        cr = self.env.cr
        cr.execute('SELECT * FROM ir_model WHERE state=%s', ['manual'])
        for model_data in cr.dictfetchall():
            model_class = self._instanciate(model_data)
            model_class._build_model(self.pool, cr)


# retrieve field types defined by the framework only (not extensions)
FIELD_TYPES = [(key, key) for key in sorted(fields.Field.by_type)]


class IrModelFields(models.Model):
    _name = 'ir.model.fields'
    _description = "Fields"
    _order = "name"
    _rec_name = 'field_description'

    name = fields.Char(string='Field Name', default='x_', required=True, index=True)
    complete_name = fields.Char(index=True)
    model = fields.Char(string='Object Name', required=True, index=True,
                        help="The technical name of the model this field belongs to")
    relation = fields.Char(string='Object Relation',
                           help="For relationship fields, the technical name of the target model")
    relation_field = fields.Char(help="For one2many fields, the field on the target model that implement the opposite many2one relationship")
    relation_field_id = fields.Many2one('ir.model.fields', compute='_compute_relation_field_id',
                                        store=True, ondelete='cascade', string='Relation field')
    model_id = fields.Many2one('ir.model', string='Model', required=True, index=True, ondelete='cascade',
                               help="The model this field belongs to")
    field_description = fields.Char(string='Field Label', default='', required=True, translate=True)
    help = fields.Text(string='Field Help', translate=True)
    ttype = fields.Selection(selection=FIELD_TYPES, string='Field Type', required=True)
    selection = fields.Char(string='Selection Options', default="",
                            help="List of options for a selection field, "
                                 "specified as a Python expression defining a list of (key, label) pairs. "
                                 "For example: [('blue','Blue'),('yellow','Yellow')]")
    copied = fields.Boolean(string='Copied', oldname='copy',
                            help="Whether the value is copied when duplicating a record.")
    related = fields.Char(string='Related Field', help="The corresponding related field, if any. This must be a dot-separated list of field names.")
    related_field_id = fields.Many2one('ir.model.fields', compute='_compute_related_field_id',
                                       store=True, string="Related field", ondelete='cascade')
    required = fields.Boolean()
    readonly = fields.Boolean()
    index = fields.Boolean(string='Indexed')
    translate = fields.Boolean(string='Translatable', help="Whether values for this field can be translated (enables the translation mechanism for that field)")
    size = fields.Integer()
    state = fields.Selection([('manual', 'Custom Field'), ('base', 'Base Field')], string='Type', default='manual', required=True, readonly=True, index=True)
    on_delete = fields.Selection([('cascade', 'Cascade'), ('set null', 'Set NULL'), ('restrict', 'Restrict')],
                                 string='On Delete', default='set null', help='On delete property for many2one fields')
    domain = fields.Char(default="[]", help="The optional domain to restrict possible values for relationship fields, "
                                            "specified as a Python expression defining a list of triplets. "
                                            "For example: [('color','=','red')]")
    groups = fields.Many2many('res.groups', 'ir_model_fields_group_rel', 'field_id', 'group_id') # CLEANME unimplemented field (empty table)
    selectable = fields.Boolean(default=True)
    modules = fields.Char(compute='_in_modules', string='In Apps', help='List of modules in which the field is defined')
    relation_table = fields.Char(help="Used for custom many2many fields to define a custom relation table name")
    column1 = fields.Char(string='Column 1', help="Column referring to the record in the model table")
    column2 = fields.Char(string="Column 2", help="Column referring to the record in the comodel table")
    compute = fields.Text(help="Code to compute the value of the field.\n"
                               "Iterate on the recordset 'self' and assign the field's value:\n\n"
                               "    for record in self:\n"
                               "        record['size'] = len(record.name)\n\n"
                               "Modules time, datetime, dateutil are available.")
    depends = fields.Char(string='Dependencies', help="Dependencies of compute method; "
                                                      "a list of comma-separated field names, like\n\n"
                                                      "    name, partner_id.name")
    store = fields.Boolean(string='Stored', default=True, help="Whether the value is stored in the database.")

    @api.depends('relation', 'relation_field')
    def _compute_relation_field_id(self):
        for rec in self:
            if rec.state == 'manual' and rec.relation_field:
                rec.relation_field_id = self._get(rec.relation, rec.relation_field)

    @api.depends('related')
    def _compute_related_field_id(self):
        for rec in self:
            if rec.state == 'manual' and rec.related:
                field = rec._related_field()
                rec.related_field_id = self._get(field.model_name, field.name)

    @api.depends()
    def _in_modules(self):
        installed_modules = self.env['ir.module.module'].search([('state', '=', 'installed')])
        installed_names = set(installed_modules.mapped('name'))
        xml_ids = models.Model._get_external_ids(self)
        for field in self:
            module_names = set(xml_id.split('.')[0] for xml_id in xml_ids[field.id])
            field.modules = ", ".join(sorted(installed_names & module_names))

    @api.model
    def _check_selection(self, selection):
        try:
            items = safe_eval(selection)
            if not (isinstance(items, (tuple, list)) and
                    all(isinstance(item, (tuple, list)) and len(item) == 2 for item in items)):
                raise ValueError(selection)
        except Exception:
            _logger.info('Invalid selection list definition for fields.selection', exc_info=True)
            raise UserError(_("The Selection Options expression is not a valid Pythonic expression. "
                              "Please provide an expression in the [('key','Label'), ...] format."))

    @api.constrains('domain')
    def _check_domain(self):
        for field in self:
            safe_eval(field.domain or '[]')

    @api.constrains('name', 'state')
    def _check_name(self):
        for field in self:
            if field.state == 'manual' and not field.name.startswith('x_'):
                raise ValidationError(_("Custom fields must have a name that starts with 'x_' !"))
            try:
                models.check_pg_name(field.name)
            except ValidationError:
                msg = _("Field names can only contain characters, digits and underscores (up to 63).")
                raise ValidationError(msg)

    _sql_constraints = [
        ('name_unique', 'UNIQUE(model, name)', "Field names must be unique per model."),
        ('size_gt_zero', 'CHECK (size>=0)', 'Size of the field cannot be negative.'),
    ]

    def _related_field(self):
        """ Return the ``Field`` instance corresponding to ``self.related``. """
        names = self.related.split(".")
        last = len(names) - 1
        model = self.env[self.model or self.model_id.model]
        for index, name in enumerate(names):
            field = model._fields.get(name)
            if field is None:
                raise UserError(_("Unknown field name '%s' in related field '%s'") % (name, self.related))
            if index < last and not field.relational:
                raise UserError(_("Non-relational field name '%s' in related field '%s'") % (name, self.related))
            model = model[name]
        return field

    @api.one
    @api.constrains('related')
    def _check_related(self):
        if self.state == 'manual' and self.related:
            field = self._related_field()
            if field.type != self.ttype:
                raise ValidationError(_("Related field '%s' does not have type '%s'") % (self.related, self.ttype))
            if field.relational and field.comodel_name != self.relation:
                raise ValidationError(_("Related field '%s' does not have comodel '%s'") % (self.related, self.relation))

    @api.onchange('related')
    def _onchange_related(self):
        if self.related:
            try:
                field = self._related_field()
            except UserError as e:
                return {'warning': {'title': _("Warning"), 'message': e}}
            self.ttype = field.type
            self.relation = field.comodel_name
            self.readonly = True
            self.copied = False

    @api.constrains('depends')
    def _check_depends(self):
        """ Check whether all fields in dependencies are valid. """
        for record in self:
            if not record.depends:
                continue
            for seq in record.depends.split(","):
                if not seq.strip():
                    raise UserError(_("Empty dependency in %r") % (record.depends))
                model = self.env[record.model]
                names = seq.strip().split(".")
                last = len(names) - 1
                for index, name in enumerate(names):
                    field = model._fields.get(name)
                    if field is None:
                        raise UserError(_("Unknown field %r in dependency %r") % (name, seq.strip()))
                    if index < last and not field.relational:
                        raise UserError(_("Non-relational field %r in dependency %r") % (name, seq.strip()))
                    model = model[name]

    @api.onchange('compute')
    def _onchange_compute(self):
        if self.compute:
            self.readonly = True
            self.copied = False

    @api.one
    @api.constrains('relation_table')
    def _check_relation_table(self):
        if self.relation_table:
            models.check_pg_name(self.relation_table)

    @api.model
    def _custom_many2many_names(self, model_name, comodel_name):
        """ Return default names for the table and columns of a custom many2many field. """
        rel1 = self.env[model_name]._table
        rel2 = self.env[comodel_name]._table
        table = 'x_%s_%s_rel' % tuple(sorted([rel1, rel2]))
        if rel1 == rel2:
            return (table, 'id1', 'id2')
        else:
            return (table, '%s_id' % rel1, '%s_id' % rel2)

    @api.onchange('ttype', 'model_id', 'relation')
    def _onchange_ttype(self):
        self.copied = (self.ttype != 'one2many')
        if self.ttype == 'many2many' and self.model_id and self.relation:
            if self.relation not in self.env:
                return {
                    'warning': {
                        'title': _('Model %s does not exist') % self.relation,
                        'message': _('Please specify a valid model for the object relation'),
                    }
                }
            names = self._custom_many2many_names(self.model_id.model, self.relation)
            self.relation_table, self.column1, self.column2 = names
        else:
            self.relation_table = False
            self.column1 = False
            self.column2 = False

    @api.onchange('relation_table')
    def _onchange_relation_table(self):
        if self.relation_table:
            # check whether other fields use the same table
            others = self.search([('ttype', '=', 'many2many'),
                                  ('relation_table', '=', self.relation_table),
                                  ('id', 'not in', self._origin.ids)])
            if others:
                for other in others:
                    if (other.model, other.relation) == (self.relation, self.model):
                        # other is a candidate inverse field
                        self.column1 = other.column2
                        self.column2 = other.column1
                        return
                return {'warning': {
                    'title': _("Warning"),
                    'message': _("The table %r if used for other, possibly incompatible fields.") % self.relation_table,
                }}

    def _get(self, model_name, name):
        """ Return the (sudoed) `ir.model.fields` record with the given model and name.
        The result may be an empty recordset if the model is not found.
        """
        field_id = self._get_id(model_name, name) if model_name and name else False
        return self.sudo().browse(field_id)

    @tools.ormcache('model_name', 'name')
    def _get_id(self, model_name, name):
        self.env.cr.execute("SELECT id FROM ir_model_fields WHERE model=%s AND name=%s",
                            (model_name, name))
        result = self.env.cr.fetchone()
        return result and result[0]

    @api.multi
    def _drop_column(self):
        tables_to_drop = set()

        for field in self:
            if field.name in models.MAGIC_COLUMNS:
                continue
            model = self.env.get(field.model)
            is_model = model is not None
            if is_model and tools.column_exists(self._cr, model._table, field.name) and \
                    tools.table_kind(self._cr, model._table) == 'r':
                self._cr.execute('ALTER TABLE "%s" DROP COLUMN "%s" CASCADE' % (model._table, field.name))
            if field.state == 'manual' and field.ttype == 'many2many':
                rel_name = field.relation_table or (is_model and model._fields[field.name].relation)
                tables_to_drop.add(rel_name)
            if field.state == 'manual' and is_model:
                model._pop_field(field.name)
            if field.translate:
                # discard all translations for this field
                self._cr.execute("""
                    DELETE FROM ir_translation
                    WHERE type IN ('model', 'model_terms') AND name=%s
                """, ['%s,%s' % (field.model, field.name)])

        if tables_to_drop:
            # drop the relation tables that are not used by other fields
            self._cr.execute("""SELECT relation_table FROM ir_model_fields
                                WHERE relation_table IN %s AND id NOT IN %s""",
                             (tuple(tables_to_drop), tuple(self.ids)))
            tables_to_keep = set(row[0] for row in self._cr.fetchall())
            for rel_name in tables_to_drop - tables_to_keep:
                self._cr.execute('DROP TABLE "%s"' % rel_name)

        return True

    @api.multi
    def _prepare_update(self):
        """ Check whether the fields in ``self`` may be modified or removed.
            This method prevents the modification/deletion of many2one fields
            that have an inverse one2many, for instance.
        """
        failed_dependencies = []
        for rec in self:
            model = self.env.get(rec.model)
            if model is not None:
                if rec.name in model._fields:
                    field = model._fields[rec.name]
                else:
                    # field hasn't been loaded (yet?)
                    continue
                for dependant, path in model._field_triggers.get(field, ()):
                    if dependant.manual:
                        failed_dependencies.append((field, dependant))
                for inverse in model._field_inverses.get(field, ()):
                    if inverse.manual and inverse.type == 'one2many':
                        failed_dependencies.append((field, inverse))

        if not self._context.get(MODULE_UNINSTALL_FLAG) and failed_dependencies:
            msg = _("The field '%s' cannot be removed because the field '%s' depends on it.")
            raise UserError(msg % failed_dependencies[0])
        elif failed_dependencies:
            dependants = {rel[1] for rel in failed_dependencies}
            to_unlink = [self._get(field.model_name, field.name) for field in dependants]
            self.browse().union(*to_unlink).unlink()

        self = self.filtered(lambda record: record.state == 'manual')
        if not self:
            return

        # remove fields from registry, and check that views are not broken
        fields = [self.env[record.model]._pop_field(record.name) for record in self]
        domain = expression.OR([('arch_db', 'like', record.name)] for record in self)
        views = self.env['ir.ui.view'].search(domain)
        try:
            for view in views:
                view._check_xml()
        except Exception:
            if not self._context.get(MODULE_UNINSTALL_FLAG):
                raise UserError("\n".join([
                    _("Cannot rename/delete fields that are still present in views:"),
                    _("Fields: %s") % ", ".join(str(f) for f in fields),
                    _("View: %s") % view.name,
                ]))
            else:
                # uninstall mode
                _logger.warn("The following fields were force-deleted to prevent a registry crash "
                        + ", ".join(str(f) for f in fields)
                        + " the following view might be broken %s" % view.name)
        finally:
            # the registry has been modified, restore it
            self.pool.setup_models(self._cr)

    @api.multi
    def unlink(self):
        if not self:
            return True

        # Prevent manual deletion of module columns
        if not self._context.get(MODULE_UNINSTALL_FLAG) and \
                any(field.state != 'manual' for field in self):
            raise UserError(_("This column contains module data and cannot be removed!"))

        # prevent screwing up fields that depend on these fields
        self._prepare_update()

        model_names = self.mapped('model')
        self._drop_column()
        res = super(IrModelFields, self).unlink()

        # The field we just deleted might be inherited, and the registry is
        # inconsistent in this case; therefore we reload the registry.
        if not self._context.get(MODULE_UNINSTALL_FLAG):
            # setup models; this re-initializes models in registry
            self.pool.setup_models(self._cr)
            # update database schema of model and its descendant models
            models = self.pool.descendants(model_names, '_inherits')
            self.pool.init_models(self._cr, models, dict(self._context, update_custom_fields=True))

        return res

    @api.model
    def create(self, vals):
        if 'model_id' in vals:
            model_data = self.env['ir.model'].browse(vals['model_id'])
            vals['model'] = model_data.model
        if vals.get('ttype') == 'selection':
            if not vals.get('selection'):
                raise UserError(_('For selection fields, the Selection Options must be given!'))
            self._check_selection(vals['selection'])

        res = super(IrModelFields, self).create(vals)

        if vals.get('state', 'manual') == 'manual':
            if vals.get('relation') and not self.env['ir.model'].search([('model', '=', vals['relation'])]):
                raise UserError(_("Model %s does not exist!") % vals['relation'])

            if vals.get('ttype') == 'one2many':
                if not self.search([('model_id', '=', vals['relation']), ('name', '=', vals['relation_field']), ('ttype', '=', 'many2one')]):
                    raise UserError(_("Many2one %s on model %s does not exist!") % (vals['relation_field'], vals['relation']))

            self.clear_caches()                     # for _existing_field_data()

            if vals['model'] in self.pool:
                # setup models; this re-initializes model in registry
                self.pool.setup_models(self._cr)
                # update database schema of model and its descendant models
                models = self.pool.descendants([vals['model']], '_inherits')
                self.pool.init_models(self._cr, models, dict(self._context, update_custom_fields=True))

        return res

    @api.multi
    def write(self, vals):
        # if set, *one* column can be renamed here
        column_rename = None

        # names of the models to patch
        patched_models = set()

        if vals and self:
            # check selection if given
            if vals.get('selection'):
                self._check_selection(vals['selection'])

            for item in self:
                if item.state != 'manual':
                    raise UserError(_('Properties of base fields cannot be altered in this manner! '
                                      'Please modify them through Python code, '
                                      'preferably through a custom addon!'))

                if vals.get('model_id', item.model_id.id) != item.model_id.id:
                    raise UserError(_("Changing the model of a field is forbidden!"))

                if vals.get('ttype', item.ttype) != item.ttype:
                    raise UserError(_("Changing the type of a field is not yet supported. "
                                      "Please drop it and create it again!"))

                obj = self.pool.get(item.model)
                field = getattr(obj, '_fields', {}).get(item.name)

                if vals.get('name', item.name) != item.name:
                    # We need to rename the field
                    item._prepare_update()
                    if item.ttype in ('one2many', 'many2many', 'binary'):
                        # those field names are not explicit in the database!
                        pass
                    else:
                        if column_rename:
                            raise UserError(_('Can only rename one field at a time!'))
                        column_rename = (obj._table, item.name, vals['name'], item.index, item.store)

                # We don't check the 'state', because it might come from the context
                # (thus be set for multiple fields) and will be ignored anyway.
                if obj is not None and field is not None:
                    patched_models.add(obj._name)

        # These shall never be written (modified)
        for column_name in ('model_id', 'model', 'state'):
            if column_name in vals:
                del vals[column_name]

        res = super(IrModelFields, self).write(vals)

        self.clear_caches()                         # for _existing_field_data()

        if column_rename:
            # rename column in database, and its corresponding index if present
            table, oldname, newname, index, stored = column_rename
            if stored:
                self._cr.execute('ALTER TABLE "%s" RENAME COLUMN "%s" TO "%s"' % (table, oldname, newname))
                if index:
                    self._cr.execute('ALTER INDEX "%s_%s_index" RENAME TO "%s_%s_index"' % (table, oldname, table, newname))

        if column_rename or patched_models:
            # setup models, this will reload all manual fields in registry
            self.pool.setup_models(self._cr)

        if patched_models:
            # update the database schema of the models to patch
            models = self.pool.descendants(patched_models, '_inherits')
            self.pool.init_models(self._cr, models, dict(self._context, update_custom_fields=True))

        return res

    @api.multi
    def name_get(self):
        res = []
        for field in self:
            res.append((field.id, '%s (%s)' % (field.field_description, field.model)))
        return res

    @tools.ormcache('model_name')
    def _existing_field_data(self, model_name):
        """ Return the given model's existing field data. """
        cr = self._cr
        cr.execute("SELECT * FROM ir_model_fields WHERE model=%s", [model_name])
        return {row['name']: row for row in cr.dictfetchall()}

    def _reflect_field_params(self, field):
        """ Return the values to write to the database for the given field. """
        model = self.env['ir.model']._get(field.model_name)
        return {
            'model_id': model.id,
            'model': field.model_name,
            'name': field.name,
            'field_description': field.string,
            'help': field.help or None,
            'ttype': field.type,
            'state': 'manual' if field.manual else 'base',
            'relation': field.comodel_name or None,
            'index': bool(field.index),
            'store': bool(field.store),
            'copied': bool(field.copy),
            'on_delete': getattr(field, 'ondelete', None),
            'related': ".".join(field.related) if field.related else None,
            'readonly': bool(field.readonly),
            'required': bool(field.required),
            'selectable': bool(field.search or field.store),
            'size': getattr(field, 'size', None),
            'translate': bool(field.translate),
            'relation_field': field.inverse_name if field.type == 'one2many' else None,
            'relation_table': field.relation if field.type == 'many2many' else None,
            'column1': field.column1 if field.type == 'many2many' else None,
            'column2': field.column2 if field.type == 'many2many' else None,
        }

    def _reflect_model(self, model):
        """ Reflect the given model's fields. """
        self.clear_caches()
        by_label = {}
        for field in model._fields.values():
            if field.string in by_label:
                _logger.warning('Two fields (%s, %s) of %s have the same label: %s.',
                                field.name, by_label[field.string], model, field.string)
            else:
                by_label[field.string] = field.name

        cr = self._cr
        module = self._context.get('module')
        fields_data = self._existing_field_data(model._name)
        to_insert = []
        to_xmlids = []
        for name, field in model._fields.items():
            old_vals = fields_data.get(name)
            new_vals = self._reflect_field_params(field)
            if old_vals is None:
                to_insert.append(new_vals)
            elif any(old_vals[key] != new_vals[key] for key in new_vals):
                ids = query_update(cr, self._table, new_vals, ['model', 'name'])
                record = self.browse(ids)
                keys = [key for key in new_vals if old_vals[key] != new_vals[key]]
                self.pool.post_init(record.modified, keys)
                old_vals.update(new_vals)
            if module and (module == model._original_module or module in field._modules):
                # remove this and only keep the else clause if version >= saas-12.4
                if field.manual:
                    self.pool.loaded_xmlids.add(
                        '%s.field_%s__%s' % (module, model._name.replace('.', '_'), name))
                else:
                    to_xmlids.append(name)

        if to_insert:
            # insert missing fields
            ids = query_insert(cr, self._table, to_insert)
            records = self.browse(ids)
            self.pool.post_init(records.modified, to_insert[0])
            self.clear_caches()

        if to_xmlids:
            # create or update their corresponding xml ids
            fields_data = self._existing_field_data(model._name)
            prefix = '%s.field_%s__' % (module, model._name.replace('.', '_'))
            self.env['ir.model.data']._update_xmlids([
                dict(xml_id=prefix + name, record=self.browse(fields_data[name]['id']))
                for name in to_xmlids
            ])

        if not self.pool._init:
            # remove ir.model.fields that are not in self._fields
            fields_data = self._existing_field_data(model._name)
            extra_names = set(fields_data) - set(model._fields)
            if extra_names:
                # add key MODULE_UNINSTALL_FLAG in context to (1) force the
                # removal of the fields and (2) not reload the registry
                records = self.browse([fields_data.pop(name)['id'] for name in extra_names])
                records.with_context(**{MODULE_UNINSTALL_FLAG: True}).unlink()

    @tools.ormcache()
    def _all_manual_field_data(self):
        cr = self._cr
        cr.execute("SELECT * FROM ir_model_fields WHERE state='manual'")
        result = defaultdict(dict)
        for row in cr.dictfetchall():
            result[row['model']][row['name']] = row
        return result

    def _get_manual_field_data(self, model_name):
        """ Return the given model's manual field data. """
        return self._all_manual_field_data().get(model_name, {})

    def _instanciate_attrs(self, field_data):
        """ Return the parameters for a field instance for ``field_data``. """
        attrs = {
            'manual': True,
            'string': field_data['field_description'],
            'help': field_data['help'],
            'index': bool(field_data['index']),
            'copy': bool(field_data['copied']),
            'related': field_data['related'],
            'required': bool(field_data['required']),
            'readonly': bool(field_data['readonly']),
            'store': bool(field_data['store']),
        }
        if field_data['ttype'] in ('char', 'text', 'html'):
            attrs['translate'] = bool(field_data['translate'])
            attrs['size'] = field_data['size'] or None
        elif field_data['ttype'] in ('selection', 'reference'):
            attrs['selection'] = safe_eval(field_data['selection'])
        elif field_data['ttype'] == 'many2one':
            if not self.pool.loaded and field_data['relation'] not in self.env:
                return
            attrs['comodel_name'] = field_data['relation']
            attrs['ondelete'] = field_data['on_delete']
            attrs['domain'] = safe_eval(field_data['domain'] or '[]')
        elif field_data['ttype'] == 'one2many':
            if not self.pool.loaded and not (
                field_data['relation'] in self.env and (
                    field_data['relation_field'] in self.env[field_data['relation']]._fields or
                    field_data['relation_field'] in self._get_manual_field_data(field_data['relation'])
            )):
                return
            attrs['comodel_name'] = field_data['relation']
            attrs['inverse_name'] = field_data['relation_field']
            attrs['domain'] = safe_eval(field_data['domain'] or '[]')
        elif field_data['ttype'] == 'many2many':
            if not self.pool.loaded and field_data['relation'] not in self.env:
                return
            attrs['comodel_name'] = field_data['relation']
            rel, col1, col2 = self._custom_many2many_names(field_data['model'], field_data['relation'])
            attrs['relation'] = field_data['relation_table'] or rel
            attrs['column1'] = field_data['column1'] or col1
            attrs['column2'] = field_data['column2'] or col2
            attrs['domain'] = safe_eval(field_data['domain'] or '[]')
        elif field_data['ttype'] == 'monetary' and not self.pool.loaded:
            return
        # add compute function if given
        if field_data['compute']:
            attrs['compute'] = make_compute(field_data['compute'], field_data['depends'])
        return attrs

    def _instanciate(self, field_data):
        """ Return a field instance corresponding to parameters ``field_data``. """
        attrs = self._instanciate_attrs(field_data)
        if attrs:
            return fields.Field.by_type[field_data['ttype']](**attrs)

    def _add_manual_fields(self, model):
        """ Add extra fields on model. """
        fields_data = self._get_manual_field_data(model._name)
        for name, field_data in fields_data.items():
            if name not in model._fields and field_data['state'] == 'manual':
                field = self._instanciate(field_data)
                if field:
                    model._add_field(name, field)


class IrModelConstraint(models.Model):
    """
    This model tracks PostgreSQL foreign keys and constraints used by Odoo
    models.
    """
    _name = 'ir.model.constraint'
    _description = 'Model Constraint'

    name = fields.Char(string='Constraint', required=True, index=True,
                       help="PostgreSQL constraint or foreign key name.")
    definition = fields.Char(help="PostgreSQL constraint definition")
    model = fields.Many2one('ir.model', required=True, ondelete="cascade", index=True)
    module = fields.Many2one('ir.module.module', required=True, index=True)
    type = fields.Char(string='Constraint Type', required=True, size=1, index=True,
                       help="Type of the constraint: `f` for a foreign key, "
                            "`u` for other constraints.")
    date_update = fields.Datetime(string='Update Date')
    date_init = fields.Datetime(string='Initialization Date')

    _sql_constraints = [
        ('module_name_uniq', 'unique(name, module)',
         'Constraints with the same name are unique per module.'),
    ]

    @api.multi
    def _module_data_uninstall(self):
        """
        Delete PostgreSQL foreign keys and constraints tracked by this model.
        """
        if not (self._uid == SUPERUSER_ID or self.env.user.has_group('base.group_system')):
            raise AccessError(_('Administrator access is required to uninstall a module'))

        ids_set = set(self.ids)
        for data in self.sorted(key='id', reverse=True):
            name = tools.ustr(data.name)
            if data.model.model in self.env:
                table = self.env[data.model.model]._table    
            else:
                table = data.model.model.replace('.', '_')
            typ = data.type

            # double-check we are really going to delete all the owners of this schema element
            self._cr.execute("""SELECT id from ir_model_constraint where name=%s""", (data.name,))
            external_ids = set(x[0] for x in self._cr.fetchall())
            if external_ids - ids_set:
                # as installed modules have defined this element we must not delete it!
                continue

            if typ == 'f':
                # test if FK exists on this table (it could be on a related m2m table, in which case we ignore it)
                self._cr.execute("""SELECT 1 from pg_constraint cs JOIN pg_class cl ON (cs.conrelid = cl.oid)
                                    WHERE cs.contype=%s and cs.conname=%s and cl.relname=%s""",
                                 ('f', name, table))
                if self._cr.fetchone():
                    self._cr.execute('ALTER TABLE "%s" DROP CONSTRAINT "%s"' % (table, name),)
                    _logger.info('Dropped FK CONSTRAINT %s@%s', name, data.model.model)

            if typ == 'u':
                # test if constraint exists
                self._cr.execute("""SELECT 1 from pg_constraint cs JOIN pg_class cl ON (cs.conrelid = cl.oid)
                                    WHERE cs.contype=%s and cs.conname=%s and cl.relname=%s""",
                                 ('u', name, table))
                if self._cr.fetchone():
                    self._cr.execute('ALTER TABLE "%s" DROP CONSTRAINT "%s"' % (table, name),)
                    _logger.info('Dropped CONSTRAINT %s@%s', name, data.model.model)

        self.unlink()

    @api.multi
    def copy(self, default=None):
        default = dict(default or {})
        default['name'] = self.name + '_copy'
        return super(IrModelConstraint, self).copy(default)

    def _reflect_constraint(self, model, conname, type, definition, module):
        """ Reflect the given constraint, to make it possible to delete it later
            when the module is uninstalled. ``type`` is either 'f' or 'u'
            depending on the constraint being a foreign key or not.
        """
        if not module:
            # no need to save constraints for custom models as they're not part
            # of any module
            return
        assert type in ('f', 'u')
        cr = self._cr
        query = """ SELECT type, definition
                    FROM ir_model_constraint c, ir_module_module m
                    WHERE c.module=m.id AND c.name=%s AND m.name=%s """
        cr.execute(query, (conname, module))
        cons = cr.dictfetchone()
        if not cons:
            query = """ INSERT INTO ir_model_constraint
                            (name, date_init, date_update, module, model, type, definition)
                        VALUES (%s, now() AT TIME ZONE 'UTC', now() AT TIME ZONE 'UTC',
                            (SELECT id FROM ir_module_module WHERE name=%s),
                            (SELECT id FROM ir_model WHERE model=%s), %s, %s) """
            cr.execute(query, (conname, module, model._name, type, definition))
        elif cons['type'] != type or (definition and cons['definition'] != definition):
            query = """ UPDATE ir_model_constraint
                        SET date_update=now() AT TIME ZONE 'UTC', type=%s, definition=%s
                        WHERE name=%s AND module=(SELECT id FROM ir_module_module WHERE name=%s) """
            cr.execute(query, (type, definition, conname, module))

    def _reflect_model(self, model):
        """ Reflect the _sql_constraints of the given model. """
        def cons_text(txt):
            return txt.lower().replace(', ',',').replace(' (','(')

        # map each constraint on the name of the module where it is defined
        constraint_module = {
            constraint[0]: cls._module
            for cls in reversed(type(model).mro())
            if not getattr(cls, 'pool', None)
            for constraint in getattr(cls, '_local_sql_constraints', ())
        }

        for (key, definition, _) in model._sql_constraints:
            conname = '%s_%s' % (model._table, key)
            module = constraint_module.get(key)
            self._reflect_constraint(model, conname, 'u', cons_text(definition), module)


class IrModelRelation(models.Model):
    """
    This model tracks PostgreSQL tables used to implement Odoo many2many
    relations.
    """
    _name = 'ir.model.relation'
    _description = 'Relation Model'

    name = fields.Char(string='Relation Name', required=True, index=True,
                       help="PostgreSQL table name implementing a many2many relation.")
    model = fields.Many2one('ir.model', required=True, index=True)
    module = fields.Many2one('ir.module.module', required=True, index=True)
    date_update = fields.Datetime(string='Update Date')
    date_init = fields.Datetime(string='Initialization Date')

    @api.multi
    def _module_data_uninstall(self):
        """
        Delete PostgreSQL many2many relations tracked by this model.
        """
        if not (self._uid == SUPERUSER_ID or self.env.user.has_group('base.group_system')):
            raise AccessError(_('Administrator access is required to uninstall a module'))

        ids_set = set(self.ids)
        to_drop = tools.OrderedSet()
        for data in self.sorted(key='id', reverse=True):
            name = tools.ustr(data.name)

            # double-check we are really going to delete all the owners of this schema element
            self._cr.execute("""SELECT id from ir_model_relation where name = %s""", (data.name,))
            external_ids = set(x[0] for x in self._cr.fetchall())
            if external_ids - ids_set:
                # as installed modules have defined this element we must not delete it!
                continue

            if tools.table_exists(self._cr, name):
                to_drop.add(name)

        self.unlink()

        # drop m2m relation tables
        for table in to_drop:
            self._cr.execute('DROP TABLE "%s" CASCADE' % table,)
            _logger.info('Dropped table %s', table)

    def _reflect_relation(self, model, table, module):
        """ Reflect the table of a many2many field for the given model, to make
            it possible to delete it later when the module is uninstalled.
        """
        cr = self._cr
        query = """ SELECT 1 FROM ir_model_relation r, ir_module_module m
                    WHERE r.module=m.id AND r.name=%s AND m.name=%s """
        cr.execute(query, (table, module))
        if not cr.rowcount:
            query = """ INSERT INTO ir_model_relation (name, date_init, date_update, module, model)
                        VALUES (%s, now() AT TIME ZONE 'UTC', now() AT TIME ZONE 'UTC',
                                (SELECT id FROM ir_module_module WHERE name=%s),
                                (SELECT id FROM ir_model WHERE model=%s)) """
            cr.execute(query, (table, module, model._name))
            self.invalidate_cache()


class IrModelAccess(models.Model):
    _name = 'ir.model.access'
    _description = 'Model Access'
    _order = 'model_id,group_id,name,id'

    name = fields.Char(required=True, index=True)
    active = fields.Boolean(default=True, help='If you uncheck the active field, it will disable the ACL without deleting it (if you delete a native ACL, it will be re-created when you reload the module).')
    model_id = fields.Many2one('ir.model', string='Object', required=True, domain=[('transient', '=', False)], index=True, ondelete='cascade')
    group_id = fields.Many2one('res.groups', string='Group', ondelete='cascade', index=True)
    perm_read = fields.Boolean(string='Read Access')
    perm_write = fields.Boolean(string='Write Access')
    perm_create = fields.Boolean(string='Create Access')
    perm_unlink = fields.Boolean(string='Delete Access')

    @api.model
    def check_groups(self, group):
        """ Check whether the current user has the given group. """
        grouparr = group.split('.')
        if not grouparr:
            return False
        self._cr.execute("""SELECT 1 FROM res_groups_users_rel
                            WHERE uid=%s AND gid IN (
                                SELECT res_id FROM ir_model_data WHERE module=%s AND name=%s)""",
                         (self._uid, grouparr[0], grouparr[1],))
        return bool(self._cr.fetchone())

    @api.model
    def check_group(self, model, mode, group_ids):
        """ Check if a specific group has the access mode to the specified model"""
        assert mode in ('read', 'write', 'create', 'unlink'), 'Invalid access mode'

        if isinstance(model, models.BaseModel):
            assert model._name == 'ir.model', 'Invalid model object'
            model_name = model.name
        else:
            model_name = model

        if isinstance(group_ids, int):
            group_ids = [group_ids]

        query = """ SELECT 1 FROM ir_model_access a
                    JOIN ir_model m ON (m.id = a.model_id)
                    WHERE a.active AND a.perm_{mode} AND
                        m.model=%s AND (a.group_id IN %s OR a.group_id IS NULL)
                """.format(mode=mode)
        self._cr.execute(query, (model_name, tuple(group_ids)))
        return bool(self._cr.rowcount)

    @api.model_cr
    def group_names_with_access(self, model_name, access_mode):
        """ Return the names of visible groups which have been granted
            ``access_mode`` on the model ``model_name``.
           :rtype: list
        """
        assert access_mode in ('read', 'write', 'create', 'unlink'), 'Invalid access mode'
        self._cr.execute("""
            SELECT c.name, g.name
              FROM ir_model_access a
              JOIN ir_model m ON (a.model_id = m.id)
              JOIN res_groups g ON (a.group_id = g.id)
         LEFT JOIN ir_module_category c ON (c.id = g.category_id)
             WHERE m.model = %%s
               AND a.active = TRUE
               AND a.perm_%s = TRUE
          ORDER BY c.name, g.name NULLS LAST
        """ % access_mode, [model_name])
        return [('%s/%s' % x) if x[0] else x[1] for x in self._cr.fetchall()]

    # The context parameter is useful when the method translates error messages.
    # But as the method raises an exception in that case,  the key 'lang' might
    # not be really necessary as a cache key, unless the `ormcache_context`
    # decorator catches the exception (it does not at the moment.)
    @api.model
    @tools.ormcache_context('self._uid', 'model', 'mode', 'raise_exception', keys=('lang',))
    def check(self, model, mode='read', raise_exception=True):
        if self._uid == 1:
            # User root have all accesses
            return True

        assert isinstance(model, str), 'Not a model name: %s' % (model,)
        assert mode in ('read', 'write', 'create', 'unlink'), 'Invalid access mode'

        # TransientModel records have no access rights, only an implicit access rule
        if model not in self.env:
            _logger.error('Missing model %s', model)
        elif self.env[model].is_transient():
            return True

        # We check if a specific rule exists
        self._cr.execute("""SELECT MAX(CASE WHEN perm_{mode} THEN 1 ELSE 0 END)
                              FROM ir_model_access a
                              JOIN ir_model m ON (m.id = a.model_id)
                              JOIN res_groups_users_rel gu ON (gu.gid = a.group_id)
                             WHERE m.model = %s
                               AND gu.uid = %s
                               AND a.active IS TRUE""".format(mode=mode),
                         (model, self._uid,))
        r = self._cr.fetchone()[0]

        if not r:
            # there is no specific rule. We check the generic rule
            self._cr.execute("""SELECT MAX(CASE WHEN perm_{mode} THEN 1 ELSE 0 END)
                                  FROM ir_model_access a
                                  JOIN ir_model m ON (m.id = a.model_id)
                                 WHERE a.group_id IS NULL
                                   AND m.model = %s
                                   AND a.active IS TRUE""".format(mode=mode),
                             (model,))
            r = self._cr.fetchone()[0]

        if not r and raise_exception:
            groups = '\n'.join('\t- %s' % g for g in self.group_names_with_access(model, mode))
            msg_heads = {
                # Messages are declared in extenso so they are properly exported in translation terms
                'read': _("Sorry, you are not allowed to access documents of type '%(document_kind)s' (%(document_model)s)."),
                'write':  _("Sorry, you are not allowed to modify documents of type '%(document_kind)s' (%(document_model)s)."),
                'create': _("Sorry, you are not allowed to create documents of type '%(document_kind)s' (%(document_model)s)."),
                'unlink': _("Sorry, you are not allowed to delete documents of type '%(document_kind)s' (%(document_model)s)."),
            }
            msg_params = {
                'document_kind': self.env['ir.model']._get(model).name or model,
                'document_model': model,
            }
            if groups:
                msg_tail = _("This operation is allowed for the groups:\n%(groups_list)s")
                msg_params['groups_list'] = groups
            else:
<<<<<<< HEAD
                msg_tail = _("No group currently allows this operation.")
            msg_tail += ' - ({} {}, {} {})'.format(_('Operation:'), mode, _('User:'), self._uid)
=======
                msg_tail = _("Please contact your system administrator if you think this is an error.") + "\n\n(" + _("Document model") + ": %s)"
                msg_params = (model,)
            msg_tail += u' - ({} {}, {} {})'.format(_('Operation:'), mode, _('User:'), self._uid)
>>>>>>> 52f6e38c
            _logger.info('Access Denied by ACLs for operation: %s, uid: %s, model: %s', mode, self._uid, model)
            msg = '%s %s' % (msg_heads[mode], msg_tail)
            raise AccessError(msg % msg_params)

        return bool(r)

    __cache_clearing_methods = set()

    @classmethod
    def register_cache_clearing_method(cls, model, method):
        cls.__cache_clearing_methods.add((model, method))

    @classmethod
    def unregister_cache_clearing_method(cls, model, method):
        cls.__cache_clearing_methods.discard((model, method))

    @api.model_cr
    def call_cache_clearing_methods(self):
        self.invalidate_cache()
        self.check.clear_cache(self)    # clear the cache of check function
        for model, method in self.__cache_clearing_methods:
            if model in self.env:
                getattr(self.env[model], method)()

    #
    # Check rights on actions
    #
    @api.model_create_multi
    def create(self, vals_list):
        self.call_cache_clearing_methods()
        return super(IrModelAccess, self).create(vals_list)

    @api.multi
    def write(self, values):
        self.call_cache_clearing_methods()
        return super(IrModelAccess, self).write(values)

    @api.multi
    def unlink(self):
        self.call_cache_clearing_methods()
        return super(IrModelAccess, self).unlink()


class IrModelData(models.Model):
    """Holds external identifier keys for records in the database.
       This has two main uses:

           * allows easy data integration with third-party systems,
             making import/export/sync of data possible, as records
             can be uniquely identified across multiple systems
           * allows tracking the origin of data installed by Odoo
             modules themselves, thus making it possible to later
             update them seamlessly.
    """
    _name = 'ir.model.data'
    _description = 'Model Data'
    _order = 'module, model, name'

    name = fields.Char(string='External Identifier', required=True,
                       help="External Key/Identifier that can be used for "
                            "data integration with third-party systems")
    complete_name = fields.Char(compute='_compute_complete_name', string='Complete ID')
    model = fields.Char(string='Model Name', required=True)
    module = fields.Char(default='', required=True)
    res_id = fields.Integer(string='Record ID', help="ID of the target record in the database")
    noupdate = fields.Boolean(string='Non Updatable', default=False)
    date_update = fields.Datetime(string='Update Date', default=fields.Datetime.now)
    date_init = fields.Datetime(string='Init Date', default=fields.Datetime.now)
    reference = fields.Char(string='Reference', compute='_compute_reference', readonly=True, store=False)

    @api.depends('module', 'name')
    def _compute_complete_name(self):
        for res in self:
            res.complete_name = ".".join(n for n in [res.module, res.name] if n)

    @api.depends('model', 'res_id')
    def _compute_reference(self):
        for res in self:
            res.reference = "%s,%s" % (res.model, res.res_id)

    @api.model_cr_context
    def _auto_init(self):
        res = super(IrModelData, self)._auto_init()
        tools.create_unique_index(self._cr, 'ir_model_data_module_name_uniq_index',
                                  self._table, ['module', 'name'])
        tools.create_index(self._cr, 'ir_model_data_model_res_id_index',
                           self._table, ['model', 'res_id'])
        return res

    @api.multi
    def name_get(self):
        model_id_name = defaultdict(dict)       # {res_model: {res_id: name}}
        for xid in self:
            model_id_name[xid.model][xid.res_id] = None

        # fill in model_id_name with name_get() of corresponding records
        for model, id_name in model_id_name.items():
            try:
                ng = self.env[model].browse(id_name).name_get()
                id_name.update(ng)
            except Exception:
                pass

        # return results, falling back on complete_name
        return [(xid.id, model_id_name[xid.model][xid.res_id] or xid.complete_name)
                for xid in self]

    # NEW V8 API
    @api.model
    @tools.ormcache('xmlid')
    def xmlid_lookup(self, xmlid):
        """Low level xmlid lookup
        Return (id, res_model, res_id) or raise ValueError if not found
        """
        module, name = xmlid.split('.', 1)
        xid = self.sudo().search([('module', '=', module), ('name', '=', name)])
        if not xid:
            raise ValueError('External ID not found in the system: %s' % xmlid)
        # the sql constraints ensure us we have only one result
        res = xid.read(['model', 'res_id'])[0]
        if not res['res_id']:
            raise ValueError('External ID not found in the system: %s' % xmlid)
        return res['id'], res['model'], res['res_id']

    @api.model
    def xmlid_to_res_model_res_id(self, xmlid, raise_if_not_found=False):
        """ Return (res_model, res_id)"""
        try:
            return self.xmlid_lookup(xmlid)[1:3]
        except ValueError:
            if raise_if_not_found:
                raise
            return (False, False)

    @api.model
    def xmlid_to_res_id(self, xmlid, raise_if_not_found=False):
        """ Returns res_id """
        return self.xmlid_to_res_model_res_id(xmlid, raise_if_not_found)[1]

    @api.model
    def xmlid_to_object(self, xmlid, raise_if_not_found=False):
        """ Return a Model object, or ``None`` if ``raise_if_not_found`` is 
        set
        """
        t = self.xmlid_to_res_model_res_id(xmlid, raise_if_not_found)
        res_model, res_id = t

        if res_model and res_id:
            record = self.env[res_model].browse(res_id)
            if record.exists():
                return record
            if raise_if_not_found:
                raise ValueError('No record found for unique ID %s. It may have been deleted.' % (xmlid))
        return None

    @api.model
    def _get_id(self, module, xml_id):
        """Returns the id of the ir.model.data record corresponding to a given module and xml_id (cached) or raise a ValueError if not found"""
        return self.xmlid_lookup("%s.%s" % (module, xml_id))[0]

    @api.model
    def get_object_reference(self, module, xml_id):
        """Returns (model, res_id) corresponding to a given module and xml_id (cached) or raise ValueError if not found"""
        return self.xmlid_lookup("%s.%s" % (module, xml_id))[1:3]

    @api.model
    def check_object_reference(self, module, xml_id, raise_on_access_error=False):
        """Returns (model, res_id) corresponding to a given module and xml_id (cached), if and only if the user has the necessary access rights
        to see that object, otherwise raise a ValueError if raise_on_access_error is True or returns a tuple (model found, False)"""
        model, res_id = self.get_object_reference(module, xml_id)
        #search on id found in result to check if current user has read access right
        if self.env[model].search([('id', '=', res_id)]):
            return model, res_id
        if raise_on_access_error:
            raise AccessError(_('Not enough access rights on the external ID:') + ' %s.%s' % (module, xml_id))
        return model, False

    @api.model
    def get_object(self, module, xml_id):
        """ Returns a browsable record for the given module name and xml_id.
            If not found, raise a ValueError or return None, depending
            on the value of `raise_exception`.
        """
        return self.xmlid_to_object("%s.%s" % (module, xml_id), raise_if_not_found=True)

    @api.multi
    def unlink(self):
        """ Regular unlink method, but make sure to clear the caches. """
        self.clear_caches()
        return super(IrModelData, self).unlink()

    def _lookup_xmlids(self, xml_ids, model):
        """ Look up the given XML ids of the given model. """
        if not xml_ids:
            return []

        # group xml_ids by prefix
        bymodule = defaultdict(set)
        for xml_id in xml_ids:
            prefix, suffix = xml_id.split('.', 1)
            bymodule[prefix].add(suffix)

        # query xml_ids by prefix
        result = []
        cr = self.env.cr
        for prefix, suffixes in bymodule.items():
            query = """
                SELECT d.id, d.module, d.name, d.model, d.res_id, d.noupdate, r.id
                FROM ir_model_data d LEFT JOIN "{}" r on d.res_id=r.id
                WHERE d.module=%s AND d.name IN %s
            """.format(model._table)
            for subsuffixes in cr.split_for_in_conditions(suffixes):
                cr.execute(query, (prefix, subsuffixes))
                result.extend(cr.fetchall())

        return result

    def _generate_xmlids(self, xml_id, model):
        """ Return all the XML ids to create for the given model. """
        yield xml_id
        for parent_model in model._inherits:
            yield '%s_%s' % (xml_id, parent_model.replace('.', '_'))

    @api.model
    def _update_xmlids(self, data_list, update=False):
        """ Create or update the given XML ids.

            :param data_list: list of dicts with keys `xml_id` (XMLID to
                assign), `noupdate` (flag on XMLID), `record` (target record).
            :param update: should be ``True`` when upgrading a module
        """
        if not data_list:
            return

        # rows to insert
        rowf = "(%s, %s, %s, %s, %s, now() at time zone 'UTC', now() at time zone 'UTC')"
        rows = tools.OrderedSet()
        for data in data_list:
            prefix, suffix = data['xml_id'].split('.', 1)
            record = data['record']
            noupdate = bool(data.get('noupdate'))
            # First create XML ids for parent records, then create XML id for
            # record. The order reflects their actual creation order. This order
            # is relevant for the uninstallation process: the record must be
            # deleted before its parent records.
            for parent_model, parent_field in record._inherits.items():
                parent = record[parent_field]
                puffix = suffix + '_' + parent_model.replace('.', '_')
                rows.add((prefix, puffix, parent._name, parent.id, noupdate))
            rows.add((prefix, suffix, record._name, record.id, noupdate))

        for sub_rows in self.env.cr.split_for_in_conditions(rows):
            # insert rows or update them
            query = """
                INSERT INTO ir_model_data (module, name, model, res_id, noupdate, date_init, date_update)
                VALUES {rows}
                ON CONFLICT (module, name)
                DO UPDATE SET date_update=(now() at time zone 'UTC') {where}
            """.format(
                rows=", ".join([rowf] * len(sub_rows)),
                where="WHERE NOT ir_model_data.noupdate" if update else "",
            )
            try:
                self.env.cr.execute(query, [arg for row in sub_rows for arg in row])
            except Exception:
                _logger.error("Failed to insert ir_model_data\n%s", "\n".join(str(row) for row in sub_rows))
                raise

        # update loaded_xmlids
        self.pool.loaded_xmlids.update("%s.%s" % row[:2] for row in rows)

    @api.model
    def _load_xmlid(self, xml_id):
        """ Simply mark the given XML id as being loaded, and return the
            corresponding record.
        """
        record = self.xmlid_to_object(xml_id)
        if record:
            self.pool.loaded_xmlids.add(xml_id)
            for parent_model, parent_field in record._inherits.items():
                self.pool.loaded_xmlids.add(xml_id + '_' + parent_model.replace('.', '_'))
        return record

    @api.model
    def _module_data_uninstall(self, modules_to_remove):
        """Deletes all the records referenced by the ir.model.data entries
        ``ids`` along with their corresponding database backed (including
        dropping tables, columns, FKs, etc, as long as there is no other
        ir.model.data entry holding a reference to them (which indicates that
        they are still owned by another module). 
        Attempts to perform the deletion in an appropriate order to maximize
        the chance of gracefully deleting all records.
        This step is performed as part of the full uninstallation of a module.
        """ 
        if not (self._uid == SUPERUSER_ID or self.env.user.has_group('base.group_system')):
            raise AccessError(_('Administrator access is required to uninstall a module'))

        # enable model/field deletion
        # we deactivate prefetching to not try to read a column that has been deleted
        self = self.with_context(**{MODULE_UNINSTALL_FLAG: True, 'prefetch_fields': False})

        datas = self.search([('module', 'in', modules_to_remove)])
        to_unlink = tools.OrderedSet()
        undeletable = self.browse([])

        for data in datas.sorted(key='id', reverse=True):
            model = data.model
            res_id = data.res_id
            to_unlink.add((model, res_id))

        def unlink_if_refcount(to_unlink):
            undeletable = self.browse()
            for model, res_id in to_unlink:
                external_ids = self.search([('model', '=', model), ('res_id', '=', res_id)])
                if external_ids - datas:
                    # if other modules have defined this record, we must not delete it
                    continue
                if model == 'ir.model.fields':
                    # Don't remove the LOG_ACCESS_COLUMNS unless _log_access
                    # has been turned off on the model.
                    field = self.env[model].browse(res_id).with_context(
                        prefetch_fields=False,
                    )
                    if not field.exists():
                        _logger.info('Deleting orphan external_ids %s', external_ids)
                        external_ids.unlink()
                        continue
                    if field.name in models.LOG_ACCESS_COLUMNS and field.model in self.env and self.env[field.model]._log_access:
                        continue
                    if field.name == 'id':
                        continue
                _logger.info('Deleting %s@%s', res_id, model)
                try:
                    self._cr.execute('SAVEPOINT record_unlink_save')
                    self.env[model].browse(res_id).unlink()
                except Exception:
                    _logger.info('Unable to delete %s@%s', res_id, model, exc_info=True)
                    undeletable += external_ids
                    self._cr.execute('ROLLBACK TO SAVEPOINT record_unlink_save')
                else:
                    self._cr.execute('RELEASE SAVEPOINT record_unlink_save')
            return undeletable

        # Remove non-model records first, then model fields, and finish with models
        undeletable += unlink_if_refcount(item for item in to_unlink if item[0] not in ('ir.model', 'ir.model.fields', 'ir.model.constraint'))

        # Remove copied views. This must happen after removing all records from
        # the modules to remove, otherwise ondelete='restrict' may prevent the
        # deletion of some view. This must also happen before cleaning up the
        # database schema, otherwise some dependent fields may no longer exist
        # in database.
        modules = self.env['ir.module.module'].search([('name', 'in', modules_to_remove)])
        modules._remove_copied_views()

        undeletable += unlink_if_refcount(item for item in to_unlink if item[0] == 'ir.model.constraint')

        constraints = self.env['ir.model.constraint'].search([('module', 'in', modules.ids)])
        constraints._module_data_uninstall()

        undeletable += unlink_if_refcount(item for item in to_unlink if item[0] == 'ir.model.fields')

        relations = self.env['ir.model.relation'].search([('module', 'in', modules.ids)])
        relations._module_data_uninstall()

        undeletable += unlink_if_refcount(item for item in to_unlink if item[0] == 'ir.model')


        (datas - undeletable).unlink()

    @api.model
    def _process_end(self, modules):
        """ Clear records removed from updated module data.
        This method is called at the end of the module loading process.
        It is meant to removed records that are no longer present in the
        updated data. Such records are recognised as the one with an xml id
        and a module in ir_model_data and noupdate set to false, but not
        present in self.pool.loaded_xmlids.
        """
        if not modules or tools.config.get('import_partial'):
            return True

        bad_imd_ids = []
        self = self.with_context({MODULE_UNINSTALL_FLAG: True})
        loaded_xmlids = self.pool.loaded_xmlids

        query = """ SELECT id, module || '.' || name, model, res_id FROM ir_model_data
                    WHERE module IN %s AND res_id IS NOT NULL AND noupdate=%s ORDER BY id DESC
                """
        self._cr.execute(query, (tuple(modules), False))
        for (id, xmlid, model, res_id) in self._cr.fetchall():
            if xmlid not in loaded_xmlids:
                if model in self.env:
                    if self.search_count([
                        ("model", "=", model),
                        ("res_id", "=", res_id),
                        ("id", "!=", id),
                        ("id", "not in", bad_imd_ids),
                    ]):
                        # another external id is still linked to the same record, only deleting the old imd
                        bad_imd_ids.append(id)
                        continue

                    _logger.info('Deleting %s@%s (%s)', res_id, model, xmlid)
                    record = self.env[model].browse(res_id)
                    if record.exists():
                        record.unlink()
                    else:
                        bad_imd_ids.append(id)
        if bad_imd_ids:
            self.browse(bad_imd_ids).unlink()
        loaded_xmlids.clear()

    @api.model
    def toggle_noupdate(self, model, res_id):
        """ Toggle the noupdate flag on the external id of the record """
        record = self.env[model].browse(res_id)
        if record.check_access_rights('write'):
            for xid in  self.search([('model', '=', model), ('res_id', '=', res_id)]):
                xid.noupdate = not xid.noupdate


class WizardModelMenu(models.TransientModel):
    _name = 'wizard.ir.model.menu.create'
    _description = 'Create Menu Wizard'

    menu_id = fields.Many2one('ir.ui.menu', string='Parent Menu', required=True, ondelete='cascade')
    name = fields.Char(string='Menu Name', required=True)

    @api.multi
    def menu_create(self):
        for menu in self:
            model = self.env['ir.model'].browse(self._context.get('model_id'))
            vals = {
                'name': menu.name,
                'res_model': model.model,
                'view_mode': 'tree,form',
            }
            action_id = self.env['ir.actions.act_window'].create(vals)
            self.env['ir.ui.menu'].create({
                'name': menu.name,
                'parent_id': menu.menu_id.id,
                'action': 'ir.actions.act_window,%d' % (action_id,)
            })
        return {'type': 'ir.actions.act_window_close'}<|MERGE_RESOLUTION|>--- conflicted
+++ resolved
@@ -1279,14 +1279,8 @@
                 msg_tail = _("This operation is allowed for the groups:\n%(groups_list)s")
                 msg_params['groups_list'] = groups
             else:
-<<<<<<< HEAD
                 msg_tail = _("No group currently allows this operation.")
-            msg_tail += ' - ({} {}, {} {})'.format(_('Operation:'), mode, _('User:'), self._uid)
-=======
-                msg_tail = _("Please contact your system administrator if you think this is an error.") + "\n\n(" + _("Document model") + ": %s)"
-                msg_params = (model,)
             msg_tail += u' - ({} {}, {} {})'.format(_('Operation:'), mode, _('User:'), self._uid)
->>>>>>> 52f6e38c
             _logger.info('Access Denied by ACLs for operation: %s, uid: %s, model: %s', mode, self._uid, model)
             msg = '%s %s' % (msg_heads[mode], msg_tail)
             raise AccessError(msg % msg_params)
